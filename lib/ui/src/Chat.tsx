--- conflicted
+++ resolved
@@ -71,17 +71,13 @@
     contextSelection?: ContextFile[]
     UserContextSelectorComponent?: React.FunctionComponent<UserContextSelectorProps>
     chatModels?: ChatModelSelection[]
-<<<<<<< HEAD
-    ChatModelDropdownMenu?: React.FunctionComponent<{ models: ChatModelSelection[]; disabled: boolean }>
     EnhancedContextToggler?: React.FunctionComponent<{
         enhanceContext: boolean
         setEnhanceContext: (arg: boolean) => void
         contextStatus: ChatContextStatus
     }>
-=======
     ChatModelDropdownMenu?: React.FunctionComponent<ChatModelDropdownMenuProps>
     onCurrentChatModelChange?: (model: ChatModelSelection) => void
->>>>>>> 2c35e2e9
 }
 
 interface ChatClassNames extends TranscriptItemClassNames {
@@ -229,11 +225,8 @@
     contextSelection,
     chatModels,
     ChatModelDropdownMenu,
-<<<<<<< HEAD
     EnhancedContextToggler,
-=======
     onCurrentChatModelChange,
->>>>>>> 2c35e2e9
 }) => {
     const [inputRows, setInputRows] = useState(1)
     const [displayCommands, setDisplayCommands] = useState<[string, CodyPrompt & { instruction?: string }][] | null>(
