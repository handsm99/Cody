import React, { useEffect, useRef } from 'react'

import classNames from 'classnames'

import { ChatMessage } from '@sourcegraph/cody-shared'

import {
    ChatButtonProps,
    ChatUISubmitButtonProps,
    ChatUITextAreaProps,
    CopyButtonProps,
    EditButtonProps,
    FeedbackButtonsProps,
} from '../Chat'

import { FileLinkProps } from './ContextFiles'
import { TranscriptItem, TranscriptItemClassNames } from './TranscriptItem'

import styles from './Transcript.module.css'

export const Transcript: React.FunctionComponent<
    {
        transcript: ChatMessage[]
        messageInProgress: ChatMessage | null
        messageBeingEdited: boolean
        setMessageBeingEdited: (input: boolean) => void
        fileLinkComponent: React.FunctionComponent<FileLinkProps>
        className?: string
        textAreaComponent?: React.FunctionComponent<ChatUITextAreaProps>
        EditButtonContainer?: React.FunctionComponent<EditButtonProps>
        editButtonOnSubmit?: (text: string) => void
        FeedbackButtonsContainer?: React.FunctionComponent<FeedbackButtonsProps>
        feedbackButtonsOnSubmit?: (text: string) => void
        copyButtonOnSubmit?: CopyButtonProps['copyButtonOnSubmit']
        submitButtonComponent?: React.FunctionComponent<ChatUISubmitButtonProps>
        ChatButtonComponent?: React.FunctionComponent<ChatButtonProps>
        pluginsDevMode?: boolean
        isTranscriptError?: boolean
    } & TranscriptItemClassNames
> = React.memo(function TranscriptContent({
    transcript,
    messageInProgress,
    messageBeingEdited,
    setMessageBeingEdited,
    fileLinkComponent,
    className,
    codeBlocksCopyButtonClassName,
    codeBlocksInsertButtonClassName,
    transcriptItemClassName,
    humanTranscriptItemClassName,
    transcriptItemParticipantClassName,
    transcriptActionClassName,
    textAreaComponent,
    EditButtonContainer,
    editButtonOnSubmit,
    FeedbackButtonsContainer,
    feedbackButtonsOnSubmit,
    copyButtonOnSubmit,
    submitButtonComponent,
    chatInputClassName,
    ChatButtonComponent,
    pluginsDevMode,
    isTranscriptError,
}) {
    const transcriptContainerRef = useRef<HTMLDivElement>(null)
    useEffect(() => {
        if (transcriptContainerRef.current) {
            // Only scroll if the user didn't scroll up manually more than the scrolling threshold.
            // That is so that you can freely copy content or read up on older content while new
            // content is being produced.
            //
            // We allow some small threshold for "what is considered not scrolled up" so that
            // minimal scroll doesn't affect it (ie. if I'm not all the way scrolled down by like a
            // pixel or two, I probably still want it to scroll).
            const SCROLL_THRESHOLD = 50
            const delta = Math.abs(
                transcriptContainerRef.current.scrollHeight -
                    transcriptContainerRef.current.offsetHeight -
                    transcriptContainerRef.current.scrollTop
            )
            if (delta < SCROLL_THRESHOLD) {
                transcriptContainerRef.current.scrollTo({
                    top: transcriptContainerRef.current.scrollHeight,
                })
            }
        }
    }, [transcript, transcriptContainerRef])

    // Scroll down whenever a new message is received.
    const lastMessageSpeaker = transcript[transcript.length - 1]?.speaker
    useEffect(() => {
        transcriptContainerRef.current?.scrollTo({
            top: transcriptContainerRef.current.scrollHeight,
        })
    }, [lastMessageSpeaker])

    return (
        <div ref={transcriptContainerRef} className={classNames(className, styles.container)}>
            {transcript.map(
                (message, index) =>
                    message?.displayText && (
                        <TranscriptItem
                            // eslint-disable-next-line react/no-array-index-key
                            key={index}
                            message={message}
                            inProgress={false}
                            beingEdited={index > 0 && transcript.length - index === 2 && messageBeingEdited}
                            setBeingEdited={setMessageBeingEdited}
                            fileLinkComponent={fileLinkComponent}
                            codeBlocksCopyButtonClassName={codeBlocksCopyButtonClassName}
                            codeBlocksInsertButtonClassName={codeBlocksInsertButtonClassName}
                            transcriptItemClassName={transcriptItemClassName}
                            humanTranscriptItemClassName={humanTranscriptItemClassName}
                            transcriptItemParticipantClassName={transcriptItemParticipantClassName}
                            transcriptActionClassName={transcriptActionClassName}
                            textAreaComponent={textAreaComponent}
                            EditButtonContainer={EditButtonContainer}
                            editButtonOnSubmit={editButtonOnSubmit}
                            showEditButton={index > 0 && transcript.length - index === 2}
                            FeedbackButtonsContainer={FeedbackButtonsContainer}
                            feedbackButtonsOnSubmit={feedbackButtonsOnSubmit}
                            copyButtonOnSubmit={copyButtonOnSubmit}
<<<<<<< HEAD
                            showFeedbackButtons={index > 0 && transcript.length - index === 1 && !isTranscriptError}
=======
                            showFeedbackButtons={index !== 0}
>>>>>>> ab20003c
                            submitButtonComponent={submitButtonComponent}
                            chatInputClassName={chatInputClassName}
                            ChatButtonComponent={ChatButtonComponent}
                            pluginsDevMode={pluginsDevMode}
                        />
                    )
            )}
            {messageInProgress && messageInProgress.speaker === 'assistant' && (
                <TranscriptItem
                    message={messageInProgress}
                    inProgress={true}
                    beingEdited={false}
                    setBeingEdited={setMessageBeingEdited}
                    fileLinkComponent={fileLinkComponent}
                    codeBlocksCopyButtonClassName={codeBlocksCopyButtonClassName}
                    codeBlocksInsertButtonClassName={codeBlocksInsertButtonClassName}
                    transcriptItemClassName={transcriptItemClassName}
                    transcriptItemParticipantClassName={transcriptItemParticipantClassName}
                    transcriptActionClassName={transcriptActionClassName}
                    showEditButton={false}
                    showFeedbackButtons={false}
                    copyButtonOnSubmit={copyButtonOnSubmit}
                    submitButtonComponent={submitButtonComponent}
                    chatInputClassName={chatInputClassName}
                    ChatButtonComponent={ChatButtonComponent}
                />
            )}
        </div>
    )
})<|MERGE_RESOLUTION|>--- conflicted
+++ resolved
@@ -120,11 +120,7 @@
                             FeedbackButtonsContainer={FeedbackButtonsContainer}
                             feedbackButtonsOnSubmit={feedbackButtonsOnSubmit}
                             copyButtonOnSubmit={copyButtonOnSubmit}
-<<<<<<< HEAD
-                            showFeedbackButtons={index > 0 && transcript.length - index === 1 && !isTranscriptError}
-=======
-                            showFeedbackButtons={index !== 0}
->>>>>>> ab20003c
+                            showFeedbackButtons={index !== 0 && !isTranscriptError}
                             submitButtonComponent={submitButtonComponent}
                             chatInputClassName={chatInputClassName}
                             ChatButtonComponent={ChatButtonComponent}
