--- conflicted
+++ resolved
@@ -118,62 +118,6 @@
 
     return (
         <div ref={transcriptContainerRef} className={classNames(className, styles.container)}>
-<<<<<<< HEAD
-            {transcript.map(
-                (message, index) =>
-                    message?.displayText && (
-                        <TranscriptItem
-                            // eslint-disable-next-line react/no-array-index-key
-                            key={index}
-                            message={message}
-                            inProgress={false}
-                            beingEdited={index > 0 && transcript.length - index === 2 && messageBeingEdited}
-                            setBeingEdited={setMessageBeingEdited}
-                            fileLinkComponent={fileLinkComponent}
-                            symbolLinkComponent={symbolLinkComponent}
-                            codeBlocksCopyButtonClassName={codeBlocksCopyButtonClassName}
-                            codeBlocksInsertButtonClassName={codeBlocksInsertButtonClassName}
-                            transcriptItemClassName={transcriptItemClassName}
-                            humanTranscriptItemClassName={humanTranscriptItemClassName}
-                            transcriptItemParticipantClassName={transcriptItemParticipantClassName}
-                            transcriptActionClassName={transcriptActionClassName}
-                            textAreaComponent={textAreaComponent}
-                            EditButtonContainer={EditButtonContainer}
-                            editButtonOnSubmit={editButtonOnSubmit}
-                            showEditButton={index > 0 && transcript.length - index === 2}
-                            FeedbackButtonsContainer={FeedbackButtonsContainer}
-                            feedbackButtonsOnSubmit={feedbackButtonsOnSubmit}
-                            copyButtonOnSubmit={copyButtonOnSubmit}
-                            showFeedbackButtons={index !== 0 && !isTranscriptError}
-                            submitButtonComponent={submitButtonComponent}
-                            chatInputClassName={chatInputClassName}
-                            ChatButtonComponent={ChatButtonComponent}
-                            pluginsDevMode={pluginsDevMode}
-                        />
-                    )
-            )}
-            {messageInProgress && messageInProgress.speaker === 'assistant' && (
-                <TranscriptItem
-                    message={messageInProgress}
-                    inProgress={true}
-                    beingEdited={false}
-                    setBeingEdited={setMessageBeingEdited}
-                    fileLinkComponent={fileLinkComponent}
-                    symbolLinkComponent={symbolLinkComponent}
-                    codeBlocksCopyButtonClassName={codeBlocksCopyButtonClassName}
-                    codeBlocksInsertButtonClassName={codeBlocksInsertButtonClassName}
-                    transcriptItemClassName={transcriptItemClassName}
-                    transcriptItemParticipantClassName={transcriptItemParticipantClassName}
-                    transcriptActionClassName={transcriptActionClassName}
-                    showEditButton={false}
-                    showFeedbackButtons={false}
-                    copyButtonOnSubmit={copyButtonOnSubmit}
-                    submitButtonComponent={submitButtonComponent}
-                    chatInputClassName={chatInputClassName}
-                    ChatButtonComponent={ChatButtonComponent}
-                />
-            )}
-=======
             <div ref={scrollAnchoredContainerRef} className={classNames(styles.scrollAnchoredContainer)}>
                 {transcript.map(
                     (message, index) =>
@@ -186,6 +130,7 @@
                                 beingEdited={index > 0 && transcript.length - index === 2 && messageBeingEdited}
                                 setBeingEdited={setMessageBeingEdited}
                                 fileLinkComponent={fileLinkComponent}
+                                symbolLinkComponent={symbolLinkComponent}
                                 codeBlocksCopyButtonClassName={codeBlocksCopyButtonClassName}
                                 codeBlocksInsertButtonClassName={codeBlocksInsertButtonClassName}
                                 transcriptItemClassName={transcriptItemClassName}
@@ -214,6 +159,7 @@
                         beingEdited={false}
                         setBeingEdited={setMessageBeingEdited}
                         fileLinkComponent={fileLinkComponent}
+                        symbolLinkComponent={symbolLinkComponent}
                         codeBlocksCopyButtonClassName={codeBlocksCopyButtonClassName}
                         codeBlocksInsertButtonClassName={codeBlocksInsertButtonClassName}
                         transcriptItemClassName={transcriptItemClassName}
@@ -229,7 +175,6 @@
                 )}
             </div>
             <div className={classNames(styles.scrollAnchor)}>&nbsp;</div>
->>>>>>> 566c3013
         </div>
     )
 })