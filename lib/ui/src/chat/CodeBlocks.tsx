import React, { useEffect, useMemo, useRef } from 'react'

import classNames from 'classnames'

import { isError, renderCodyMarkdown, type Guardrails } from '@sourcegraph/cody-shared'

import type { CodeBlockActionsProps } from '../Chat'
import {
    CheckCodeBlockIcon,
    CopyCodeBlockIcon,
    InsertCodeBlockIcon,
    SaveCodeBlockIcon,
    ShieldIcon,
} from '../icons/CodeBlockActionIcons'

import styles from './CodeBlocks.module.css'

interface CodeBlocksProps {
    displayText: string

    copyButtonClassName?: string
    insertButtonClassName?: string

    copyButtonOnSubmit?: CodeBlockActionsProps['copyButtonOnSubmit']
    insertButtonOnSubmit?: CodeBlockActionsProps['insertButtonOnSubmit']

    metadata?: CodeBlockMeta

    guardrails?: Guardrails
}

export interface CodeBlockMeta {
    source?: string // the name of the executed command that generated the code
    requestID?: string // id of the request that generated the code
}

function createButtons(
    text: string,
    copyButtonClassName?: string,
    copyButtonOnSubmit?: CodeBlockActionsProps['copyButtonOnSubmit'],
    insertButtonClassName?: string,
    insertButtonOnSubmit?: CodeBlockActionsProps['insertButtonOnSubmit'],
    metadata?: CodeBlockMeta
): HTMLElement {
    const container = document.createElement('div')
    container.className = styles.container
    if (!copyButtonOnSubmit) {
        return container
    }

    // The container will contain the buttons and the <pre> element with the code.
    // This allows us to position the buttons independent of the code.
    const buttons = document.createElement('div')
    buttons.className = styles.buttons

    const codeBlockActions = {
        copy: copyButtonOnSubmit,
        insert: insertButtonOnSubmit,
    }

    const copyButton = createCodeBlockActionButton(
        'copy',
        text,
        'Copy Code',
        CopyCodeBlockIcon,
        codeBlockActions,
        copyButtonClassName,
        metadata
    )
    buttons.append(copyButton)

    // The insert buttons only exists for IDE integrations
    if (insertButtonOnSubmit) {
        buttons.append(
            createCodeBlockActionButton(
                'insert',
                text,
                'Insert Code at Cursor',
                InsertCodeBlockIcon,
                codeBlockActions,
                insertButtonClassName,
                metadata
            )
        )

        buttons.append(
            createCodeBlockActionButton(
                'new',
                text,
                'Save Code to New File...',
                SaveCodeBlockIcon,
                codeBlockActions,
                insertButtonClassName,
                metadata
            )
        )
    }

    container.append(buttons)

    return container
}

/**
 * Creates a button to perform an action on a code block.
 * @returns The button element.
 */
function createCodeBlockActionButton(
    type: 'copy' | 'insert' | 'new',
    text: string,
    title: string,
    iconSvg: string,
    codeBlockActions: {
        copy: CodeBlockActionsProps['copyButtonOnSubmit']
        insert?: CodeBlockActionsProps['insertButtonOnSubmit']
    },
    className?: string,
    metadata?: CodeBlockMeta
): HTMLElement {
    const button = document.createElement('button')

    const styleClass = type === 'copy' ? styles.copyButton : styles.insertButton

    button.innerHTML = iconSvg
    button.title = title
    button.className = classNames(styleClass, className)

    if (type === 'copy') {
        button.addEventListener('click', () => {
            button.innerHTML = CheckCodeBlockIcon
            navigator.clipboard.writeText(text).catch(error => console.error(error))
            button.className = classNames(styleClass, className)
            codeBlockActions.copy(text, 'Button', metadata)
            setTimeout(() => {
                button.innerHTML = iconSvg
            }, 5000)
        })
    }

    const insertOnSubmit = codeBlockActions.insert
    if (!insertOnSubmit) {
        return button
    }

    switch (type) {
        case 'insert':
            button.addEventListener('click', () => insertOnSubmit(text, false, metadata))
            break
        case 'new':
            button.addEventListener('click', () => insertOnSubmit(text, true, metadata))
            break
    }

    return button
}

<<<<<<< HEAD
export const CodeBlocks: React.FunctionComponent<CodeBlocksProps> = React.memo(function CodeBlocksContent({
    displayText,
    copyButtonClassName,
    copyButtonOnSubmit,
    insertButtonClassName,
    insertButtonOnSubmit,
    metadata,
    guardrails,
}) {
    const rootRef = useRef<HTMLDivElement>(null)

    useEffect(() => {
        const preElements = rootRef.current?.querySelectorAll('pre')
        if (!preElements?.length || !copyButtonOnSubmit) {
            return
        }

        for (const preElement of preElements) {
            const preText = preElement.textContent
            if (preText?.trim() && preElement.parentNode) {
                const eventMetadata = { requestID: metadata?.requestID, source: metadata?.source }
                const buttons = createButtons(
                    preText,
                    copyButtonClassName,
                    copyButtonOnSubmit,
                    insertButtonClassName,
                    insertButtonOnSubmit,
                    eventMetadata
                )
                if (guardrails) {
                    const flexFiller = document.createElement('div')
                    flexFiller.classList.add(styles.flexFiller)
                    buttons.append(flexFiller)
                    const attributionContainer = document.createElement('div')
                    attributionContainer.setAttribute('data-testid', 'attribution-indicator')
                    attributionContainer.innerHTML = ShieldIcon
                    attributionContainer.classList.add(styles.attributionIcon)
                    attributionContainer.title = 'Attribution search running...'
                    buttons.append(attributionContainer)

                    guardrails
                        .searchAttribution(preText)
                        .then(attribution => {
                            if (isError(attribution)) {
                                attributionContainer.classList.add(styles.attributionIconUnavailable)
                                attributionContainer.title = 'Attribution search unavailable.'
                                return
                            }
                            if (attribution.repositories.length > 0) {
                                attributionContainer.classList.add(styles.attributionIconFound)
                                let tooltip = `Attribution found in ${attribution.repositories[0].name}`
                                if (attribution.repositories.length > 1 && attribution.limitHit) {
                                    tooltip = `${tooltip} and ${attribution.repositories.length - 1} or more.`
                                } else if (attribution.repositories.length > 1) {
                                    tooltip = `${tooltip} and ${attribution.repositories.length - 1} more.`
                                } else {
                                    tooltip = `${tooltip}.`
                                }
                                attributionContainer.title = tooltip
                                return
                            }
                            attributionContainer.classList.add(styles.attributionIconNotFound)
                            attributionContainer.title = 'Attribution not found.'
                        })
                        .catch(error => {
                            console.error('promise failed', error)
                        })
                }

                // Insert the buttons after the pre using insertBefore() because there is no insertAfter()
                preElement.parentNode.insertBefore(buttons, preElement.nextSibling)

                // capture copy events (right click or keydown) on code block
                preElement.addEventListener('copy', () => {
                    if (copyButtonOnSubmit) {
                        copyButtonOnSubmit(preText, 'Keydown', eventMetadata)
                    }
                })
            }
        }
    }, [
=======
export const CodeBlocks: React.FunctionComponent<CodeBlocksProps> = React.memo(
    function CodeBlocksContent({
>>>>>>> 67e0387e
        displayText,
        copyButtonClassName,
        copyButtonOnSubmit,
        insertButtonClassName,
        insertButtonOnSubmit,
        metadata,
        guardrails,
    }) {
        const rootRef = useRef<HTMLDivElement>(null)

        useEffect(() => {
            const preElements = rootRef.current?.querySelectorAll('pre')
            if (!preElements?.length || !copyButtonOnSubmit) {
                return
            }

            for (const preElement of preElements) {
                const preText = preElement.textContent
                if (preText?.trim() && preElement.parentNode) {
                    const eventMetadata = {
                        requestID: metadata?.requestID,
                        source: metadata?.source,
                    }
                    const buttons = createButtons(
                        preText,
                        copyButtonClassName,
                        copyButtonOnSubmit,
                        insertButtonClassName,
                        insertButtonOnSubmit,
                        eventMetadata
                    )
                    if (guardrails) {
                        const flexFiller = document.createElement('div')
                        flexFiller.classList.add(styles.flexFiller)
                        buttons.append(flexFiller)
                        const attributionContainer = document.createElement('div')
                        attributionContainer.innerHTML = ShieldIcon
                        attributionContainer.classList.add(styles.attributionIcon)
                        attributionContainer.title = 'Attribution search running...'
                        buttons.append(attributionContainer)

                        guardrails
                            .searchAttribution(preText)
                            .then(attribution => {
                                if (isError(attribution)) {
                                    attributionContainer.classList.add(styles.attributionIconUnavailable)
                                    attributionContainer.title = 'Attribution search unavailable.'
                                    return
                                }
                                if (attribution.repositories.length > 0) {
                                    attributionContainer.classList.add(styles.attributionIconFound)
                                    let tooltip = `Attribution found in ${attribution.repositories[0].name}`
                                    if (attribution.repositories.length > 1 && attribution.limitHit) {
                                        tooltip = `${tooltip} and ${
                                            attribution.repositories.length - 1
                                        } or more.`
                                    } else if (attribution.repositories.length > 1) {
                                        tooltip = `${tooltip} and ${
                                            attribution.repositories.length - 1
                                        } more.`
                                    } else {
                                        tooltip = `${tooltip}.`
                                    }
                                    attributionContainer.title = tooltip
                                    return
                                }
                                attributionContainer.classList.add(styles.attributionIconNotFound)
                                attributionContainer.title = 'Attribution not found.'
                            })
                            .catch(error => {
                                console.error('promise failed', error)
                            })
                    }

                    // Insert the buttons after the pre using insertBefore() because there is no insertAfter()
                    preElement.parentNode.insertBefore(buttons, preElement.nextSibling)

                    // capture copy events (right click or keydown) on code block
                    preElement.addEventListener('copy', () => {
                        if (copyButtonOnSubmit) {
                            copyButtonOnSubmit(preText, 'Keydown', eventMetadata)
                        }
                    })
                }
            }
        }, [
            copyButtonClassName,
            insertButtonClassName,
            copyButtonOnSubmit,
            insertButtonOnSubmit,
            metadata?.requestID,
            metadata?.source,
            guardrails,
        ])

        return useMemo(
            () => (
                <div
                    ref={rootRef}
                    // biome-ignore lint/security/noDangerouslySetInnerHtml: the result is run through dompurify
                    dangerouslySetInnerHTML={{
                        __html: renderCodyMarkdown(displayText),
                    }}
                />
            ),
            [displayText]
        )
    }
)<|MERGE_RESOLUTION|>--- conflicted
+++ resolved
@@ -154,92 +154,8 @@
     return button
 }
 
-<<<<<<< HEAD
-export const CodeBlocks: React.FunctionComponent<CodeBlocksProps> = React.memo(function CodeBlocksContent({
-    displayText,
-    copyButtonClassName,
-    copyButtonOnSubmit,
-    insertButtonClassName,
-    insertButtonOnSubmit,
-    metadata,
-    guardrails,
-}) {
-    const rootRef = useRef<HTMLDivElement>(null)
-
-    useEffect(() => {
-        const preElements = rootRef.current?.querySelectorAll('pre')
-        if (!preElements?.length || !copyButtonOnSubmit) {
-            return
-        }
-
-        for (const preElement of preElements) {
-            const preText = preElement.textContent
-            if (preText?.trim() && preElement.parentNode) {
-                const eventMetadata = { requestID: metadata?.requestID, source: metadata?.source }
-                const buttons = createButtons(
-                    preText,
-                    copyButtonClassName,
-                    copyButtonOnSubmit,
-                    insertButtonClassName,
-                    insertButtonOnSubmit,
-                    eventMetadata
-                )
-                if (guardrails) {
-                    const flexFiller = document.createElement('div')
-                    flexFiller.classList.add(styles.flexFiller)
-                    buttons.append(flexFiller)
-                    const attributionContainer = document.createElement('div')
-                    attributionContainer.setAttribute('data-testid', 'attribution-indicator')
-                    attributionContainer.innerHTML = ShieldIcon
-                    attributionContainer.classList.add(styles.attributionIcon)
-                    attributionContainer.title = 'Attribution search running...'
-                    buttons.append(attributionContainer)
-
-                    guardrails
-                        .searchAttribution(preText)
-                        .then(attribution => {
-                            if (isError(attribution)) {
-                                attributionContainer.classList.add(styles.attributionIconUnavailable)
-                                attributionContainer.title = 'Attribution search unavailable.'
-                                return
-                            }
-                            if (attribution.repositories.length > 0) {
-                                attributionContainer.classList.add(styles.attributionIconFound)
-                                let tooltip = `Attribution found in ${attribution.repositories[0].name}`
-                                if (attribution.repositories.length > 1 && attribution.limitHit) {
-                                    tooltip = `${tooltip} and ${attribution.repositories.length - 1} or more.`
-                                } else if (attribution.repositories.length > 1) {
-                                    tooltip = `${tooltip} and ${attribution.repositories.length - 1} more.`
-                                } else {
-                                    tooltip = `${tooltip}.`
-                                }
-                                attributionContainer.title = tooltip
-                                return
-                            }
-                            attributionContainer.classList.add(styles.attributionIconNotFound)
-                            attributionContainer.title = 'Attribution not found.'
-                        })
-                        .catch(error => {
-                            console.error('promise failed', error)
-                        })
-                }
-
-                // Insert the buttons after the pre using insertBefore() because there is no insertAfter()
-                preElement.parentNode.insertBefore(buttons, preElement.nextSibling)
-
-                // capture copy events (right click or keydown) on code block
-                preElement.addEventListener('copy', () => {
-                    if (copyButtonOnSubmit) {
-                        copyButtonOnSubmit(preText, 'Keydown', eventMetadata)
-                    }
-                })
-            }
-        }
-    }, [
-=======
 export const CodeBlocks: React.FunctionComponent<CodeBlocksProps> = React.memo(
     function CodeBlocksContent({
->>>>>>> 67e0387e
         displayText,
         copyButtonClassName,
         copyButtonOnSubmit,
@@ -279,6 +195,10 @@
                         attributionContainer.innerHTML = ShieldIcon
                         attributionContainer.classList.add(styles.attributionIcon)
                         attributionContainer.title = 'Attribution search running...'
+                        attributionContainer.setAttribute(
+                            "data-testid",
+                            "attribution-indicator",
+                        );
                         buttons.append(attributionContainer)
 
                         guardrails
