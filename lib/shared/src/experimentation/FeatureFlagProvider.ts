/* eslint-disable no-void */
import { SourcegraphGraphQLAPIClient } from '../sourcegraph-api/graphql'
import { isError } from '../utils'

export enum FeatureFlag {
    // This flag is only used for testing the behavior of the provider and should not be used in
    // product code
    TestFlagDoNotUse = 'test-flag-do-not-use',

    CodyAutocompleteTracing = 'cody-autocomplete-tracing',
    CodyAutocompleteIncreasedDebounceTimeEnabled = 'cody-autocomplete-increased-debounce-time-enabled',
    CodyAutocompleteStarCoder7B = 'cody-autocomplete-default-starcoder-7b',
    CodyAutocompleteStarCoder16B = 'cody-autocomplete-default-starcoder-16b',
    CodyAutocompleteStarCoderHybrid = 'cody-autocomplete-default-starcoder-hybrid',
    CodyAutocompleteLlamaCode7B = 'cody-autocomplete-default-llama-code-7b',
    CodyAutocompleteLlamaCode13B = 'cody-autocomplete-default-llama-code-13b',
    CodyAutocompleteGraphContext = 'cody-autocomplete-graph-context',
<<<<<<< HEAD
    CodyAutocompleteMinimumLatency = 'cody-autocomplete-minimum-latency',
=======
    CodyAutocompleteCompleteSuggestWidgetSelection = 'cody-autocomplete-complete-suggest-widget-selection',
>>>>>>> 17e70d7a
}

const ONE_HOUR = 60 * 60 * 1000

export class FeatureFlagProvider {
    private featureFlags: Record<string, boolean> = {}
    private lastUpdated = 0

    constructor(private apiClient: SourcegraphGraphQLAPIClient) {
        void this.refreshFeatureFlags()
    }

    private getFromCache(flagName: FeatureFlag): boolean | undefined {
        const now = Date.now()
        if (now - this.lastUpdated > ONE_HOUR) {
            // Cache expired, refresh
            void this.refreshFeatureFlags()
        }

        return this.featureFlags[flagName]
    }

    public async evaluateFeatureFlag(flagName: FeatureFlag): Promise<boolean> {
        if (!this.apiClient.isDotCom()) {
            return false
        }

        const cachedValue = this.getFromCache(flagName)
        if (cachedValue !== undefined) {
            return cachedValue
        }

        const value = await this.apiClient.evaluateFeatureFlag(flagName)
        this.featureFlags[flagName] = value === null || isError(value) ? false : value
        return this.featureFlags[flagName]
    }

    public syncAuthStatus(): void {
        void this.refreshFeatureFlags()
    }

    private async refreshFeatureFlags(): Promise<void> {
        if (this.apiClient.isDotCom()) {
            const data = await this.apiClient.getEvaluatedFeatureFlags()
            this.featureFlags = isError(data) ? {} : data
        } else {
            this.featureFlags = {}
        }
        this.lastUpdated = Date.now()
    }
}<|MERGE_RESOLUTION|>--- conflicted
+++ resolved
@@ -15,11 +15,8 @@
     CodyAutocompleteLlamaCode7B = 'cody-autocomplete-default-llama-code-7b',
     CodyAutocompleteLlamaCode13B = 'cody-autocomplete-default-llama-code-13b',
     CodyAutocompleteGraphContext = 'cody-autocomplete-graph-context',
-<<<<<<< HEAD
     CodyAutocompleteMinimumLatency = 'cody-autocomplete-minimum-latency',
-=======
     CodyAutocompleteCompleteSuggestWidgetSelection = 'cody-autocomplete-complete-suggest-widget-selection',
->>>>>>> 17e70d7a
 }
 
 const ONE_HOUR = 60 * 60 * 1000
