--- conflicted
+++ resolved
@@ -23,12 +23,8 @@
     CodyAutocompleteUserLatency = 'cody-autocomplete-user-latency',
     CodyAutocompleteDisableNetworkCache = 'cody-autocomplete-disable-network-cache',
     CodyAutocompleteDisableRecyclingOfPreviousRequests = 'cody-autocomplete-disable-recycling-of-previous-requests',
-<<<<<<< HEAD
     CodyProDecGA = 'cody_pro_dec_ga',
-=======
-
     CodyChatMockTest = 'cody-chat-mock-test',
->>>>>>> 75008fc5
 }
 
 const ONE_HOUR = 60 * 60 * 1000
@@ -37,7 +33,7 @@
     private featureFlags: Record<string, boolean> = {}
     private lastUpdated = 0
 
-    constructor(private apiClient: SourcegraphGraphQLAPIClient) {}
+    constructor(private apiClient: SourcegraphGraphQLAPIClient) { }
 
     private getFromCache(flagName: FeatureFlag): boolean | undefined {
         const now = Date.now()
