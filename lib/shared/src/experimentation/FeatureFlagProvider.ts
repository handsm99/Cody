import { graphqlClient, type SourcegraphGraphQLAPIClient } from '../sourcegraph-api/graphql'
import { isError } from '../utils'

export enum FeatureFlag {
    // This flag is only used for testing the behavior of the provider and should not be used in
    // product code
    TestFlagDoNotUse = 'test-flag-do-not-use',

    // Enable both-client side and server-side tracing
    CodyAutocompleteTracing = 'cody-autocomplete-tracing',
    // This flag is used to track the overall eligibility to use the StarCoder model. The `-hybrid`
    // suffix is no longer relevant
    CodyAutocompleteStarCoderHybrid = 'cody-autocomplete-default-starcoder-hybrid',
    // Force all StarCoder traffic (controlled by the above flag) to point to the 16b model.
    CodyAutocompleteStarCoder16B = 'cody-autocomplete-default-starcoder-16b',
    // Enables the bfg-mixed context retriever that will combine BFG with the default local editor
    // context.
    CodyAutocompleteContextBfgMixed = 'cody-autocomplete-context-bfg-mixed',
    // Enables the new-jaccard-similarity context strategy that can find more than one match per
    // open file and includes matches from the same file.
    CodyAutocompleteContextNewJaccardSimilarity = 'cody-autocomplete-new-jaccard-similarity',
    // Enable latency adjustments based on accept/reject streaks
    CodyAutocompleteUserLatency = 'cody-autocomplete-user-latency',
    // Dynamically decide wether to show a single line or multiple lines for completions.
    CodyAutocompleteDynamicMultilineCompletions = 'cody-autocomplete-dynamic-multiline-completions',
    // Continue generations after a single-line completion and use the response to see the next line
    // if the first completion is accepted.
    CodyAutocompleteHotStreak = 'cody-autocomplete-hot-streak',
<<<<<<< HEAD
    // Connects to Cody Gateway directly and skips the Sourcegraph instance hop for completions
    CodyAutocompleteFastPath = 'cody-autocomplete-fast-path',
=======
    // Trigger only one request for every multiline completion instead of three.
    CodyAutocompleteSingleMultilineRequest = 'cody-autocomplete-single-multiline-request',
>>>>>>> a4baec9f

    // Enable Cody PLG features on JetBrains
    CodyProJetBrains = 'cody-pro-jetbrains',

    // use-ssc-for-cody-subscription is a feature flag that enables the use of SSC as the source of truth for Cody subscription data.
    UseSscForCodySubscription = 'use-ssc-for-cody-subscription',

    // cody-pro-trial-ended is a feature flag that indicates if the Cody Pro "Free Trial"  has ended.
    // (Enabling users to use Cody Pro for free for 3-months starting in late Q4'2023.)
    CodyProTrialEnded = 'cody-pro-trial-ended',

    // A feature flag to test potential chat experiments. No functionality is gated by it.
    CodyChatMockTest = 'cody-chat-mock-test',
}

const ONE_HOUR = 60 * 60 * 1000

export class FeatureFlagProvider {
    // The first key maps to the endpoint so that we do never cache the wrong flag for different
    // endpoints
    private featureFlags: Record<string, Record<string, boolean>> = {}
    private lastUpdated = 0

    constructor(private apiClient: SourcegraphGraphQLAPIClient) {}

    public getFromCache(
        flagName: FeatureFlag,
        endpoint: string = this.apiClient.endpoint
    ): boolean | undefined {
        const now = Date.now()
        if (now - this.lastUpdated > ONE_HOUR) {
            // Cache expired, refresh
            void this.refreshFeatureFlags()
        }

        return this.featureFlags[endpoint]?.[flagName]
    }

    public async evaluateFeatureFlag(flagName: FeatureFlag): Promise<boolean> {
        const endpoint = this.apiClient.endpoint
        if (process.env.BENCHMARK_DISABLE_FEATURE_FLAGS) {
            return false
        }

        const cachedValue = this.getFromCache(flagName, endpoint)
        if (cachedValue !== undefined) {
            return cachedValue
        }

        const value = await this.apiClient.evaluateFeatureFlag(flagName)
        if (!this.featureFlags[endpoint]) {
            this.featureFlags[endpoint] = {}
        }
        this.featureFlags[endpoint][flagName] = value === null || isError(value) ? false : value
        return this.featureFlags[endpoint][flagName]
    }

    public async syncAuthStatus(): Promise<void> {
        this.featureFlags = {}
        await this.refreshFeatureFlags()
    }

    private async refreshFeatureFlags(): Promise<void> {
        const endpoint = this.apiClient.endpoint
        const data = await this.apiClient.getEvaluatedFeatureFlags()
        this.featureFlags[endpoint] = isError(data) ? {} : data
        this.lastUpdated = Date.now()
    }
}

export const featureFlagProvider = new FeatureFlagProvider(graphqlClient)<|MERGE_RESOLUTION|>--- conflicted
+++ resolved
@@ -26,13 +26,10 @@
     // Continue generations after a single-line completion and use the response to see the next line
     // if the first completion is accepted.
     CodyAutocompleteHotStreak = 'cody-autocomplete-hot-streak',
-<<<<<<< HEAD
     // Connects to Cody Gateway directly and skips the Sourcegraph instance hop for completions
     CodyAutocompleteFastPath = 'cody-autocomplete-fast-path',
-=======
     // Trigger only one request for every multiline completion instead of three.
     CodyAutocompleteSingleMultilineRequest = 'cody-autocomplete-single-multiline-request',
->>>>>>> a4baec9f
 
     // Enable Cody PLG features on JetBrains
     CodyProJetBrains = 'cody-pro-jetbrains',
