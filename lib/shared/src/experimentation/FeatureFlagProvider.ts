import type { Event } from 'vscode'
import { logDebug } from '../logger'
import { asyncGeneratorFromVSCodeEvent } from '../misc/asyncGenerator'
import { isAbortError } from '../sourcegraph-api/errors'
import { type SourcegraphGraphQLAPIClient, graphqlClient } from '../sourcegraph-api/graphql'
import { wrapInActiveSpan } from '../tracing'
import { isError } from '../utils'

export enum FeatureFlag {
    // This flag is only used for testing the behavior of the provider and should not be used in
    // product code
    TestFlagDoNotUse = 'test-flag-do-not-use',

    // Enable both-client side and server-side tracing
    CodyAutocompleteTracing = 'cody-autocomplete-tracing',
    // This flag is used to track the overall eligibility to use the StarCoder model. The `-hybrid`
    // suffix is no longer relevant
    CodyAutocompleteStarCoderHybrid = 'cody-autocomplete-default-starcoder-hybrid',
    // Enable StarCoder2 7b and 15b as the default model via Fireworks
    CodyAutocompleteStarCoder2Hybrid = 'cody-autocomplete-starcoder2-hybrid',
    // Enable the FineTuned model as the default model via Fireworks
    CodyAutocompleteFIMFineTunedModelHybrid = 'cody-autocomplete-fim-fine-tuned-model-hybrid',

    // Enable various feature flags to experiment with FIM trained fine-tuned models via Fireworks
    CodyAutocompleteFIMModelExperimentBaseFeatureFlag = 'cody-autocomplete-fim-model-experiment-flag',
    CodyAutocompleteFIMModelExperimentControl = 'cody-autocomplete-fim-model-experiment-control',
    CodyAutocompleteFIMModelExperimentCurrentBest = 'cody-autocomplete-fim-model-experiment-current-best',
    CodyAutocompleteFIMModelExperimentVariant1 = 'cody-autocomplete-fim-model-experiment-variant-1',
    CodyAutocompleteFIMModelExperimentVariant2 = 'cody-autocomplete-fim-model-experiment-variant-2',
    CodyAutocompleteFIMModelExperimentVariant3 = 'cody-autocomplete-fim-model-experiment-variant-3',
    CodyAutocompleteFIMModelExperimentVariant4 = 'cody-autocomplete-fim-model-experiment-variant-4',

    // Enables Claude 3 if the user is in our holdout group
    CodyAutocompleteClaude3 = 'cody-autocomplete-claude-3',
    // Enables the bfg-mixed context retriever that will combine BFG with the default local editor
    // context.
    CodyAutocompleteContextBfgMixed = 'cody-autocomplete-context-bfg-mixed',
    // Enable latency adjustments based on accept/reject streaks
    CodyAutocompleteUserLatency = 'cody-autocomplete-user-latency',

    // - Hot Streak:
    //              Continue generations after a single-line completion and use the response to see the next line
    //              if the first completion is accepted.
    // - Smart Throttle:
    //              Enable smart-throttling for more aggressive request cancellation and lower initial latencies
    CodyAutocompleteHotStreakAndSmartThrottle = 'cody-autocomplete-hot-streak-and-smart-throttle',

    CodyAutocompletePreloadingExperimentBaseFeatureFlag = 'cody-autocomplete-preloading-experiment-flag',
    CodyAutocompletePreloadingExperimentVariant1 = 'cody-autocomplete-preloading-experiment-variant-1',
    CodyAutocompletePreloadingExperimentVariant2 = 'cody-autocomplete-preloading-experiment-variant-2',
    CodyAutocompletePreloadingExperimentVariant3 = 'cody-autocomplete-preloading-experiment-variant-3',

    // When enabled, it will extend the number of languages considered for context (e.g. React files
    // will be able to use CSS files as context).
    CodyAutocompleteContextExtendLanguagePool = 'cody-autocomplete-context-extend-language-pool',

    // use-ssc-for-cody-subscription is a feature flag that enables the use of SSC as the source of truth for Cody subscription data.
    UseSscForCodySubscription = 'use-ssc-for-cody-subscription',

    // cody-pro-trial-ended is a feature flag that indicates if the Cody Pro "Free Trial"  has ended.
    // (Enabling users to use Cody Pro for free for 3-months starting in late Q4'2023.)
    CodyProTrialEnded = 'cody-pro-trial-ended',

    /** Interactive tutorial, primarily for onboarding */
    CodyInteractiveTutorial = 'cody-interactive-tutorial',

    /** Automatically start indexing using embeddings. */
    CodyEmbeddingsAutoIndexing = 'cody-embeddings-auto-indexing',

    /** Whether to use generated metadata to power embeddings. */
    CodyEmbeddingsGenerateMetadata = 'cody-embeddings-generate-metadata',

    /** Enhanced context experiment */
    CodyEnhancedContextExperiment = 'cody-enhanced-context-experiment',

    /** Use symf to provide enhanced context. */
    CodyEnhancedContextUseSymf = 'cody-enhanced-context-use-symf',

    /** Use embeddings to provide enhanced context. */
    CodyEnhancedContexUseEmbeddings = 'cody-enhanced-context-use-embeddings',

    /** Whether to use server-side Context API. */
    CodyServerSideContextAPI = 'cody-server-side-context-api-enabled',

    ChatPromptSelector = 'chat-prompt-selector',

<<<<<<< HEAD
    /** Enable experimental smart apply and chat codeblock UI */
    CodyExperimentalSmartApply = 'cody-experimental-smart-apply',
=======
    GitMentionProvider = 'git-mention-provider',
>>>>>>> 0cb54e7d
}

const ONE_HOUR = 60 * 60 * 1000

export class FeatureFlagProvider {
    // The exposed feature flags are one where the backend returns a non-null value and thus we know
    // the user is in either the test or control group.
    //
    // The first key maps to the endpoint so that we do never cache the wrong flag for different
    // endpoints
    private exposedFeatureFlags: Record<string, Record<string, boolean>> = {}
    private lastRefreshTimestamp = 0
    // Unexposed feature flags are cached differently since they don't usually mean that the backend
    // won't have access to this feature flag. Those will not automatically update when feature
    // flags are updated in the background.
    private unexposedFeatureFlags: Record<string, Set<string>> = {}

    private subscriptions: Map<
        string, // ${endpoint}#${prefix filter}
        { lastSnapshot: Record<string, boolean>; callbacks: Set<() => void> }
    > = new Map()
    // When we have at least one subscription, ensure that we also periodically refresh the flags
    private nextRefreshTimeout: NodeJS.Timeout | number | undefined = undefined

    constructor(private apiClient: SourcegraphGraphQLAPIClient) {}

    public getFromCache(flagName: FeatureFlag, endpoint = this.apiClient.endpoint): boolean | undefined {
        void this.refreshIfStale()

        const exposedValue = this.exposedFeatureFlags[endpoint]?.[flagName]
        if (exposedValue !== undefined) {
            return exposedValue
        }

        if (this.unexposedFeatureFlags[endpoint]?.has(flagName)) {
            return false
        }

        return undefined
    }

    public getExposedExperiments(endpoint = this.apiClient.endpoint): Record<string, boolean> {
        return this.exposedFeatureFlags[endpoint] || {}
    }

    public async evaluateFeatureFlag(
        flagName: FeatureFlag,
        endpoint = this.apiClient.endpoint
    ): Promise<boolean> {
        return wrapInActiveSpan(`FeatureFlagProvider.evaluateFeatureFlag.${flagName}`, async () => {
            if (process.env.DISABLE_FEATURE_FLAGS) {
                return false
            }

            const cachedValue = this.getFromCache(flagName, endpoint)
            if (cachedValue !== undefined) {
                return cachedValue
            }

            const value = await this.apiClient.evaluateFeatureFlag(flagName)

            if (value === null || typeof value === 'undefined' || isError(value)) {
                // The backend does not know about this feature flag, so we can't know if the user
                // is in the test or control group.
                if (!this.unexposedFeatureFlags[endpoint]) {
                    this.unexposedFeatureFlags[endpoint] = new Set()
                }
                this.unexposedFeatureFlags[endpoint].add(flagName)
                return false
            }

            if (!this.exposedFeatureFlags[endpoint]) {
                this.exposedFeatureFlags[endpoint] = {}
            }
            this.exposedFeatureFlags[endpoint][flagName] = value
            return value
        })
    }

    /**
     * Observe the evaluated value of a feature flag.
     */
    public async *evaluatedFeatureFlag(
        flagName: FeatureFlag,
        signal?: AbortSignal,
        endpoint = this.apiClient.endpoint
    ): AsyncGenerator<boolean | undefined> {
        if (process.env.DISABLE_FEATURE_FLAGS) {
            yield undefined
            return
        }

        const initialValue = await this.evaluateFeatureFlag(flagName, endpoint)

        const onChangeEvent: Event<boolean | undefined> = (
            listener: (value: boolean | undefined) => void
        ) => {
            const dispose = this.onFeatureFlagChanged(
                '',
                () => listener(this.getFromCache(flagName, endpoint)),
                endpoint
            )
            return { dispose }
        }
        const generator = asyncGeneratorFromVSCodeEvent(onChangeEvent, initialValue, signal)
        signal?.throwIfAborted()

        try {
            for await (const value of generator) {
                yield value
            }
        } catch (error) {
            if (signal?.aborted && isAbortError(error)) {
                return
            }
            throw error
        }
    }

    public async refresh(): Promise<void> {
        this.exposedFeatureFlags = {}
        this.unexposedFeatureFlags = {}
        await this.refreshFeatureFlags()
    }

    public async refreshIfStale(): Promise<void> {
        const now = Date.now()
        if (now - this.lastRefreshTimestamp > ONE_HOUR) {
            // Cache expired, refresh
            await this.refreshFeatureFlags()
        }
    }

    private async refreshFeatureFlags(): Promise<void> {
        return wrapInActiveSpan('FeatureFlagProvider.refreshFeatureFlags', async () => {
            const endpoint = this.apiClient.endpoint
            const data = process.env.DISABLE_FEATURE_FLAGS
                ? {}
                : await this.apiClient.getEvaluatedFeatureFlags()

            this.exposedFeatureFlags[endpoint] = isError(data) ? {} : data

            this.lastRefreshTimestamp = Date.now()
            this.notifyFeatureFlagChanged()

            if (this.nextRefreshTimeout) {
                clearTimeout(this.nextRefreshTimeout)
                this.nextRefreshTimeout = undefined
            }
            if (this.subscriptions.size > 0) {
                this.nextRefreshTimeout = setTimeout(() => this.refreshFeatureFlags(), ONE_HOUR)
            }
        })
    }

    // Allows you to subscribe to a change event that is triggered when feature flags with a
    // predefined prefix are updated. Can be used to sync code that only queries flags at startup
    // to outside changes.
    //
    // Note this will only update feature flags that a user is currently exposed to. For feature
    // flags not defined upstream, the changes will require a new call to `evaluateFeatureFlag` to
    // be picked up.
    public onFeatureFlagChanged(
        prefixFilter: string,
        callback: () => void,
        endpoint = this.apiClient.endpoint
    ): () => void {
        const key = endpoint + '#' + prefixFilter
        const subscription = this.subscriptions.get(key)
        if (subscription) {
            subscription.callbacks.add(callback)
            return () => subscription.callbacks.delete(callback)
        }
        this.subscriptions.set(key, {
            lastSnapshot: this.computeFeatureFlagSnapshot(endpoint, prefixFilter),
            callbacks: new Set([callback]),
        })

        if (!this.nextRefreshTimeout) {
            this.nextRefreshTimeout = setTimeout(() => {
                this.nextRefreshTimeout = undefined
                void this.refreshFeatureFlags()
            }, ONE_HOUR)
        }

        return () => {
            const subscription = this.subscriptions.get(key)
            if (subscription) {
                subscription.callbacks.delete(callback)
                if (subscription.callbacks.size === 0) {
                    this.subscriptions.delete(key)
                }

                if (this.subscriptions.size === 0 && this.nextRefreshTimeout) {
                    clearTimeout(this.nextRefreshTimeout)
                    this.nextRefreshTimeout = undefined
                }
            }
        }
    }

    private notifyFeatureFlagChanged(): void {
        const callbacksToTrigger: (() => void)[] = []
        for (const [key, subs] of this.subscriptions) {
            const parts = key.split('#')
            const endpoint = parts[0]
            const prefixFilter = parts[1]

            const currentSnapshot = this.computeFeatureFlagSnapshot(endpoint, prefixFilter)
            // We only care about flags being changed that we previously already captured. A new
            // evaluation should not trigger a change event unless that new value is later changed.
            if (
                subs.lastSnapshot === NO_FLAGS ||
                computeIfExistingFlagChanged(subs.lastSnapshot, currentSnapshot)
            ) {
                for (const callback of subs.callbacks) {
                    callbacksToTrigger.push(callback)
                }
            }
            subs.lastSnapshot = currentSnapshot
        }
        // Disable on CI to unclutter the output.
        if (!process.env.VITEST) {
            logDebug('featureflag', 'refreshed')
        }
        for (const callback of callbacksToTrigger) {
            callback()
        }
    }

    private computeFeatureFlagSnapshot(endpoint: string, prefixFilter: string): Record<string, boolean> {
        const featureFlags = this.exposedFeatureFlags[endpoint]
        if (!featureFlags) {
            return NO_FLAGS
        }
        const keys = Object.keys(featureFlags)
        const filteredKeys = keys.filter(key => key.startsWith(prefixFilter))
        const filteredFeatureFlags = filteredKeys.reduce((acc: any, key) => {
            acc[key] = featureFlags[key]
            return acc
        }, {})
        return filteredFeatureFlags
    }
}

const NO_FLAGS: Record<string, never> = {}

export const featureFlagProvider = new FeatureFlagProvider(graphqlClient)

function computeIfExistingFlagChanged(
    oldFlags: Record<string, boolean>,
    newFlags: Record<string, boolean>
): boolean {
    return Object.keys(oldFlags).some(key => oldFlags[key] !== newFlags[key])
}<|MERGE_RESOLUTION|>--- conflicted
+++ resolved
@@ -84,12 +84,10 @@
 
     ChatPromptSelector = 'chat-prompt-selector',
 
-<<<<<<< HEAD
+    GitMentionProvider = 'git-mention-provider',
+
     /** Enable experimental smart apply and chat codeblock UI */
     CodyExperimentalSmartApply = 'cody-experimental-smart-apply',
-=======
-    GitMentionProvider = 'git-mention-provider',
->>>>>>> 0cb54e7d
 }
 
 const ONE_HOUR = 60 * 60 * 1000
