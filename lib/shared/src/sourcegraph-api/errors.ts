import { formatDistance } from 'date-fns'

import { isError } from '../utils'

export class RateLimitError extends Error {
    public static readonly errorName = 'RateLimitError'
    public readonly name = RateLimitError.errorName

    public readonly userMessage: string
    public readonly retryAfterDate: Date | undefined
    public readonly retryMessage: string | undefined

    constructor(
        public readonly feature: string,
        public readonly message: string,
        /* Whether an upgrade is available that would increase rate limits. */
        public readonly upgradeIsAvailable: boolean,
        public readonly limit?: number,
        /* The value of the `retry-after` header */
        public readonly retryAfter?: string | null
    ) {
        super(message)
        this.userMessage = `You've used all${limit ? ` ${limit}` : ''} ${feature} for today.`
<<<<<<< HEAD
        this.retryMessage = retryAfter ? `Usage will reset in ${formatDistance(retryAfter, new Date())}` : undefined
=======
        this.retryAfterDate = retryAfter
            ? /^\d+$/.test(retryAfter)
                ? new Date(Date.now() + parseInt(retryAfter, 10) * 1000)
                : new Date(retryAfter)
            : undefined
        this.retryMessage = this.retryAfterDate
            ? `Usage will reset in ${formatDistance(this.retryAfterDate, new Date())}.`
            : undefined
>>>>>>> 3937c82e
    }
}

/*
For some reason `error instanceof RateLimitError` was not enough.
`isRateLimitError` returned `false` for some cases.
In particular, 'autocomplete/execute' in `agent.ts` and was affected.
It was required to add `(error as any)?.name === RateLimitError.errorName`.
 *  */
export function isRateLimitError(error: unknown): error is RateLimitError {
    return error instanceof RateLimitError || (error as any)?.name === RateLimitError.errorName
}

export class TracedError extends Error {
    constructor(
        message: string,
        public traceId: string | undefined
    ) {
        super(message)
    }
}

export function isTracedError(error: Error): error is TracedError {
    return error instanceof TracedError
}

export class NetworkError extends Error {
    public readonly status: number

    constructor(
        response: Response,
        content: string,
        public traceId: string | undefined
    ) {
        super(`Request to ${response.url} failed with ${response.status} ${response.statusText}: ${content}`)
        this.status = response.status
    }
}

export function isNetworkError(error: Error): error is NetworkError {
    return error instanceof NetworkError
}

export function isAuthError(error: unknown): boolean {
    return error instanceof NetworkError && (error.status === 401 || error.status === 403)
}

export class AbortError extends Error {}

export function isAbortError(error: unknown): boolean {
    return (
        isError(error) &&
        // custom abort error
        (error instanceof AbortError ||
            // http module
            error.message === 'aborted' ||
            // fetch
            error.message.includes('The operation was aborted') ||
            error.message.includes('The user aborted a request'))
    )
}

export class TimeoutError extends Error {}<|MERGE_RESOLUTION|>--- conflicted
+++ resolved
@@ -21,18 +21,14 @@
     ) {
         super(message)
         this.userMessage = `You've used all${limit ? ` ${limit}` : ''} ${feature} for today.`
-<<<<<<< HEAD
-        this.retryMessage = retryAfter ? `Usage will reset in ${formatDistance(retryAfter, new Date())}` : undefined
-=======
         this.retryAfterDate = retryAfter
             ? /^\d+$/.test(retryAfter)
                 ? new Date(Date.now() + parseInt(retryAfter, 10) * 1000)
                 : new Date(retryAfter)
             : undefined
         this.retryMessage = this.retryAfterDate
-            ? `Usage will reset in ${formatDistance(this.retryAfterDate, new Date())}.`
+            ? `Usage will reset in ${formatDistance(this.retryAfterDate, new Date())}`
             : undefined
->>>>>>> 3937c82e
     }
 }
 
