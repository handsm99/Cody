--- conflicted
+++ resolved
@@ -348,14 +348,10 @@
             console.log(`not logging ${event.event} in test mode`)
             return {}
         }
-<<<<<<< HEAD
-        if (this.isDotCom()) {
-=======
         if (this.config.isRunningInsideAgent) {
             return {}
         }
-        if (this.config.serverEndpoint === this.dotcomUrl) {
->>>>>>> 5ce1df84
+        if (this.isDotCom()) {
             return this.sendEventLogRequestToDotComAPI(event)
         }
         const responses = await Promise.all([
