--- conflicted
+++ resolved
@@ -128,7 +128,6 @@
                 if (!this.usedTokens.input) {
                     throw new Error('Chat token usage must be updated before Context.')
                 }
-<<<<<<< HEAD
                 const isWithinLimit = this.remainingTokens.user >= count
                 return {
                     isWithinLimit,
@@ -137,26 +136,18 @@
                         : undefined,
                 }
             }
-            case 'enhanced': {
+            case 'corpus': {
                 if (!this.usedTokens.input) {
                     throw new Error('Chat token usage must be updated before Context.')
                 }
-                const isWithinLimit = this.remainingTokens.enhanced >= count
-                return {
-                    isWithinLimit,
-                    reason: !isWithinLimit
-                        ? `enhanced context tokens exceeded remaining enhanced context tokens (${count} > ${this.remainingTokens.enhanced})`
-                        : undefined,
-                }
-            }
-=======
-                return this.remainingTokens.user >= count
-            case 'corpus':
-                if (!this.usedTokens.input) {
-                    throw new Error('Chat token usage must be updated before Context.')
-                }
-                return this.remainingTokens.corpus >= count
->>>>>>> 744572dc
+                const isWithinLimit = this.remainingTokens.corpus >= count
+                return {
+                    isWithinLimit,
+                    reason: !isWithinLimit
+                        ? `corpus context tokens exceeded remaining corpus context tokens (${count} > ${this.remainingTokens.corpus})`
+                        : undefined,
+                }
+            }
             default:
                 return {
                     isWithinLimit: false,
