--- conflicted
+++ resolved
@@ -159,7 +159,7 @@
 export {
     truncateText,
     truncateTextNearestLine,
-    truncateTextStart,
+    truncatePromptStringStart,
     truncatePromptString,
 } from './prompt/truncation'
 export type { Message } from './sourcegraph-api'
@@ -239,18 +239,14 @@
     isURLContextItem,
     fetchContentForURLContextItem,
 } from './mentions/urlContextItems'
-<<<<<<< HEAD
 export { TokenCounter } from './token/counter'
 export {
     USER_CONTEXT_TOKEN_BUDGET,
     ENHANCED_CONTEXT_ALLOCATION,
 } from './token/constants'
 export { tokensToChars, charsToTokens } from './token/utils'
-export { getCompletionsModelConfig } from './llm-providers/utils'
-=======
 export * from './prompt/prompt-string'
 export { getCompletionsModelConfig } from './llm-providers/utils'
 export type { SourcegraphNodeCompletionsClient } from './sourcegraph-api/completions/nodeClient'
 export * from './fetch'
-export * from './completions/types'
->>>>>>> ac5fae2a
+export * from './completions/types'