--- conflicted
+++ resolved
@@ -227,14 +227,10 @@
     isURLContextItem,
     fetchContentForURLContextItem,
 } from './mentions/urlContextItems'
-<<<<<<< HEAD
 export { TokenCounter } from './token/counter'
 export {
     USER_CONTEXT_TOKEN_BUDGET,
     ENHANCED_CONTEXT_ALLOCATION,
-    CHARACTERS_PER_TOKEN,
 } from './token/constants'
 export { tokensToChars, charsToTokens } from './token/utils'
-=======
-export { getCompletionsModelConfig } from './llm-providers/utils'
->>>>>>> 214ce059
+export { getCompletionsModelConfig } from './llm-providers/utils'