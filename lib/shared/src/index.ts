// Add anything else here that needs to be used outside of this library.

export { ModelProvider } from './models'
export { type ChatModel, type EditModel, ModelUsage } from './models/types'
export { DEFAULT_DOT_COM_MODELS } from './models/dotcom'
export {
    getProviderName,
    getModelInfo,
} from './models/utils'
export { BotResponseMultiplexer } from './chat/bot-response-multiplexer'
export { ChatClient } from './chat/chat'
export { ignores, isCodyIgnoredFile } from './cody-ignore/context-filter'
export {
    IgnoreHelper,
    CODY_IGNORE_POSIX_GLOB,
    type IgnoreFileContent,
    CODY_IGNORE_URI_PATH,
} from './cody-ignore/ignore-helper'
export { renderCodyMarkdown } from './chat/markdown'
export { getSimplePreamble } from './chat/preamble'
export type {
    SerializedChatInteraction,
    SerializedChatTranscript,
    serializeChatMessage,
    SerializedChatMessage,
} from './chat/transcript'
export { errorToChatError } from './chat/transcript/messages'
export type {
    ChatError,
    EventSource,
    ChatHistory,
    ChatMessage,
    UserLocalHistory,
} from './chat/transcript/messages'
export {
    CODY_PASSTHROUGH_VSCODE_OPEN_COMMAND_ID,
    webviewOpenURIForContextItem,
} from './chat/transcript/display-text'
export { Typewriter } from './chat/typewriter'
export { reformatBotMessageForChat } from './chat/viewHelpers'
export type {
    ContextGroup,
    ContextProvider,
    ContextStatusProvider,
    Disposable,
    EnhancedContextContextT,
    LocalEmbeddingsProvider,
    LocalSearchProvider,
    RemoteSearchProvider,
    SearchProvider,
} from './codebase-context/context-status'
export {
    type ContextItem,
    type ContextItemFile,
    ContextItemSource,
    type ContextItemWithContent,
    type ContextItemSymbol,
    type ContextFileType,
    type ContextMessage,
    type SymbolKind,
} from './codebase-context/messages'
export type { CodyCommand, CodyCommandContext, CodyCommandType } from './commands/types'
export { type DefaultCodyCommands, DefaultChatCommands, DefaultEditCommands } from './commands/types'
export { dedupeWith, isDefined, isErrorLike, pluralize } from './common'
export { type RangeData, toRangeData, displayLineRange, displayRange } from './common/range'
export {
    ProgrammingLanguage,
    languageFromFilename,
    markdownCodeBlockLanguageIDForFilename,
    extensionForLanguage,
} from './common/languages'
export { renderMarkdown, escapeHTML } from './common/markdown'
export { posixFilePaths } from './common/path'
export { isWindows, isMacOS } from './common/platform'
export {
    assertFileURI,
    isFileURI,
    uriBasename,
    uriDirname,
    uriExtname,
    uriParseNameAndExtension,
    type FileURI,
} from './common/uri'
export type {
    AutocompleteTimeouts,
    Configuration,
    ConfigurationUseContext,
    ConfigurationWithAccessToken,
    OllamaGenerateParameters,
    OllamaOptions,
} from './configuration'
export { NoopEditor } from './editor'
export type {
    ActiveTextEditor,
    ActiveTextEditorDiagnostic,
    ActiveTextEditorDiagnosticType,
    ActiveTextEditorSelection,
    ActiveTextEditorVisibleContent,
    Editor,
} from './editor'
export {
    displayPath,
    displayPathBasename,
    displayPathDirname,
    displayPathWithoutWorkspaceFolderPrefix,
    setDisplayPathEnvInfo,
    type DisplayPathEnvInfo,
} from './editor/displayPath'
export { hydrateAfterPostMessage } from './editor/hydrateAfterPostMessage'
export * from './editor/utils'
export {
    FeatureFlag,
    FeatureFlagProvider,
    featureFlagProvider,
} from './experimentation/FeatureFlagProvider'
export { GuardrailsPost, summariseAttribution } from './guardrails'
export type { Attribution, Guardrails } from './guardrails'
export { SourcegraphGuardrailsClient } from './guardrails/client'
export {
    CompletionStopReason,
    type CodeCompletionsClient,
    type CodeCompletionsParams,
    type CompletionResponseGenerator,
} from './inferenceClient/misc'
export type {
    ContextResult,
    FilenameContextFetcher,
    IndexedKeywordContextFetcher,
    LocalEmbeddingsFetcher,
    IRemoteSearch,
    Result,
    SearchPanelFile,
    SearchPanelSnippet,
} from './local-context'
export { logDebug, logError, setLogger } from './logger'
export {
    createOllamaClient,
    ollamaChatClient,
    type OllamaGenerateParams,
    OLLAMA_DEFAULT_URL,
} from './llm-providers/ollama'
export {
    MAX_BYTES_PER_FILE,
    MAX_CURRENT_FILE_TOKENS,
    CHARS_PER_TOKEN,
    ANSWER_TOKENS,
    NUM_CODE_RESULTS,
    NUM_TEXT_RESULTS,
    SURROUNDING_LINES,
    tokensToChars,
} from './prompt/constants'
export { PromptMixin, newPromptMixin } from './prompt/prompt-mixin'
export * from './prompt/templates'
export {
    truncateText,
    truncateTextNearestLine,
    truncateTextStart,
} from './prompt/truncation'
export type { Message } from './sourcegraph-api'
export { SourcegraphBrowserCompletionsClient } from './sourcegraph-api/completions/browserClient'
export { SourcegraphCompletionsClient } from './sourcegraph-api/completions/client'
export type { CompletionLogger, CompletionsClientConfig } from './sourcegraph-api/completions/client'
export type {
    CompletionParameters,
    CompletionResponse,
    Event,
} from './sourcegraph-api/completions/types'
export { DOTCOM_URL, LOCAL_APP_URL, isDotCom } from './sourcegraph-api/environments'
export {
    AbortError,
    NetworkError,
    RateLimitError,
    TimeoutError,
    TracedError,
    isAbortError,
    isAuthError,
    isNetworkError,
    isRateLimitError,
} from './sourcegraph-api/errors'
export { SourcegraphGraphQLAPIClient, graphqlClient } from './sourcegraph-api/graphql'
export {
    ConfigFeaturesSingleton,
    addCustomUserAgent,
    customUserAgent,
    isNodeResponse,
    setUserAgent,
    type BrowserOrNodeResponse,
    type GraphQLAPIClientConfig,
    type LogEventMode,
    type ContextFiltersResult,
    type CodyContextFilterItem,
} from './sourcegraph-api/graphql/client'
export type {
    CodyLLMSiteConfiguration,
    ContextSearchResult,
    EmbeddingsSearchResult,
    event,
} from './sourcegraph-api/graphql/client'
export { GraphQLTelemetryExporter } from './sourcegraph-api/telemetry/GraphQLTelemetryExporter'
export { NOOP_TELEMETRY_SERVICE } from './telemetry'
export type { TelemetryEventProperties, TelemetryService } from './telemetry'
export { type BillingCategory, type BillingProduct } from './telemetry-v2'
export {
    MockServerTelemetryRecorderProvider,
    NoOpTelemetryRecorderProvider,
    TelemetryRecorderProvider,
} from './telemetry-v2/TelemetryRecorderProvider'
export type { TelemetryRecorder } from './telemetry-v2/TelemetryRecorderProvider'
export { EventLogger } from './telemetry/EventLogger'
export type { ExtensionDetails } from './telemetry/EventLogger'
export { testFileUri } from './test/path-helpers'
export {
    addTraceparent,
    getActiveTraceAndSpanId,
    wrapInActiveSpan,
    recordErrorToSpan,
    tracer,
    logResponseHeadersToSpan,
} from './tracing'
export { convertGitCloneURLToCodebaseName, isError } from './utils'
export type { CurrentUserCodySubscription } from './sourcegraph-api/graphql/client'
export * from './auth/types'
export * from './auth/tokens'
export * from './chat/sse-iterator'
export {
    parseMentionQuery,
    type MentionQuery,
    scanForMentionTriggerInUserTextInput,
} from './mentions/query'
export {
    getURLContextItems,
    isURLContextItem,
    fetchContentForURLContextItem,
} from './mentions/urlContextItems'
<<<<<<< HEAD
export * from './prompt/prompt-string'
=======
export { getCompletionsModelConfig } from './llm-providers/utils'
>>>>>>> 214ce059
<|MERGE_RESOLUTION|>--- conflicted
+++ resolved
@@ -232,8 +232,5 @@
     isURLContextItem,
     fetchContentForURLContextItem,
 } from './mentions/urlContextItems'
-<<<<<<< HEAD
 export * from './prompt/prompt-string'
-=======
-export { getCompletionsModelConfig } from './llm-providers/utils'
->>>>>>> 214ce059
+export { getCompletionsModelConfig } from './llm-providers/utils'