--- conflicted
+++ resolved
@@ -19,11 +19,7 @@
  * - 'insert' mode is the same as edit, it adds to the top of the selection instead of replacing selection
  * - 'file' mode create a new file with cody's response as content
  */
-<<<<<<< HEAD
-export type CodyCommandMode = 'ask' | 'edit' | 'insert' | 'file'
-=======
-type CodyCommandMode = 'ask' | 'edit' | 'insert'
->>>>>>> bbbc55a5
+type CodyCommandMode = 'ask' | 'edit' | 'insert' | 'file'
 
 // Type of context available for prompt building
 export interface CodyCommandContext {
@@ -40,11 +36,7 @@
     none?: boolean
 }
 
-<<<<<<< HEAD
-export type CodyCommandType = CustomCommandType | 'default' | 'recently used' | 'experimental'
-=======
-type CodyCommandType = 'workspace' | 'user' | 'default' | 'recently used'
->>>>>>> bbbc55a5
+type CodyCommandType = CustomCommandType | 'default' | 'recently used' | 'experimental'
 
 export type CustomCommandType = 'workspace' | 'user'
 
