--- conflicted
+++ resolved
@@ -121,13 +121,8 @@
 
         return groupResultsByFile(combinedResults)
             .reverse() // Reverse results so that they appear in ascending order of importance (least -> most).
-<<<<<<< HEAD
-            .flatMap(groupedResults => this.makeContextMessageWithResponse(groupedResults))
+            .flatMap(groupedResults => CodebaseContext.makeContextMessageWithResponse(groupedResults))
             .map(message => contextMessageWithSource(message, 'embeddings', this.codebase))
-=======
-            .flatMap(groupedResults => CodebaseContext.makeContextMessageWithResponse(groupedResults))
-            .map(message => contextMessageWithSource(message, 'embeddings'))
->>>>>>> 4d41f85b
     }
 
     private async getEmbeddingSearchResults(
