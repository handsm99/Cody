export type ConfigurationUseContext = 'embeddings' | 'keyword' | 'none' | 'blended' | 'unified'

// Should we share VS Code specific config via cody-shared?
export interface Configuration {
    serverEndpoint: string
    codebase?: string
    debugEnable: boolean
    debugFilter: RegExp | null
    debugVerbose: boolean
    telemetryLevel: 'all' | 'off'
    useContext: ConfigurationUseContext
    customHeaders: Record<string, string>
    autocomplete: boolean
    experimentalChatPredictions: boolean
    inlineChat: boolean
    experimentalCommandLenses: boolean
    experimentalEditorTitleCommandIcon: boolean
    experimentalGuardrails: boolean
    experimentalNonStop: boolean
<<<<<<< HEAD
    experimentalLocalSymbols: boolean
=======
    experimentalSymfPath: string
    experimentalSymfAnthropicKey: string
>>>>>>> d6671fa9
    autocompleteAdvancedProvider:
        | 'anthropic'
        | 'unstable-codegen'
        | 'unstable-huggingface'
        | 'unstable-fireworks'
        | 'unstable-azure-openai'
    autocompleteAdvancedServerEndpoint: string | null
    autocompleteAdvancedAccessToken: string | null
    autocompleteAdvancedEmbeddings: boolean
    autocompleteExperimentalCompleteSuggestWidgetSelection?: boolean
    pluginsEnabled?: boolean
    pluginsDebugEnabled?: boolean
    isRunningInsideAgent?: boolean
    pluginsConfig?: {
        confluence?: {
            baseUrl: string
            email?: string
            apiToken?: string
        }
        github?: {
            apiToken?: string
            baseURL?: string
            org?: string
            repo?: string
        }
        apiNinjas?: {
            apiKey?: string
        }
    }
}

export interface ConfigurationWithAccessToken extends Configuration {
    /** The access token, which is stored in the secret storage (not configuration). */
    accessToken: string | null
}<|MERGE_RESOLUTION|>--- conflicted
+++ resolved
@@ -17,12 +17,9 @@
     experimentalEditorTitleCommandIcon: boolean
     experimentalGuardrails: boolean
     experimentalNonStop: boolean
-<<<<<<< HEAD
     experimentalLocalSymbols: boolean
-=======
     experimentalSymfPath: string
     experimentalSymfAnthropicKey: string
->>>>>>> d6671fa9
     autocompleteAdvancedProvider:
         | 'anthropic'
         | 'unstable-codegen'
