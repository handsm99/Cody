export type ConfigurationUseContext = 'embeddings' | 'keyword' | 'none' | 'blended' | 'unified'

// Should we share VS Code specific config via cody-shared?
export interface Configuration {
    serverEndpoint: string
    codebase?: string
    debugEnable: boolean
    debugFilter: RegExp | null
    debugVerbose: boolean
    telemetryLevel: 'all' | 'off'
    useContext: ConfigurationUseContext
    customHeaders: Record<string, string>
    autocomplete: boolean
    experimentalChatPredictions: boolean
    inlineChat: boolean
    experimentalCustomRecipes: boolean
    experimentalGuardrails: boolean
    experimentalNonStop: boolean
<<<<<<< HEAD
    autocompleteAdvancedProvider: 'anthropic' | 'unstable-codegen' | 'unstable-huggingface' | 'unstable-azure-openai'
=======
    autocompleteAdvancedProvider: 'anthropic' | 'unstable-codegen' | 'unstable-huggingface' | 'unstable-fireworks'
>>>>>>> 47c309ea
    autocompleteAdvancedServerEndpoint: string | null
    autocompleteAdvancedAccessToken: string | null
    autocompleteAdvancedCache: boolean
    autocompleteAdvancedEmbeddings: boolean
    autocompleteExperimentalTriggerMoreEagerly: boolean
    autocompleteExperimentalCompleteSuggestWidgetSelection?: boolean
    pluginsEnabled?: boolean
    pluginsDebugEnabled?: boolean
    pluginsConfig?: {
        confluence?: {
            baseUrl: string
            email?: string
            apiToken?: string
        }
        github?: {
            apiToken?: string
            baseURL?: string
            org?: string
            repo?: string
        }
        apiNinjas?: {
            apiKey?: string
        }
    }
}

export interface ConfigurationWithAccessToken extends Configuration {
    /** The access token, which is stored in the secret storage (not configuration). */
    accessToken: string | null
}<|MERGE_RESOLUTION|>--- conflicted
+++ resolved
@@ -16,11 +16,12 @@
     experimentalCustomRecipes: boolean
     experimentalGuardrails: boolean
     experimentalNonStop: boolean
-<<<<<<< HEAD
-    autocompleteAdvancedProvider: 'anthropic' | 'unstable-codegen' | 'unstable-huggingface' | 'unstable-azure-openai'
-=======
-    autocompleteAdvancedProvider: 'anthropic' | 'unstable-codegen' | 'unstable-huggingface' | 'unstable-fireworks'
->>>>>>> 47c309ea
+    autocompleteAdvancedProvider:
+        | 'anthropic'
+        | 'unstable-codegen'
+        | 'unstable-huggingface'
+        | 'unstable-fireworks'
+        | 'unstable-azure-openai'
     autocompleteAdvancedServerEndpoint: string | null
     autocompleteAdvancedAccessToken: string | null
     autocompleteAdvancedCache: boolean
