--- conflicted
+++ resolved
@@ -30,12 +30,8 @@
     experimentalChatPanel: boolean
     experimentalChatPredictions: boolean
     experimentalSearchPanel: boolean
-<<<<<<< HEAD
     commandCodeLenses: boolean
-=======
     experimentalSimpleChatContext: boolean
-    experimentalCommandLenses: boolean
->>>>>>> 815d83a8
     editorTitleCommandIcon: boolean
     experimentalGuardrails: boolean
     experimentalNonStop: boolean
