import { beforeAll, describe, expect, it } from 'vitest'
import { ModelProvider } from '../models/index'
<<<<<<< HEAD
=======
import {
    DEFAULT_CHAT_MODEL_INPUT_TOKEN_LIMIT,
    DEFAULT_CHAT_MODEL_OUTPUT_TOKEN_LIMIT,
    tokensToChars,
} from '../prompt/constants'
>>>>>>> 6a96311f
import { DOTCOM_URL } from '../sourcegraph-api/environments'
import { CHAT_INPUT_TOKEN_BUDGET } from '../token/constants'
import { getDotComDefaultModels } from './dotcom'
import { ModelUsage } from './types'

<<<<<<< HEAD
describe('Model Provider', () => {
=======
describe('getMaxInputCharsByModel', () => {
>>>>>>> 6a96311f
    beforeAll(() => {
        ModelProvider.getProviders(ModelUsage.Chat, false, DOTCOM_URL.toString())
    })

    it('returns default token limit for unknown model', () => {
<<<<<<< HEAD
        const max = ModelProvider.getContextWindowByID('unknown-model')
        expect(max).toEqual({ input: CHAT_INPUT_TOKEN_BUDGET })
    })

    it('returns max token limit for known chat model', () => {
        const models = getDotComDefaultModels('default')
        const cw = ModelProvider.getContextWindowByID(models[0].model)
        expect(cw.input).toEqual(models[0].contextWindow.input)
        expect(models[0].contextWindow.context?.user).toEqual(undefined)
    })

    it('returns max token limit for dot com chat model with user context feature flag', () => {
        const models = getDotComDefaultModels('experimental')
        ModelProvider.setProviders(models)
        const claude3SonnetModelID = 'anthropic/claude-3-sonnet-20240229'
        const claude3SonnetModel = models.find(m => m.model === claude3SonnetModelID)
        expect(claude3SonnetModel?.contextWindow?.context?.user).greaterThan(0)
        expect(claude3SonnetModel).toBeDefined()
        const cw = ModelProvider.getContextWindowByID(claude3SonnetModelID)
        expect(cw).toEqual(claude3SonnetModel?.contextWindow)
=======
        const maxChars = ModelProvider.getMaxInputCharsByModel('unknown-model')
        expect(maxChars).toEqual(tokensToChars(DEFAULT_CHAT_MODEL_INPUT_TOKEN_LIMIT))
    })

    it('returns max token limit for known chat model', () => {
        const maxChars = ModelProvider.getMaxInputCharsByModel(DEFAULT_DOT_COM_MODELS[0].model)
        expect(maxChars).toEqual(tokensToChars(DEFAULT_DOT_COM_MODELS[0].maxInputToken))
>>>>>>> 6a96311f
    })

    it('returns default token limit for unknown model - Enterprise user', () => {
        ModelProvider.getProviders(ModelUsage.Chat, false, 'https://example.com')
<<<<<<< HEAD
        const cw = ModelProvider.getContextWindowByID('unknown-model')
        expect(cw).toEqual({ input: CHAT_INPUT_TOKEN_BUDGET })
    })

    it('returns max token limit for known model - Enterprise user', () => {
        ModelProvider.setProviders([
            new ModelProvider('enterprise-model', [ModelUsage.Chat], { input: 200 }),
        ])
        ModelProvider.getProviders(ModelUsage.Chat, false, 'enterprise-model')
        ModelProvider.setProviders([
            new ModelProvider('model-with-limit', [ModelUsage.Chat], { input: 200 }),
        ])
        const cw = ModelProvider.getContextWindowByID('model-with-limit')
        expect(cw.input).toEqual(200)
=======
        const maxChars = ModelProvider.getMaxInputCharsByModel('unknown-model')
        expect(maxChars).toEqual(tokensToChars(DEFAULT_CHAT_MODEL_INPUT_TOKEN_LIMIT))
    })

    it('returns max token limit for known model - Enterprise user', () => {
        ModelProvider.getProviders(ModelUsage.Chat, false, 'https://example.com')
        ModelProvider.setProviders([new ModelProvider('model-with-limit', [ModelUsage.Chat], 200)])
        const maxChars = ModelProvider.getMaxInputCharsByModel('model-with-limit')
        expect(maxChars).toEqual(tokensToChars(200))
>>>>>>> 6a96311f
    })
})

describe('getMaxOutputCharsByModel', () => {
    beforeAll(() => {
        ModelProvider.getProviders(ModelUsage.Chat, false, DOTCOM_URL.toString())
    })

    it('returns default token limit for unknown model', () => {
        const maxChars = ModelProvider.getMaxOutputCharsByModel('unknown-model')
        expect(maxChars).toEqual(tokensToChars(DEFAULT_CHAT_MODEL_OUTPUT_TOKEN_LIMIT))
    })

    it('returns max token limit for known chat model', () => {
        const maxChars = ModelProvider.getMaxOutputCharsByModel(DEFAULT_DOT_COM_MODELS[0].model)
        expect(maxChars).toEqual(tokensToChars(DEFAULT_DOT_COM_MODELS[0].maxOutputToken))
    })

    it('returns default token limit for unknown model - Enterprise user', () => {
        ModelProvider.getProviders(ModelUsage.Chat, false, 'https://example.com')
        const maxChars = ModelProvider.getMaxOutputCharsByModel('unknown-model')
        expect(maxChars).toEqual(tokensToChars(DEFAULT_CHAT_MODEL_OUTPUT_TOKEN_LIMIT))
    })

    it('returns max token limit for known model - Enterprise user', () => {
        ModelProvider.getProviders(ModelUsage.Chat, false, 'https://example.com')
        ModelProvider.setProviders([
            new ModelProvider('model-with-limit', [ModelUsage.Chat], 8000, 2000),
        ])
        const maxChars = ModelProvider.getMaxOutputCharsByModel('model-with-limit')
        expect(maxChars).toEqual(tokensToChars(2000))
    })
})<|MERGE_RESOLUTION|>--- conflicted
+++ resolved
@@ -1,118 +1,83 @@
 import { beforeAll, describe, expect, it } from 'vitest'
 import { ModelProvider } from '../models/index'
-<<<<<<< HEAD
-=======
-import {
-    DEFAULT_CHAT_MODEL_INPUT_TOKEN_LIMIT,
-    DEFAULT_CHAT_MODEL_OUTPUT_TOKEN_LIMIT,
-    tokensToChars,
-} from '../prompt/constants'
->>>>>>> 6a96311f
 import { DOTCOM_URL } from '../sourcegraph-api/environments'
-import { CHAT_INPUT_TOKEN_BUDGET } from '../token/constants'
+import { CHAT_INPUT_TOKEN_BUDGET, CHAT_OUTPUT_TOKEN_BUDGET } from '../token/constants'
 import { getDotComDefaultModels } from './dotcom'
 import { ModelUsage } from './types'
 
-<<<<<<< HEAD
 describe('Model Provider', () => {
-=======
-describe('getMaxInputCharsByModel', () => {
->>>>>>> 6a96311f
-    beforeAll(() => {
-        ModelProvider.getProviders(ModelUsage.Chat, false, DOTCOM_URL.toString())
+    describe('getContextWindowByID', () => {
+        beforeAll(() => {
+            ModelProvider.getProviders(ModelUsage.Chat, false, DOTCOM_URL.toString())
+        })
+
+        it('returns default token limit for unknown model', () => {
+            const max = ModelProvider.getContextWindowByID('unknown-model')
+            expect(max).toEqual({ input: CHAT_INPUT_TOKEN_BUDGET, output: CHAT_OUTPUT_TOKEN_BUDGET })
+        })
+
+        it('returns max token limit for known chat model', () => {
+            const models = getDotComDefaultModels('default')
+            const cw = ModelProvider.getContextWindowByID(models[0].model)
+            expect(cw.input).toEqual(models[0].contextWindow.input)
+            expect(models[0].contextWindow.context?.user).toEqual(undefined)
+        })
+
+        it('returns max token limit for dot com chat model with user context feature flag', () => {
+            const models = getDotComDefaultModels('experimental')
+            ModelProvider.setProviders(models)
+            const claude3SonnetModelID = 'anthropic/claude-3-sonnet-20240229'
+            const claude3SonnetModel = models.find(m => m.model === claude3SonnetModelID)
+            expect(claude3SonnetModel?.contextWindow?.context?.user).greaterThan(0)
+            expect(claude3SonnetModel).toBeDefined()
+            const cw = ModelProvider.getContextWindowByID(claude3SonnetModelID)
+            expect(cw).toEqual(claude3SonnetModel?.contextWindow)
+        })
+
+        it('returns default token limit for unknown model - Enterprise user', () => {
+            ModelProvider.getProviders(ModelUsage.Chat, false, 'https://example.com')
+            const cw = ModelProvider.getContextWindowByID('unknown-model')
+            expect(cw).toEqual({ input: CHAT_INPUT_TOKEN_BUDGET, output: CHAT_OUTPUT_TOKEN_BUDGET })
+        })
+
+        it('returns max token limit for known model - Enterprise user', () => {
+            ModelProvider.setProviders([
+                new ModelProvider('enterprise-model', [ModelUsage.Chat], { input: 200, output: 100 }),
+            ])
+            const cw = ModelProvider.getContextWindowByID('enterprise-model')
+            expect(cw.input).toEqual(200)
+        })
     })
 
-    it('returns default token limit for unknown model', () => {
-<<<<<<< HEAD
-        const max = ModelProvider.getContextWindowByID('unknown-model')
-        expect(max).toEqual({ input: CHAT_INPUT_TOKEN_BUDGET })
-    })
+    describe('getMaxOutputCharsByModel', () => {
+        beforeAll(() => {
+            ModelProvider.getProviders(ModelUsage.Chat, false, DOTCOM_URL.toString())
+        })
 
-    it('returns max token limit for known chat model', () => {
-        const models = getDotComDefaultModels('default')
-        const cw = ModelProvider.getContextWindowByID(models[0].model)
-        expect(cw.input).toEqual(models[0].contextWindow.input)
-        expect(models[0].contextWindow.context?.user).toEqual(undefined)
-    })
+        it('returns default token limit for unknown model', () => {
+            const { output } = ModelProvider.getContextWindowByID('unknown-model')
+            expect(output).toEqual(CHAT_OUTPUT_TOKEN_BUDGET)
+        })
 
-    it('returns max token limit for dot com chat model with user context feature flag', () => {
-        const models = getDotComDefaultModels('experimental')
-        ModelProvider.setProviders(models)
-        const claude3SonnetModelID = 'anthropic/claude-3-sonnet-20240229'
-        const claude3SonnetModel = models.find(m => m.model === claude3SonnetModelID)
-        expect(claude3SonnetModel?.contextWindow?.context?.user).greaterThan(0)
-        expect(claude3SonnetModel).toBeDefined()
-        const cw = ModelProvider.getContextWindowByID(claude3SonnetModelID)
-        expect(cw).toEqual(claude3SonnetModel?.contextWindow)
-=======
-        const maxChars = ModelProvider.getMaxInputCharsByModel('unknown-model')
-        expect(maxChars).toEqual(tokensToChars(DEFAULT_CHAT_MODEL_INPUT_TOKEN_LIMIT))
-    })
+        it('returns max token limit for known chat model', () => {
+            const knownModel = getDotComDefaultModels('default')[0]
+            const { output } = ModelProvider.getContextWindowByID(knownModel.model)
+            expect(output).toEqual(knownModel.contextWindow.output)
+        })
 
-    it('returns max token limit for known chat model', () => {
-        const maxChars = ModelProvider.getMaxInputCharsByModel(DEFAULT_DOT_COM_MODELS[0].model)
-        expect(maxChars).toEqual(tokensToChars(DEFAULT_DOT_COM_MODELS[0].maxInputToken))
->>>>>>> 6a96311f
-    })
+        it('returns default token limit for unknown model - Enterprise user', () => {
+            ModelProvider.getProviders(ModelUsage.Chat, false, 'https://example.com')
+            const { output } = ModelProvider.getContextWindowByID('unknown-model')
+            expect(output).toEqual(CHAT_OUTPUT_TOKEN_BUDGET)
+        })
 
-    it('returns default token limit for unknown model - Enterprise user', () => {
-        ModelProvider.getProviders(ModelUsage.Chat, false, 'https://example.com')
-<<<<<<< HEAD
-        const cw = ModelProvider.getContextWindowByID('unknown-model')
-        expect(cw).toEqual({ input: CHAT_INPUT_TOKEN_BUDGET })
-    })
-
-    it('returns max token limit for known model - Enterprise user', () => {
-        ModelProvider.setProviders([
-            new ModelProvider('enterprise-model', [ModelUsage.Chat], { input: 200 }),
-        ])
-        ModelProvider.getProviders(ModelUsage.Chat, false, 'enterprise-model')
-        ModelProvider.setProviders([
-            new ModelProvider('model-with-limit', [ModelUsage.Chat], { input: 200 }),
-        ])
-        const cw = ModelProvider.getContextWindowByID('model-with-limit')
-        expect(cw.input).toEqual(200)
-=======
-        const maxChars = ModelProvider.getMaxInputCharsByModel('unknown-model')
-        expect(maxChars).toEqual(tokensToChars(DEFAULT_CHAT_MODEL_INPUT_TOKEN_LIMIT))
-    })
-
-    it('returns max token limit for known model - Enterprise user', () => {
-        ModelProvider.getProviders(ModelUsage.Chat, false, 'https://example.com')
-        ModelProvider.setProviders([new ModelProvider('model-with-limit', [ModelUsage.Chat], 200)])
-        const maxChars = ModelProvider.getMaxInputCharsByModel('model-with-limit')
-        expect(maxChars).toEqual(tokensToChars(200))
->>>>>>> 6a96311f
-    })
-})
-
-describe('getMaxOutputCharsByModel', () => {
-    beforeAll(() => {
-        ModelProvider.getProviders(ModelUsage.Chat, false, DOTCOM_URL.toString())
-    })
-
-    it('returns default token limit for unknown model', () => {
-        const maxChars = ModelProvider.getMaxOutputCharsByModel('unknown-model')
-        expect(maxChars).toEqual(tokensToChars(DEFAULT_CHAT_MODEL_OUTPUT_TOKEN_LIMIT))
-    })
-
-    it('returns max token limit for known chat model', () => {
-        const maxChars = ModelProvider.getMaxOutputCharsByModel(DEFAULT_DOT_COM_MODELS[0].model)
-        expect(maxChars).toEqual(tokensToChars(DEFAULT_DOT_COM_MODELS[0].maxOutputToken))
-    })
-
-    it('returns default token limit for unknown model - Enterprise user', () => {
-        ModelProvider.getProviders(ModelUsage.Chat, false, 'https://example.com')
-        const maxChars = ModelProvider.getMaxOutputCharsByModel('unknown-model')
-        expect(maxChars).toEqual(tokensToChars(DEFAULT_CHAT_MODEL_OUTPUT_TOKEN_LIMIT))
-    })
-
-    it('returns max token limit for known model - Enterprise user', () => {
-        ModelProvider.getProviders(ModelUsage.Chat, false, 'https://example.com')
-        ModelProvider.setProviders([
-            new ModelProvider('model-with-limit', [ModelUsage.Chat], 8000, 2000),
-        ])
-        const maxChars = ModelProvider.getMaxOutputCharsByModel('model-with-limit')
-        expect(maxChars).toEqual(tokensToChars(2000))
+        it('returns max token limit for known model - Enterprise user', () => {
+            ModelProvider.getProviders(ModelUsage.Chat, false, 'https://example.com')
+            ModelProvider.setProviders([
+                new ModelProvider('model-with-limit', [ModelUsage.Chat], { input: 8000, output: 2000 }),
+            ])
+            const { output } = ModelProvider.getContextWindowByID('model-with-limit')
+            expect(output).toEqual(2000)
+        })
     })
 })