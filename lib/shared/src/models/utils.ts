--- conflicted
+++ resolved
@@ -1,13 +1,9 @@
 import { ModelProvider } from '.'
 import { logError } from '../logger'
 import { OLLAMA_DEFAULT_URL } from '../ollama'
-<<<<<<< HEAD
-import { DEFAULT_FAST_MODEL_CHARS_LIMIT } from '../prompt/constants'
-import { type CompletionsModelConfig, ModelUsage } from './types'
-=======
 import { DEFAULT_FAST_MODEL_TOKEN_LIMIT, tokensToChars } from '../prompt/constants'
+import type { CompletionsModelConfig } from './types'
 import { ModelUsage } from './types'
->>>>>>> c6ed8d7b
 export function getProviderName(name: string): string {
     const providerName = name.toLowerCase()
     switch (providerName) {
