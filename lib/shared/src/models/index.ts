<<<<<<< HEAD
import { CHAT_TOKEN_BUDGET } from '../token/constants'
=======
import { fetchLocalOllamaModels } from '../llm-providers/ollama/utils'
import { CHAT_TOKEN_BUDGET, USER_CONTEXT_TOKEN_BUDGET } from '../token/constants'
>>>>>>> ef2b79e8
import type { ModelUsage } from './types'
import { getModelInfo } from './utils'

/**
 * ModelProvider manages available chat and edit models.
 * It stores a set of available providers and methods to add,
 * retrieve and select between them.
 */
export class ModelProvider {
    // Whether the model is the default model
    public default = false
    // Whether the model is only available to Pro users
    public codyProOnly = false
    // The name of the provider of the model, e.g. "Anthropic"
    public provider: string
    // The title of the model, e.g. "Claude 2.0"
    public readonly title: string

    constructor(
        /**
         * The model id that includes the provider name & the model name,
         * e.g. "anthropic/claude-2.0"
         */
        public readonly model: string,
        /**
         * The usage of the model, e.g. chat or edit.
         */
        public readonly usage: ModelUsage[],
        /**
         * The default context window of the model reserved for chat, user and enhanced context.
         * If not budget is reserved for user or enhanced context, they will fall back to share budget with chat.
         * {@see TokenCounter for calculating the token usage}
         */
        public readonly contextWindow: ModelContextWindow = defaultContextWindow,
        /**
         * The configuration for the model.
         */
        public readonly config?: {
            /**
             * The API key for the model
             */
            apiKey?: string
            /**
             * The API endpoint for the model
             */
            apiEndpoint?: string
        }
    ) {
        const { provider, title } = getModelInfo(model)
        this.provider = provider
        this.title = title
    }

    /**
     * Get all the providers currently available to the user
     */
    private static get providers(): ModelProvider[] {
        return ModelProvider.primaryProviders.concat(ModelProvider.localProviders)
    }
    /**
     * Providers available on the user's Sourcegraph instance
     */
    private static primaryProviders: ModelProvider[] = []
    /**
     * Providers available from user's local instances, e.g. Ollama
     */
    private static localProviders: ModelProvider[] = []

    public static async onConfigChange(enableOllamaModels: boolean): Promise<void> {
        // Only fetch local models if user has enabled the config
        ModelProvider.localProviders = enableOllamaModels ? await fetchLocalOllamaModels() : []
    }

    /**
     * Sets the primary model providers.
     * NOTE: private instances can only support 1 provider atm
     */
    public static setProviders(providers: ModelProvider[]): void {
        ModelProvider.primaryProviders = providers
    }

    /**
     * Add new providers as primary model providers.
     */
    public static addProviders(providers: ModelProvider[]): void {
        const set = new Set(ModelProvider.primaryProviders)
        for (const provider of providers) {
            set.add(provider)
        }
        ModelProvider.primaryProviders = Array.from(set)
    }

    /**
     * Get the list of the primary models providers with local models.
     * If currentModel is provided, sets it as the default model.
     */
    public static getProviders(
        type: ModelUsage,
        isCodyProUser: boolean,
        currentModel?: string
    ): ModelProvider[] {
        const availableModels = ModelProvider.providers.filter(m => m.usage.includes(type))

        const currentDefault = currentModel
            ? availableModels.find(m => m.model === currentModel)
            : undefined
        const canUseCurrentDefault = currentDefault?.codyProOnly ? isCodyProUser : !!currentDefault

        return ModelProvider.providers
            .filter(m => m.usage.includes(type))
            ?.map(model => ({
                ...model,
                // Set the current model as default
                default: canUseCurrentDefault ? model.model === currentModel : model.default,
            }))
    }

    /**
     * Finds the model provider with the given model ID and returns its token limit.
     * The limit is calculated based on the max number of tokens the model can process.
     */
    public static getContextWindowByID(modelID: string): ModelContextWindow {
        const model = ModelProvider.providers.find(m => m.model === modelID)
        return model ? model.contextWindow : defaultContextWindow
    }

    public static getProviderByModel(modelID: string): ModelProvider | undefined {
        return ModelProvider.providers.find(m => m.model === modelID)
    }
}

export const defaultContextWindow = { chat: CHAT_TOKEN_BUDGET, user: 0, enhanced: 0 }

interface ModelContextWindow {
    chat: number
    user: number
    enhanced: number
}<|MERGE_RESOLUTION|>--- conflicted
+++ resolved
@@ -1,9 +1,5 @@
-<<<<<<< HEAD
+import { fetchLocalOllamaModels } from '../llm-providers/ollama/utils'
 import { CHAT_TOKEN_BUDGET } from '../token/constants'
-=======
-import { fetchLocalOllamaModels } from '../llm-providers/ollama/utils'
-import { CHAT_TOKEN_BUDGET, USER_CONTEXT_TOKEN_BUDGET } from '../token/constants'
->>>>>>> ef2b79e8
 import type { ModelUsage } from './types'
 import { getModelInfo } from './utils'
 
