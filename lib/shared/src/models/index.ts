--- conflicted
+++ resolved
@@ -1,9 +1,5 @@
-<<<<<<< HEAD
+import { fetchLocalOllamaModels } from '../llm-providers/ollama/utils'
 import { CHAT_TOKEN_BUDGET, USER_CONTEXT_TOKEN_BUDGET } from '../token/constants'
-=======
-import { fetchLocalOllamaModels } from '../llm-providers/ollama/utils'
-import { DEFAULT_CHAT_MODEL_TOKEN_LIMIT, tokensToChars } from '../prompt/constants'
->>>>>>> 214ce059
 import type { ModelUsage } from './types'
 import { getModelInfo } from './utils'
 
@@ -36,18 +32,7 @@
          * The context window of the model, which is the maximum number of tokens
          * that can be processed by the model in a single request.
          */
-<<<<<<< HEAD
         public readonly maxRequestTokens = CHAT_TOKEN_BUDGET,
-        /**
-         * The API key for the model
-         */
-        public readonly apiKey?: string,
-        /**
-         * The API endpoint for the model
-         */
-        public readonly apiEndpoint?: string
-=======
-        public readonly maxToken: number = DEFAULT_CHAT_MODEL_TOKEN_LIMIT,
         /**
          * The configuration for the model.
          */
@@ -61,7 +46,6 @@
              */
             apiEndpoint?: string
         }
->>>>>>> 214ce059
     ) {
         const { provider, title } = getModelInfo(model)
         this.provider = provider
