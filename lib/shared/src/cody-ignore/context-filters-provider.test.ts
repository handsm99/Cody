import sharedTestDataset from '@sourcegraph/cody-context-filters-test-dataset/dataset.json'
import { RE2JS as RE2 } from 're2js'
import { type Mock, afterEach, beforeEach, describe, expect, it, vi } from 'vitest'
import type * as vscode from 'vscode'
import { URI } from 'vscode-uri'

import {
    type ContextFilters,
    EXCLUDE_EVERYTHING_CONTEXT_FILTERS,
    graphqlClient,
} from '../sourcegraph-api/graphql/client'

import { ContextFiltersProvider } from './context-filters-provider'

describe('ContextFiltersProvider', () => {
    let provider: ContextFiltersProvider

    let getRepoNamesFromWorkspaceUri: Mock<[vscode.Uri], any>

    beforeEach(() => {
        provider = new ContextFiltersProvider()
        vi.useFakeTimers()
        getRepoNamesFromWorkspaceUri = vi.fn()
        vi.spyOn(graphqlClient, 'isCodyEnabled').mockResolvedValue({ enabled: true, version: '6.0.0' })
    })

    afterEach(() => {
        provider.dispose()
        vi.clearAllTimers()
        vi.restoreAllMocks()
    })

    function apiResponseForFilters(contextFilters: ContextFilters | null) {
        return {
            data: { site: { codyContextFilters: { raw: contextFilters } } },
        }
    }

    async function initProviderWithContextFilters(contextFilters: ContextFilters | null): Promise<void> {
        vi.spyOn(graphqlClient, 'fetchSourcegraphAPI').mockResolvedValue(
            apiResponseForFilters(contextFilters)
        )
        vi.spyOn(graphqlClient, 'isDotCom').mockReturnValue(false)
        await provider.init(getRepoNamesFromWorkspaceUri)
    }

    interface AssertFilters {
        label: string
        filters: ContextFilters
        allowed?: string[]
        ignored?: string[]
    }

    describe('isRepoNameIgnored', () => {
        it.each(sharedTestDataset.testCases)('$name', async testCase => {
            const { repos, includedRepos, fileChunks, includedFileChunks } = testCase
            await initProviderWithContextFilters(testCase['cody.contextFilters'])

            const allowedRepos = repos.filter(r => !provider.isRepoNameIgnored(r.name))
            expect(allowedRepos).toEqual(includedRepos)

            const allowedFileChunks = fileChunks.filter(fc => !provider.isRepoNameIgnored(fc.repo.name))
            expect(allowedFileChunks).toEqual(includedFileChunks)
        })

        it.each<AssertFilters>([
            {
                label: 'allows everything if both include and exclude are empty',
                filters: {
                    include: null,
                    exclude: null,
                },
                allowed: ['github.com/sourcegraph/cody', 'github.com/evilcorp/cody'],
                ignored: [],
            },
            {
                label: 'only include rules',
                filters: {
                    include: [{ repoNamePattern: '.*non-sensitive.*' }],
                },
                allowed: ['github.com/sourcegraph/non-sensitive', 'github.com/non-sensitive/cody'],
                ignored: ['github.com/sensitive/whatever'],
            },
            {
                label: 'only exclude rules',
                filters: {
                    exclude: [{ repoNamePattern: '.*sensitive.*' }],
                },
                allowed: ['github.com/sourcegraph/whatever', 'github.com/sourcegraph/cody'],
                ignored: ['github.com/sensitive/whatever'],
            },
            {
                label: 'include and exclude rules',
                filters: {
                    include: [
                        { repoNamePattern: '^github\\.com/sourcegraph/.*' },
                        { repoNamePattern: '^github\\.com/evilcorp/.*' },
                    ],
                    exclude: [{ repoNamePattern: '.*sensitive.*' }],
                },
                allowed: ['github.com/sourcegraph/cody', 'github.com/evilcorp/cody'],
                ignored: ['github.com/sensitive/whatever'],
            },
            {
                label: 'does not allow a repo if it does not match the include pattern',
                filters: {
                    include: [{ repoNamePattern: '^github\\.com/sourcegraph/.*' }],
                    exclude: [{ repoNamePattern: '.*sensitive.*' }],
                },
                ignored: ['github.com/other/repo'],
            },
            {
                label: 'does not allow a repo if it matches the exclude pattern',
                filters: {
                    include: [
                        { repoNamePattern: '^github\\.com/sourcegraph/.*' },
                        { repoNamePattern: '^github\\.com/sensitive/.*' },
                    ],
                    exclude: [
                        { repoNamePattern: '.*sensitive.*' },
                        { repoNamePattern: '.*not-allowed.*' },
                    ],
                },
                allowed: ['github.com/sourcegraph/cody'],
                ignored: [
                    'github.com/sensitive/sensitive-repo',
                    'github.com/sourcegraph/not-allowed-repo',
                ],
            },
            {
                label: 'excludes repos that match both include and exclude patterns',
                filters: {
                    include: [{ repoNamePattern: '^github\\.com/sourcegraph/.*' }],
                    exclude: [{ repoNamePattern: '.*sensitive.*' }],
                },
                ignored: ['github.com/sourcegraph/sensitive-repo'],
            },
            {
                label: 'excludes repos with anchored exclude pattern starting with the specific term',
                filters: {
                    include: [{ repoNamePattern: 'github\\.com/sourcegraph/.*' }],
                    exclude: [{ repoNamePattern: '^github\\.com/sourcegraph/sensitive.*' }],
                },
                ignored: ['github.com/sourcegraph/sensitive-data'],
                allowed: [
                    'company.github.com/sourcegraph/sensitive-data',
                    'github.com/sourcegraph/general',
                ],
            },
            {
                label: 'excludes repos with anchored exclude pattern ending with the specific term',
                filters: {
                    include: [{ repoNamePattern: '^github\\.com/sourcegraph/.*' }],
                    exclude: [{ repoNamePattern: '.*/sensitive$' }],
                },
                allowed: ['github.com/sourcegraph/data-sensitive'],
                ignored: ['github.com/sourcegraph/sensitive'],
            },
            {
                label: 'excludes repos using non-capturing groups',
                filters: {
                    include: [{ repoNamePattern: '^github\\.com/(sourcegraph|evilcorp)/.*' }],
                    exclude: [{ repoNamePattern: '.*/(sensitive|classified).*' }],
                },
                ignored: ['github.com/sourcegraph/sensitive-project'],
                allowed: ['github.com/evilcorp/public'],
            },
            {
                label: 'multiple include and exclude patterns',
                filters: {
                    include: [
                        { repoNamePattern: '^github\\.com/sourcegraph/.+' },
                        { repoNamePattern: '^github\\.com/docker/compose$' },
                        { repoNamePattern: '^github\\.com/.+/react' },
                    ],
                    exclude: [{ repoNamePattern: '.*cody.*' }, { repoNamePattern: '.+/docker/.+' }],
                },
                allowed: [
                    'github.com/sourcegraph/about',
                    'github.com/sourcegraph/annotate',
                    'github.com/sourcegraph/sourcegraph',
                    'github.com/facebook/react',
                ],
                ignored: ['github.com/docker/compose', 'github.com/sourcegraph/cody'],
            },
            {
                label: 'exclude everything',
                filters: {
                    include: [
                        { repoNamePattern: '^github\\.com/sourcegraph/.+' },
                        { repoNamePattern: '^github\\.com/docker/compose$' },
                        { repoNamePattern: '^github\\.com/.+/react' },
                    ],
                    exclude: [{ repoNamePattern: '.*cody.*' }, { repoNamePattern: '.*' }],
                },
                allowed: [],
                ignored: [
                    'github.com/sourcegraph/about',
                    'github.com/sourcegraph/annotate',
                    'github.com/sourcegraph/sourcegraph',
                    'github.com/facebook/react',
                    'github.com/docker/compose',
                    'github.com/sourcegraph/cody',
                ],
            },
            {
                label: 'invalid patterns cause all repo names to be excluded',
                filters: {
                    include: [
                        { repoNamePattern: '^github\\.com/sourcegraph/.*' },
                        { repoNamePattern: '(invalid_regex' },
                    ],
                },
                ignored: ['github.com/sourcegraph/cody'],
            },
        ])('$label', async ({ filters, allowed = [], ignored = [] }) => {
            await initProviderWithContextFilters(filters)

            for (const repoName of allowed) {
                expect(provider.isRepoNameIgnored(repoName)).toBe(false)
            }

            for (const repoName of ignored) {
                expect(provider.isRepoNameIgnored(repoName)).toBe(true)
            }
        })

        it('uses cached results for repeated calls', async () => {
            const contextFilters = {
                include: [{ repoNamePattern: '^github\\.com/sourcegraph/.*' }],
            } satisfies ContextFilters

            const mockedApiRequest = vi
                .spyOn(graphqlClient, 'fetchSourcegraphAPI')
                .mockResolvedValue(apiResponseForFilters(contextFilters))

            await provider.init(getRepoNamesFromWorkspaceUri)

            expect(provider.isRepoNameIgnored('github.com/sourcegraph/cody')).toBe(false)
            expect(provider.isRepoNameIgnored('github.com/sourcegraph/cody')).toBe(false)
            expect(mockedApiRequest).toBeCalledTimes(1)
        })

        it('refetches context filters after the specified interval', async () => {
            const mockContextFilters1 = {
                include: [{ repoNamePattern: '^github\\.com/sourcegraph/.*' }],
            } satisfies ContextFilters

            const mockContextFilters2 = {
                include: [{ repoNamePattern: '^github\\.com/other/.*' }],
            } satisfies ContextFilters

            const mockedApiRequest = vi
                .spyOn(graphqlClient, 'fetchSourcegraphAPI')
                .mockResolvedValueOnce(apiResponseForFilters(mockContextFilters1))
                .mockResolvedValueOnce(apiResponseForFilters(mockContextFilters2))
            await provider.init(getRepoNamesFromWorkspaceUri)

            expect(mockedApiRequest).toBeCalledTimes(1)
            expect(provider.isRepoNameIgnored('github.com/sourcegraph/cody')).toBe(false)

            await vi.runOnlyPendingTimersAsync()

            expect(mockedApiRequest).toBeCalledTimes(2)
            expect(provider.isRepoNameIgnored('github.com/sourcegraph/cody')).toBe(true)
            expect(provider.isRepoNameIgnored('github.com/other/cody')).toBe(false)
        })
    })

    describe('isUriIgnored', () => {
        interface TestUriParams {
            repoName: string
            filePath: string
        }

        function getTestURI(params: TestUriParams): URI {
            const { repoName, filePath } = params

            getRepoNamesFromWorkspaceUri.mockResolvedValue([`github.com/sourcegraph/${repoName}`])

            return URI.file(`/${repoName}/${filePath}`)
        }

        it('should handle the case when version is older than the supported version', async () => {
            vi.spyOn(graphqlClient, 'isCodyEnabled').mockResolvedValue({
                enabled: true,
                version: '5.3.2',
            })
            await initProviderWithContextFilters({
                include: [{ repoNamePattern: '^github\\.com/sourcegraph/cody' }],
                exclude: [{ repoNamePattern: '^github\\.com/sourcegraph/sourcegraph' }],
            })

            const includedURI = getTestURI({ repoName: 'cody', filePath: 'foo/bar.ts' })
            expect(await provider.isUriIgnored(includedURI)).toBe(false)
        })

        it('applies context filters correctly', async () => {
            await initProviderWithContextFilters({
                include: [{ repoNamePattern: '^github\\.com/sourcegraph/cody' }],
                exclude: [{ repoNamePattern: '^github\\.com/sourcegraph/sourcegraph' }],
            })

            const includedURI = getTestURI({ repoName: 'cody', filePath: 'foo/bar.ts' })
            expect(includedURI.fsPath.replaceAll('\\', '/')).toBe('/cody/foo/bar.ts')
            expect(await getRepoNamesFromWorkspaceUri(includedURI)).toEqual([
                'github.com/sourcegraph/cody',
            ])

            expect(await provider.isUriIgnored(includedURI)).toBe(false)

            const excludedURI = getTestURI({ repoName: 'sourcegraph', filePath: 'src/main.tsx' })
            expect(excludedURI.fsPath.replaceAll('\\', '/')).toBe('/sourcegraph/src/main.tsx')
            expect(await getRepoNamesFromWorkspaceUri(excludedURI)).toEqual([
                'github.com/sourcegraph/sourcegraph',
            ])

            expect(await provider.isUriIgnored(excludedURI)).toBe(
                'repo:github.com/sourcegraph/sourcegraph'
            )
        })

        it('returns `no-repo-found` if repo name is not found (undefined)', async () => {
            await initProviderWithContextFilters({
                include: [{ repoNamePattern: '^github\\.com/sourcegraph/cody' }],
                exclude: [{ repoNamePattern: '^github\\.com/sourcegraph/sourcegraph' }],
            })

            const uri = getTestURI({ repoName: 'cody', filePath: 'foo/bar.ts' })
            getRepoNamesFromWorkspaceUri.mockResolvedValue(undefined)
            expect(await provider.isUriIgnored(uri)).toBe('no-repo-found')
        })

<<<<<<< HEAD
        it('switches to a short refresh interval for network errors', async () => {
            const longDelay = 60 * 60 * 1000
            const shortDelay = 7 * 1000

            vi.spyOn(graphqlClient, 'isDotCom').mockReturnValue(false)
            const apiSpy = vi.spyOn(graphqlClient, 'fetchSourcegraphAPI')
            apiSpy.mockResolvedValueOnce(apiResponseForFilters(null))
            await provider.init(getRepoNamesFromWorkspaceUri)
            expect(provider.timerStateForTest).toEqual({
                delay: longDelay,
                lifetime: 'durable',
            })

            // Start causing errors, check we flip to a short delay regime.
            apiSpy.mockRejectedValueOnce(new Error('network error'))
            await vi.runOnlyPendingTimersAsync()
            expect(provider.timerStateForTest).toEqual({
                delay: shortDelay,
                lifetime: 'ephemeral',
            })

            // Errors continue, check we do exponential backoff.
            apiSpy.mockRejectedValueOnce(new Error('network error'))
            await vi.runOnlyPendingTimersAsync()
            expect(provider.timerStateForTest.delay).toBeGreaterThan(shortDelay)

            // Fetch successfully (a "no filters set" result). Should flip to large interval.
            apiSpy.mockResolvedValueOnce(apiResponseForFilters(null))
            await vi.runOnlyPendingTimersAsync()
            expect(provider.timerStateForTest).toEqual({
                delay: longDelay,
                lifetime: 'durable',
            })

            // Check there's no back-off for the long interval successful results.
            apiSpy.mockResolvedValueOnce(apiResponseForFilters(null))
            vi.advanceTimersToNextTimer()
            expect(provider.timerStateForTest).toEqual({
                delay: longDelay,
                lifetime: 'durable',
            })
=======
        it('returns `no-repo-found` if repo name is not found (empty array)', async () => {
            await initProviderWithContextFilters({
                include: [{ repoNamePattern: '^github\\.com/sourcegraph/cody' }],
                exclude: [{ repoNamePattern: '^github\\.com/sourcegraph/sourcegraph' }],
            })

            const uri = getTestURI({ repoName: 'cody', filePath: 'foo/bar.ts' })
            getRepoNamesFromWorkspaceUri.mockResolvedValue([])
            expect(await provider.isUriIgnored(uri)).toBe('no-repo-found')
        })

        it('allows repos, even if the repo name is not found, when inclusive context filters are set', async () => {
            await initProviderWithContextFilters({
                include: [{ repoNamePattern: '.*' }],
                exclude: null,
            })

            const uri = getTestURI({ repoName: 'cody', filePath: 'foo/bar.ts' })
            getRepoNamesFromWorkspaceUri.mockResolvedValue([])
            expect(await provider.isUriIgnored(uri)).toBe(false)
>>>>>>> 288f7f6d
        })

        it('excludes everything on network errors', async () => {
            vi.spyOn(graphqlClient, 'fetchSourcegraphAPI').mockRejectedValue(new Error('network error'))
            vi.spyOn(graphqlClient, 'isDotCom').mockReturnValue(false)
            await provider.init(getRepoNamesFromWorkspaceUri)

            const uri = getTestURI({ repoName: 'whatever', filePath: 'foo/bar.ts' })
            expect(await provider.isUriIgnored(uri)).toBe('repo:github.com/sourcegraph/whatever')
        })

        it('includes everything on dotcom when initial fetch is not complete', async () => {
            const foreverPromise = new Promise(() => {}) // We will never resolve this
            vi.spyOn(graphqlClient, 'fetchSourcegraphAPI').mockReturnValue(foreverPromise)
            vi.spyOn(graphqlClient, 'isDotCom').mockReturnValue(true)
            provider.init(getRepoNamesFromWorkspaceUri) // We do not wait for this to finish

            const uri = getTestURI({ repoName: 'whatever', filePath: 'foo/bar.ts' })
            expect(await provider.isUriIgnored(uri)).toBe(false)
        })

        it('excludes everything on unknown API errors', async () => {
            vi.spyOn(graphqlClient, 'fetchSourcegraphAPI').mockResolvedValue(
                new Error('API error message')
            )
            vi.spyOn(graphqlClient, 'isDotCom').mockReturnValue(false)
            await provider.init(getRepoNamesFromWorkspaceUri)

            const uri = getTestURI({ repoName: 'whatever', filePath: 'foo/bar.ts' })
            expect(await provider.isUriIgnored(uri)).toBe('has-ignore-everything-filters')
        })

        it('excludes everything on invalid response structure', async () => {
            vi.spyOn(graphqlClient, 'fetchSourcegraphAPI').mockResolvedValue({
                data: { site: { codyContextFilters: { raw: { something: true } } } },
            })
            vi.spyOn(graphqlClient, 'fetchSourcegraphAPI').mockResolvedValue(
                new Error('API error message')
            )
            vi.spyOn(graphqlClient, 'isDotCom').mockReturnValue(false)
            await provider.init(getRepoNamesFromWorkspaceUri)

            const uri = getTestURI({ repoName: 'cody', filePath: 'foo/bar.ts' })
            expect(await provider.isUriIgnored(uri)).toBe('has-ignore-everything-filters')
        })

        it('includes everything on empty responses', async () => {
            vi.spyOn(graphqlClient, 'fetchSourcegraphAPI').mockResolvedValue({
                data: { site: { codyContextFilters: { raw: null } } },
            })
            vi.spyOn(graphqlClient, 'isDotCom').mockReturnValue(false)
            await provider.init(getRepoNamesFromWorkspaceUri)

            const uri = getTestURI({ repoName: 'cody', filePath: 'foo/bar.ts' })
            expect(await provider.isUriIgnored(uri)).toBe(false)
        })

        it('includes everything for Sourcegraph API without context filters support', async () => {
            vi.spyOn(graphqlClient, 'fetchSourcegraphAPI').mockResolvedValue(
                new Error('Error: Cannot query field `codyContextFilters`')
            )
            vi.spyOn(graphqlClient, 'isDotCom').mockReturnValue(false)
            await provider.init(getRepoNamesFromWorkspaceUri)

            const uri = getTestURI({ repoName: 'cody', filePath: 'foo/bar.ts' })
            expect(await provider.isUriIgnored(uri)).toBe(false)
        })

        it('does not block remote context/http(s) URIs', async () => {
            await initProviderWithContextFilters({
                include: [{ repoNamePattern: '^github\\.com/sourcegraph/cody' }],
                exclude: [{ repoNamePattern: '^github\\.com/sourcegraph/sourcegraph' }],
            })
            expect(
                await provider.isUriIgnored(URI.parse('https://sourcegraph.sourcegraph.com/foo/bar'))
            ).toBe(false)
            expect(await provider.isUriIgnored(URI.parse('http://[::1]/goodies'))).toBe(false)
        })

        it('deny all filters should not block http/s URIs', async () => {
            await initProviderWithContextFilters(EXCLUDE_EVERYTHING_CONTEXT_FILTERS)
            expect(
                await provider.isUriIgnored(URI.parse('https://sourcegraph.sourcegraph.com/foo/bar'))
            ).toBe(false)
            expect(await provider.isUriIgnored(URI.parse('http://[::1]/goodies'))).toBe(false)
        })
    })

    describe('onFiltersChanged', () => {
        it('calls callback on filter updates', async () => {
            const mockContextFilters1 = {
                include: [{ repoNamePattern: '^github\\.com\\/sourcegraph\\/.*' }],
            } satisfies ContextFilters

            const mockContextFilters2 = {
                include: [{ repoNamePattern: '^github\\.com\\/other\\/.*' }],
            } satisfies ContextFilters

            vi.spyOn(graphqlClient, 'fetchSourcegraphAPI')
                .mockResolvedValueOnce(apiResponseForFilters(mockContextFilters1))
                .mockResolvedValueOnce(apiResponseForFilters(mockContextFilters1))
                .mockResolvedValueOnce(apiResponseForFilters(mockContextFilters2))
                .mockResolvedValueOnce(apiResponseForFilters(mockContextFilters1))

            const onChangeCallback = vi.fn()

            const dispose = provider.onContextFiltersChanged(onChangeCallback)
            await provider.init(getRepoNamesFromWorkspaceUri)

            // Got the initial value, the callback is called once.
            expect(onChangeCallback).toBeCalledTimes(1)
            expect(onChangeCallback).toBeCalledWith(mockContextFilters1)

            await vi.runOnlyPendingTimersAsync()

            // Nothing changed, so we do not expect the callback to be called.
            expect(onChangeCallback).toBeCalledTimes(1)

            await vi.runOnlyPendingTimersAsync()

            // The value was updated, the callback should be called for the second time.
            expect(onChangeCallback).toBeCalledTimes(2)
            expect(onChangeCallback).toBeCalledWith(mockContextFilters2)

            dispose()
            await vi.runOnlyPendingTimersAsync()

            // Even though the value changed, we already unsubscribed, so the callback is not called.
            expect(onChangeCallback).toBeCalledTimes(2)
        })
    })
})

describe('RE2JS', () => {
    it('exhibits RE2 u (unicode) flag behavior without the flag being explicitly set', () => {
        // This is the behavior of the 'u' flag as documented at
        // https://developer.mozilla.org/en-US/docs/Web/JavaScript/Reference/Global_Objects/RegExp/unicode#description:
        //
        // > Surrogate pairs will be interpreted as whole characters instead of two separate
        // > characters. For example, /[😄]/u would only match "😄" but not "\ud83d".
        const re = RE2.compile('[😄]')
        expect(re.matches('😄')).toBe(true)
        expect(re.matches('\ud83d')).toBe(false)
    })
})<|MERGE_RESOLUTION|>--- conflicted
+++ resolved
@@ -331,7 +331,94 @@
             expect(await provider.isUriIgnored(uri)).toBe('no-repo-found')
         })
 
-<<<<<<< HEAD
+        it('returns `no-repo-found` if repo name is not found (empty array)', async () => {
+            await initProviderWithContextFilters({
+                include: [{ repoNamePattern: '^github\\.com/sourcegraph/cody' }],
+                exclude: [{ repoNamePattern: '^github\\.com/sourcegraph/sourcegraph' }],
+            })
+
+            const uri = getTestURI({ repoName: 'cody', filePath: 'foo/bar.ts' })
+            getRepoNamesFromWorkspaceUri.mockResolvedValue([])
+            expect(await provider.isUriIgnored(uri)).toBe('no-repo-found')
+        })
+
+        it('allows repos, even if the repo name is not found, when inclusive context filters are set', async () => {
+            await initProviderWithContextFilters({
+                include: [{ repoNamePattern: '.*' }],
+                exclude: null,
+            })
+
+            const uri = getTestURI({ repoName: 'cody', filePath: 'foo/bar.ts' })
+            getRepoNamesFromWorkspaceUri.mockResolvedValue([])
+            expect(await provider.isUriIgnored(uri)).toBe(false)
+        })
+
+        it('excludes everything on network errors', async () => {
+            vi.spyOn(graphqlClient, 'fetchSourcegraphAPI').mockRejectedValue(new Error('network error'))
+            vi.spyOn(graphqlClient, 'isDotCom').mockReturnValue(false)
+            await provider.init(getRepoNamesFromWorkspaceUri)
+
+            const uri = getTestURI({ repoName: 'whatever', filePath: 'foo/bar.ts' })
+            expect(await provider.isUriIgnored(uri)).toBe('repo:github.com/sourcegraph/whatever')
+        })
+
+        it('includes everything on dotcom when initial fetch is not complete', async () => {
+            const foreverPromise = new Promise(() => {}) // We will never resolve this
+            vi.spyOn(graphqlClient, 'fetchSourcegraphAPI').mockReturnValue(foreverPromise)
+            vi.spyOn(graphqlClient, 'isDotCom').mockReturnValue(true)
+            provider.init(getRepoNamesFromWorkspaceUri) // We do not wait for this to finish
+
+            const uri = getTestURI({ repoName: 'whatever', filePath: 'foo/bar.ts' })
+            expect(await provider.isUriIgnored(uri)).toBe(false)
+        })
+
+        it('excludes everything on unknown API errors', async () => {
+            vi.spyOn(graphqlClient, 'fetchSourcegraphAPI').mockResolvedValue(
+                new Error('API error message')
+            )
+            vi.spyOn(graphqlClient, 'isDotCom').mockReturnValue(false)
+            await provider.init(getRepoNamesFromWorkspaceUri)
+
+            const uri = getTestURI({ repoName: 'whatever', filePath: 'foo/bar.ts' })
+            expect(await provider.isUriIgnored(uri)).toBe('has-ignore-everything-filters')
+        })
+
+        it('excludes everything on invalid response structure', async () => {
+            vi.spyOn(graphqlClient, 'fetchSourcegraphAPI').mockResolvedValue({
+                data: { site: { codyContextFilters: { raw: { something: true } } } },
+            })
+            vi.spyOn(graphqlClient, 'fetchSourcegraphAPI').mockResolvedValue(
+                new Error('API error message')
+            )
+            vi.spyOn(graphqlClient, 'isDotCom').mockReturnValue(false)
+            await provider.init(getRepoNamesFromWorkspaceUri)
+
+            const uri = getTestURI({ repoName: 'cody', filePath: 'foo/bar.ts' })
+            expect(await provider.isUriIgnored(uri)).toBe('has-ignore-everything-filters')
+        })
+
+        it('includes everything on empty responses', async () => {
+            vi.spyOn(graphqlClient, 'fetchSourcegraphAPI').mockResolvedValue({
+                data: { site: { codyContextFilters: { raw: null } } },
+            })
+            vi.spyOn(graphqlClient, 'isDotCom').mockReturnValue(false)
+            await provider.init(getRepoNamesFromWorkspaceUri)
+
+            const uri = getTestURI({ repoName: 'cody', filePath: 'foo/bar.ts' })
+            expect(await provider.isUriIgnored(uri)).toBe(false)
+        })
+
+        it('includes everything for Sourcegraph API without context filters support', async () => {
+            vi.spyOn(graphqlClient, 'fetchSourcegraphAPI').mockResolvedValue(
+                new Error('Error: Cannot query field `codyContextFilters`')
+            )
+            vi.spyOn(graphqlClient, 'isDotCom').mockReturnValue(false)
+            await provider.init(getRepoNamesFromWorkspaceUri)
+
+            const uri = getTestURI({ repoName: 'cody', filePath: 'foo/bar.ts' })
+            expect(await provider.isUriIgnored(uri)).toBe(false)
+        })
+
         it('switches to a short refresh interval for network errors', async () => {
             const longDelay = 60 * 60 * 1000
             const shortDelay = 7 * 1000
@@ -373,94 +460,6 @@
                 delay: longDelay,
                 lifetime: 'durable',
             })
-=======
-        it('returns `no-repo-found` if repo name is not found (empty array)', async () => {
-            await initProviderWithContextFilters({
-                include: [{ repoNamePattern: '^github\\.com/sourcegraph/cody' }],
-                exclude: [{ repoNamePattern: '^github\\.com/sourcegraph/sourcegraph' }],
-            })
-
-            const uri = getTestURI({ repoName: 'cody', filePath: 'foo/bar.ts' })
-            getRepoNamesFromWorkspaceUri.mockResolvedValue([])
-            expect(await provider.isUriIgnored(uri)).toBe('no-repo-found')
-        })
-
-        it('allows repos, even if the repo name is not found, when inclusive context filters are set', async () => {
-            await initProviderWithContextFilters({
-                include: [{ repoNamePattern: '.*' }],
-                exclude: null,
-            })
-
-            const uri = getTestURI({ repoName: 'cody', filePath: 'foo/bar.ts' })
-            getRepoNamesFromWorkspaceUri.mockResolvedValue([])
-            expect(await provider.isUriIgnored(uri)).toBe(false)
->>>>>>> 288f7f6d
-        })
-
-        it('excludes everything on network errors', async () => {
-            vi.spyOn(graphqlClient, 'fetchSourcegraphAPI').mockRejectedValue(new Error('network error'))
-            vi.spyOn(graphqlClient, 'isDotCom').mockReturnValue(false)
-            await provider.init(getRepoNamesFromWorkspaceUri)
-
-            const uri = getTestURI({ repoName: 'whatever', filePath: 'foo/bar.ts' })
-            expect(await provider.isUriIgnored(uri)).toBe('repo:github.com/sourcegraph/whatever')
-        })
-
-        it('includes everything on dotcom when initial fetch is not complete', async () => {
-            const foreverPromise = new Promise(() => {}) // We will never resolve this
-            vi.spyOn(graphqlClient, 'fetchSourcegraphAPI').mockReturnValue(foreverPromise)
-            vi.spyOn(graphqlClient, 'isDotCom').mockReturnValue(true)
-            provider.init(getRepoNamesFromWorkspaceUri) // We do not wait for this to finish
-
-            const uri = getTestURI({ repoName: 'whatever', filePath: 'foo/bar.ts' })
-            expect(await provider.isUriIgnored(uri)).toBe(false)
-        })
-
-        it('excludes everything on unknown API errors', async () => {
-            vi.spyOn(graphqlClient, 'fetchSourcegraphAPI').mockResolvedValue(
-                new Error('API error message')
-            )
-            vi.spyOn(graphqlClient, 'isDotCom').mockReturnValue(false)
-            await provider.init(getRepoNamesFromWorkspaceUri)
-
-            const uri = getTestURI({ repoName: 'whatever', filePath: 'foo/bar.ts' })
-            expect(await provider.isUriIgnored(uri)).toBe('has-ignore-everything-filters')
-        })
-
-        it('excludes everything on invalid response structure', async () => {
-            vi.spyOn(graphqlClient, 'fetchSourcegraphAPI').mockResolvedValue({
-                data: { site: { codyContextFilters: { raw: { something: true } } } },
-            })
-            vi.spyOn(graphqlClient, 'fetchSourcegraphAPI').mockResolvedValue(
-                new Error('API error message')
-            )
-            vi.spyOn(graphqlClient, 'isDotCom').mockReturnValue(false)
-            await provider.init(getRepoNamesFromWorkspaceUri)
-
-            const uri = getTestURI({ repoName: 'cody', filePath: 'foo/bar.ts' })
-            expect(await provider.isUriIgnored(uri)).toBe('has-ignore-everything-filters')
-        })
-
-        it('includes everything on empty responses', async () => {
-            vi.spyOn(graphqlClient, 'fetchSourcegraphAPI').mockResolvedValue({
-                data: { site: { codyContextFilters: { raw: null } } },
-            })
-            vi.spyOn(graphqlClient, 'isDotCom').mockReturnValue(false)
-            await provider.init(getRepoNamesFromWorkspaceUri)
-
-            const uri = getTestURI({ repoName: 'cody', filePath: 'foo/bar.ts' })
-            expect(await provider.isUriIgnored(uri)).toBe(false)
-        })
-
-        it('includes everything for Sourcegraph API without context filters support', async () => {
-            vi.spyOn(graphqlClient, 'fetchSourcegraphAPI').mockResolvedValue(
-                new Error('Error: Cannot query field `codyContextFilters`')
-            )
-            vi.spyOn(graphqlClient, 'isDotCom').mockReturnValue(false)
-            await provider.init(getRepoNamesFromWorkspaceUri)
-
-            const uri = getTestURI({ repoName: 'cody', filePath: 'foo/bar.ts' })
-            expect(await provider.isUriIgnored(uri)).toBe(false)
         })
 
         it('does not block remote context/http(s) URIs', async () => {
