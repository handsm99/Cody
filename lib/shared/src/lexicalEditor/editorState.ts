import {
    $getRoot,
    type EditorState,
    type LexicalEditor,
    type SerializedEditorState,
    type SerializedLexicalNode,
    type SerializedRootNode,
    type SerializedTextNode,
} from 'lexical'
import type { ChatMessage } from '../chat/transcript/messages'
import { ContextItemSource } from '../codebase-context/messages'
import type { RangeData } from '../common/range'
import { displayPath } from '../editor/displayPath'
import type { PromptString } from '../prompt/prompt-string'
import {
    CONTEXT_ITEM_MENTION_NODE_TYPE,
    type SerializedContextItem,
    type SerializedContextItemMentionNode,
    type SerializedTemplateInputNode,
    TEMPLATE_INPUT_NODE_TYPE,
    contextItemMentionNodeDisplayText,
    isSerializedContextItemMentionNode,
    serializeContextItem,
    templateInputNodeDisplayText,
} from './nodes'

export interface SerializedPromptEditorValue {
    /** The editor's value as plain text. */
    text: string

    /** The editor's value as plain text with all context chips excluded. Used for context queries. */
    queryText: string

    /** The context items mentioned in the value. */
    contextItems: SerializedContextItem[]

    /** The internal state of the editor that can be used to restore the editor. */
    editorState: SerializedPromptEditorState
}

export function toSerializedPromptEditorValue(editor: LexicalEditor): SerializedPromptEditorValue {
    const editorState = toPromptEditorState(editor)
    return {
        text: editorStateToText(editor.getEditorState()),
        queryText: editorStateToQueryText(editor.getEditorState()),
        contextItems: contextItemsFromPromptEditorValue(editorState),
        editorState,
    }
}

/**
 * This type encodes all known versions of serialized editor state.
 */
type StateVersion = 'lexical-v0' | 'lexical-v1'

/**
 * This version string is stored in {@link SerializedPromptEditorState} to indicate the schema
 * version of the value.
 *
 * This code must preserve (1) backward-compatibility, so that values written by older versions can
 * be read by newer versions and (2) forward-compatibility, so that values written by newer versions
 * can be partially read by older versions (such as supporting the text but not rich formatting).
 *
 * If you need to make a breaking change to the {@link SerializedPromptEditorState} schema, follow
 * these guidelines and consult with a tech lead first. There should be a period of time (at least 1
 * month) where both the old and new schemas are supported for reading, and the old schema is
 * written. Then you can switch to having it write the new schema (knowing that even clients ~1
 * month old can read that schema).
 */
const STATE_VERSION_CURRENT: StateVersion = 'lexical-v1'

/**
 * The representation of a user's prompt input in the chat view.
 */
export interface SerializedPromptEditorState {
    /**
     * Version identifier for this type. If this type changes, the version identifier must change,
     * and callers must check this value to ensure they are working with the correct type.
     */
    v: StateVersion

    /**
     * The minimum version of reader that can read this value. If STATE_VERSION_CURRENT >=
     * minReaderV, then this version of the code can read this value. If undefined, its value is
     * {@link DEFAULT_MIN_READER_V},
     */
    minReaderV?: StateVersion

    /**
     * The [Lexical editor state](https://lexical.dev/docs/concepts/editor-state).
     */
    lexicalEditorState: SerializedEditorState
}

const DEFAULT_MIN_READER_V: StateVersion = 'lexical-v0'

// We support reading from lexical-v0
const SUPPORTED_READER_VERSIONS: StateVersion[] = ['lexical-v0', 'lexical-v1']

function toPromptEditorState(editor: LexicalEditor): SerializedPromptEditorState {
    const editorState = editor.getEditorState().toJSON()
    // We don't need to encode as the latest version unless the editor state
    // contains new features. Given our reader is backwards compatible we can
    // still encode as the older version.
    const v = minimumReaderVersion(editorState)
    return {
        v,
        minReaderV: v,
        lexicalEditorState: editorState,
    }
}

/**
 * This treats the entire text as plain text and does not parse it for any @-mentions.
 */
export function serializedPromptEditorStateFromText(text: string): SerializedPromptEditorState {
    const editorState: SerializedEditorState = {
        root: {
            children: [
                {
                    children: [
                        {
                            detail: 0,
                            format: 0,
                            mode: 'normal',
                            style: '',
                            text,
                            type: 'text',
                            version: 1,
                        },
                    ],
                    direction: 'ltr',
                    format: '',
                    indent: 0,
                    type: 'paragraph',
                    version: 1,
                } as SerializedLexicalNode,
            ],
            direction: 'ltr',
            format: '',
            indent: 0,
            type: 'root',
            version: 1,
        },
    }
    return {
        v: STATE_VERSION_CURRENT,
        minReaderV: STATE_VERSION_CURRENT,
        lexicalEditorState: editorState,
    }
}

export function serializedPromptEditorStateFromChatMessage(
    chatMessage: ChatMessage
): SerializedPromptEditorState {
    function isCompatibleVersionEditorState(value: unknown): value is SerializedPromptEditorState {
        if (!value) {
            return false
        }

        const editorState = value as SerializedPromptEditorState

        // We can read this if the version of the serialized text is compatible
        // or its minimum version is compatible.
        return (
            SUPPORTED_READER_VERSIONS.includes(editorState.v) ||
            SUPPORTED_READER_VERSIONS.includes(editorState.minReaderV ?? DEFAULT_MIN_READER_V)
        )
    }

    if (isCompatibleVersionEditorState(chatMessage.editorState)) {
        return chatMessage.editorState
    }

    // Fall back to using plain text for chat messages that don't have a serialized Lexical editor
    // state that we recognize.
    //
    // It would be smoother to automatically import or convert textual @-mentions to the Lexical
    // mention nodes, but that would add a lot of extra complexity for the relatively rare use case
    // of editing old messages in your chat history.
    return serializedPromptEditorStateFromText(chatMessage.text ? chatMessage.text.toString() : '')
}

export function contextItemsFromPromptEditorValue(
    state: SerializedPromptEditorState
): SerializedContextItem[] {
    const contextItems: SerializedContextItem[] = []

    if (state.lexicalEditorState) {
        const queue: SerializedLexicalNode[] = [state.lexicalEditorState.root]
        while (queue.length > 0) {
            const node = queue.shift()
            if (node && 'children' in node && Array.isArray(node.children)) {
                for (const child of node.children as SerializedLexicalNode[]) {
                    if (isSerializedContextItemMentionNode(child)) {
                        contextItems.push(child.contextItem)
                    }
                    queue.push(child)
                }
            }
        }
    }

    return contextItems
}

export function filterContextItemsFromPromptEditorValue(
    value: SerializedPromptEditorValue,
    keep: (item: SerializedContextItem) => boolean
): SerializedPromptEditorValue {
    const editorState: typeof value.editorState.lexicalEditorState = JSON.parse(
        JSON.stringify(value.editorState.lexicalEditorState)
    )
    const queue: SerializedLexicalNode[] = [editorState.root]
    while (queue.length > 0) {
        const node = queue.shift()
        if (node && 'children' in node && Array.isArray(node.children)) {
            node.children = node.children.filter(child =>
                isSerializedContextItemMentionNode(child) ? keep(child.contextItem) : true
            )
            for (const child of node.children as SerializedLexicalNode[]) {
                queue.push(child)
            }
        }
    }

    return {
        ...value,
        editorState: {
            ...value.editorState,
            lexicalEditorState: editorState,
        },
        text: textContentFromSerializedLexicalNode(editorState.root),
        contextItems: value.contextItems.filter(item => keep(serializeContextItem(item))),
    }
}

export function textContentFromSerializedLexicalNode(
    root: SerializedLexicalNode | SerializedRootNode,
    __testing_wrapText?: (text: string) => string | undefined
): string {
    const text: string[] = []
    const queue: SerializedLexicalNode[] = [root]
    while (queue.length > 0) {
        const node = queue.shift()!
        if ('type' in node && node.type === CONTEXT_ITEM_MENTION_NODE_TYPE) {
            const nodeText = contextItemMentionNodeDisplayText(
                (node as SerializedContextItemMentionNode).contextItem
            )
            text.push(__testing_wrapText ? __testing_wrapText(nodeText) ?? nodeText : nodeText)
        } else if ('type' in node && node.type === TEMPLATE_INPUT_NODE_TYPE) {
            const nodeText = templateInputNodeDisplayText(node as SerializedTemplateInputNode)
            text.push(__testing_wrapText ? __testing_wrapText(nodeText) ?? nodeText : nodeText)
        } else if ('text' in node && typeof node.text === 'string') {
            text.push(node.text)
        }
        if (node && 'children' in node && Array.isArray(node.children)) {
            for (const child of node.children as SerializedLexicalNode[]) {
                queue.push(child)
            }
        }
    }
    return text.join('')
}

export function editorStateToText(editorState: EditorState): string {
    return editorState.read(() => $getRoot().getTextContent())
}

<<<<<<< HEAD
export function editorStateToQueryText(editorState: EditorState): string {
    // Exclude all context chips
    return editorState.read(() =>
        $getRoot()
            .getAllTextNodes()
            .map(node => node.getTextContent())
            .join('')
            .trimStart()
    )
}

export function lexicalEditorStateFromPromptString(input: PromptString): SerializedEditorState {
=======
interface EditorStateFromPromptStringOptions {
    /**
     * Experimental support for template values. These are placeholder values between "{{" and "}}".
     */
    parseTemplates: boolean
}

export function editorStateFromPromptString(
    input: PromptString,
    opts?: EditorStateFromPromptStringOptions
): SerializedPromptEditorState {
    return {
        lexicalEditorState: lexicalEditorStateFromPromptString(input, opts),
        v: STATE_VERSION_CURRENT,
        minReaderV: STATE_VERSION_CURRENT,
    }
}

/**
 * This inspects the editor state to find out what the minimum version we can
 * encode it as.
 *
 * In particular if there are template inputs then we need to encode it as
 * lexical-v1, otherwise lexical-v0 is sufficient.
 */
function minimumReaderVersion(editorState: SerializedEditorState): StateVersion {
    let hasTemplateInput = false

    // We visit all nodes (via BFS) to look for a template input.
    const queue: SerializedLexicalNode[] = [editorState.root]
    while (queue.length > 0) {
        const node = queue.shift()!
        if ('type' in node && node.type === TEMPLATE_INPUT_NODE_TYPE) {
            hasTemplateInput = true
            break
        }
        if (node && 'children' in node && Array.isArray(node.children)) {
            queue.push(...(node.children as SerializedLexicalNode[]))
        }
    }

    /* Only if there are templateInputs do we need a newer parser */
    if (hasTemplateInput) {
        return 'lexical-v1'
    }
    return 'lexical-v0'
}

type SupportedSerializedNodes =
    | SerializedTextNode
    | SerializedContextItemMentionNode
    | SerializedTemplateInputNode

function lexicalEditorStateFromPromptString(
    input: PromptString,
    opts?: EditorStateFromPromptStringOptions
): SerializedEditorState {
>>>>>>> 54181dac
    // HACK(sqs): This breaks if the PromptString's references' displayPaths are present anywhere
    // else. A better solution would be to track range information for the constituent PromptString
    // parts.
    const refs = input.getReferences()
    const refsByDisplayPath = new Map()
    for (const ref of refs) {
        refsByDisplayPath.set(displayPath(ref), ref)
    }

    let children: SupportedSerializedNodes[] = []
    let lastTextNode: SerializedTextNode | undefined
    const words = input.toString().split(' ')
    for (const word of words) {
        if (word.startsWith('@')) {
            const [displayPath, maybeRange] = word.slice(1).split(':', 2)
            const range = maybeRange ? parseRangeString(maybeRange) : undefined
            const uri = refsByDisplayPath.get(displayPath)
            if (uri) {
                if (lastTextNode) {
                    children.push(lastTextNode)
                    lastTextNode = undefined
                }

                const contextItem = serializeContextItem({
                    type: 'file',
                    uri,
                    range,
                    // HACK(sqs): makes Explain work, but see HACK note above.
                    source: range ? ContextItemSource.User : ContextItemSource.Editor,
                })
                children.push({
                    type: CONTEXT_ITEM_MENTION_NODE_TYPE,
                    contextItem,
                    text: contextItemMentionNodeDisplayText(contextItem),
                    isFromInitialContext: false,
                    version: 1,
                } satisfies SerializedContextItemMentionNode)
                lastTextNode = textNode(' ')
                continue
            }
        }

        if (!lastTextNode) {
            lastTextNode = textNode('')
        }
        lastTextNode.text += `${word} `
    }
    if (lastTextNode) {
        lastTextNode.text = lastTextNode.text.trimEnd()
        children.push(lastTextNode)
    }

    if (opts?.parseTemplates) {
        children = parseTemplateInputsInTextNodes(children)
    }

    return {
        root: {
            direction: null,
            format: '',
            indent: 0,
            type: 'root',
            version: 1,
            children: [
                {
                    direction: null,
                    format: '',
                    indent: 0,
                    type: 'paragraph',
                    version: 1,
                    children,
                } as SerializedLexicalNode,
            ],
        },
    }
}

function parseTemplateInputsInTextNodes(nodes: SupportedSerializedNodes[]): SupportedSerializedNodes[] {
    return nodes.flatMap(node => {
        if (node.type !== 'text') {
            return [node]
        }

        const template = node.text

        const regex = /{{(.*?)}}/g
        const parts = []
        let lastIndex = 0
        while (true) {
            const match = regex.exec(template)
            if (!match) {
                break
            }

            if (match.index > lastIndex) {
                parts.push(textNode(template.slice(lastIndex, match.index)))
            }

            // Add the variable
            parts.push({
                type: TEMPLATE_INPUT_NODE_TYPE,
                templateInput: { placeholder: match[1].trim() },
                version: 1,
            } satisfies SerializedTemplateInputNode)

            lastIndex = regex.lastIndex
        }

        // Add any remaining text after the last match
        if (lastIndex < template.length) {
            parts.push(textNode(template.slice(lastIndex)))
        }

        return parts
    })
}

function parseRangeString(str: string): RangeData | undefined {
    const [startStr, endStr] = str.split('-', 2)
    if (!startStr || !endStr) {
        return undefined
    }
    const start = Number.parseInt(startStr)
    const end = Number.parseInt(endStr)
    if (Number.isNaN(start) || Number.isNaN(end)) {
        return undefined
    }
    return { start: { line: start - 1, character: 0 }, end: { line: end, character: 0 } }
}

function textNode(text: string): SerializedTextNode {
    return {
        detail: 0,
        format: 0,
        mode: 'normal',
        style: '',
        type: 'text',
        version: 1,
        text,
    }
}<|MERGE_RESOLUTION|>--- conflicted
+++ resolved
@@ -29,7 +29,7 @@
     text: string
 
     /** The editor's value as plain text with all context chips excluded. Used for context queries. */
-    queryText: string
+    textWithoutContextChips: string
 
     /** The context items mentioned in the value. */
     contextItems: SerializedContextItem[]
@@ -42,7 +42,7 @@
     const editorState = toPromptEditorState(editor)
     return {
         text: editorStateToText(editor.getEditorState()),
-        queryText: editorStateToQueryText(editor.getEditorState()),
+        textWithoutContextChips: editorStateToTextWithoutContextChips(editor.getEditorState()),
         contextItems: contextItemsFromPromptEditorValue(editorState),
         editorState,
     }
@@ -267,9 +267,7 @@
     return editorState.read(() => $getRoot().getTextContent())
 }
 
-<<<<<<< HEAD
-export function editorStateToQueryText(editorState: EditorState): string {
-    // Exclude all context chips
+export function editorStateToTextWithoutContextChips(editorState: EditorState): string {
     return editorState.read(() =>
         $getRoot()
             .getAllTextNodes()
@@ -279,8 +277,6 @@
     )
 }
 
-export function lexicalEditorStateFromPromptString(input: PromptString): SerializedEditorState {
-=======
 interface EditorStateFromPromptStringOptions {
     /**
      * Experimental support for template values. These are placeholder values between "{{" and "}}".
@@ -338,7 +334,6 @@
     input: PromptString,
     opts?: EditorStateFromPromptStringOptions
 ): SerializedEditorState {
->>>>>>> 54181dac
     // HACK(sqs): This breaks if the PromptString's references' displayPaths are present anywhere
     // else. A better solution would be to track range information for the constituent PromptString
     // parts.
