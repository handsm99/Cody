log:
  _recordingName: symf
  creator:
    comment: persister:cody-fs
    name: Polly.JS
    version: 6.0.6
  entries:
<<<<<<< HEAD
    - _id: 041025e4f9a7d4a6db8afad7549bec32
=======
    - _id: 8f85234992664e43a41b9158d12d2e4a
>>>>>>> b7afc00a
      _order: 0
      cache: {}
      request:
        bodySize: 695
        cookies: []
        headers:
          - name: content-type
            value: application/json
          - name: accept-encoding
            value: gzip;q=0
          - name: authorization
            value: token
<<<<<<< HEAD
              REDACTED_f85d49897492dbaf3cfd1f9a3a4492a4a80b01c118a325644753b34a21fa7354
=======
              REDACTED_b09f01644a4261b32aa2ee4aea4f279ba69a57cff389f9b119b5265e913c0ea4
>>>>>>> b7afc00a
          - name: host
            value: sourcegraph.com
        headersSize: 231
        httpVersion: HTTP/1.1
        method: POST
        postData:
          mimeType: application/json
          params: []
          textJSON:
            fast: true
            maxTokensToSample: 400
            messages:
              - speaker: human
                text: "You are helping the user search over a codebase. List some filename
                  fragments that would match files relevant to read to answer
                  the user's query. Present your results in an XML list in the
                  following format: <keywords><keyword><value>a single
                  keyword</value><variants>a space separated list of synonyms
                  and variants of the keyword, including acronyms,
                  abbreviations, and expansions</variants><weight>a numerical
                  weight between 0.0 and 1.0 that indicates the importance of
                  the keyword</weight></keyword></keywords>. Here is the user
                  query: <userQuery>ocean</userQuery>"
              - speaker: assistant
            temperature: 0
            topK: 1
        queryString: []
        url: https://sourcegraph.com/.api/completions/stream
      response:
        bodySize: 157676
        content:
          mimeType: text/event-stream
          size: 157676
          text: >+
            event: completion

            data: {"completion":" ","stopReason":""}


            event: completion

            data: {"completion":" \u003ckeywords","stopReason":""}


            event: completion

            data: {"completion":" \u003ckeywords\u003e","stopReason":""}


            event: completion

            data: {"completion":" \u003ckeywords\u003e\n ","stopReason":""}


            event: completion

            data: {"completion":" \u003ckeywords\u003e\n  ","stopReason":""}


            event: completion

            data: {"completion":" \u003ckeywords\u003e\n  \u003ckeyword","stopReason":""}


            event: completion

            data: {"completion":" \u003ckeywords\u003e\n  \u003ckeyword\u003e","stopReason":""}


            event: completion

            data: {"completion":" \u003ckeywords\u003e\n  \u003ckeyword\u003e\n   ","stopReason":""}


            event: completion

            data: {"completion":" \u003ckeywords\u003e\n  \u003ckeyword\u003e\n    ","stopReason":""}


            event: completion

            data: {"completion":" \u003ckeywords\u003e\n  \u003ckeyword\u003e\n    \u003cvalue","stopReason":""}


            event: completion

            data: {"completion":" \u003ckeywords\u003e\n  \u003ckeyword\u003e\n    \u003cvalue\u003e","stopReason":""}


            event: completion

            data: {"completion":" \u003ckeywords\u003e\n  \u003ckeyword\u003e\n    \u003cvalue\u003eocean","stopReason":""}


            event: completion

            data: {"completion":" \u003ckeywords\u003e\n  \u003ckeyword\u003e\n    \u003cvalue\u003eocean\u003c/","stopReason":""}


            event: completion

            data: {"completion":" \u003ckeywords\u003e\n  \u003ckeyword\u003e\n    \u003cvalue\u003eocean\u003c/value","stopReason":""}


            event: completion

            data: {"completion":" \u003ckeywords\u003e\n  \u003ckeyword\u003e\n    \u003cvalue\u003eocean\u003c/value\u003e","stopReason":""}


            event: completion

            data: {"completion":" \u003ckeywords\u003e\n  \u003ckeyword\u003e\n    \u003cvalue\u003eocean\u003c/value\u003e\n   ","stopReason":""}


            event: completion

            data: {"completion":" \u003ckeywords\u003e\n  \u003ckeyword\u003e\n    \u003cvalue\u003eocean\u003c/value\u003e\n    ","stopReason":""}


            event: completion

            data: {"completion":" \u003ckeywords\u003e\n  \u003ckeyword\u003e\n    \u003cvalue\u003eocean\u003c/value\u003e\n    \u003cvariants","stopReason":""}


            event: completion

            data: {"completion":" \u003ckeywords\u003e\n  \u003ckeyword\u003e\n    \u003cvalue\u003eocean\u003c/value\u003e\n    \u003cvariants\u003e","stopReason":""}


            event: completion

            data: {"completion":" \u003ckeywords\u003e\n  \u003ckeyword\u003e\n    \u003cvalue\u003eocean\u003c/value\u003e\n    \u003cvariants\u003esea","stopReason":""}


            event: completion

            data: {"completion":" \u003ckeywords\u003e\n  \u003ckeyword\u003e\n    \u003cvalue\u003eocean\u003c/value\u003e\n    \u003cvariants\u003esea water","stopReason":""}


            event: completion

            data: {"completion":" \u003ckeywords\u003e\n  \u003ckeyword\u003e\n    \u003cvalue\u003eocean\u003c/value\u003e\n    \u003cvariants\u003esea water\u003c/","stopReason":""}


            event: completion

            data: {"completion":" \u003ckeywords\u003e\n  \u003ckeyword\u003e\n    \u003cvalue\u003eocean\u003c/value\u003e\n    \u003cvariants\u003esea water\u003c/variants","stopReason":""}


            event: completion

            data: {"completion":" \u003ckeywords\u003e\n  \u003ckeyword\u003e\n    \u003cvalue\u003eocean\u003c/value\u003e\n    \u003cvariants\u003esea water\u003c/variants\u003e","stopReason":""}


            event: completion

            data: {"completion":" \u003ckeywords\u003e\n  \u003ckeyword\u003e\n    \u003cvalue\u003eocean\u003c/value\u003e\n    \u003cvariants\u003esea water\u003c/variants\u003e \n   ","stopReason":""}


            event: completion

            data: {"completion":" \u003ckeywords\u003e\n  \u003ckeyword\u003e\n    \u003cvalue\u003eocean\u003c/value\u003e\n    \u003cvariants\u003esea water\u003c/variants\u003e \n    ","stopReason":""}


            event: completion

            data: {"completion":" \u003ckeywords\u003e\n  \u003ckeyword\u003e\n    \u003cvalue\u003eocean\u003c/value\u003e\n    \u003cvariants\u003esea water\u003c/variants\u003e \n    \u003cweight","stopReason":""}


            event: completion

            data: {"completion":" \u003ckeywords\u003e\n  \u003ckeyword\u003e\n    \u003cvalue\u003eocean\u003c/value\u003e\n    \u003cvariants\u003esea water\u003c/variants\u003e \n    \u003cweight\u003e","stopReason":""}


            event: completion

            data: {"completion":" \u003ckeywords\u003e\n  \u003ckeyword\u003e\n    \u003cvalue\u003eocean\u003c/value\u003e\n    \u003cvariants\u003esea water\u003c/variants\u003e \n    \u003cweight\u003e1","stopReason":""}


            event: completion

            data: {"completion":" \u003ckeywords\u003e\n  \u003ckeyword\u003e\n    \u003cvalue\u003eocean\u003c/value\u003e\n    \u003cvariants\u003esea water\u003c/variants\u003e \n    \u003cweight\u003e1.","stopReason":""}


            event: completion

            data: {"completion":" \u003ckeywords\u003e\n  \u003ckeyword\u003e\n    \u003cvalue\u003eocean\u003c/value\u003e\n    \u003cvariants\u003esea water\u003c/variants\u003e \n    \u003cweight\u003e1.0","stopReason":""}


            event: completion

            data: {"completion":" \u003ckeywords\u003e\n  \u003ckeyword\u003e\n    \u003cvalue\u003eocean\u003c/value\u003e\n    \u003cvariants\u003esea water\u003c/variants\u003e \n    \u003cweight\u003e1.0\u003c/","stopReason":""}


            event: completion

            data: {"completion":" \u003ckeywords\u003e\n  \u003ckeyword\u003e\n    \u003cvalue\u003eocean\u003c/value\u003e\n    \u003cvariants\u003esea water\u003c/variants\u003e \n    \u003cweight\u003e1.0\u003c/weight","stopReason":""}


            event: completion

            data: {"completion":" \u003ckeywords\u003e\n  \u003ckeyword\u003e\n    \u003cvalue\u003eocean\u003c/value\u003e\n    \u003cvariants\u003esea water\u003c/variants\u003e \n    \u003cweight\u003e1.0\u003c/weight\u003e","stopReason":""}


            event: completion

            data: {"completion":" \u003ckeywords\u003e\n  \u003ckeyword\u003e\n    \u003cvalue\u003eocean\u003c/value\u003e\n    \u003cvariants\u003esea water\u003c/variants\u003e \n    \u003cweight\u003e1.0\u003c/weight\u003e\n ","stopReason":""}


            event: completion

            data: {"completion":" \u003ckeywords\u003e\n  \u003ckeyword\u003e\n    \u003cvalue\u003eocean\u003c/value\u003e\n    \u003cvariants\u003esea water\u003c/variants\u003e \n    \u003cweight\u003e1.0\u003c/weight\u003e\n  \u003c/","stopReason":""}


            event: completion

            data: {"completion":" \u003ckeywords\u003e\n  \u003ckeyword\u003e\n    \u003cvalue\u003eocean\u003c/value\u003e\n    \u003cvariants\u003esea water\u003c/variants\u003e \n    \u003cweight\u003e1.0\u003c/weight\u003e\n  \u003c/keyword","stopReason":""}


            event: completion

            data: {"completion":" \u003ckeywords\u003e\n  \u003ckeyword\u003e\n    \u003cvalue\u003eocean\u003c/value\u003e\n    \u003cvariants\u003esea water\u003c/variants\u003e \n    \u003cweight\u003e1.0\u003c/weight\u003e\n  \u003c/keyword\u003e","stopReason":""}


            event: completion

            data: {"completion":" \u003ckeywords\u003e\n  \u003ckeyword\u003e\n    \u003cvalue\u003eocean\u003c/value\u003e\n    \u003cvariants\u003esea water\u003c/variants\u003e \n    \u003cweight\u003e1.0\u003c/weight\u003e\n  \u003c/keyword\u003e\n ","stopReason":""}


            event: completion

            data: {"completion":" \u003ckeywords\u003e\n  \u003ckeyword\u003e\n    \u003cvalue\u003eocean\u003c/value\u003e\n    \u003cvariants\u003esea water\u003c/variants\u003e \n    \u003cweight\u003e1.0\u003c/weight\u003e\n  \u003c/keyword\u003e\n  ","stopReason":""}


            event: completion

            data: {"completion":" \u003ckeywords\u003e\n  \u003ckeyword\u003e\n    \u003cvalue\u003eocean\u003c/value\u003e\n    \u003cvariants\u003esea water\u003c/variants\u003e \n    \u003cweight\u003e1.0\u003c/weight\u003e\n  \u003c/keyword\u003e\n  \u003ckeyword","stopReason":""}


            event: completion

            data: {"completion":" \u003ckeywords\u003e\n  \u003ckeyword\u003e\n    \u003cvalue\u003eocean\u003c/value\u003e\n    \u003cvariants\u003esea water\u003c/variants\u003e \n    \u003cweight\u003e1.0\u003c/weight\u003e\n  \u003c/keyword\u003e\n  \u003ckeyword\u003e","stopReason":""}


            event: completion

            data: {"completion":" \u003ckeywords\u003e\n  \u003ckeyword\u003e\n    \u003cvalue\u003eocean\u003c/value\u003e\n    \u003cvariants\u003esea water\u003c/variants\u003e \n    \u003cweight\u003e1.0\u003c/weight\u003e\n  \u003c/keyword\u003e\n  \u003ckeyword\u003e\n   ","stopReason":""}


            event: completion

            data: {"completion":" \u003ckeywords\u003e\n  \u003ckeyword\u003e\n    \u003cvalue\u003eocean\u003c/value\u003e\n    \u003cvariants\u003esea water\u003c/variants\u003e \n    \u003cweight\u003e1.0\u003c/weight\u003e\n  \u003c/keyword\u003e\n  \u003ckeyword\u003e\n    ","stopReason":""}


            event: completion

            data: {"completion":" \u003ckeywords\u003e\n  \u003ckeyword\u003e\n    \u003cvalue\u003eocean\u003c/value\u003e\n    \u003cvariants\u003esea water\u003c/variants\u003e \n    \u003cweight\u003e1.0\u003c/weight\u003e\n  \u003c/keyword\u003e\n  \u003ckeyword\u003e\n    \u003cvalue","stopReason":""}


            event: completion

            data: {"completion":" \u003ckeywords\u003e\n  \u003ckeyword\u003e\n    \u003cvalue\u003eocean\u003c/value\u003e\n    \u003cvariants\u003esea water\u003c/variants\u003e \n    \u003cweight\u003e1.0\u003c/weight\u003e\n  \u003c/keyword\u003e\n  \u003ckeyword\u003e\n    \u003cvalue\u003e","stopReason":""}


            event: completion

            data: {"completion":" \u003ckeywords\u003e\n  \u003ckeyword\u003e\n    \u003cvalue\u003eocean\u003c/value\u003e\n    \u003cvariants\u003esea water\u003c/variants\u003e \n    \u003cweight\u003e1.0\u003c/weight\u003e\n  \u003c/keyword\u003e\n  \u003ckeyword\u003e\n    \u003cvalue\u003ewave","stopReason":""}


            event: completion

            data: {"completion":" \u003ckeywords\u003e\n  \u003ckeyword\u003e\n    \u003cvalue\u003eocean\u003c/value\u003e\n    \u003cvariants\u003esea water\u003c/variants\u003e \n    \u003cweight\u003e1.0\u003c/weight\u003e\n  \u003c/keyword\u003e\n  \u003ckeyword\u003e\n    \u003cvalue\u003ewave\u003c/","stopReason":""}


            event: completion

            data: {"completion":" \u003ckeywords\u003e\n  \u003ckeyword\u003e\n    \u003cvalue\u003eocean\u003c/value\u003e\n    \u003cvariants\u003esea water\u003c/variants\u003e \n    \u003cweight\u003e1.0\u003c/weight\u003e\n  \u003c/keyword\u003e\n  \u003ckeyword\u003e\n    \u003cvalue\u003ewave\u003c/value","stopReason":""}


            event: completion

            data: {"completion":" \u003ckeywords\u003e\n  \u003ckeyword\u003e\n    \u003cvalue\u003eocean\u003c/value\u003e\n    \u003cvariants\u003esea water\u003c/variants\u003e \n    \u003cweight\u003e1.0\u003c/weight\u003e\n  \u003c/keyword\u003e\n  \u003ckeyword\u003e\n    \u003cvalue\u003ewave\u003c/value\u003e","stopReason":""}


            event: completion

            data: {"completion":" \u003ckeywords\u003e\n  \u003ckeyword\u003e\n    \u003cvalue\u003eocean\u003c/value\u003e\n    \u003cvariants\u003esea water\u003c/variants\u003e \n    \u003cweight\u003e1.0\u003c/weight\u003e\n  \u003c/keyword\u003e\n  \u003ckeyword\u003e\n    \u003cvalue\u003ewave\u003c/value\u003e\n   ","stopReason":""}


            event: completion

            data: {"completion":" \u003ckeywords\u003e\n  \u003ckeyword\u003e\n    \u003cvalue\u003eocean\u003c/value\u003e\n    \u003cvariants\u003esea water\u003c/variants\u003e \n    \u003cweight\u003e1.0\u003c/weight\u003e\n  \u003c/keyword\u003e\n  \u003ckeyword\u003e\n    \u003cvalue\u003ewave\u003c/value\u003e\n    ","stopReason":""}


            event: completion

            data: {"completion":" \u003ckeywords\u003e\n  \u003ckeyword\u003e\n    \u003cvalue\u003eocean\u003c/value\u003e\n    \u003cvariants\u003esea water\u003c/variants\u003e \n    \u003cweight\u003e1.0\u003c/weight\u003e\n  \u003c/keyword\u003e\n  \u003ckeyword\u003e\n    \u003cvalue\u003ewave\u003c/value\u003e\n    \u003cvariants","stopReason":""}


            event: completion

            data: {"completion":" \u003ckeywords\u003e\n  \u003ckeyword\u003e\n    \u003cvalue\u003eocean\u003c/value\u003e\n    \u003cvariants\u003esea water\u003c/variants\u003e \n    \u003cweight\u003e1.0\u003c/weight\u003e\n  \u003c/keyword\u003e\n  \u003ckeyword\u003e\n    \u003cvalue\u003ewave\u003c/value\u003e\n    \u003cvariants\u003e","stopReason":""}


            event: completion

            data: {"completion":" \u003ckeywords\u003e\n  \u003ckeyword\u003e\n    \u003cvalue\u003eocean\u003c/value\u003e\n    \u003cvariants\u003esea water\u003c/variants\u003e \n    \u003cweight\u003e1.0\u003c/weight\u003e\n  \u003c/keyword\u003e\n  \u003ckeyword\u003e\n    \u003cvalue\u003ewave\u003c/value\u003e\n    \u003cvariants\u003ewaves","stopReason":""}


            event: completion

            data: {"completion":" \u003ckeywords\u003e\n  \u003ckeyword\u003e\n    \u003cvalue\u003eocean\u003c/value\u003e\n    \u003cvariants\u003esea water\u003c/variants\u003e \n    \u003cweight\u003e1.0\u003c/weight\u003e\n  \u003c/keyword\u003e\n  \u003ckeyword\u003e\n    \u003cvalue\u003ewave\u003c/value\u003e\n    \u003cvariants\u003ewaves surf","stopReason":""}


            event: completion

            data: {"completion":" \u003ckeywords\u003e\n  \u003ckeyword\u003e\n    \u003cvalue\u003eocean\u003c/value\u003e\n    \u003cvariants\u003esea water\u003c/variants\u003e \n    \u003cweight\u003e1.0\u003c/weight\u003e\n  \u003c/keyword\u003e\n  \u003ckeyword\u003e\n    \u003cvalue\u003ewave\u003c/value\u003e\n    \u003cvariants\u003ewaves surf tide","stopReason":""}


            event: completion

            data: {"completion":" \u003ckeywords\u003e\n  \u003ckeyword\u003e\n    \u003cvalue\u003eocean\u003c/value\u003e\n    \u003cvariants\u003esea water\u003c/variants\u003e \n    \u003cweight\u003e1.0\u003c/weight\u003e\n  \u003c/keyword\u003e\n  \u003ckeyword\u003e\n    \u003cvalue\u003ewave\u003c/value\u003e\n    \u003cvariants\u003ewaves surf tide\u003c/","stopReason":""}


            event: completion

            data: {"completion":" \u003ckeywords\u003e\n  \u003ckeyword\u003e\n    \u003cvalue\u003eocean\u003c/value\u003e\n    \u003cvariants\u003esea water\u003c/variants\u003e \n    \u003cweight\u003e1.0\u003c/weight\u003e\n  \u003c/keyword\u003e\n  \u003ckeyword\u003e\n    \u003cvalue\u003ewave\u003c/value\u003e\n    \u003cvariants\u003ewaves surf tide\u003c/variants","stopReason":""}


            event: completion

            data: {"completion":" \u003ckeywords\u003e\n  \u003ckeyword\u003e\n    \u003cvalue\u003eocean\u003c/value\u003e\n    \u003cvariants\u003esea water\u003c/variants\u003e \n    \u003cweight\u003e1.0\u003c/weight\u003e\n  \u003c/keyword\u003e\n  \u003ckeyword\u003e\n    \u003cvalue\u003ewave\u003c/value\u003e\n    \u003cvariants\u003ewaves surf tide\u003c/variants\u003e","stopReason":""}


            event: completion

            data: {"completion":" \u003ckeywords\u003e\n  \u003ckeyword\u003e\n    \u003cvalue\u003eocean\u003c/value\u003e\n    \u003cvariants\u003esea water\u003c/variants\u003e \n    \u003cweight\u003e1.0\u003c/weight\u003e\n  \u003c/keyword\u003e\n  \u003ckeyword\u003e\n    \u003cvalue\u003ewave\u003c/value\u003e\n    \u003cvariants\u003ewaves surf tide\u003c/variants\u003e\n   ","stopReason":""}


            event: completion

            data: {"completion":" \u003ckeywords\u003e\n  \u003ckeyword\u003e\n    \u003cvalue\u003eocean\u003c/value\u003e\n    \u003cvariants\u003esea water\u003c/variants\u003e \n    \u003cweight\u003e1.0\u003c/weight\u003e\n  \u003c/keyword\u003e\n  \u003ckeyword\u003e\n    \u003cvalue\u003ewave\u003c/value\u003e\n    \u003cvariants\u003ewaves surf tide\u003c/variants\u003e\n    ","stopReason":""}


            event: completion

            data: {"completion":" \u003ckeywords\u003e\n  \u003ckeyword\u003e\n    \u003cvalue\u003eocean\u003c/value\u003e\n    \u003cvariants\u003esea water\u003c/variants\u003e \n    \u003cweight\u003e1.0\u003c/weight\u003e\n  \u003c/keyword\u003e\n  \u003ckeyword\u003e\n    \u003cvalue\u003ewave\u003c/value\u003e\n    \u003cvariants\u003ewaves surf tide\u003c/variants\u003e\n    \u003cweight","stopReason":""}


            event: completion

            data: {"completion":" \u003ckeywords\u003e\n  \u003ckeyword\u003e\n    \u003cvalue\u003eocean\u003c/value\u003e\n    \u003cvariants\u003esea water\u003c/variants\u003e \n    \u003cweight\u003e1.0\u003c/weight\u003e\n  \u003c/keyword\u003e\n  \u003ckeyword\u003e\n    \u003cvalue\u003ewave\u003c/value\u003e\n    \u003cvariants\u003ewaves surf tide\u003c/variants\u003e\n    \u003cweight\u003e","stopReason":""}


            event: completion

            data: {"completion":" \u003ckeywords\u003e\n  \u003ckeyword\u003e\n    \u003cvalue\u003eocean\u003c/value\u003e\n    \u003cvariants\u003esea water\u003c/variants\u003e \n    \u003cweight\u003e1.0\u003c/weight\u003e\n  \u003c/keyword\u003e\n  \u003ckeyword\u003e\n    \u003cvalue\u003ewave\u003c/value\u003e\n    \u003cvariants\u003ewaves surf tide\u003c/variants\u003e\n    \u003cweight\u003e0","stopReason":""}


            event: completion

            data: {"completion":" \u003ckeywords\u003e\n  \u003ckeyword\u003e\n    \u003cvalue\u003eocean\u003c/value\u003e\n    \u003cvariants\u003esea water\u003c/variants\u003e \n    \u003cweight\u003e1.0\u003c/weight\u003e\n  \u003c/keyword\u003e\n  \u003ckeyword\u003e\n    \u003cvalue\u003ewave\u003c/value\u003e\n    \u003cvariants\u003ewaves surf tide\u003c/variants\u003e\n    \u003cweight\u003e0.","stopReason":""}


            event: completion

            data: {"completion":" \u003ckeywords\u003e\n  \u003ckeyword\u003e\n    \u003cvalue\u003eocean\u003c/value\u003e\n    \u003cvariants\u003esea water\u003c/variants\u003e \n    \u003cweight\u003e1.0\u003c/weight\u003e\n  \u003c/keyword\u003e\n  \u003ckeyword\u003e\n    \u003cvalue\u003ewave\u003c/value\u003e\n    \u003cvariants\u003ewaves surf tide\u003c/variants\u003e\n    \u003cweight\u003e0.8","stopReason":""}


            event: completion

            data: {"completion":" \u003ckeywords\u003e\n  \u003ckeyword\u003e\n    \u003cvalue\u003eocean\u003c/value\u003e\n    \u003cvariants\u003esea water\u003c/variants\u003e \n    \u003cweight\u003e1.0\u003c/weight\u003e\n  \u003c/keyword\u003e\n  \u003ckeyword\u003e\n    \u003cvalue\u003ewave\u003c/value\u003e\n    \u003cvariants\u003ewaves surf tide\u003c/variants\u003e\n    \u003cweight\u003e0.8\u003c/","stopReason":""}


            event: completion

            data: {"completion":" \u003ckeywords\u003e\n  \u003ckeyword\u003e\n    \u003cvalue\u003eocean\u003c/value\u003e\n    \u003cvariants\u003esea water\u003c/variants\u003e \n    \u003cweight\u003e1.0\u003c/weight\u003e\n  \u003c/keyword\u003e\n  \u003ckeyword\u003e\n    \u003cvalue\u003ewave\u003c/value\u003e\n    \u003cvariants\u003ewaves surf tide\u003c/variants\u003e\n    \u003cweight\u003e0.8\u003c/weight","stopReason":""}


            event: completion

            data: {"completion":" \u003ckeywords\u003e\n  \u003ckeyword\u003e\n    \u003cvalue\u003eocean\u003c/value\u003e\n    \u003cvariants\u003esea water\u003c/variants\u003e \n    \u003cweight\u003e1.0\u003c/weight\u003e\n  \u003c/keyword\u003e\n  \u003ckeyword\u003e\n    \u003cvalue\u003ewave\u003c/value\u003e\n    \u003cvariants\u003ewaves surf tide\u003c/variants\u003e\n    \u003cweight\u003e0.8\u003c/weight\u003e","stopReason":""}


            event: completion

            data: {"completion":" \u003ckeywords\u003e\n  \u003ckeyword\u003e\n    \u003cvalue\u003eocean\u003c/value\u003e\n    \u003cvariants\u003esea water\u003c/variants\u003e \n    \u003cweight\u003e1.0\u003c/weight\u003e\n  \u003c/keyword\u003e\n  \u003ckeyword\u003e\n    \u003cvalue\u003ewave\u003c/value\u003e\n    \u003cvariants\u003ewaves surf tide\u003c/variants\u003e\n    \u003cweight\u003e0.8\u003c/weight\u003e\n ","stopReason":""}


            event: completion

            data: {"completion":" \u003ckeywords\u003e\n  \u003ckeyword\u003e\n    \u003cvalue\u003eocean\u003c/value\u003e\n    \u003cvariants\u003esea water\u003c/variants\u003e \n    \u003cweight\u003e1.0\u003c/weight\u003e\n  \u003c/keyword\u003e\n  \u003ckeyword\u003e\n    \u003cvalue\u003ewave\u003c/value\u003e\n    \u003cvariants\u003ewaves surf tide\u003c/variants\u003e\n    \u003cweight\u003e0.8\u003c/weight\u003e\n  \u003c/","stopReason":""}


            event: completion

            data: {"completion":" \u003ckeywords\u003e\n  \u003ckeyword\u003e\n    \u003cvalue\u003eocean\u003c/value\u003e\n    \u003cvariants\u003esea water\u003c/variants\u003e \n    \u003cweight\u003e1.0\u003c/weight\u003e\n  \u003c/keyword\u003e\n  \u003ckeyword\u003e\n    \u003cvalue\u003ewave\u003c/value\u003e\n    \u003cvariants\u003ewaves surf tide\u003c/variants\u003e\n    \u003cweight\u003e0.8\u003c/weight\u003e\n  \u003c/keyword","stopReason":""}


            event: completion

            data: {"completion":" \u003ckeywords\u003e\n  \u003ckeyword\u003e\n    \u003cvalue\u003eocean\u003c/value\u003e\n    \u003cvariants\u003esea water\u003c/variants\u003e \n    \u003cweight\u003e1.0\u003c/weight\u003e\n  \u003c/keyword\u003e\n  \u003ckeyword\u003e\n    \u003cvalue\u003ewave\u003c/value\u003e\n    \u003cvariants\u003ewaves surf tide\u003c/variants\u003e\n    \u003cweight\u003e0.8\u003c/weight\u003e\n  \u003c/keyword\u003e","stopReason":""}


            event: completion

            data: {"completion":" \u003ckeywords\u003e\n  \u003ckeyword\u003e\n    \u003cvalue\u003eocean\u003c/value\u003e\n    \u003cvariants\u003esea water\u003c/variants\u003e \n    \u003cweight\u003e1.0\u003c/weight\u003e\n  \u003c/keyword\u003e\n  \u003ckeyword\u003e\n    \u003cvalue\u003ewave\u003c/value\u003e\n    \u003cvariants\u003ewaves surf tide\u003c/variants\u003e\n    \u003cweight\u003e0.8\u003c/weight\u003e\n  \u003c/keyword\u003e\n ","stopReason":""}


            event: completion

            data: {"completion":" \u003ckeywords\u003e\n  \u003ckeyword\u003e\n    \u003cvalue\u003eocean\u003c/value\u003e\n    \u003cvariants\u003esea water\u003c/variants\u003e \n    \u003cweight\u003e1.0\u003c/weight\u003e\n  \u003c/keyword\u003e\n  \u003ckeyword\u003e\n    \u003cvalue\u003ewave\u003c/value\u003e\n    \u003cvariants\u003ewaves surf tide\u003c/variants\u003e\n    \u003cweight\u003e0.8\u003c/weight\u003e\n  \u003c/keyword\u003e\n  ","stopReason":""}


            event: completion

            data: {"completion":" \u003ckeywords\u003e\n  \u003ckeyword\u003e\n    \u003cvalue\u003eocean\u003c/value\u003e\n    \u003cvariants\u003esea water\u003c/variants\u003e \n    \u003cweight\u003e1.0\u003c/weight\u003e\n  \u003c/keyword\u003e\n  \u003ckeyword\u003e\n    \u003cvalue\u003ewave\u003c/value\u003e\n    \u003cvariants\u003ewaves surf tide\u003c/variants\u003e\n    \u003cweight\u003e0.8\u003c/weight\u003e\n  \u003c/keyword\u003e\n  \u003ckeyword","stopReason":""}


            event: completion

            data: {"completion":" \u003ckeywords\u003e\n  \u003ckeyword\u003e\n    \u003cvalue\u003eocean\u003c/value\u003e\n    \u003cvariants\u003esea water\u003c/variants\u003e \n    \u003cweight\u003e1.0\u003c/weight\u003e\n  \u003c/keyword\u003e\n  \u003ckeyword\u003e\n    \u003cvalue\u003ewave\u003c/value\u003e\n    \u003cvariants\u003ewaves surf tide\u003c/variants\u003e\n    \u003cweight\u003e0.8\u003c/weight\u003e\n  \u003c/keyword\u003e\n  \u003ckeyword\u003e","stopReason":""}


            event: completion

            data: {"completion":" \u003ckeywords\u003e\n  \u003ckeyword\u003e\n    \u003cvalue\u003eocean\u003c/value\u003e\n    \u003cvariants\u003esea water\u003c/variants\u003e \n    \u003cweight\u003e1.0\u003c/weight\u003e\n  \u003c/keyword\u003e\n  \u003ckeyword\u003e\n    \u003cvalue\u003ewave\u003c/value\u003e\n    \u003cvariants\u003ewaves surf tide\u003c/variants\u003e\n    \u003cweight\u003e0.8\u003c/weight\u003e\n  \u003c/keyword\u003e\n  \u003ckeyword\u003e\n   ","stopReason":""}


            event: completion

            data: {"completion":" \u003ckeywords\u003e\n  \u003ckeyword\u003e\n    \u003cvalue\u003eocean\u003c/value\u003e\n    \u003cvariants\u003esea water\u003c/variants\u003e \n    \u003cweight\u003e1.0\u003c/weight\u003e\n  \u003c/keyword\u003e\n  \u003ckeyword\u003e\n    \u003cvalue\u003ewave\u003c/value\u003e\n    \u003cvariants\u003ewaves surf tide\u003c/variants\u003e\n    \u003cweight\u003e0.8\u003c/weight\u003e\n  \u003c/keyword\u003e\n  \u003ckeyword\u003e\n    ","stopReason":""}


            event: completion

            data: {"completion":" \u003ckeywords\u003e\n  \u003ckeyword\u003e\n    \u003cvalue\u003eocean\u003c/value\u003e\n    \u003cvariants\u003esea water\u003c/variants\u003e \n    \u003cweight\u003e1.0\u003c/weight\u003e\n  \u003c/keyword\u003e\n  \u003ckeyword\u003e\n    \u003cvalue\u003ewave\u003c/value\u003e\n    \u003cvariants\u003ewaves surf tide\u003c/variants\u003e\n    \u003cweight\u003e0.8\u003c/weight\u003e\n  \u003c/keyword\u003e\n  \u003ckeyword\u003e\n    \u003cvalue","stopReason":""}


            event: completion

            data: {"completion":" \u003ckeywords\u003e\n  \u003ckeyword\u003e\n    \u003cvalue\u003eocean\u003c/value\u003e\n    \u003cvariants\u003esea water\u003c/variants\u003e \n    \u003cweight\u003e1.0\u003c/weight\u003e\n  \u003c/keyword\u003e\n  \u003ckeyword\u003e\n    \u003cvalue\u003ewave\u003c/value\u003e\n    \u003cvariants\u003ewaves surf tide\u003c/variants\u003e\n    \u003cweight\u003e0.8\u003c/weight\u003e\n  \u003c/keyword\u003e\n  \u003ckeyword\u003e\n    \u003cvalue\u003e","stopReason":""}


            event: completion

            data: {"completion":" \u003ckeywords\u003e\n  \u003ckeyword\u003e\n    \u003cvalue\u003eocean\u003c/value\u003e\n    \u003cvariants\u003esea water\u003c/variants\u003e \n    \u003cweight\u003e1.0\u003c/weight\u003e\n  \u003c/keyword\u003e\n  \u003ckeyword\u003e\n    \u003cvalue\u003ewave\u003c/value\u003e\n    \u003cvariants\u003ewaves surf tide\u003c/variants\u003e\n    \u003cweight\u003e0.8\u003c/weight\u003e\n  \u003c/keyword\u003e\n  \u003ckeyword\u003e\n    \u003cvalue\u003et","stopReason":""}


            event: completion

            data: {"completion":" \u003ckeywords\u003e\n  \u003ckeyword\u003e\n    \u003cvalue\u003eocean\u003c/value\u003e\n    \u003cvariants\u003esea water\u003c/variants\u003e \n    \u003cweight\u003e1.0\u003c/weight\u003e\n  \u003c/keyword\u003e\n  \u003ckeyword\u003e\n    \u003cvalue\u003ewave\u003c/value\u003e\n    \u003cvariants\u003ewaves surf tide\u003c/variants\u003e\n    \u003cweight\u003e0.8\u003c/weight\u003e\n  \u003c/keyword\u003e\n  \u003ckeyword\u003e\n    \u003cvalue\u003etide","stopReason":""}


            event: completion

            data: {"completion":" \u003ckeywords\u003e\n  \u003ckeyword\u003e\n    \u003cvalue\u003eocean\u003c/value\u003e\n    \u003cvariants\u003esea water\u003c/variants\u003e \n    \u003cweight\u003e1.0\u003c/weight\u003e\n  \u003c/keyword\u003e\n  \u003ckeyword\u003e\n    \u003cvalue\u003ewave\u003c/value\u003e\n    \u003cvariants\u003ewaves surf tide\u003c/variants\u003e\n    \u003cweight\u003e0.8\u003c/weight\u003e\n  \u003c/keyword\u003e\n  \u003ckeyword\u003e\n    \u003cvalue\u003etide\u003c/","stopReason":""}


            event: completion

            data: {"completion":" \u003ckeywords\u003e\n  \u003ckeyword\u003e\n    \u003cvalue\u003eocean\u003c/value\u003e\n    \u003cvariants\u003esea water\u003c/variants\u003e \n    \u003cweight\u003e1.0\u003c/weight\u003e\n  \u003c/keyword\u003e\n  \u003ckeyword\u003e\n    \u003cvalue\u003ewave\u003c/value\u003e\n    \u003cvariants\u003ewaves surf tide\u003c/variants\u003e\n    \u003cweight\u003e0.8\u003c/weight\u003e\n  \u003c/keyword\u003e\n  \u003ckeyword\u003e\n    \u003cvalue\u003etide\u003c/value","stopReason":""}


            event: completion

            data: {"completion":" \u003ckeywords\u003e\n  \u003ckeyword\u003e\n    \u003cvalue\u003eocean\u003c/value\u003e\n    \u003cvariants\u003esea water\u003c/variants\u003e \n    \u003cweight\u003e1.0\u003c/weight\u003e\n  \u003c/keyword\u003e\n  \u003ckeyword\u003e\n    \u003cvalue\u003ewave\u003c/value\u003e\n    \u003cvariants\u003ewaves surf tide\u003c/variants\u003e\n    \u003cweight\u003e0.8\u003c/weight\u003e\n  \u003c/keyword\u003e\n  \u003ckeyword\u003e\n    \u003cvalue\u003etide\u003c/value\u003e","stopReason":""}


            event: completion

            data: {"completion":" \u003ckeywords\u003e\n  \u003ckeyword\u003e\n    \u003cvalue\u003eocean\u003c/value\u003e\n    \u003cvariants\u003esea water\u003c/variants\u003e \n    \u003cweight\u003e1.0\u003c/weight\u003e\n  \u003c/keyword\u003e\n  \u003ckeyword\u003e\n    \u003cvalue\u003ewave\u003c/value\u003e\n    \u003cvariants\u003ewaves surf tide\u003c/variants\u003e\n    \u003cweight\u003e0.8\u003c/weight\u003e\n  \u003c/keyword\u003e\n  \u003ckeyword\u003e\n    \u003cvalue\u003etide\u003c/value\u003e\n   ","stopReason":""}


            event: completion

            data: {"completion":" \u003ckeywords\u003e\n  \u003ckeyword\u003e\n    \u003cvalue\u003eocean\u003c/value\u003e\n    \u003cvariants\u003esea water\u003c/variants\u003e \n    \u003cweight\u003e1.0\u003c/weight\u003e\n  \u003c/keyword\u003e\n  \u003ckeyword\u003e\n    \u003cvalue\u003ewave\u003c/value\u003e\n    \u003cvariants\u003ewaves surf tide\u003c/variants\u003e\n    \u003cweight\u003e0.8\u003c/weight\u003e\n  \u003c/keyword\u003e\n  \u003ckeyword\u003e\n    \u003cvalue\u003etide\u003c/value\u003e\n    ","stopReason":""}


            event: completion

            data: {"completion":" \u003ckeywords\u003e\n  \u003ckeyword\u003e\n    \u003cvalue\u003eocean\u003c/value\u003e\n    \u003cvariants\u003esea water\u003c/variants\u003e \n    \u003cweight\u003e1.0\u003c/weight\u003e\n  \u003c/keyword\u003e\n  \u003ckeyword\u003e\n    \u003cvalue\u003ewave\u003c/value\u003e\n    \u003cvariants\u003ewaves surf tide\u003c/variants\u003e\n    \u003cweight\u003e0.8\u003c/weight\u003e\n  \u003c/keyword\u003e\n  \u003ckeyword\u003e\n    \u003cvalue\u003etide\u003c/value\u003e\n    \u003cvariants","stopReason":""}


            event: completion

            data: {"completion":" \u003ckeywords\u003e\n  \u003ckeyword\u003e\n    \u003cvalue\u003eocean\u003c/value\u003e\n    \u003cvariants\u003esea water\u003c/variants\u003e \n    \u003cweight\u003e1.0\u003c/weight\u003e\n  \u003c/keyword\u003e\n  \u003ckeyword\u003e\n    \u003cvalue\u003ewave\u003c/value\u003e\n    \u003cvariants\u003ewaves surf tide\u003c/variants\u003e\n    \u003cweight\u003e0.8\u003c/weight\u003e\n  \u003c/keyword\u003e\n  \u003ckeyword\u003e\n    \u003cvalue\u003etide\u003c/value\u003e\n    \u003cvariants\u003e","stopReason":""}


            event: completion

            data: {"completion":" \u003ckeywords\u003e\n  \u003ckeyword\u003e\n    \u003cvalue\u003eocean\u003c/value\u003e\n    \u003cvariants\u003esea water\u003c/variants\u003e \n    \u003cweight\u003e1.0\u003c/weight\u003e\n  \u003c/keyword\u003e\n  \u003ckeyword\u003e\n    \u003cvalue\u003ewave\u003c/value\u003e\n    \u003cvariants\u003ewaves surf tide\u003c/variants\u003e\n    \u003cweight\u003e0.8\u003c/weight\u003e\n  \u003c/keyword\u003e\n  \u003ckeyword\u003e\n    \u003cvalue\u003etide\u003c/value\u003e\n    \u003cvariants\u003etid","stopReason":""}


            event: completion

            data: {"completion":" \u003ckeywords\u003e\n  \u003ckeyword\u003e\n    \u003cvalue\u003eocean\u003c/value\u003e\n    \u003cvariants\u003esea water\u003c/variants\u003e \n    \u003cweight\u003e1.0\u003c/weight\u003e\n  \u003c/keyword\u003e\n  \u003ckeyword\u003e\n    \u003cvalue\u003ewave\u003c/value\u003e\n    \u003cvariants\u003ewaves surf tide\u003c/variants\u003e\n    \u003cweight\u003e0.8\u003c/weight\u003e\n  \u003c/keyword\u003e\n  \u003ckeyword\u003e\n    \u003cvalue\u003etide\u003c/value\u003e\n    \u003cvariants\u003etidal","stopReason":""}


            event: completion

            data: {"completion":" \u003ckeywords\u003e\n  \u003ckeyword\u003e\n    \u003cvalue\u003eocean\u003c/value\u003e\n    \u003cvariants\u003esea water\u003c/variants\u003e \n    \u003cweight\u003e1.0\u003c/weight\u003e\n  \u003c/keyword\u003e\n  \u003ckeyword\u003e\n    \u003cvalue\u003ewave\u003c/value\u003e\n    \u003cvariants\u003ewaves surf tide\u003c/variants\u003e\n    \u003cweight\u003e0.8\u003c/weight\u003e\n  \u003c/keyword\u003e\n  \u003ckeyword\u003e\n    \u003cvalue\u003etide\u003c/value\u003e\n    \u003cvariants\u003etidal e","stopReason":""}


            event: completion

            data: {"completion":" \u003ckeywords\u003e\n  \u003ckeyword\u003e\n    \u003cvalue\u003eocean\u003c/value\u003e\n    \u003cvariants\u003esea water\u003c/variants\u003e \n    \u003cweight\u003e1.0\u003c/weight\u003e\n  \u003c/keyword\u003e\n  \u003ckeyword\u003e\n    \u003cvalue\u003ewave\u003c/value\u003e\n    \u003cvariants\u003ewaves surf tide\u003c/variants\u003e\n    \u003cweight\u003e0.8\u003c/weight\u003e\n  \u003c/keyword\u003e\n  \u003ckeyword\u003e\n    \u003cvalue\u003etide\u003c/value\u003e\n    \u003cvariants\u003etidal ebb","stopReason":""}


            event: completion

            data: {"completion":" \u003ckeywords\u003e\n  \u003ckeyword\u003e\n    \u003cvalue\u003eocean\u003c/value\u003e\n    \u003cvariants\u003esea water\u003c/variants\u003e \n    \u003cweight\u003e1.0\u003c/weight\u003e\n  \u003c/keyword\u003e\n  \u003ckeyword\u003e\n    \u003cvalue\u003ewave\u003c/value\u003e\n    \u003cvariants\u003ewaves surf tide\u003c/variants\u003e\n    \u003cweight\u003e0.8\u003c/weight\u003e\n  \u003c/keyword\u003e\n  \u003ckeyword\u003e\n    \u003cvalue\u003etide\u003c/value\u003e\n    \u003cvariants\u003etidal ebb flow","stopReason":""}


            event: completion

            data: {"completion":" \u003ckeywords\u003e\n  \u003ckeyword\u003e\n    \u003cvalue\u003eocean\u003c/value\u003e\n    \u003cvariants\u003esea water\u003c/variants\u003e \n    \u003cweight\u003e1.0\u003c/weight\u003e\n  \u003c/keyword\u003e\n  \u003ckeyword\u003e\n    \u003cvalue\u003ewave\u003c/value\u003e\n    \u003cvariants\u003ewaves surf tide\u003c/variants\u003e\n    \u003cweight\u003e0.8\u003c/weight\u003e\n  \u003c/keyword\u003e\n  \u003ckeyword\u003e\n    \u003cvalue\u003etide\u003c/value\u003e\n    \u003cvariants\u003etidal ebb flow\u003c/","stopReason":""}


            event: completion

            data: {"completion":" \u003ckeywords\u003e\n  \u003ckeyword\u003e\n    \u003cvalue\u003eocean\u003c/value\u003e\n    \u003cvariants\u003esea water\u003c/variants\u003e \n    \u003cweight\u003e1.0\u003c/weight\u003e\n  \u003c/keyword\u003e\n  \u003ckeyword\u003e\n    \u003cvalue\u003ewave\u003c/value\u003e\n    \u003cvariants\u003ewaves surf tide\u003c/variants\u003e\n    \u003cweight\u003e0.8\u003c/weight\u003e\n  \u003c/keyword\u003e\n  \u003ckeyword\u003e\n    \u003cvalue\u003etide\u003c/value\u003e\n    \u003cvariants\u003etidal ebb flow\u003c/variants","stopReason":""}


            event: completion

            data: {"completion":" \u003ckeywords\u003e\n  \u003ckeyword\u003e\n    \u003cvalue\u003eocean\u003c/value\u003e\n    \u003cvariants\u003esea water\u003c/variants\u003e \n    \u003cweight\u003e1.0\u003c/weight\u003e\n  \u003c/keyword\u003e\n  \u003ckeyword\u003e\n    \u003cvalue\u003ewave\u003c/value\u003e\n    \u003cvariants\u003ewaves surf tide\u003c/variants\u003e\n    \u003cweight\u003e0.8\u003c/weight\u003e\n  \u003c/keyword\u003e\n  \u003ckeyword\u003e\n    \u003cvalue\u003etide\u003c/value\u003e\n    \u003cvariants\u003etidal ebb flow\u003c/variants\u003e","stopReason":""}


            event: completion

            data: {"completion":" \u003ckeywords\u003e\n  \u003ckeyword\u003e\n    \u003cvalue\u003eocean\u003c/value\u003e\n    \u003cvariants\u003esea water\u003c/variants\u003e \n    \u003cweight\u003e1.0\u003c/weight\u003e\n  \u003c/keyword\u003e\n  \u003ckeyword\u003e\n    \u003cvalue\u003ewave\u003c/value\u003e\n    \u003cvariants\u003ewaves surf tide\u003c/variants\u003e\n    \u003cweight\u003e0.8\u003c/weight\u003e\n  \u003c/keyword\u003e\n  \u003ckeyword\u003e\n    \u003cvalue\u003etide\u003c/value\u003e\n    \u003cvariants\u003etidal ebb flow\u003c/variants\u003e\n   ","stopReason":""}


            event: completion

            data: {"completion":" \u003ckeywords\u003e\n  \u003ckeyword\u003e\n    \u003cvalue\u003eocean\u003c/value\u003e\n    \u003cvariants\u003esea water\u003c/variants\u003e \n    \u003cweight\u003e1.0\u003c/weight\u003e\n  \u003c/keyword\u003e\n  \u003ckeyword\u003e\n    \u003cvalue\u003ewave\u003c/value\u003e\n    \u003cvariants\u003ewaves surf tide\u003c/variants\u003e\n    \u003cweight\u003e0.8\u003c/weight\u003e\n  \u003c/keyword\u003e\n  \u003ckeyword\u003e\n    \u003cvalue\u003etide\u003c/value\u003e\n    \u003cvariants\u003etidal ebb flow\u003c/variants\u003e\n    ","stopReason":""}


            event: completion

            data: {"completion":" \u003ckeywords\u003e\n  \u003ckeyword\u003e\n    \u003cvalue\u003eocean\u003c/value\u003e\n    \u003cvariants\u003esea water\u003c/variants\u003e \n    \u003cweight\u003e1.0\u003c/weight\u003e\n  \u003c/keyword\u003e\n  \u003ckeyword\u003e\n    \u003cvalue\u003ewave\u003c/value\u003e\n    \u003cvariants\u003ewaves surf tide\u003c/variants\u003e\n    \u003cweight\u003e0.8\u003c/weight\u003e\n  \u003c/keyword\u003e\n  \u003ckeyword\u003e\n    \u003cvalue\u003etide\u003c/value\u003e\n    \u003cvariants\u003etidal ebb flow\u003c/variants\u003e\n    \u003cweight","stopReason":""}


            event: completion

            data: {"completion":" \u003ckeywords\u003e\n  \u003ckeyword\u003e\n    \u003cvalue\u003eocean\u003c/value\u003e\n    \u003cvariants\u003esea water\u003c/variants\u003e \n    \u003cweight\u003e1.0\u003c/weight\u003e\n  \u003c/keyword\u003e\n  \u003ckeyword\u003e\n    \u003cvalue\u003ewave\u003c/value\u003e\n    \u003cvariants\u003ewaves surf tide\u003c/variants\u003e\n    \u003cweight\u003e0.8\u003c/weight\u003e\n  \u003c/keyword\u003e\n  \u003ckeyword\u003e\n    \u003cvalue\u003etide\u003c/value\u003e\n    \u003cvariants\u003etidal ebb flow\u003c/variants\u003e\n    \u003cweight\u003e","stopReason":""}


            event: completion

            data: {"completion":" \u003ckeywords\u003e\n  \u003ckeyword\u003e\n    \u003cvalue\u003eocean\u003c/value\u003e\n    \u003cvariants\u003esea water\u003c/variants\u003e \n    \u003cweight\u003e1.0\u003c/weight\u003e\n  \u003c/keyword\u003e\n  \u003ckeyword\u003e\n    \u003cvalue\u003ewave\u003c/value\u003e\n    \u003cvariants\u003ewaves surf tide\u003c/variants\u003e\n    \u003cweight\u003e0.8\u003c/weight\u003e\n  \u003c/keyword\u003e\n  \u003ckeyword\u003e\n    \u003cvalue\u003etide\u003c/value\u003e\n    \u003cvariants\u003etidal ebb flow\u003c/variants\u003e\n    \u003cweight\u003e0","stopReason":""}


            event: completion

            data: {"completion":" \u003ckeywords\u003e\n  \u003ckeyword\u003e\n    \u003cvalue\u003eocean\u003c/value\u003e\n    \u003cvariants\u003esea water\u003c/variants\u003e \n    \u003cweight\u003e1.0\u003c/weight\u003e\n  \u003c/keyword\u003e\n  \u003ckeyword\u003e\n    \u003cvalue\u003ewave\u003c/value\u003e\n    \u003cvariants\u003ewaves surf tide\u003c/variants\u003e\n    \u003cweight\u003e0.8\u003c/weight\u003e\n  \u003c/keyword\u003e\n  \u003ckeyword\u003e\n    \u003cvalue\u003etide\u003c/value\u003e\n    \u003cvariants\u003etidal ebb flow\u003c/variants\u003e\n    \u003cweight\u003e0.","stopReason":""}


            event: completion

            data: {"completion":" \u003ckeywords\u003e\n  \u003ckeyword\u003e\n    \u003cvalue\u003eocean\u003c/value\u003e\n    \u003cvariants\u003esea water\u003c/variants\u003e \n    \u003cweight\u003e1.0\u003c/weight\u003e\n  \u003c/keyword\u003e\n  \u003ckeyword\u003e\n    \u003cvalue\u003ewave\u003c/value\u003e\n    \u003cvariants\u003ewaves surf tide\u003c/variants\u003e\n    \u003cweight\u003e0.8\u003c/weight\u003e\n  \u003c/keyword\u003e\n  \u003ckeyword\u003e\n    \u003cvalue\u003etide\u003c/value\u003e\n    \u003cvariants\u003etidal ebb flow\u003c/variants\u003e\n    \u003cweight\u003e0.7","stopReason":""}


            event: completion

            data: {"completion":" \u003ckeywords\u003e\n  \u003ckeyword\u003e\n    \u003cvalue\u003eocean\u003c/value\u003e\n    \u003cvariants\u003esea water\u003c/variants\u003e \n    \u003cweight\u003e1.0\u003c/weight\u003e\n  \u003c/keyword\u003e\n  \u003ckeyword\u003e\n    \u003cvalue\u003ewave\u003c/value\u003e\n    \u003cvariants\u003ewaves surf tide\u003c/variants\u003e\n    \u003cweight\u003e0.8\u003c/weight\u003e\n  \u003c/keyword\u003e\n  \u003ckeyword\u003e\n    \u003cvalue\u003etide\u003c/value\u003e\n    \u003cvariants\u003etidal ebb flow\u003c/variants\u003e\n    \u003cweight\u003e0.7\u003c/","stopReason":""}


            event: completion

            data: {"completion":" \u003ckeywords\u003e\n  \u003ckeyword\u003e\n    \u003cvalue\u003eocean\u003c/value\u003e\n    \u003cvariants\u003esea water\u003c/variants\u003e \n    \u003cweight\u003e1.0\u003c/weight\u003e\n  \u003c/keyword\u003e\n  \u003ckeyword\u003e\n    \u003cvalue\u003ewave\u003c/value\u003e\n    \u003cvariants\u003ewaves surf tide\u003c/variants\u003e\n    \u003cweight\u003e0.8\u003c/weight\u003e\n  \u003c/keyword\u003e\n  \u003ckeyword\u003e\n    \u003cvalue\u003etide\u003c/value\u003e\n    \u003cvariants\u003etidal ebb flow\u003c/variants\u003e\n    \u003cweight\u003e0.7\u003c/weight","stopReason":""}


            event: completion

            data: {"completion":" \u003ckeywords\u003e\n  \u003ckeyword\u003e\n    \u003cvalue\u003eocean\u003c/value\u003e\n    \u003cvariants\u003esea water\u003c/variants\u003e \n    \u003cweight\u003e1.0\u003c/weight\u003e\n  \u003c/keyword\u003e\n  \u003ckeyword\u003e\n    \u003cvalue\u003ewave\u003c/value\u003e\n    \u003cvariants\u003ewaves surf tide\u003c/variants\u003e\n    \u003cweight\u003e0.8\u003c/weight\u003e\n  \u003c/keyword\u003e\n  \u003ckeyword\u003e\n    \u003cvalue\u003etide\u003c/value\u003e\n    \u003cvariants\u003etidal ebb flow\u003c/variants\u003e\n    \u003cweight\u003e0.7\u003c/weight\u003e","stopReason":""}


            event: completion

            data: {"completion":" \u003ckeywords\u003e\n  \u003ckeyword\u003e\n    \u003cvalue\u003eocean\u003c/value\u003e\n    \u003cvariants\u003esea water\u003c/variants\u003e \n    \u003cweight\u003e1.0\u003c/weight\u003e\n  \u003c/keyword\u003e\n  \u003ckeyword\u003e\n    \u003cvalue\u003ewave\u003c/value\u003e\n    \u003cvariants\u003ewaves surf tide\u003c/variants\u003e\n    \u003cweight\u003e0.8\u003c/weight\u003e\n  \u003c/keyword\u003e\n  \u003ckeyword\u003e\n    \u003cvalue\u003etide\u003c/value\u003e\n    \u003cvariants\u003etidal ebb flow\u003c/variants\u003e\n    \u003cweight\u003e0.7\u003c/weight\u003e\n ","stopReason":""}


            event: completion

            data: {"completion":" \u003ckeywords\u003e\n  \u003ckeyword\u003e\n    \u003cvalue\u003eocean\u003c/value\u003e\n    \u003cvariants\u003esea water\u003c/variants\u003e \n    \u003cweight\u003e1.0\u003c/weight\u003e\n  \u003c/keyword\u003e\n  \u003ckeyword\u003e\n    \u003cvalue\u003ewave\u003c/value\u003e\n    \u003cvariants\u003ewaves surf tide\u003c/variants\u003e\n    \u003cweight\u003e0.8\u003c/weight\u003e\n  \u003c/keyword\u003e\n  \u003ckeyword\u003e\n    \u003cvalue\u003etide\u003c/value\u003e\n    \u003cvariants\u003etidal ebb flow\u003c/variants\u003e\n    \u003cweight\u003e0.7\u003c/weight\u003e\n  \u003c/","stopReason":""}


            event: completion

            data: {"completion":" \u003ckeywords\u003e\n  \u003ckeyword\u003e\n    \u003cvalue\u003eocean\u003c/value\u003e\n    \u003cvariants\u003esea water\u003c/variants\u003e \n    \u003cweight\u003e1.0\u003c/weight\u003e\n  \u003c/keyword\u003e\n  \u003ckeyword\u003e\n    \u003cvalue\u003ewave\u003c/value\u003e\n    \u003cvariants\u003ewaves surf tide\u003c/variants\u003e\n    \u003cweight\u003e0.8\u003c/weight\u003e\n  \u003c/keyword\u003e\n  \u003ckeyword\u003e\n    \u003cvalue\u003etide\u003c/value\u003e\n    \u003cvariants\u003etidal ebb flow\u003c/variants\u003e\n    \u003cweight\u003e0.7\u003c/weight\u003e\n  \u003c/keyword","stopReason":""}


            event: completion

            data: {"completion":" \u003ckeywords\u003e\n  \u003ckeyword\u003e\n    \u003cvalue\u003eocean\u003c/value\u003e\n    \u003cvariants\u003esea water\u003c/variants\u003e \n    \u003cweight\u003e1.0\u003c/weight\u003e\n  \u003c/keyword\u003e\n  \u003ckeyword\u003e\n    \u003cvalue\u003ewave\u003c/value\u003e\n    \u003cvariants\u003ewaves surf tide\u003c/variants\u003e\n    \u003cweight\u003e0.8\u003c/weight\u003e\n  \u003c/keyword\u003e\n  \u003ckeyword\u003e\n    \u003cvalue\u003etide\u003c/value\u003e\n    \u003cvariants\u003etidal ebb flow\u003c/variants\u003e\n    \u003cweight\u003e0.7\u003c/weight\u003e\n  \u003c/keyword\u003e","stopReason":""}


            event: completion

            data: {"completion":" \u003ckeywords\u003e\n  \u003ckeyword\u003e\n    \u003cvalue\u003eocean\u003c/value\u003e\n    \u003cvariants\u003esea water\u003c/variants\u003e \n    \u003cweight\u003e1.0\u003c/weight\u003e\n  \u003c/keyword\u003e\n  \u003ckeyword\u003e\n    \u003cvalue\u003ewave\u003c/value\u003e\n    \u003cvariants\u003ewaves surf tide\u003c/variants\u003e\n    \u003cweight\u003e0.8\u003c/weight\u003e\n  \u003c/keyword\u003e\n  \u003ckeyword\u003e\n    \u003cvalue\u003etide\u003c/value\u003e\n    \u003cvariants\u003etidal ebb flow\u003c/variants\u003e\n    \u003cweight\u003e0.7\u003c/weight\u003e\n  \u003c/keyword\u003e\n ","stopReason":""}


            event: completion

            data: {"completion":" \u003ckeywords\u003e\n  \u003ckeyword\u003e\n    \u003cvalue\u003eocean\u003c/value\u003e\n    \u003cvariants\u003esea water\u003c/variants\u003e \n    \u003cweight\u003e1.0\u003c/weight\u003e\n  \u003c/keyword\u003e\n  \u003ckeyword\u003e\n    \u003cvalue\u003ewave\u003c/value\u003e\n    \u003cvariants\u003ewaves surf tide\u003c/variants\u003e\n    \u003cweight\u003e0.8\u003c/weight\u003e\n  \u003c/keyword\u003e\n  \u003ckeyword\u003e\n    \u003cvalue\u003etide\u003c/value\u003e\n    \u003cvariants\u003etidal ebb flow\u003c/variants\u003e\n    \u003cweight\u003e0.7\u003c/weight\u003e\n  \u003c/keyword\u003e\n  ","stopReason":""}


            event: completion

            data: {"completion":" \u003ckeywords\u003e\n  \u003ckeyword\u003e\n    \u003cvalue\u003eocean\u003c/value\u003e\n    \u003cvariants\u003esea water\u003c/variants\u003e \n    \u003cweight\u003e1.0\u003c/weight\u003e\n  \u003c/keyword\u003e\n  \u003ckeyword\u003e\n    \u003cvalue\u003ewave\u003c/value\u003e\n    \u003cvariants\u003ewaves surf tide\u003c/variants\u003e\n    \u003cweight\u003e0.8\u003c/weight\u003e\n  \u003c/keyword\u003e\n  \u003ckeyword\u003e\n    \u003cvalue\u003etide\u003c/value\u003e\n    \u003cvariants\u003etidal ebb flow\u003c/variants\u003e\n    \u003cweight\u003e0.7\u003c/weight\u003e\n  \u003c/keyword\u003e\n  \u003ckeyword","stopReason":""}


            event: completion

            data: {"completion":" \u003ckeywords\u003e\n  \u003ckeyword\u003e\n    \u003cvalue\u003eocean\u003c/value\u003e\n    \u003cvariants\u003esea water\u003c/variants\u003e \n    \u003cweight\u003e1.0\u003c/weight\u003e\n  \u003c/keyword\u003e\n  \u003ckeyword\u003e\n    \u003cvalue\u003ewave\u003c/value\u003e\n    \u003cvariants\u003ewaves surf tide\u003c/variants\u003e\n    \u003cweight\u003e0.8\u003c/weight\u003e\n  \u003c/keyword\u003e\n  \u003ckeyword\u003e\n    \u003cvalue\u003etide\u003c/value\u003e\n    \u003cvariants\u003etidal ebb flow\u003c/variants\u003e\n    \u003cweight\u003e0.7\u003c/weight\u003e\n  \u003c/keyword\u003e\n  \u003ckeyword\u003e","stopReason":""}


            event: completion

            data: {"completion":" \u003ckeywords\u003e\n  \u003ckeyword\u003e\n    \u003cvalue\u003eocean\u003c/value\u003e\n    \u003cvariants\u003esea water\u003c/variants\u003e \n    \u003cweight\u003e1.0\u003c/weight\u003e\n  \u003c/keyword\u003e\n  \u003ckeyword\u003e\n    \u003cvalue\u003ewave\u003c/value\u003e\n    \u003cvariants\u003ewaves surf tide\u003c/variants\u003e\n    \u003cweight\u003e0.8\u003c/weight\u003e\n  \u003c/keyword\u003e\n  \u003ckeyword\u003e\n    \u003cvalue\u003etide\u003c/value\u003e\n    \u003cvariants\u003etidal ebb flow\u003c/variants\u003e\n    \u003cweight\u003e0.7\u003c/weight\u003e\n  \u003c/keyword\u003e\n  \u003ckeyword\u003e\n   ","stopReason":""}


            event: completion

            data: {"completion":" \u003ckeywords\u003e\n  \u003ckeyword\u003e\n    \u003cvalue\u003eocean\u003c/value\u003e\n    \u003cvariants\u003esea water\u003c/variants\u003e \n    \u003cweight\u003e1.0\u003c/weight\u003e\n  \u003c/keyword\u003e\n  \u003ckeyword\u003e\n    \u003cvalue\u003ewave\u003c/value\u003e\n    \u003cvariants\u003ewaves surf tide\u003c/variants\u003e\n    \u003cweight\u003e0.8\u003c/weight\u003e\n  \u003c/keyword\u003e\n  \u003ckeyword\u003e\n    \u003cvalue\u003etide\u003c/value\u003e\n    \u003cvariants\u003etidal ebb flow\u003c/variants\u003e\n    \u003cweight\u003e0.7\u003c/weight\u003e\n  \u003c/keyword\u003e\n  \u003ckeyword\u003e\n    ","stopReason":""}


            event: completion

            data: {"completion":" \u003ckeywords\u003e\n  \u003ckeyword\u003e\n    \u003cvalue\u003eocean\u003c/value\u003e\n    \u003cvariants\u003esea water\u003c/variants\u003e \n    \u003cweight\u003e1.0\u003c/weight\u003e\n  \u003c/keyword\u003e\n  \u003ckeyword\u003e\n    \u003cvalue\u003ewave\u003c/value\u003e\n    \u003cvariants\u003ewaves surf tide\u003c/variants\u003e\n    \u003cweight\u003e0.8\u003c/weight\u003e\n  \u003c/keyword\u003e\n  \u003ckeyword\u003e\n    \u003cvalue\u003etide\u003c/value\u003e\n    \u003cvariants\u003etidal ebb flow\u003c/variants\u003e\n    \u003cweight\u003e0.7\u003c/weight\u003e\n  \u003c/keyword\u003e\n  \u003ckeyword\u003e\n    \u003cvalue","stopReason":""}


            event: completion

            data: {"completion":" \u003ckeywords\u003e\n  \u003ckeyword\u003e\n    \u003cvalue\u003eocean\u003c/value\u003e\n    \u003cvariants\u003esea water\u003c/variants\u003e \n    \u003cweight\u003e1.0\u003c/weight\u003e\n  \u003c/keyword\u003e\n  \u003ckeyword\u003e\n    \u003cvalue\u003ewave\u003c/value\u003e\n    \u003cvariants\u003ewaves surf tide\u003c/variants\u003e\n    \u003cweight\u003e0.8\u003c/weight\u003e\n  \u003c/keyword\u003e\n  \u003ckeyword\u003e\n    \u003cvalue\u003etide\u003c/value\u003e\n    \u003cvariants\u003etidal ebb flow\u003c/variants\u003e\n    \u003cweight\u003e0.7\u003c/weight\u003e\n  \u003c/keyword\u003e\n  \u003ckeyword\u003e\n    \u003cvalue\u003e","stopReason":""}


            event: completion

            data: {"completion":" \u003ckeywords\u003e\n  \u003ckeyword\u003e\n    \u003cvalue\u003eocean\u003c/value\u003e\n    \u003cvariants\u003esea water\u003c/variants\u003e \n    \u003cweight\u003e1.0\u003c/weight\u003e\n  \u003c/keyword\u003e\n  \u003ckeyword\u003e\n    \u003cvalue\u003ewave\u003c/value\u003e\n    \u003cvariants\u003ewaves surf tide\u003c/variants\u003e\n    \u003cweight\u003e0.8\u003c/weight\u003e\n  \u003c/keyword\u003e\n  \u003ckeyword\u003e\n    \u003cvalue\u003etide\u003c/value\u003e\n    \u003cvariants\u003etidal ebb flow\u003c/variants\u003e\n    \u003cweight\u003e0.7\u003c/weight\u003e\n  \u003c/keyword\u003e\n  \u003ckeyword\u003e\n    \u003cvalue\u003ecurrent","stopReason":""}


            event: completion

            data: {"completion":" \u003ckeywords\u003e\n  \u003ckeyword\u003e\n    \u003cvalue\u003eocean\u003c/value\u003e\n    \u003cvariants\u003esea water\u003c/variants\u003e \n    \u003cweight\u003e1.0\u003c/weight\u003e\n  \u003c/keyword\u003e\n  \u003ckeyword\u003e\n    \u003cvalue\u003ewave\u003c/value\u003e\n    \u003cvariants\u003ewaves surf tide\u003c/variants\u003e\n    \u003cweight\u003e0.8\u003c/weight\u003e\n  \u003c/keyword\u003e\n  \u003ckeyword\u003e\n    \u003cvalue\u003etide\u003c/value\u003e\n    \u003cvariants\u003etidal ebb flow\u003c/variants\u003e\n    \u003cweight\u003e0.7\u003c/weight\u003e\n  \u003c/keyword\u003e\n  \u003ckeyword\u003e\n    \u003cvalue\u003ecurrent\u003c/","stopReason":""}


            event: completion

            data: {"completion":" \u003ckeywords\u003e\n  \u003ckeyword\u003e\n    \u003cvalue\u003eocean\u003c/value\u003e\n    \u003cvariants\u003esea water\u003c/variants\u003e \n    \u003cweight\u003e1.0\u003c/weight\u003e\n  \u003c/keyword\u003e\n  \u003ckeyword\u003e\n    \u003cvalue\u003ewave\u003c/value\u003e\n    \u003cvariants\u003ewaves surf tide\u003c/variants\u003e\n    \u003cweight\u003e0.8\u003c/weight\u003e\n  \u003c/keyword\u003e\n  \u003ckeyword\u003e\n    \u003cvalue\u003etide\u003c/value\u003e\n    \u003cvariants\u003etidal ebb flow\u003c/variants\u003e\n    \u003cweight\u003e0.7\u003c/weight\u003e\n  \u003c/keyword\u003e\n  \u003ckeyword\u003e\n    \u003cvalue\u003ecurrent\u003c/value","stopReason":""}


            event: completion

            data: {"completion":" \u003ckeywords\u003e\n  \u003ckeyword\u003e\n    \u003cvalue\u003eocean\u003c/value\u003e\n    \u003cvariants\u003esea water\u003c/variants\u003e \n    \u003cweight\u003e1.0\u003c/weight\u003e\n  \u003c/keyword\u003e\n  \u003ckeyword\u003e\n    \u003cvalue\u003ewave\u003c/value\u003e\n    \u003cvariants\u003ewaves surf tide\u003c/variants\u003e\n    \u003cweight\u003e0.8\u003c/weight\u003e\n  \u003c/keyword\u003e\n  \u003ckeyword\u003e\n    \u003cvalue\u003etide\u003c/value\u003e\n    \u003cvariants\u003etidal ebb flow\u003c/variants\u003e\n    \u003cweight\u003e0.7\u003c/weight\u003e\n  \u003c/keyword\u003e\n  \u003ckeyword\u003e\n    \u003cvalue\u003ecurrent\u003c/value\u003e","stopReason":""}


            event: completion

            data: {"completion":" \u003ckeywords\u003e\n  \u003ckeyword\u003e\n    \u003cvalue\u003eocean\u003c/value\u003e\n    \u003cvariants\u003esea water\u003c/variants\u003e \n    \u003cweight\u003e1.0\u003c/weight\u003e\n  \u003c/keyword\u003e\n  \u003ckeyword\u003e\n    \u003cvalue\u003ewave\u003c/value\u003e\n    \u003cvariants\u003ewaves surf tide\u003c/variants\u003e\n    \u003cweight\u003e0.8\u003c/weight\u003e\n  \u003c/keyword\u003e\n  \u003ckeyword\u003e\n    \u003cvalue\u003etide\u003c/value\u003e\n    \u003cvariants\u003etidal ebb flow\u003c/variants\u003e\n    \u003cweight\u003e0.7\u003c/weight\u003e\n  \u003c/keyword\u003e\n  \u003ckeyword\u003e\n    \u003cvalue\u003ecurrent\u003c/value\u003e\n   ","stopReason":""}


            event: completion

            data: {"completion":" \u003ckeywords\u003e\n  \u003ckeyword\u003e\n    \u003cvalue\u003eocean\u003c/value\u003e\n    \u003cvariants\u003esea water\u003c/variants\u003e \n    \u003cweight\u003e1.0\u003c/weight\u003e\n  \u003c/keyword\u003e\n  \u003ckeyword\u003e\n    \u003cvalue\u003ewave\u003c/value\u003e\n    \u003cvariants\u003ewaves surf tide\u003c/variants\u003e\n    \u003cweight\u003e0.8\u003c/weight\u003e\n  \u003c/keyword\u003e\n  \u003ckeyword\u003e\n    \u003cvalue\u003etide\u003c/value\u003e\n    \u003cvariants\u003etidal ebb flow\u003c/variants\u003e\n    \u003cweight\u003e0.7\u003c/weight\u003e\n  \u003c/keyword\u003e\n  \u003ckeyword\u003e\n    \u003cvalue\u003ecurrent\u003c/value\u003e\n    ","stopReason":""}


            event: completion

            data: {"completion":" \u003ckeywords\u003e\n  \u003ckeyword\u003e\n    \u003cvalue\u003eocean\u003c/value\u003e\n    \u003cvariants\u003esea water\u003c/variants\u003e \n    \u003cweight\u003e1.0\u003c/weight\u003e\n  \u003c/keyword\u003e\n  \u003ckeyword\u003e\n    \u003cvalue\u003ewave\u003c/value\u003e\n    \u003cvariants\u003ewaves surf tide\u003c/variants\u003e\n    \u003cweight\u003e0.8\u003c/weight\u003e\n  \u003c/keyword\u003e\n  \u003ckeyword\u003e\n    \u003cvalue\u003etide\u003c/value\u003e\n    \u003cvariants\u003etidal ebb flow\u003c/variants\u003e\n    \u003cweight\u003e0.7\u003c/weight\u003e\n  \u003c/keyword\u003e\n  \u003ckeyword\u003e\n    \u003cvalue\u003ecurrent\u003c/value\u003e\n    \u003cvariants","stopReason":""}


            event: completion

            data: {"completion":" \u003ckeywords\u003e\n  \u003ckeyword\u003e\n    \u003cvalue\u003eocean\u003c/value\u003e\n    \u003cvariants\u003esea water\u003c/variants\u003e \n    \u003cweight\u003e1.0\u003c/weight\u003e\n  \u003c/keyword\u003e\n  \u003ckeyword\u003e\n    \u003cvalue\u003ewave\u003c/value\u003e\n    \u003cvariants\u003ewaves surf tide\u003c/variants\u003e\n    \u003cweight\u003e0.8\u003c/weight\u003e\n  \u003c/keyword\u003e\n  \u003ckeyword\u003e\n    \u003cvalue\u003etide\u003c/value\u003e\n    \u003cvariants\u003etidal ebb flow\u003c/variants\u003e\n    \u003cweight\u003e0.7\u003c/weight\u003e\n  \u003c/keyword\u003e\n  \u003ckeyword\u003e\n    \u003cvalue\u003ecurrent\u003c/value\u003e\n    \u003cvariants\u003e","stopReason":""}


            event: completion

            data: {"completion":" \u003ckeywords\u003e\n  \u003ckeyword\u003e\n    \u003cvalue\u003eocean\u003c/value\u003e\n    \u003cvariants\u003esea water\u003c/variants\u003e \n    \u003cweight\u003e1.0\u003c/weight\u003e\n  \u003c/keyword\u003e\n  \u003ckeyword\u003e\n    \u003cvalue\u003ewave\u003c/value\u003e\n    \u003cvariants\u003ewaves surf tide\u003c/variants\u003e\n    \u003cweight\u003e0.8\u003c/weight\u003e\n  \u003c/keyword\u003e\n  \u003ckeyword\u003e\n    \u003cvalue\u003etide\u003c/value\u003e\n    \u003cvariants\u003etidal ebb flow\u003c/variants\u003e\n    \u003cweight\u003e0.7\u003c/weight\u003e\n  \u003c/keyword\u003e\n  \u003ckeyword\u003e\n    \u003cvalue\u003ecurrent\u003c/value\u003e\n    \u003cvariants\u003estream","stopReason":""}


            event: completion

            data: {"completion":" \u003ckeywords\u003e\n  \u003ckeyword\u003e\n    \u003cvalue\u003eocean\u003c/value\u003e\n    \u003cvariants\u003esea water\u003c/variants\u003e \n    \u003cweight\u003e1.0\u003c/weight\u003e\n  \u003c/keyword\u003e\n  \u003ckeyword\u003e\n    \u003cvalue\u003ewave\u003c/value\u003e\n    \u003cvariants\u003ewaves surf tide\u003c/variants\u003e\n    \u003cweight\u003e0.8\u003c/weight\u003e\n  \u003c/keyword\u003e\n  \u003ckeyword\u003e\n    \u003cvalue\u003etide\u003c/value\u003e\n    \u003cvariants\u003etidal ebb flow\u003c/variants\u003e\n    \u003cweight\u003e0.7\u003c/weight\u003e\n  \u003c/keyword\u003e\n  \u003ckeyword\u003e\n    \u003cvalue\u003ecurrent\u003c/value\u003e\n    \u003cvariants\u003estream flow","stopReason":""}


            event: completion

            data: {"completion":" \u003ckeywords\u003e\n  \u003ckeyword\u003e\n    \u003cvalue\u003eocean\u003c/value\u003e\n    \u003cvariants\u003esea water\u003c/variants\u003e \n    \u003cweight\u003e1.0\u003c/weight\u003e\n  \u003c/keyword\u003e\n  \u003ckeyword\u003e\n    \u003cvalue\u003ewave\u003c/value\u003e\n    \u003cvariants\u003ewaves surf tide\u003c/variants\u003e\n    \u003cweight\u003e0.8\u003c/weight\u003e\n  \u003c/keyword\u003e\n  \u003ckeyword\u003e\n    \u003cvalue\u003etide\u003c/value\u003e\n    \u003cvariants\u003etidal ebb flow\u003c/variants\u003e\n    \u003cweight\u003e0.7\u003c/weight\u003e\n  \u003c/keyword\u003e\n  \u003ckeyword\u003e\n    \u003cvalue\u003ecurrent\u003c/value\u003e\n    \u003cvariants\u003estream flow circulation","stopReason":""}


            event: completion

            data: {"completion":" \u003ckeywords\u003e\n  \u003ckeyword\u003e\n    \u003cvalue\u003eocean\u003c/value\u003e\n    \u003cvariants\u003esea water\u003c/variants\u003e \n    \u003cweight\u003e1.0\u003c/weight\u003e\n  \u003c/keyword\u003e\n  \u003ckeyword\u003e\n    \u003cvalue\u003ewave\u003c/value\u003e\n    \u003cvariants\u003ewaves surf tide\u003c/variants\u003e\n    \u003cweight\u003e0.8\u003c/weight\u003e\n  \u003c/keyword\u003e\n  \u003ckeyword\u003e\n    \u003cvalue\u003etide\u003c/value\u003e\n    \u003cvariants\u003etidal ebb flow\u003c/variants\u003e\n    \u003cweight\u003e0.7\u003c/weight\u003e\n  \u003c/keyword\u003e\n  \u003ckeyword\u003e\n    \u003cvalue\u003ecurrent\u003c/value\u003e\n    \u003cvariants\u003estream flow circulation\u003c/","stopReason":""}


            event: completion

            data: {"completion":" \u003ckeywords\u003e\n  \u003ckeyword\u003e\n    \u003cvalue\u003eocean\u003c/value\u003e\n    \u003cvariants\u003esea water\u003c/variants\u003e \n    \u003cweight\u003e1.0\u003c/weight\u003e\n  \u003c/keyword\u003e\n  \u003ckeyword\u003e\n    \u003cvalue\u003ewave\u003c/value\u003e\n    \u003cvariants\u003ewaves surf tide\u003c/variants\u003e\n    \u003cweight\u003e0.8\u003c/weight\u003e\n  \u003c/keyword\u003e\n  \u003ckeyword\u003e\n    \u003cvalue\u003etide\u003c/value\u003e\n    \u003cvariants\u003etidal ebb flow\u003c/variants\u003e\n    \u003cweight\u003e0.7\u003c/weight\u003e\n  \u003c/keyword\u003e\n  \u003ckeyword\u003e\n    \u003cvalue\u003ecurrent\u003c/value\u003e\n    \u003cvariants\u003estream flow circulation\u003c/variants","stopReason":""}


            event: completion

            data: {"completion":" \u003ckeywords\u003e\n  \u003ckeyword\u003e\n    \u003cvalue\u003eocean\u003c/value\u003e\n    \u003cvariants\u003esea water\u003c/variants\u003e \n    \u003cweight\u003e1.0\u003c/weight\u003e\n  \u003c/keyword\u003e\n  \u003ckeyword\u003e\n    \u003cvalue\u003ewave\u003c/value\u003e\n    \u003cvariants\u003ewaves surf tide\u003c/variants\u003e\n    \u003cweight\u003e0.8\u003c/weight\u003e\n  \u003c/keyword\u003e\n  \u003ckeyword\u003e\n    \u003cvalue\u003etide\u003c/value\u003e\n    \u003cvariants\u003etidal ebb flow\u003c/variants\u003e\n    \u003cweight\u003e0.7\u003c/weight\u003e\n  \u003c/keyword\u003e\n  \u003ckeyword\u003e\n    \u003cvalue\u003ecurrent\u003c/value\u003e\n    \u003cvariants\u003estream flow circulation\u003c/variants\u003e","stopReason":""}


            event: completion

            data: {"completion":" \u003ckeywords\u003e\n  \u003ckeyword\u003e\n    \u003cvalue\u003eocean\u003c/value\u003e\n    \u003cvariants\u003esea water\u003c/variants\u003e \n    \u003cweight\u003e1.0\u003c/weight\u003e\n  \u003c/keyword\u003e\n  \u003ckeyword\u003e\n    \u003cvalue\u003ewave\u003c/value\u003e\n    \u003cvariants\u003ewaves surf tide\u003c/variants\u003e\n    \u003cweight\u003e0.8\u003c/weight\u003e\n  \u003c/keyword\u003e\n  \u003ckeyword\u003e\n    \u003cvalue\u003etide\u003c/value\u003e\n    \u003cvariants\u003etidal ebb flow\u003c/variants\u003e\n    \u003cweight\u003e0.7\u003c/weight\u003e\n  \u003c/keyword\u003e\n  \u003ckeyword\u003e\n    \u003cvalue\u003ecurrent\u003c/value\u003e\n    \u003cvariants\u003estream flow circulation\u003c/variants\u003e\n   ","stopReason":""}


            event: completion

            data: {"completion":" \u003ckeywords\u003e\n  \u003ckeyword\u003e\n    \u003cvalue\u003eocean\u003c/value\u003e\n    \u003cvariants\u003esea water\u003c/variants\u003e \n    \u003cweight\u003e1.0\u003c/weight\u003e\n  \u003c/keyword\u003e\n  \u003ckeyword\u003e\n    \u003cvalue\u003ewave\u003c/value\u003e\n    \u003cvariants\u003ewaves surf tide\u003c/variants\u003e\n    \u003cweight\u003e0.8\u003c/weight\u003e\n  \u003c/keyword\u003e\n  \u003ckeyword\u003e\n    \u003cvalue\u003etide\u003c/value\u003e\n    \u003cvariants\u003etidal ebb flow\u003c/variants\u003e\n    \u003cweight\u003e0.7\u003c/weight\u003e\n  \u003c/keyword\u003e\n  \u003ckeyword\u003e\n    \u003cvalue\u003ecurrent\u003c/value\u003e\n    \u003cvariants\u003estream flow circulation\u003c/variants\u003e\n    ","stopReason":""}


            event: completion

            data: {"completion":" \u003ckeywords\u003e\n  \u003ckeyword\u003e\n    \u003cvalue\u003eocean\u003c/value\u003e\n    \u003cvariants\u003esea water\u003c/variants\u003e \n    \u003cweight\u003e1.0\u003c/weight\u003e\n  \u003c/keyword\u003e\n  \u003ckeyword\u003e\n    \u003cvalue\u003ewave\u003c/value\u003e\n    \u003cvariants\u003ewaves surf tide\u003c/variants\u003e\n    \u003cweight\u003e0.8\u003c/weight\u003e\n  \u003c/keyword\u003e\n  \u003ckeyword\u003e\n    \u003cvalue\u003etide\u003c/value\u003e\n    \u003cvariants\u003etidal ebb flow\u003c/variants\u003e\n    \u003cweight\u003e0.7\u003c/weight\u003e\n  \u003c/keyword\u003e\n  \u003ckeyword\u003e\n    \u003cvalue\u003ecurrent\u003c/value\u003e\n    \u003cvariants\u003estream flow circulation\u003c/variants\u003e\n    \u003cweight","stopReason":""}


            event: completion

            data: {"completion":" \u003ckeywords\u003e\n  \u003ckeyword\u003e\n    \u003cvalue\u003eocean\u003c/value\u003e\n    \u003cvariants\u003esea water\u003c/variants\u003e \n    \u003cweight\u003e1.0\u003c/weight\u003e\n  \u003c/keyword\u003e\n  \u003ckeyword\u003e\n    \u003cvalue\u003ewave\u003c/value\u003e\n    \u003cvariants\u003ewaves surf tide\u003c/variants\u003e\n    \u003cweight\u003e0.8\u003c/weight\u003e\n  \u003c/keyword\u003e\n  \u003ckeyword\u003e\n    \u003cvalue\u003etide\u003c/value\u003e\n    \u003cvariants\u003etidal ebb flow\u003c/variants\u003e\n    \u003cweight\u003e0.7\u003c/weight\u003e\n  \u003c/keyword\u003e\n  \u003ckeyword\u003e\n    \u003cvalue\u003ecurrent\u003c/value\u003e\n    \u003cvariants\u003estream flow circulation\u003c/variants\u003e\n    \u003cweight\u003e","stopReason":""}


            event: completion

            data: {"completion":" \u003ckeywords\u003e\n  \u003ckeyword\u003e\n    \u003cvalue\u003eocean\u003c/value\u003e\n    \u003cvariants\u003esea water\u003c/variants\u003e \n    \u003cweight\u003e1.0\u003c/weight\u003e\n  \u003c/keyword\u003e\n  \u003ckeyword\u003e\n    \u003cvalue\u003ewave\u003c/value\u003e\n    \u003cvariants\u003ewaves surf tide\u003c/variants\u003e\n    \u003cweight\u003e0.8\u003c/weight\u003e\n  \u003c/keyword\u003e\n  \u003ckeyword\u003e\n    \u003cvalue\u003etide\u003c/value\u003e\n    \u003cvariants\u003etidal ebb flow\u003c/variants\u003e\n    \u003cweight\u003e0.7\u003c/weight\u003e\n  \u003c/keyword\u003e\n  \u003ckeyword\u003e\n    \u003cvalue\u003ecurrent\u003c/value\u003e\n    \u003cvariants\u003estream flow circulation\u003c/variants\u003e\n    \u003cweight\u003e0","stopReason":""}


            event: completion

            data: {"completion":" \u003ckeywords\u003e\n  \u003ckeyword\u003e\n    \u003cvalue\u003eocean\u003c/value\u003e\n    \u003cvariants\u003esea water\u003c/variants\u003e \n    \u003cweight\u003e1.0\u003c/weight\u003e\n  \u003c/keyword\u003e\n  \u003ckeyword\u003e\n    \u003cvalue\u003ewave\u003c/value\u003e\n    \u003cvariants\u003ewaves surf tide\u003c/variants\u003e\n    \u003cweight\u003e0.8\u003c/weight\u003e\n  \u003c/keyword\u003e\n  \u003ckeyword\u003e\n    \u003cvalue\u003etide\u003c/value\u003e\n    \u003cvariants\u003etidal ebb flow\u003c/variants\u003e\n    \u003cweight\u003e0.7\u003c/weight\u003e\n  \u003c/keyword\u003e\n  \u003ckeyword\u003e\n    \u003cvalue\u003ecurrent\u003c/value\u003e\n    \u003cvariants\u003estream flow circulation\u003c/variants\u003e\n    \u003cweight\u003e0.","stopReason":""}


            event: completion

            data: {"completion":" \u003ckeywords\u003e\n  \u003ckeyword\u003e\n    \u003cvalue\u003eocean\u003c/value\u003e\n    \u003cvariants\u003esea water\u003c/variants\u003e \n    \u003cweight\u003e1.0\u003c/weight\u003e\n  \u003c/keyword\u003e\n  \u003ckeyword\u003e\n    \u003cvalue\u003ewave\u003c/value\u003e\n    \u003cvariants\u003ewaves surf tide\u003c/variants\u003e\n    \u003cweight\u003e0.8\u003c/weight\u003e\n  \u003c/keyword\u003e\n  \u003ckeyword\u003e\n    \u003cvalue\u003etide\u003c/value\u003e\n    \u003cvariants\u003etidal ebb flow\u003c/variants\u003e\n    \u003cweight\u003e0.7\u003c/weight\u003e\n  \u003c/keyword\u003e\n  \u003ckeyword\u003e\n    \u003cvalue\u003ecurrent\u003c/value\u003e\n    \u003cvariants\u003estream flow circulation\u003c/variants\u003e\n    \u003cweight\u003e0.6","stopReason":""}


            event: completion

            data: {"completion":" \u003ckeywords\u003e\n  \u003ckeyword\u003e\n    \u003cvalue\u003eocean\u003c/value\u003e\n    \u003cvariants\u003esea water\u003c/variants\u003e \n    \u003cweight\u003e1.0\u003c/weight\u003e\n  \u003c/keyword\u003e\n  \u003ckeyword\u003e\n    \u003cvalue\u003ewave\u003c/value\u003e\n    \u003cvariants\u003ewaves surf tide\u003c/variants\u003e\n    \u003cweight\u003e0.8\u003c/weight\u003e\n  \u003c/keyword\u003e\n  \u003ckeyword\u003e\n    \u003cvalue\u003etide\u003c/value\u003e\n    \u003cvariants\u003etidal ebb flow\u003c/variants\u003e\n    \u003cweight\u003e0.7\u003c/weight\u003e\n  \u003c/keyword\u003e\n  \u003ckeyword\u003e\n    \u003cvalue\u003ecurrent\u003c/value\u003e\n    \u003cvariants\u003estream flow circulation\u003c/variants\u003e\n    \u003cweight\u003e0.6\u003c/","stopReason":""}


            event: completion

            data: {"completion":" \u003ckeywords\u003e\n  \u003ckeyword\u003e\n    \u003cvalue\u003eocean\u003c/value\u003e\n    \u003cvariants\u003esea water\u003c/variants\u003e \n    \u003cweight\u003e1.0\u003c/weight\u003e\n  \u003c/keyword\u003e\n  \u003ckeyword\u003e\n    \u003cvalue\u003ewave\u003c/value\u003e\n    \u003cvariants\u003ewaves surf tide\u003c/variants\u003e\n    \u003cweight\u003e0.8\u003c/weight\u003e\n  \u003c/keyword\u003e\n  \u003ckeyword\u003e\n    \u003cvalue\u003etide\u003c/value\u003e\n    \u003cvariants\u003etidal ebb flow\u003c/variants\u003e\n    \u003cweight\u003e0.7\u003c/weight\u003e\n  \u003c/keyword\u003e\n  \u003ckeyword\u003e\n    \u003cvalue\u003ecurrent\u003c/value\u003e\n    \u003cvariants\u003estream flow circulation\u003c/variants\u003e\n    \u003cweight\u003e0.6\u003c/weight","stopReason":""}


            event: completion

            data: {"completion":" \u003ckeywords\u003e\n  \u003ckeyword\u003e\n    \u003cvalue\u003eocean\u003c/value\u003e\n    \u003cvariants\u003esea water\u003c/variants\u003e \n    \u003cweight\u003e1.0\u003c/weight\u003e\n  \u003c/keyword\u003e\n  \u003ckeyword\u003e\n    \u003cvalue\u003ewave\u003c/value\u003e\n    \u003cvariants\u003ewaves surf tide\u003c/variants\u003e\n    \u003cweight\u003e0.8\u003c/weight\u003e\n  \u003c/keyword\u003e\n  \u003ckeyword\u003e\n    \u003cvalue\u003etide\u003c/value\u003e\n    \u003cvariants\u003etidal ebb flow\u003c/variants\u003e\n    \u003cweight\u003e0.7\u003c/weight\u003e\n  \u003c/keyword\u003e\n  \u003ckeyword\u003e\n    \u003cvalue\u003ecurrent\u003c/value\u003e\n    \u003cvariants\u003estream flow circulation\u003c/variants\u003e\n    \u003cweight\u003e0.6\u003c/weight\u003e","stopReason":""}


            event: completion

            data: {"completion":" \u003ckeywords\u003e\n  \u003ckeyword\u003e\n    \u003cvalue\u003eocean\u003c/value\u003e\n    \u003cvariants\u003esea water\u003c/variants\u003e \n    \u003cweight\u003e1.0\u003c/weight\u003e\n  \u003c/keyword\u003e\n  \u003ckeyword\u003e\n    \u003cvalue\u003ewave\u003c/value\u003e\n    \u003cvariants\u003ewaves surf tide\u003c/variants\u003e\n    \u003cweight\u003e0.8\u003c/weight\u003e\n  \u003c/keyword\u003e\n  \u003ckeyword\u003e\n    \u003cvalue\u003etide\u003c/value\u003e\n    \u003cvariants\u003etidal ebb flow\u003c/variants\u003e\n    \u003cweight\u003e0.7\u003c/weight\u003e\n  \u003c/keyword\u003e\n  \u003ckeyword\u003e\n    \u003cvalue\u003ecurrent\u003c/value\u003e\n    \u003cvariants\u003estream flow circulation\u003c/variants\u003e\n    \u003cweight\u003e0.6\u003c/weight\u003e\n ","stopReason":""}


            event: completion

            data: {"completion":" \u003ckeywords\u003e\n  \u003ckeyword\u003e\n    \u003cvalue\u003eocean\u003c/value\u003e\n    \u003cvariants\u003esea water\u003c/variants\u003e \n    \u003cweight\u003e1.0\u003c/weight\u003e\n  \u003c/keyword\u003e\n  \u003ckeyword\u003e\n    \u003cvalue\u003ewave\u003c/value\u003e\n    \u003cvariants\u003ewaves surf tide\u003c/variants\u003e\n    \u003cweight\u003e0.8\u003c/weight\u003e\n  \u003c/keyword\u003e\n  \u003ckeyword\u003e\n    \u003cvalue\u003etide\u003c/value\u003e\n    \u003cvariants\u003etidal ebb flow\u003c/variants\u003e\n    \u003cweight\u003e0.7\u003c/weight\u003e\n  \u003c/keyword\u003e\n  \u003ckeyword\u003e\n    \u003cvalue\u003ecurrent\u003c/value\u003e\n    \u003cvariants\u003estream flow circulation\u003c/variants\u003e\n    \u003cweight\u003e0.6\u003c/weight\u003e\n  \u003c/","stopReason":""}


            event: completion

            data: {"completion":" \u003ckeywords\u003e\n  \u003ckeyword\u003e\n    \u003cvalue\u003eocean\u003c/value\u003e\n    \u003cvariants\u003esea water\u003c/variants\u003e \n    \u003cweight\u003e1.0\u003c/weight\u003e\n  \u003c/keyword\u003e\n  \u003ckeyword\u003e\n    \u003cvalue\u003ewave\u003c/value\u003e\n    \u003cvariants\u003ewaves surf tide\u003c/variants\u003e\n    \u003cweight\u003e0.8\u003c/weight\u003e\n  \u003c/keyword\u003e\n  \u003ckeyword\u003e\n    \u003cvalue\u003etide\u003c/value\u003e\n    \u003cvariants\u003etidal ebb flow\u003c/variants\u003e\n    \u003cweight\u003e0.7\u003c/weight\u003e\n  \u003c/keyword\u003e\n  \u003ckeyword\u003e\n    \u003cvalue\u003ecurrent\u003c/value\u003e\n    \u003cvariants\u003estream flow circulation\u003c/variants\u003e\n    \u003cweight\u003e0.6\u003c/weight\u003e\n  \u003c/keyword","stopReason":""}


            event: completion

            data: {"completion":" \u003ckeywords\u003e\n  \u003ckeyword\u003e\n    \u003cvalue\u003eocean\u003c/value\u003e\n    \u003cvariants\u003esea water\u003c/variants\u003e \n    \u003cweight\u003e1.0\u003c/weight\u003e\n  \u003c/keyword\u003e\n  \u003ckeyword\u003e\n    \u003cvalue\u003ewave\u003c/value\u003e\n    \u003cvariants\u003ewaves surf tide\u003c/variants\u003e\n    \u003cweight\u003e0.8\u003c/weight\u003e\n  \u003c/keyword\u003e\n  \u003ckeyword\u003e\n    \u003cvalue\u003etide\u003c/value\u003e\n    \u003cvariants\u003etidal ebb flow\u003c/variants\u003e\n    \u003cweight\u003e0.7\u003c/weight\u003e\n  \u003c/keyword\u003e\n  \u003ckeyword\u003e\n    \u003cvalue\u003ecurrent\u003c/value\u003e\n    \u003cvariants\u003estream flow circulation\u003c/variants\u003e\n    \u003cweight\u003e0.6\u003c/weight\u003e\n  \u003c/keyword\u003e","stopReason":""}


            event: completion

            data: {"completion":" \u003ckeywords\u003e\n  \u003ckeyword\u003e\n    \u003cvalue\u003eocean\u003c/value\u003e\n    \u003cvariants\u003esea water\u003c/variants\u003e \n    \u003cweight\u003e1.0\u003c/weight\u003e\n  \u003c/keyword\u003e\n  \u003ckeyword\u003e\n    \u003cvalue\u003ewave\u003c/value\u003e\n    \u003cvariants\u003ewaves surf tide\u003c/variants\u003e\n    \u003cweight\u003e0.8\u003c/weight\u003e\n  \u003c/keyword\u003e\n  \u003ckeyword\u003e\n    \u003cvalue\u003etide\u003c/value\u003e\n    \u003cvariants\u003etidal ebb flow\u003c/variants\u003e\n    \u003cweight\u003e0.7\u003c/weight\u003e\n  \u003c/keyword\u003e\n  \u003ckeyword\u003e\n    \u003cvalue\u003ecurrent\u003c/value\u003e\n    \u003cvariants\u003estream flow circulation\u003c/variants\u003e\n    \u003cweight\u003e0.6\u003c/weight\u003e\n  \u003c/keyword\u003e\n ","stopReason":""}


            event: completion

            data: {"completion":" \u003ckeywords\u003e\n  \u003ckeyword\u003e\n    \u003cvalue\u003eocean\u003c/value\u003e\n    \u003cvariants\u003esea water\u003c/variants\u003e \n    \u003cweight\u003e1.0\u003c/weight\u003e\n  \u003c/keyword\u003e\n  \u003ckeyword\u003e\n    \u003cvalue\u003ewave\u003c/value\u003e\n    \u003cvariants\u003ewaves surf tide\u003c/variants\u003e\n    \u003cweight\u003e0.8\u003c/weight\u003e\n  \u003c/keyword\u003e\n  \u003ckeyword\u003e\n    \u003cvalue\u003etide\u003c/value\u003e\n    \u003cvariants\u003etidal ebb flow\u003c/variants\u003e\n    \u003cweight\u003e0.7\u003c/weight\u003e\n  \u003c/keyword\u003e\n  \u003ckeyword\u003e\n    \u003cvalue\u003ecurrent\u003c/value\u003e\n    \u003cvariants\u003estream flow circulation\u003c/variants\u003e\n    \u003cweight\u003e0.6\u003c/weight\u003e\n  \u003c/keyword\u003e\n  ","stopReason":""}


            event: completion

            data: {"completion":" \u003ckeywords\u003e\n  \u003ckeyword\u003e\n    \u003cvalue\u003eocean\u003c/value\u003e\n    \u003cvariants\u003esea water\u003c/variants\u003e \n    \u003cweight\u003e1.0\u003c/weight\u003e\n  \u003c/keyword\u003e\n  \u003ckeyword\u003e\n    \u003cvalue\u003ewave\u003c/value\u003e\n    \u003cvariants\u003ewaves surf tide\u003c/variants\u003e\n    \u003cweight\u003e0.8\u003c/weight\u003e\n  \u003c/keyword\u003e\n  \u003ckeyword\u003e\n    \u003cvalue\u003etide\u003c/value\u003e\n    \u003cvariants\u003etidal ebb flow\u003c/variants\u003e\n    \u003cweight\u003e0.7\u003c/weight\u003e\n  \u003c/keyword\u003e\n  \u003ckeyword\u003e\n    \u003cvalue\u003ecurrent\u003c/value\u003e\n    \u003cvariants\u003estream flow circulation\u003c/variants\u003e\n    \u003cweight\u003e0.6\u003c/weight\u003e\n  \u003c/keyword\u003e\n  \u003ckeyword","stopReason":""}


            event: completion

            data: {"completion":" \u003ckeywords\u003e\n  \u003ckeyword\u003e\n    \u003cvalue\u003eocean\u003c/value\u003e\n    \u003cvariants\u003esea water\u003c/variants\u003e \n    \u003cweight\u003e1.0\u003c/weight\u003e\n  \u003c/keyword\u003e\n  \u003ckeyword\u003e\n    \u003cvalue\u003ewave\u003c/value\u003e\n    \u003cvariants\u003ewaves surf tide\u003c/variants\u003e\n    \u003cweight\u003e0.8\u003c/weight\u003e\n  \u003c/keyword\u003e\n  \u003ckeyword\u003e\n    \u003cvalue\u003etide\u003c/value\u003e\n    \u003cvariants\u003etidal ebb flow\u003c/variants\u003e\n    \u003cweight\u003e0.7\u003c/weight\u003e\n  \u003c/keyword\u003e\n  \u003ckeyword\u003e\n    \u003cvalue\u003ecurrent\u003c/value\u003e\n    \u003cvariants\u003estream flow circulation\u003c/variants\u003e\n    \u003cweight\u003e0.6\u003c/weight\u003e\n  \u003c/keyword\u003e\n  \u003ckeyword\u003e","stopReason":""}


            event: completion

            data: {"completion":" \u003ckeywords\u003e\n  \u003ckeyword\u003e\n    \u003cvalue\u003eocean\u003c/value\u003e\n    \u003cvariants\u003esea water\u003c/variants\u003e \n    \u003cweight\u003e1.0\u003c/weight\u003e\n  \u003c/keyword\u003e\n  \u003ckeyword\u003e\n    \u003cvalue\u003ewave\u003c/value\u003e\n    \u003cvariants\u003ewaves surf tide\u003c/variants\u003e\n    \u003cweight\u003e0.8\u003c/weight\u003e\n  \u003c/keyword\u003e\n  \u003ckeyword\u003e\n    \u003cvalue\u003etide\u003c/value\u003e\n    \u003cvariants\u003etidal ebb flow\u003c/variants\u003e\n    \u003cweight\u003e0.7\u003c/weight\u003e\n  \u003c/keyword\u003e\n  \u003ckeyword\u003e\n    \u003cvalue\u003ecurrent\u003c/value\u003e\n    \u003cvariants\u003estream flow circulation\u003c/variants\u003e\n    \u003cweight\u003e0.6\u003c/weight\u003e\n  \u003c/keyword\u003e\n  \u003ckeyword\u003e\n   ","stopReason":""}


            event: completion

            data: {"completion":" \u003ckeywords\u003e\n  \u003ckeyword\u003e\n    \u003cvalue\u003eocean\u003c/value\u003e\n    \u003cvariants\u003esea water\u003c/variants\u003e \n    \u003cweight\u003e1.0\u003c/weight\u003e\n  \u003c/keyword\u003e\n  \u003ckeyword\u003e\n    \u003cvalue\u003ewave\u003c/value\u003e\n    \u003cvariants\u003ewaves surf tide\u003c/variants\u003e\n    \u003cweight\u003e0.8\u003c/weight\u003e\n  \u003c/keyword\u003e\n  \u003ckeyword\u003e\n    \u003cvalue\u003etide\u003c/value\u003e\n    \u003cvariants\u003etidal ebb flow\u003c/variants\u003e\n    \u003cweight\u003e0.7\u003c/weight\u003e\n  \u003c/keyword\u003e\n  \u003ckeyword\u003e\n    \u003cvalue\u003ecurrent\u003c/value\u003e\n    \u003cvariants\u003estream flow circulation\u003c/variants\u003e\n    \u003cweight\u003e0.6\u003c/weight\u003e\n  \u003c/keyword\u003e\n  \u003ckeyword\u003e\n    ","stopReason":""}


            event: completion

            data: {"completion":" \u003ckeywords\u003e\n  \u003ckeyword\u003e\n    \u003cvalue\u003eocean\u003c/value\u003e\n    \u003cvariants\u003esea water\u003c/variants\u003e \n    \u003cweight\u003e1.0\u003c/weight\u003e\n  \u003c/keyword\u003e\n  \u003ckeyword\u003e\n    \u003cvalue\u003ewave\u003c/value\u003e\n    \u003cvariants\u003ewaves surf tide\u003c/variants\u003e\n    \u003cweight\u003e0.8\u003c/weight\u003e\n  \u003c/keyword\u003e\n  \u003ckeyword\u003e\n    \u003cvalue\u003etide\u003c/value\u003e\n    \u003cvariants\u003etidal ebb flow\u003c/variants\u003e\n    \u003cweight\u003e0.7\u003c/weight\u003e\n  \u003c/keyword\u003e\n  \u003ckeyword\u003e\n    \u003cvalue\u003ecurrent\u003c/value\u003e\n    \u003cvariants\u003estream flow circulation\u003c/variants\u003e\n    \u003cweight\u003e0.6\u003c/weight\u003e\n  \u003c/keyword\u003e\n  \u003ckeyword\u003e\n    \u003cvalue","stopReason":""}


            event: completion

            data: {"completion":" \u003ckeywords\u003e\n  \u003ckeyword\u003e\n    \u003cvalue\u003eocean\u003c/value\u003e\n    \u003cvariants\u003esea water\u003c/variants\u003e \n    \u003cweight\u003e1.0\u003c/weight\u003e\n  \u003c/keyword\u003e\n  \u003ckeyword\u003e\n    \u003cvalue\u003ewave\u003c/value\u003e\n    \u003cvariants\u003ewaves surf tide\u003c/variants\u003e\n    \u003cweight\u003e0.8\u003c/weight\u003e\n  \u003c/keyword\u003e\n  \u003ckeyword\u003e\n    \u003cvalue\u003etide\u003c/value\u003e\n    \u003cvariants\u003etidal ebb flow\u003c/variants\u003e\n    \u003cweight\u003e0.7\u003c/weight\u003e\n  \u003c/keyword\u003e\n  \u003ckeyword\u003e\n    \u003cvalue\u003ecurrent\u003c/value\u003e\n    \u003cvariants\u003estream flow circulation\u003c/variants\u003e\n    \u003cweight\u003e0.6\u003c/weight\u003e\n  \u003c/keyword\u003e\n  \u003ckeyword\u003e\n    \u003cvalue\u003e","stopReason":""}


            event: completion

            data: {"completion":" \u003ckeywords\u003e\n  \u003ckeyword\u003e\n    \u003cvalue\u003eocean\u003c/value\u003e\n    \u003cvariants\u003esea water\u003c/variants\u003e \n    \u003cweight\u003e1.0\u003c/weight\u003e\n  \u003c/keyword\u003e\n  \u003ckeyword\u003e\n    \u003cvalue\u003ewave\u003c/value\u003e\n    \u003cvariants\u003ewaves surf tide\u003c/variants\u003e\n    \u003cweight\u003e0.8\u003c/weight\u003e\n  \u003c/keyword\u003e\n  \u003ckeyword\u003e\n    \u003cvalue\u003etide\u003c/value\u003e\n    \u003cvariants\u003etidal ebb flow\u003c/variants\u003e\n    \u003cweight\u003e0.7\u003c/weight\u003e\n  \u003c/keyword\u003e\n  \u003ckeyword\u003e\n    \u003cvalue\u003ecurrent\u003c/value\u003e\n    \u003cvariants\u003estream flow circulation\u003c/variants\u003e\n    \u003cweight\u003e0.6\u003c/weight\u003e\n  \u003c/keyword\u003e\n  \u003ckeyword\u003e\n    \u003cvalue\u003es","stopReason":""}


            event: completion

            data: {"completion":" \u003ckeywords\u003e\n  \u003ckeyword\u003e\n    \u003cvalue\u003eocean\u003c/value\u003e\n    \u003cvariants\u003esea water\u003c/variants\u003e \n    \u003cweight\u003e1.0\u003c/weight\u003e\n  \u003c/keyword\u003e\n  \u003ckeyword\u003e\n    \u003cvalue\u003ewave\u003c/value\u003e\n    \u003cvariants\u003ewaves surf tide\u003c/variants\u003e\n    \u003cweight\u003e0.8\u003c/weight\u003e\n  \u003c/keyword\u003e\n  \u003ckeyword\u003e\n    \u003cvalue\u003etide\u003c/value\u003e\n    \u003cvariants\u003etidal ebb flow\u003c/variants\u003e\n    \u003cweight\u003e0.7\u003c/weight\u003e\n  \u003c/keyword\u003e\n  \u003ckeyword\u003e\n    \u003cvalue\u003ecurrent\u003c/value\u003e\n    \u003cvariants\u003estream flow circulation\u003c/variants\u003e\n    \u003cweight\u003e0.6\u003c/weight\u003e\n  \u003c/keyword\u003e\n  \u003ckeyword\u003e\n    \u003cvalue\u003esalin","stopReason":""}


            event: completion

            data: {"completion":" \u003ckeywords\u003e\n  \u003ckeyword\u003e\n    \u003cvalue\u003eocean\u003c/value\u003e\n    \u003cvariants\u003esea water\u003c/variants\u003e \n    \u003cweight\u003e1.0\u003c/weight\u003e\n  \u003c/keyword\u003e\n  \u003ckeyword\u003e\n    \u003cvalue\u003ewave\u003c/value\u003e\n    \u003cvariants\u003ewaves surf tide\u003c/variants\u003e\n    \u003cweight\u003e0.8\u003c/weight\u003e\n  \u003c/keyword\u003e\n  \u003ckeyword\u003e\n    \u003cvalue\u003etide\u003c/value\u003e\n    \u003cvariants\u003etidal ebb flow\u003c/variants\u003e\n    \u003cweight\u003e0.7\u003c/weight\u003e\n  \u003c/keyword\u003e\n  \u003ckeyword\u003e\n    \u003cvalue\u003ecurrent\u003c/value\u003e\n    \u003cvariants\u003estream flow circulation\u003c/variants\u003e\n    \u003cweight\u003e0.6\u003c/weight\u003e\n  \u003c/keyword\u003e\n  \u003ckeyword\u003e\n    \u003cvalue\u003esalinity","stopReason":""}


            event: completion

            data: {"completion":" \u003ckeywords\u003e\n  \u003ckeyword\u003e\n    \u003cvalue\u003eocean\u003c/value\u003e\n    \u003cvariants\u003esea water\u003c/variants\u003e \n    \u003cweight\u003e1.0\u003c/weight\u003e\n  \u003c/keyword\u003e\n  \u003ckeyword\u003e\n    \u003cvalue\u003ewave\u003c/value\u003e\n    \u003cvariants\u003ewaves surf tide\u003c/variants\u003e\n    \u003cweight\u003e0.8\u003c/weight\u003e\n  \u003c/keyword\u003e\n  \u003ckeyword\u003e\n    \u003cvalue\u003etide\u003c/value\u003e\n    \u003cvariants\u003etidal ebb flow\u003c/variants\u003e\n    \u003cweight\u003e0.7\u003c/weight\u003e\n  \u003c/keyword\u003e\n  \u003ckeyword\u003e\n    \u003cvalue\u003ecurrent\u003c/value\u003e\n    \u003cvariants\u003estream flow circulation\u003c/variants\u003e\n    \u003cweight\u003e0.6\u003c/weight\u003e\n  \u003c/keyword\u003e\n  \u003ckeyword\u003e\n    \u003cvalue\u003esalinity\u003c/","stopReason":""}


            event: completion

            data: {"completion":" \u003ckeywords\u003e\n  \u003ckeyword\u003e\n    \u003cvalue\u003eocean\u003c/value\u003e\n    \u003cvariants\u003esea water\u003c/variants\u003e \n    \u003cweight\u003e1.0\u003c/weight\u003e\n  \u003c/keyword\u003e\n  \u003ckeyword\u003e\n    \u003cvalue\u003ewave\u003c/value\u003e\n    \u003cvariants\u003ewaves surf tide\u003c/variants\u003e\n    \u003cweight\u003e0.8\u003c/weight\u003e\n  \u003c/keyword\u003e\n  \u003ckeyword\u003e\n    \u003cvalue\u003etide\u003c/value\u003e\n    \u003cvariants\u003etidal ebb flow\u003c/variants\u003e\n    \u003cweight\u003e0.7\u003c/weight\u003e\n  \u003c/keyword\u003e\n  \u003ckeyword\u003e\n    \u003cvalue\u003ecurrent\u003c/value\u003e\n    \u003cvariants\u003estream flow circulation\u003c/variants\u003e\n    \u003cweight\u003e0.6\u003c/weight\u003e\n  \u003c/keyword\u003e\n  \u003ckeyword\u003e\n    \u003cvalue\u003esalinity\u003c/value","stopReason":""}


            event: completion

            data: {"completion":" \u003ckeywords\u003e\n  \u003ckeyword\u003e\n    \u003cvalue\u003eocean\u003c/value\u003e\n    \u003cvariants\u003esea water\u003c/variants\u003e \n    \u003cweight\u003e1.0\u003c/weight\u003e\n  \u003c/keyword\u003e\n  \u003ckeyword\u003e\n    \u003cvalue\u003ewave\u003c/value\u003e\n    \u003cvariants\u003ewaves surf tide\u003c/variants\u003e\n    \u003cweight\u003e0.8\u003c/weight\u003e\n  \u003c/keyword\u003e\n  \u003ckeyword\u003e\n    \u003cvalue\u003etide\u003c/value\u003e\n    \u003cvariants\u003etidal ebb flow\u003c/variants\u003e\n    \u003cweight\u003e0.7\u003c/weight\u003e\n  \u003c/keyword\u003e\n  \u003ckeyword\u003e\n    \u003cvalue\u003ecurrent\u003c/value\u003e\n    \u003cvariants\u003estream flow circulation\u003c/variants\u003e\n    \u003cweight\u003e0.6\u003c/weight\u003e\n  \u003c/keyword\u003e\n  \u003ckeyword\u003e\n    \u003cvalue\u003esalinity\u003c/value\u003e","stopReason":""}


            event: completion

            data: {"completion":" \u003ckeywords\u003e\n  \u003ckeyword\u003e\n    \u003cvalue\u003eocean\u003c/value\u003e\n    \u003cvariants\u003esea water\u003c/variants\u003e \n    \u003cweight\u003e1.0\u003c/weight\u003e\n  \u003c/keyword\u003e\n  \u003ckeyword\u003e\n    \u003cvalue\u003ewave\u003c/value\u003e\n    \u003cvariants\u003ewaves surf tide\u003c/variants\u003e\n    \u003cweight\u003e0.8\u003c/weight\u003e\n  \u003c/keyword\u003e\n  \u003ckeyword\u003e\n    \u003cvalue\u003etide\u003c/value\u003e\n    \u003cvariants\u003etidal ebb flow\u003c/variants\u003e\n    \u003cweight\u003e0.7\u003c/weight\u003e\n  \u003c/keyword\u003e\n  \u003ckeyword\u003e\n    \u003cvalue\u003ecurrent\u003c/value\u003e\n    \u003cvariants\u003estream flow circulation\u003c/variants\u003e\n    \u003cweight\u003e0.6\u003c/weight\u003e\n  \u003c/keyword\u003e\n  \u003ckeyword\u003e\n    \u003cvalue\u003esalinity\u003c/value\u003e\n   ","stopReason":""}


            event: completion

            data: {"completion":" \u003ckeywords\u003e\n  \u003ckeyword\u003e\n    \u003cvalue\u003eocean\u003c/value\u003e\n    \u003cvariants\u003esea water\u003c/variants\u003e \n    \u003cweight\u003e1.0\u003c/weight\u003e\n  \u003c/keyword\u003e\n  \u003ckeyword\u003e\n    \u003cvalue\u003ewave\u003c/value\u003e\n    \u003cvariants\u003ewaves surf tide\u003c/variants\u003e\n    \u003cweight\u003e0.8\u003c/weight\u003e\n  \u003c/keyword\u003e\n  \u003ckeyword\u003e\n    \u003cvalue\u003etide\u003c/value\u003e\n    \u003cvariants\u003etidal ebb flow\u003c/variants\u003e\n    \u003cweight\u003e0.7\u003c/weight\u003e\n  \u003c/keyword\u003e\n  \u003ckeyword\u003e\n    \u003cvalue\u003ecurrent\u003c/value\u003e\n    \u003cvariants\u003estream flow circulation\u003c/variants\u003e\n    \u003cweight\u003e0.6\u003c/weight\u003e\n  \u003c/keyword\u003e\n  \u003ckeyword\u003e\n    \u003cvalue\u003esalinity\u003c/value\u003e\n    ","stopReason":""}


            event: completion

            data: {"completion":" \u003ckeywords\u003e\n  \u003ckeyword\u003e\n    \u003cvalue\u003eocean\u003c/value\u003e\n    \u003cvariants\u003esea water\u003c/variants\u003e \n    \u003cweight\u003e1.0\u003c/weight\u003e\n  \u003c/keyword\u003e\n  \u003ckeyword\u003e\n    \u003cvalue\u003ewave\u003c/value\u003e\n    \u003cvariants\u003ewaves surf tide\u003c/variants\u003e\n    \u003cweight\u003e0.8\u003c/weight\u003e\n  \u003c/keyword\u003e\n  \u003ckeyword\u003e\n    \u003cvalue\u003etide\u003c/value\u003e\n    \u003cvariants\u003etidal ebb flow\u003c/variants\u003e\n    \u003cweight\u003e0.7\u003c/weight\u003e\n  \u003c/keyword\u003e\n  \u003ckeyword\u003e\n    \u003cvalue\u003ecurrent\u003c/value\u003e\n    \u003cvariants\u003estream flow circulation\u003c/variants\u003e\n    \u003cweight\u003e0.6\u003c/weight\u003e\n  \u003c/keyword\u003e\n  \u003ckeyword\u003e\n    \u003cvalue\u003esalinity\u003c/value\u003e\n    \u003cvariants","stopReason":""}


            event: completion

            data: {"completion":" \u003ckeywords\u003e\n  \u003ckeyword\u003e\n    \u003cvalue\u003eocean\u003c/value\u003e\n    \u003cvariants\u003esea water\u003c/variants\u003e \n    \u003cweight\u003e1.0\u003c/weight\u003e\n  \u003c/keyword\u003e\n  \u003ckeyword\u003e\n    \u003cvalue\u003ewave\u003c/value\u003e\n    \u003cvariants\u003ewaves surf tide\u003c/variants\u003e\n    \u003cweight\u003e0.8\u003c/weight\u003e\n  \u003c/keyword\u003e\n  \u003ckeyword\u003e\n    \u003cvalue\u003etide\u003c/value\u003e\n    \u003cvariants\u003etidal ebb flow\u003c/variants\u003e\n    \u003cweight\u003e0.7\u003c/weight\u003e\n  \u003c/keyword\u003e\n  \u003ckeyword\u003e\n    \u003cvalue\u003ecurrent\u003c/value\u003e\n    \u003cvariants\u003estream flow circulation\u003c/variants\u003e\n    \u003cweight\u003e0.6\u003c/weight\u003e\n  \u003c/keyword\u003e\n  \u003ckeyword\u003e\n    \u003cvalue\u003esalinity\u003c/value\u003e\n    \u003cvariants\u003e","stopReason":""}


            event: completion

            data: {"completion":" \u003ckeywords\u003e\n  \u003ckeyword\u003e\n    \u003cvalue\u003eocean\u003c/value\u003e\n    \u003cvariants\u003esea water\u003c/variants\u003e \n    \u003cweight\u003e1.0\u003c/weight\u003e\n  \u003c/keyword\u003e\n  \u003ckeyword\u003e\n    \u003cvalue\u003ewave\u003c/value\u003e\n    \u003cvariants\u003ewaves surf tide\u003c/variants\u003e\n    \u003cweight\u003e0.8\u003c/weight\u003e\n  \u003c/keyword\u003e\n  \u003ckeyword\u003e\n    \u003cvalue\u003etide\u003c/value\u003e\n    \u003cvariants\u003etidal ebb flow\u003c/variants\u003e\n    \u003cweight\u003e0.7\u003c/weight\u003e\n  \u003c/keyword\u003e\n  \u003ckeyword\u003e\n    \u003cvalue\u003ecurrent\u003c/value\u003e\n    \u003cvariants\u003estream flow circulation\u003c/variants\u003e\n    \u003cweight\u003e0.6\u003c/weight\u003e\n  \u003c/keyword\u003e\n  \u003ckeyword\u003e\n    \u003cvalue\u003esalinity\u003c/value\u003e\n    \u003cvariants\u003esalt","stopReason":""}


            event: completion

            data: {"completion":" \u003ckeywords\u003e\n  \u003ckeyword\u003e\n    \u003cvalue\u003eocean\u003c/value\u003e\n    \u003cvariants\u003esea water\u003c/variants\u003e \n    \u003cweight\u003e1.0\u003c/weight\u003e\n  \u003c/keyword\u003e\n  \u003ckeyword\u003e\n    \u003cvalue\u003ewave\u003c/value\u003e\n    \u003cvariants\u003ewaves surf tide\u003c/variants\u003e\n    \u003cweight\u003e0.8\u003c/weight\u003e\n  \u003c/keyword\u003e\n  \u003ckeyword\u003e\n    \u003cvalue\u003etide\u003c/value\u003e\n    \u003cvariants\u003etidal ebb flow\u003c/variants\u003e\n    \u003cweight\u003e0.7\u003c/weight\u003e\n  \u003c/keyword\u003e\n  \u003ckeyword\u003e\n    \u003cvalue\u003ecurrent\u003c/value\u003e\n    \u003cvariants\u003estream flow circulation\u003c/variants\u003e\n    \u003cweight\u003e0.6\u003c/weight\u003e\n  \u003c/keyword\u003e\n  \u003ckeyword\u003e\n    \u003cvalue\u003esalinity\u003c/value\u003e\n    \u003cvariants\u003esalt p","stopReason":""}


            event: completion

            data: {"completion":" \u003ckeywords\u003e\n  \u003ckeyword\u003e\n    \u003cvalue\u003eocean\u003c/value\u003e\n    \u003cvariants\u003esea water\u003c/variants\u003e \n    \u003cweight\u003e1.0\u003c/weight\u003e\n  \u003c/keyword\u003e\n  \u003ckeyword\u003e\n    \u003cvalue\u003ewave\u003c/value\u003e\n    \u003cvariants\u003ewaves surf tide\u003c/variants\u003e\n    \u003cweight\u003e0.8\u003c/weight\u003e\n  \u003c/keyword\u003e\n  \u003ckeyword\u003e\n    \u003cvalue\u003etide\u003c/value\u003e\n    \u003cvariants\u003etidal ebb flow\u003c/variants\u003e\n    \u003cweight\u003e0.7\u003c/weight\u003e\n  \u003c/keyword\u003e\n  \u003ckeyword\u003e\n    \u003cvalue\u003ecurrent\u003c/value\u003e\n    \u003cvariants\u003estream flow circulation\u003c/variants\u003e\n    \u003cweight\u003e0.6\u003c/weight\u003e\n  \u003c/keyword\u003e\n  \u003ckeyword\u003e\n    \u003cvalue\u003esalinity\u003c/value\u003e\n    \u003cvariants\u003esalt ppt","stopReason":""}


            event: completion

            data: {"completion":" \u003ckeywords\u003e\n  \u003ckeyword\u003e\n    \u003cvalue\u003eocean\u003c/value\u003e\n    \u003cvariants\u003esea water\u003c/variants\u003e \n    \u003cweight\u003e1.0\u003c/weight\u003e\n  \u003c/keyword\u003e\n  \u003ckeyword\u003e\n    \u003cvalue\u003ewave\u003c/value\u003e\n    \u003cvariants\u003ewaves surf tide\u003c/variants\u003e\n    \u003cweight\u003e0.8\u003c/weight\u003e\n  \u003c/keyword\u003e\n  \u003ckeyword\u003e\n    \u003cvalue\u003etide\u003c/value\u003e\n    \u003cvariants\u003etidal ebb flow\u003c/variants\u003e\n    \u003cweight\u003e0.7\u003c/weight\u003e\n  \u003c/keyword\u003e\n  \u003ckeyword\u003e\n    \u003cvalue\u003ecurrent\u003c/value\u003e\n    \u003cvariants\u003estream flow circulation\u003c/variants\u003e\n    \u003cweight\u003e0.6\u003c/weight\u003e\n  \u003c/keyword\u003e\n  \u003ckeyword\u003e\n    \u003cvalue\u003esalinity\u003c/value\u003e\n    \u003cvariants\u003esalt ppt p","stopReason":""}


            event: completion

            data: {"completion":" \u003ckeywords\u003e\n  \u003ckeyword\u003e\n    \u003cvalue\u003eocean\u003c/value\u003e\n    \u003cvariants\u003esea water\u003c/variants\u003e \n    \u003cweight\u003e1.0\u003c/weight\u003e\n  \u003c/keyword\u003e\n  \u003ckeyword\u003e\n    \u003cvalue\u003ewave\u003c/value\u003e\n    \u003cvariants\u003ewaves surf tide\u003c/variants\u003e\n    \u003cweight\u003e0.8\u003c/weight\u003e\n  \u003c/keyword\u003e\n  \u003ckeyword\u003e\n    \u003cvalue\u003etide\u003c/value\u003e\n    \u003cvariants\u003etidal ebb flow\u003c/variants\u003e\n    \u003cweight\u003e0.7\u003c/weight\u003e\n  \u003c/keyword\u003e\n  \u003ckeyword\u003e\n    \u003cvalue\u003ecurrent\u003c/value\u003e\n    \u003cvariants\u003estream flow circulation\u003c/variants\u003e\n    \u003cweight\u003e0.6\u003c/weight\u003e\n  \u003c/keyword\u003e\n  \u003ckeyword\u003e\n    \u003cvalue\u003esalinity\u003c/value\u003e\n    \u003cvariants\u003esalt ppt psu","stopReason":""}


            event: completion

            data: {"completion":" \u003ckeywords\u003e\n  \u003ckeyword\u003e\n    \u003cvalue\u003eocean\u003c/value\u003e\n    \u003cvariants\u003esea water\u003c/variants\u003e \n    \u003cweight\u003e1.0\u003c/weight\u003e\n  \u003c/keyword\u003e\n  \u003ckeyword\u003e\n    \u003cvalue\u003ewave\u003c/value\u003e\n    \u003cvariants\u003ewaves surf tide\u003c/variants\u003e\n    \u003cweight\u003e0.8\u003c/weight\u003e\n  \u003c/keyword\u003e\n  \u003ckeyword\u003e\n    \u003cvalue\u003etide\u003c/value\u003e\n    \u003cvariants\u003etidal ebb flow\u003c/variants\u003e\n    \u003cweight\u003e0.7\u003c/weight\u003e\n  \u003c/keyword\u003e\n  \u003ckeyword\u003e\n    \u003cvalue\u003ecurrent\u003c/value\u003e\n    \u003cvariants\u003estream flow circulation\u003c/variants\u003e\n    \u003cweight\u003e0.6\u003c/weight\u003e\n  \u003c/keyword\u003e\n  \u003ckeyword\u003e\n    \u003cvalue\u003esalinity\u003c/value\u003e\n    \u003cvariants\u003esalt ppt psu\u003c/","stopReason":""}


            event: completion

            data: {"completion":" \u003ckeywords\u003e\n  \u003ckeyword\u003e\n    \u003cvalue\u003eocean\u003c/value\u003e\n    \u003cvariants\u003esea water\u003c/variants\u003e \n    \u003cweight\u003e1.0\u003c/weight\u003e\n  \u003c/keyword\u003e\n  \u003ckeyword\u003e\n    \u003cvalue\u003ewave\u003c/value\u003e\n    \u003cvariants\u003ewaves surf tide\u003c/variants\u003e\n    \u003cweight\u003e0.8\u003c/weight\u003e\n  \u003c/keyword\u003e\n  \u003ckeyword\u003e\n    \u003cvalue\u003etide\u003c/value\u003e\n    \u003cvariants\u003etidal ebb flow\u003c/variants\u003e\n    \u003cweight\u003e0.7\u003c/weight\u003e\n  \u003c/keyword\u003e\n  \u003ckeyword\u003e\n    \u003cvalue\u003ecurrent\u003c/value\u003e\n    \u003cvariants\u003estream flow circulation\u003c/variants\u003e\n    \u003cweight\u003e0.6\u003c/weight\u003e\n  \u003c/keyword\u003e\n  \u003ckeyword\u003e\n    \u003cvalue\u003esalinity\u003c/value\u003e\n    \u003cvariants\u003esalt ppt psu\u003c/variants","stopReason":""}


            event: completion

            data: {"completion":" \u003ckeywords\u003e\n  \u003ckeyword\u003e\n    \u003cvalue\u003eocean\u003c/value\u003e\n    \u003cvariants\u003esea water\u003c/variants\u003e \n    \u003cweight\u003e1.0\u003c/weight\u003e\n  \u003c/keyword\u003e\n  \u003ckeyword\u003e\n    \u003cvalue\u003ewave\u003c/value\u003e\n    \u003cvariants\u003ewaves surf tide\u003c/variants\u003e\n    \u003cweight\u003e0.8\u003c/weight\u003e\n  \u003c/keyword\u003e\n  \u003ckeyword\u003e\n    \u003cvalue\u003etide\u003c/value\u003e\n    \u003cvariants\u003etidal ebb flow\u003c/variants\u003e\n    \u003cweight\u003e0.7\u003c/weight\u003e\n  \u003c/keyword\u003e\n  \u003ckeyword\u003e\n    \u003cvalue\u003ecurrent\u003c/value\u003e\n    \u003cvariants\u003estream flow circulation\u003c/variants\u003e\n    \u003cweight\u003e0.6\u003c/weight\u003e\n  \u003c/keyword\u003e\n  \u003ckeyword\u003e\n    \u003cvalue\u003esalinity\u003c/value\u003e\n    \u003cvariants\u003esalt ppt psu\u003c/variants\u003e","stopReason":""}


            event: completion

            data: {"completion":" \u003ckeywords\u003e\n  \u003ckeyword\u003e\n    \u003cvalue\u003eocean\u003c/value\u003e\n    \u003cvariants\u003esea water\u003c/variants\u003e \n    \u003cweight\u003e1.0\u003c/weight\u003e\n  \u003c/keyword\u003e\n  \u003ckeyword\u003e\n    \u003cvalue\u003ewave\u003c/value\u003e\n    \u003cvariants\u003ewaves surf tide\u003c/variants\u003e\n    \u003cweight\u003e0.8\u003c/weight\u003e\n  \u003c/keyword\u003e\n  \u003ckeyword\u003e\n    \u003cvalue\u003etide\u003c/value\u003e\n    \u003cvariants\u003etidal ebb flow\u003c/variants\u003e\n    \u003cweight\u003e0.7\u003c/weight\u003e\n  \u003c/keyword\u003e\n  \u003ckeyword\u003e\n    \u003cvalue\u003ecurrent\u003c/value\u003e\n    \u003cvariants\u003estream flow circulation\u003c/variants\u003e\n    \u003cweight\u003e0.6\u003c/weight\u003e\n  \u003c/keyword\u003e\n  \u003ckeyword\u003e\n    \u003cvalue\u003esalinity\u003c/value\u003e\n    \u003cvariants\u003esalt ppt psu\u003c/variants\u003e\n   ","stopReason":""}


            event: completion

            data: {"completion":" \u003ckeywords\u003e\n  \u003ckeyword\u003e\n    \u003cvalue\u003eocean\u003c/value\u003e\n    \u003cvariants\u003esea water\u003c/variants\u003e \n    \u003cweight\u003e1.0\u003c/weight\u003e\n  \u003c/keyword\u003e\n  \u003ckeyword\u003e\n    \u003cvalue\u003ewave\u003c/value\u003e\n    \u003cvariants\u003ewaves surf tide\u003c/variants\u003e\n    \u003cweight\u003e0.8\u003c/weight\u003e\n  \u003c/keyword\u003e\n  \u003ckeyword\u003e\n    \u003cvalue\u003etide\u003c/value\u003e\n    \u003cvariants\u003etidal ebb flow\u003c/variants\u003e\n    \u003cweight\u003e0.7\u003c/weight\u003e\n  \u003c/keyword\u003e\n  \u003ckeyword\u003e\n    \u003cvalue\u003ecurrent\u003c/value\u003e\n    \u003cvariants\u003estream flow circulation\u003c/variants\u003e\n    \u003cweight\u003e0.6\u003c/weight\u003e\n  \u003c/keyword\u003e\n  \u003ckeyword\u003e\n    \u003cvalue\u003esalinity\u003c/value\u003e\n    \u003cvariants\u003esalt ppt psu\u003c/variants\u003e\n    ","stopReason":""}


            event: completion

            data: {"completion":" \u003ckeywords\u003e\n  \u003ckeyword\u003e\n    \u003cvalue\u003eocean\u003c/value\u003e\n    \u003cvariants\u003esea water\u003c/variants\u003e \n    \u003cweight\u003e1.0\u003c/weight\u003e\n  \u003c/keyword\u003e\n  \u003ckeyword\u003e\n    \u003cvalue\u003ewave\u003c/value\u003e\n    \u003cvariants\u003ewaves surf tide\u003c/variants\u003e\n    \u003cweight\u003e0.8\u003c/weight\u003e\n  \u003c/keyword\u003e\n  \u003ckeyword\u003e\n    \u003cvalue\u003etide\u003c/value\u003e\n    \u003cvariants\u003etidal ebb flow\u003c/variants\u003e\n    \u003cweight\u003e0.7\u003c/weight\u003e\n  \u003c/keyword\u003e\n  \u003ckeyword\u003e\n    \u003cvalue\u003ecurrent\u003c/value\u003e\n    \u003cvariants\u003estream flow circulation\u003c/variants\u003e\n    \u003cweight\u003e0.6\u003c/weight\u003e\n  \u003c/keyword\u003e\n  \u003ckeyword\u003e\n    \u003cvalue\u003esalinity\u003c/value\u003e\n    \u003cvariants\u003esalt ppt psu\u003c/variants\u003e\n    \u003cweight","stopReason":""}


            event: completion

            data: {"completion":" \u003ckeywords\u003e\n  \u003ckeyword\u003e\n    \u003cvalue\u003eocean\u003c/value\u003e\n    \u003cvariants\u003esea water\u003c/variants\u003e \n    \u003cweight\u003e1.0\u003c/weight\u003e\n  \u003c/keyword\u003e\n  \u003ckeyword\u003e\n    \u003cvalue\u003ewave\u003c/value\u003e\n    \u003cvariants\u003ewaves surf tide\u003c/variants\u003e\n    \u003cweight\u003e0.8\u003c/weight\u003e\n  \u003c/keyword\u003e\n  \u003ckeyword\u003e\n    \u003cvalue\u003etide\u003c/value\u003e\n    \u003cvariants\u003etidal ebb flow\u003c/variants\u003e\n    \u003cweight\u003e0.7\u003c/weight\u003e\n  \u003c/keyword\u003e\n  \u003ckeyword\u003e\n    \u003cvalue\u003ecurrent\u003c/value\u003e\n    \u003cvariants\u003estream flow circulation\u003c/variants\u003e\n    \u003cweight\u003e0.6\u003c/weight\u003e\n  \u003c/keyword\u003e\n  \u003ckeyword\u003e\n    \u003cvalue\u003esalinity\u003c/value\u003e\n    \u003cvariants\u003esalt ppt psu\u003c/variants\u003e\n    \u003cweight\u003e","stopReason":""}


            event: completion

            data: {"completion":" \u003ckeywords\u003e\n  \u003ckeyword\u003e\n    \u003cvalue\u003eocean\u003c/value\u003e\n    \u003cvariants\u003esea water\u003c/variants\u003e \n    \u003cweight\u003e1.0\u003c/weight\u003e\n  \u003c/keyword\u003e\n  \u003ckeyword\u003e\n    \u003cvalue\u003ewave\u003c/value\u003e\n    \u003cvariants\u003ewaves surf tide\u003c/variants\u003e\n    \u003cweight\u003e0.8\u003c/weight\u003e\n  \u003c/keyword\u003e\n  \u003ckeyword\u003e\n    \u003cvalue\u003etide\u003c/value\u003e\n    \u003cvariants\u003etidal ebb flow\u003c/variants\u003e\n    \u003cweight\u003e0.7\u003c/weight\u003e\n  \u003c/keyword\u003e\n  \u003ckeyword\u003e\n    \u003cvalue\u003ecurrent\u003c/value\u003e\n    \u003cvariants\u003estream flow circulation\u003c/variants\u003e\n    \u003cweight\u003e0.6\u003c/weight\u003e\n  \u003c/keyword\u003e\n  \u003ckeyword\u003e\n    \u003cvalue\u003esalinity\u003c/value\u003e\n    \u003cvariants\u003esalt ppt psu\u003c/variants\u003e\n    \u003cweight\u003e0","stopReason":""}


            event: completion

            data: {"completion":" \u003ckeywords\u003e\n  \u003ckeyword\u003e\n    \u003cvalue\u003eocean\u003c/value\u003e\n    \u003cvariants\u003esea water\u003c/variants\u003e \n    \u003cweight\u003e1.0\u003c/weight\u003e\n  \u003c/keyword\u003e\n  \u003ckeyword\u003e\n    \u003cvalue\u003ewave\u003c/value\u003e\n    \u003cvariants\u003ewaves surf tide\u003c/variants\u003e\n    \u003cweight\u003e0.8\u003c/weight\u003e\n  \u003c/keyword\u003e\n  \u003ckeyword\u003e\n    \u003cvalue\u003etide\u003c/value\u003e\n    \u003cvariants\u003etidal ebb flow\u003c/variants\u003e\n    \u003cweight\u003e0.7\u003c/weight\u003e\n  \u003c/keyword\u003e\n  \u003ckeyword\u003e\n    \u003cvalue\u003ecurrent\u003c/value\u003e\n    \u003cvariants\u003estream flow circulation\u003c/variants\u003e\n    \u003cweight\u003e0.6\u003c/weight\u003e\n  \u003c/keyword\u003e\n  \u003ckeyword\u003e\n    \u003cvalue\u003esalinity\u003c/value\u003e\n    \u003cvariants\u003esalt ppt psu\u003c/variants\u003e\n    \u003cweight\u003e0.","stopReason":""}


            event: completion

            data: {"completion":" \u003ckeywords\u003e\n  \u003ckeyword\u003e\n    \u003cvalue\u003eocean\u003c/value\u003e\n    \u003cvariants\u003esea water\u003c/variants\u003e \n    \u003cweight\u003e1.0\u003c/weight\u003e\n  \u003c/keyword\u003e\n  \u003ckeyword\u003e\n    \u003cvalue\u003ewave\u003c/value\u003e\n    \u003cvariants\u003ewaves surf tide\u003c/variants\u003e\n    \u003cweight\u003e0.8\u003c/weight\u003e\n  \u003c/keyword\u003e\n  \u003ckeyword\u003e\n    \u003cvalue\u003etide\u003c/value\u003e\n    \u003cvariants\u003etidal ebb flow\u003c/variants\u003e\n    \u003cweight\u003e0.7\u003c/weight\u003e\n  \u003c/keyword\u003e\n  \u003ckeyword\u003e\n    \u003cvalue\u003ecurrent\u003c/value\u003e\n    \u003cvariants\u003estream flow circulation\u003c/variants\u003e\n    \u003cweight\u003e0.6\u003c/weight\u003e\n  \u003c/keyword\u003e\n  \u003ckeyword\u003e\n    \u003cvalue\u003esalinity\u003c/value\u003e\n    \u003cvariants\u003esalt ppt psu\u003c/variants\u003e\n    \u003cweight\u003e0.5","stopReason":""}


            event: completion

            data: {"completion":" \u003ckeywords\u003e\n  \u003ckeyword\u003e\n    \u003cvalue\u003eocean\u003c/value\u003e\n    \u003cvariants\u003esea water\u003c/variants\u003e \n    \u003cweight\u003e1.0\u003c/weight\u003e\n  \u003c/keyword\u003e\n  \u003ckeyword\u003e\n    \u003cvalue\u003ewave\u003c/value\u003e\n    \u003cvariants\u003ewaves surf tide\u003c/variants\u003e\n    \u003cweight\u003e0.8\u003c/weight\u003e\n  \u003c/keyword\u003e\n  \u003ckeyword\u003e\n    \u003cvalue\u003etide\u003c/value\u003e\n    \u003cvariants\u003etidal ebb flow\u003c/variants\u003e\n    \u003cweight\u003e0.7\u003c/weight\u003e\n  \u003c/keyword\u003e\n  \u003ckeyword\u003e\n    \u003cvalue\u003ecurrent\u003c/value\u003e\n    \u003cvariants\u003estream flow circulation\u003c/variants\u003e\n    \u003cweight\u003e0.6\u003c/weight\u003e\n  \u003c/keyword\u003e\n  \u003ckeyword\u003e\n    \u003cvalue\u003esalinity\u003c/value\u003e\n    \u003cvariants\u003esalt ppt psu\u003c/variants\u003e\n    \u003cweight\u003e0.5\u003c/","stopReason":""}


            event: completion

            data: {"completion":" \u003ckeywords\u003e\n  \u003ckeyword\u003e\n    \u003cvalue\u003eocean\u003c/value\u003e\n    \u003cvariants\u003esea water\u003c/variants\u003e \n    \u003cweight\u003e1.0\u003c/weight\u003e\n  \u003c/keyword\u003e\n  \u003ckeyword\u003e\n    \u003cvalue\u003ewave\u003c/value\u003e\n    \u003cvariants\u003ewaves surf tide\u003c/variants\u003e\n    \u003cweight\u003e0.8\u003c/weight\u003e\n  \u003c/keyword\u003e\n  \u003ckeyword\u003e\n    \u003cvalue\u003etide\u003c/value\u003e\n    \u003cvariants\u003etidal ebb flow\u003c/variants\u003e\n    \u003cweight\u003e0.7\u003c/weight\u003e\n  \u003c/keyword\u003e\n  \u003ckeyword\u003e\n    \u003cvalue\u003ecurrent\u003c/value\u003e\n    \u003cvariants\u003estream flow circulation\u003c/variants\u003e\n    \u003cweight\u003e0.6\u003c/weight\u003e\n  \u003c/keyword\u003e\n  \u003ckeyword\u003e\n    \u003cvalue\u003esalinity\u003c/value\u003e\n    \u003cvariants\u003esalt ppt psu\u003c/variants\u003e\n    \u003cweight\u003e0.5\u003c/weight","stopReason":""}


            event: completion

            data: {"completion":" \u003ckeywords\u003e\n  \u003ckeyword\u003e\n    \u003cvalue\u003eocean\u003c/value\u003e\n    \u003cvariants\u003esea water\u003c/variants\u003e \n    \u003cweight\u003e1.0\u003c/weight\u003e\n  \u003c/keyword\u003e\n  \u003ckeyword\u003e\n    \u003cvalue\u003ewave\u003c/value\u003e\n    \u003cvariants\u003ewaves surf tide\u003c/variants\u003e\n    \u003cweight\u003e0.8\u003c/weight\u003e\n  \u003c/keyword\u003e\n  \u003ckeyword\u003e\n    \u003cvalue\u003etide\u003c/value\u003e\n    \u003cvariants\u003etidal ebb flow\u003c/variants\u003e\n    \u003cweight\u003e0.7\u003c/weight\u003e\n  \u003c/keyword\u003e\n  \u003ckeyword\u003e\n    \u003cvalue\u003ecurrent\u003c/value\u003e\n    \u003cvariants\u003estream flow circulation\u003c/variants\u003e\n    \u003cweight\u003e0.6\u003c/weight\u003e\n  \u003c/keyword\u003e\n  \u003ckeyword\u003e\n    \u003cvalue\u003esalinity\u003c/value\u003e\n    \u003cvariants\u003esalt ppt psu\u003c/variants\u003e\n    \u003cweight\u003e0.5\u003c/weight\u003e","stopReason":""}


            event: completion

            data: {"completion":" \u003ckeywords\u003e\n  \u003ckeyword\u003e\n    \u003cvalue\u003eocean\u003c/value\u003e\n    \u003cvariants\u003esea water\u003c/variants\u003e \n    \u003cweight\u003e1.0\u003c/weight\u003e\n  \u003c/keyword\u003e\n  \u003ckeyword\u003e\n    \u003cvalue\u003ewave\u003c/value\u003e\n    \u003cvariants\u003ewaves surf tide\u003c/variants\u003e\n    \u003cweight\u003e0.8\u003c/weight\u003e\n  \u003c/keyword\u003e\n  \u003ckeyword\u003e\n    \u003cvalue\u003etide\u003c/value\u003e\n    \u003cvariants\u003etidal ebb flow\u003c/variants\u003e\n    \u003cweight\u003e0.7\u003c/weight\u003e\n  \u003c/keyword\u003e\n  \u003ckeyword\u003e\n    \u003cvalue\u003ecurrent\u003c/value\u003e\n    \u003cvariants\u003estream flow circulation\u003c/variants\u003e\n    \u003cweight\u003e0.6\u003c/weight\u003e\n  \u003c/keyword\u003e\n  \u003ckeyword\u003e\n    \u003cvalue\u003esalinity\u003c/value\u003e\n    \u003cvariants\u003esalt ppt psu\u003c/variants\u003e\n    \u003cweight\u003e0.5\u003c/weight\u003e\n ","stopReason":""}


            event: completion

            data: {"completion":" \u003ckeywords\u003e\n  \u003ckeyword\u003e\n    \u003cvalue\u003eocean\u003c/value\u003e\n    \u003cvariants\u003esea water\u003c/variants\u003e \n    \u003cweight\u003e1.0\u003c/weight\u003e\n  \u003c/keyword\u003e\n  \u003ckeyword\u003e\n    \u003cvalue\u003ewave\u003c/value\u003e\n    \u003cvariants\u003ewaves surf tide\u003c/variants\u003e\n    \u003cweight\u003e0.8\u003c/weight\u003e\n  \u003c/keyword\u003e\n  \u003ckeyword\u003e\n    \u003cvalue\u003etide\u003c/value\u003e\n    \u003cvariants\u003etidal ebb flow\u003c/variants\u003e\n    \u003cweight\u003e0.7\u003c/weight\u003e\n  \u003c/keyword\u003e\n  \u003ckeyword\u003e\n    \u003cvalue\u003ecurrent\u003c/value\u003e\n    \u003cvariants\u003estream flow circulation\u003c/variants\u003e\n    \u003cweight\u003e0.6\u003c/weight\u003e\n  \u003c/keyword\u003e\n  \u003ckeyword\u003e\n    \u003cvalue\u003esalinity\u003c/value\u003e\n    \u003cvariants\u003esalt ppt psu\u003c/variants\u003e\n    \u003cweight\u003e0.5\u003c/weight\u003e\n  \u003c/","stopReason":""}


            event: completion

            data: {"completion":" \u003ckeywords\u003e\n  \u003ckeyword\u003e\n    \u003cvalue\u003eocean\u003c/value\u003e\n    \u003cvariants\u003esea water\u003c/variants\u003e \n    \u003cweight\u003e1.0\u003c/weight\u003e\n  \u003c/keyword\u003e\n  \u003ckeyword\u003e\n    \u003cvalue\u003ewave\u003c/value\u003e\n    \u003cvariants\u003ewaves surf tide\u003c/variants\u003e\n    \u003cweight\u003e0.8\u003c/weight\u003e\n  \u003c/keyword\u003e\n  \u003ckeyword\u003e\n    \u003cvalue\u003etide\u003c/value\u003e\n    \u003cvariants\u003etidal ebb flow\u003c/variants\u003e\n    \u003cweight\u003e0.7\u003c/weight\u003e\n  \u003c/keyword\u003e\n  \u003ckeyword\u003e\n    \u003cvalue\u003ecurrent\u003c/value\u003e\n    \u003cvariants\u003estream flow circulation\u003c/variants\u003e\n    \u003cweight\u003e0.6\u003c/weight\u003e\n  \u003c/keyword\u003e\n  \u003ckeyword\u003e\n    \u003cvalue\u003esalinity\u003c/value\u003e\n    \u003cvariants\u003esalt ppt psu\u003c/variants\u003e\n    \u003cweight\u003e0.5\u003c/weight\u003e\n  \u003c/keyword","stopReason":""}


            event: completion

            data: {"completion":" \u003ckeywords\u003e\n  \u003ckeyword\u003e\n    \u003cvalue\u003eocean\u003c/value\u003e\n    \u003cvariants\u003esea water\u003c/variants\u003e \n    \u003cweight\u003e1.0\u003c/weight\u003e\n  \u003c/keyword\u003e\n  \u003ckeyword\u003e\n    \u003cvalue\u003ewave\u003c/value\u003e\n    \u003cvariants\u003ewaves surf tide\u003c/variants\u003e\n    \u003cweight\u003e0.8\u003c/weight\u003e\n  \u003c/keyword\u003e\n  \u003ckeyword\u003e\n    \u003cvalue\u003etide\u003c/value\u003e\n    \u003cvariants\u003etidal ebb flow\u003c/variants\u003e\n    \u003cweight\u003e0.7\u003c/weight\u003e\n  \u003c/keyword\u003e\n  \u003ckeyword\u003e\n    \u003cvalue\u003ecurrent\u003c/value\u003e\n    \u003cvariants\u003estream flow circulation\u003c/variants\u003e\n    \u003cweight\u003e0.6\u003c/weight\u003e\n  \u003c/keyword\u003e\n  \u003ckeyword\u003e\n    \u003cvalue\u003esalinity\u003c/value\u003e\n    \u003cvariants\u003esalt ppt psu\u003c/variants\u003e\n    \u003cweight\u003e0.5\u003c/weight\u003e\n  \u003c/keyword\u003e","stopReason":""}


            event: completion

            data: {"completion":" \u003ckeywords\u003e\n  \u003ckeyword\u003e\n    \u003cvalue\u003eocean\u003c/value\u003e\n    \u003cvariants\u003esea water\u003c/variants\u003e \n    \u003cweight\u003e1.0\u003c/weight\u003e\n  \u003c/keyword\u003e\n  \u003ckeyword\u003e\n    \u003cvalue\u003ewave\u003c/value\u003e\n    \u003cvariants\u003ewaves surf tide\u003c/variants\u003e\n    \u003cweight\u003e0.8\u003c/weight\u003e\n  \u003c/keyword\u003e\n  \u003ckeyword\u003e\n    \u003cvalue\u003etide\u003c/value\u003e\n    \u003cvariants\u003etidal ebb flow\u003c/variants\u003e\n    \u003cweight\u003e0.7\u003c/weight\u003e\n  \u003c/keyword\u003e\n  \u003ckeyword\u003e\n    \u003cvalue\u003ecurrent\u003c/value\u003e\n    \u003cvariants\u003estream flow circulation\u003c/variants\u003e\n    \u003cweight\u003e0.6\u003c/weight\u003e\n  \u003c/keyword\u003e\n  \u003ckeyword\u003e\n    \u003cvalue\u003esalinity\u003c/value\u003e\n    \u003cvariants\u003esalt ppt psu\u003c/variants\u003e\n    \u003cweight\u003e0.5\u003c/weight\u003e\n  \u003c/keyword\u003e\n ","stopReason":""}


            event: completion

            data: {"completion":" \u003ckeywords\u003e\n  \u003ckeyword\u003e\n    \u003cvalue\u003eocean\u003c/value\u003e\n    \u003cvariants\u003esea water\u003c/variants\u003e \n    \u003cweight\u003e1.0\u003c/weight\u003e\n  \u003c/keyword\u003e\n  \u003ckeyword\u003e\n    \u003cvalue\u003ewave\u003c/value\u003e\n    \u003cvariants\u003ewaves surf tide\u003c/variants\u003e\n    \u003cweight\u003e0.8\u003c/weight\u003e\n  \u003c/keyword\u003e\n  \u003ckeyword\u003e\n    \u003cvalue\u003etide\u003c/value\u003e\n    \u003cvariants\u003etidal ebb flow\u003c/variants\u003e\n    \u003cweight\u003e0.7\u003c/weight\u003e\n  \u003c/keyword\u003e\n  \u003ckeyword\u003e\n    \u003cvalue\u003ecurrent\u003c/value\u003e\n    \u003cvariants\u003estream flow circulation\u003c/variants\u003e\n    \u003cweight\u003e0.6\u003c/weight\u003e\n  \u003c/keyword\u003e\n  \u003ckeyword\u003e\n    \u003cvalue\u003esalinity\u003c/value\u003e\n    \u003cvariants\u003esalt ppt psu\u003c/variants\u003e\n    \u003cweight\u003e0.5\u003c/weight\u003e\n  \u003c/keyword\u003e\n  ","stopReason":""}


            event: completion

            data: {"completion":" \u003ckeywords\u003e\n  \u003ckeyword\u003e\n    \u003cvalue\u003eocean\u003c/value\u003e\n    \u003cvariants\u003esea water\u003c/variants\u003e \n    \u003cweight\u003e1.0\u003c/weight\u003e\n  \u003c/keyword\u003e\n  \u003ckeyword\u003e\n    \u003cvalue\u003ewave\u003c/value\u003e\n    \u003cvariants\u003ewaves surf tide\u003c/variants\u003e\n    \u003cweight\u003e0.8\u003c/weight\u003e\n  \u003c/keyword\u003e\n  \u003ckeyword\u003e\n    \u003cvalue\u003etide\u003c/value\u003e\n    \u003cvariants\u003etidal ebb flow\u003c/variants\u003e\n    \u003cweight\u003e0.7\u003c/weight\u003e\n  \u003c/keyword\u003e\n  \u003ckeyword\u003e\n    \u003cvalue\u003ecurrent\u003c/value\u003e\n    \u003cvariants\u003estream flow circulation\u003c/variants\u003e\n    \u003cweight\u003e0.6\u003c/weight\u003e\n  \u003c/keyword\u003e\n  \u003ckeyword\u003e\n    \u003cvalue\u003esalinity\u003c/value\u003e\n    \u003cvariants\u003esalt ppt psu\u003c/variants\u003e\n    \u003cweight\u003e0.5\u003c/weight\u003e\n  \u003c/keyword\u003e\n  \u003ckeyword","stopReason":""}


            event: completion

            data: {"completion":" \u003ckeywords\u003e\n  \u003ckeyword\u003e\n    \u003cvalue\u003eocean\u003c/value\u003e\n    \u003cvariants\u003esea water\u003c/variants\u003e \n    \u003cweight\u003e1.0\u003c/weight\u003e\n  \u003c/keyword\u003e\n  \u003ckeyword\u003e\n    \u003cvalue\u003ewave\u003c/value\u003e\n    \u003cvariants\u003ewaves surf tide\u003c/variants\u003e\n    \u003cweight\u003e0.8\u003c/weight\u003e\n  \u003c/keyword\u003e\n  \u003ckeyword\u003e\n    \u003cvalue\u003etide\u003c/value\u003e\n    \u003cvariants\u003etidal ebb flow\u003c/variants\u003e\n    \u003cweight\u003e0.7\u003c/weight\u003e\n  \u003c/keyword\u003e\n  \u003ckeyword\u003e\n    \u003cvalue\u003ecurrent\u003c/value\u003e\n    \u003cvariants\u003estream flow circulation\u003c/variants\u003e\n    \u003cweight\u003e0.6\u003c/weight\u003e\n  \u003c/keyword\u003e\n  \u003ckeyword\u003e\n    \u003cvalue\u003esalinity\u003c/value\u003e\n    \u003cvariants\u003esalt ppt psu\u003c/variants\u003e\n    \u003cweight\u003e0.5\u003c/weight\u003e\n  \u003c/keyword\u003e\n  \u003ckeyword\u003e","stopReason":""}


            event: completion

            data: {"completion":" \u003ckeywords\u003e\n  \u003ckeyword\u003e\n    \u003cvalue\u003eocean\u003c/value\u003e\n    \u003cvariants\u003esea water\u003c/variants\u003e \n    \u003cweight\u003e1.0\u003c/weight\u003e\n  \u003c/keyword\u003e\n  \u003ckeyword\u003e\n    \u003cvalue\u003ewave\u003c/value\u003e\n    \u003cvariants\u003ewaves surf tide\u003c/variants\u003e\n    \u003cweight\u003e0.8\u003c/weight\u003e\n  \u003c/keyword\u003e\n  \u003ckeyword\u003e\n    \u003cvalue\u003etide\u003c/value\u003e\n    \u003cvariants\u003etidal ebb flow\u003c/variants\u003e\n    \u003cweight\u003e0.7\u003c/weight\u003e\n  \u003c/keyword\u003e\n  \u003ckeyword\u003e\n    \u003cvalue\u003ecurrent\u003c/value\u003e\n    \u003cvariants\u003estream flow circulation\u003c/variants\u003e\n    \u003cweight\u003e0.6\u003c/weight\u003e\n  \u003c/keyword\u003e\n  \u003ckeyword\u003e\n    \u003cvalue\u003esalinity\u003c/value\u003e\n    \u003cvariants\u003esalt ppt psu\u003c/variants\u003e\n    \u003cweight\u003e0.5\u003c/weight\u003e\n  \u003c/keyword\u003e\n  \u003ckeyword\u003e\n   ","stopReason":""}


            event: completion

            data: {"completion":" \u003ckeywords\u003e\n  \u003ckeyword\u003e\n    \u003cvalue\u003eocean\u003c/value\u003e\n    \u003cvariants\u003esea water\u003c/variants\u003e \n    \u003cweight\u003e1.0\u003c/weight\u003e\n  \u003c/keyword\u003e\n  \u003ckeyword\u003e\n    \u003cvalue\u003ewave\u003c/value\u003e\n    \u003cvariants\u003ewaves surf tide\u003c/variants\u003e\n    \u003cweight\u003e0.8\u003c/weight\u003e\n  \u003c/keyword\u003e\n  \u003ckeyword\u003e\n    \u003cvalue\u003etide\u003c/value\u003e\n    \u003cvariants\u003etidal ebb flow\u003c/variants\u003e\n    \u003cweight\u003e0.7\u003c/weight\u003e\n  \u003c/keyword\u003e\n  \u003ckeyword\u003e\n    \u003cvalue\u003ecurrent\u003c/value\u003e\n    \u003cvariants\u003estream flow circulation\u003c/variants\u003e\n    \u003cweight\u003e0.6\u003c/weight\u003e\n  \u003c/keyword\u003e\n  \u003ckeyword\u003e\n    \u003cvalue\u003esalinity\u003c/value\u003e\n    \u003cvariants\u003esalt ppt psu\u003c/variants\u003e\n    \u003cweight\u003e0.5\u003c/weight\u003e\n  \u003c/keyword\u003e\n  \u003ckeyword\u003e\n    ","stopReason":""}


            event: completion

            data: {"completion":" \u003ckeywords\u003e\n  \u003ckeyword\u003e\n    \u003cvalue\u003eocean\u003c/value\u003e\n    \u003cvariants\u003esea water\u003c/variants\u003e \n    \u003cweight\u003e1.0\u003c/weight\u003e\n  \u003c/keyword\u003e\n  \u003ckeyword\u003e\n    \u003cvalue\u003ewave\u003c/value\u003e\n    \u003cvariants\u003ewaves surf tide\u003c/variants\u003e\n    \u003cweight\u003e0.8\u003c/weight\u003e\n  \u003c/keyword\u003e\n  \u003ckeyword\u003e\n    \u003cvalue\u003etide\u003c/value\u003e\n    \u003cvariants\u003etidal ebb flow\u003c/variants\u003e\n    \u003cweight\u003e0.7\u003c/weight\u003e\n  \u003c/keyword\u003e\n  \u003ckeyword\u003e\n    \u003cvalue\u003ecurrent\u003c/value\u003e\n    \u003cvariants\u003estream flow circulation\u003c/variants\u003e\n    \u003cweight\u003e0.6\u003c/weight\u003e\n  \u003c/keyword\u003e\n  \u003ckeyword\u003e\n    \u003cvalue\u003esalinity\u003c/value\u003e\n    \u003cvariants\u003esalt ppt psu\u003c/variants\u003e\n    \u003cweight\u003e0.5\u003c/weight\u003e\n  \u003c/keyword\u003e\n  \u003ckeyword\u003e\n    \u003cvalue","stopReason":""}


            event: completion

            data: {"completion":" \u003ckeywords\u003e\n  \u003ckeyword\u003e\n    \u003cvalue\u003eocean\u003c/value\u003e\n    \u003cvariants\u003esea water\u003c/variants\u003e \n    \u003cweight\u003e1.0\u003c/weight\u003e\n  \u003c/keyword\u003e\n  \u003ckeyword\u003e\n    \u003cvalue\u003ewave\u003c/value\u003e\n    \u003cvariants\u003ewaves surf tide\u003c/variants\u003e\n    \u003cweight\u003e0.8\u003c/weight\u003e\n  \u003c/keyword\u003e\n  \u003ckeyword\u003e\n    \u003cvalue\u003etide\u003c/value\u003e\n    \u003cvariants\u003etidal ebb flow\u003c/variants\u003e\n    \u003cweight\u003e0.7\u003c/weight\u003e\n  \u003c/keyword\u003e\n  \u003ckeyword\u003e\n    \u003cvalue\u003ecurrent\u003c/value\u003e\n    \u003cvariants\u003estream flow circulation\u003c/variants\u003e\n    \u003cweight\u003e0.6\u003c/weight\u003e\n  \u003c/keyword\u003e\n  \u003ckeyword\u003e\n    \u003cvalue\u003esalinity\u003c/value\u003e\n    \u003cvariants\u003esalt ppt psu\u003c/variants\u003e\n    \u003cweight\u003e0.5\u003c/weight\u003e\n  \u003c/keyword\u003e\n  \u003ckeyword\u003e\n    \u003cvalue\u003e","stopReason":""}


            event: completion

            data: {"completion":" \u003ckeywords\u003e\n  \u003ckeyword\u003e\n    \u003cvalue\u003eocean\u003c/value\u003e\n    \u003cvariants\u003esea water\u003c/variants\u003e \n    \u003cweight\u003e1.0\u003c/weight\u003e\n  \u003c/keyword\u003e\n  \u003ckeyword\u003e\n    \u003cvalue\u003ewave\u003c/value\u003e\n    \u003cvariants\u003ewaves surf tide\u003c/variants\u003e\n    \u003cweight\u003e0.8\u003c/weight\u003e\n  \u003c/keyword\u003e\n  \u003ckeyword\u003e\n    \u003cvalue\u003etide\u003c/value\u003e\n    \u003cvariants\u003etidal ebb flow\u003c/variants\u003e\n    \u003cweight\u003e0.7\u003c/weight\u003e\n  \u003c/keyword\u003e\n  \u003ckeyword\u003e\n    \u003cvalue\u003ecurrent\u003c/value\u003e\n    \u003cvariants\u003estream flow circulation\u003c/variants\u003e\n    \u003cweight\u003e0.6\u003c/weight\u003e\n  \u003c/keyword\u003e\n  \u003ckeyword\u003e\n    \u003cvalue\u003esalinity\u003c/value\u003e\n    \u003cvariants\u003esalt ppt psu\u003c/variants\u003e\n    \u003cweight\u003e0.5\u003c/weight\u003e\n  \u003c/keyword\u003e\n  \u003ckeyword\u003e\n    \u003cvalue\u003etemperature","stopReason":""}


            event: completion

            data: {"completion":" \u003ckeywords\u003e\n  \u003ckeyword\u003e\n    \u003cvalue\u003eocean\u003c/value\u003e\n    \u003cvariants\u003esea water\u003c/variants\u003e \n    \u003cweight\u003e1.0\u003c/weight\u003e\n  \u003c/keyword\u003e\n  \u003ckeyword\u003e\n    \u003cvalue\u003ewave\u003c/value\u003e\n    \u003cvariants\u003ewaves surf tide\u003c/variants\u003e\n    \u003cweight\u003e0.8\u003c/weight\u003e\n  \u003c/keyword\u003e\n  \u003ckeyword\u003e\n    \u003cvalue\u003etide\u003c/value\u003e\n    \u003cvariants\u003etidal ebb flow\u003c/variants\u003e\n    \u003cweight\u003e0.7\u003c/weight\u003e\n  \u003c/keyword\u003e\n  \u003ckeyword\u003e\n    \u003cvalue\u003ecurrent\u003c/value\u003e\n    \u003cvariants\u003estream flow circulation\u003c/variants\u003e\n    \u003cweight\u003e0.6\u003c/weight\u003e\n  \u003c/keyword\u003e\n  \u003ckeyword\u003e\n    \u003cvalue\u003esalinity\u003c/value\u003e\n    \u003cvariants\u003esalt ppt psu\u003c/variants\u003e\n    \u003cweight\u003e0.5\u003c/weight\u003e\n  \u003c/keyword\u003e\n  \u003ckeyword\u003e\n    \u003cvalue\u003etemperature\u003c/","stopReason":""}


            event: completion

            data: {"completion":" \u003ckeywords\u003e\n  \u003ckeyword\u003e\n    \u003cvalue\u003eocean\u003c/value\u003e\n    \u003cvariants\u003esea water\u003c/variants\u003e \n    \u003cweight\u003e1.0\u003c/weight\u003e\n  \u003c/keyword\u003e\n  \u003ckeyword\u003e\n    \u003cvalue\u003ewave\u003c/value\u003e\n    \u003cvariants\u003ewaves surf tide\u003c/variants\u003e\n    \u003cweight\u003e0.8\u003c/weight\u003e\n  \u003c/keyword\u003e\n  \u003ckeyword\u003e\n    \u003cvalue\u003etide\u003c/value\u003e\n    \u003cvariants\u003etidal ebb flow\u003c/variants\u003e\n    \u003cweight\u003e0.7\u003c/weight\u003e\n  \u003c/keyword\u003e\n  \u003ckeyword\u003e\n    \u003cvalue\u003ecurrent\u003c/value\u003e\n    \u003cvariants\u003estream flow circulation\u003c/variants\u003e\n    \u003cweight\u003e0.6\u003c/weight\u003e\n  \u003c/keyword\u003e\n  \u003ckeyword\u003e\n    \u003cvalue\u003esalinity\u003c/value\u003e\n    \u003cvariants\u003esalt ppt psu\u003c/variants\u003e\n    \u003cweight\u003e0.5\u003c/weight\u003e\n  \u003c/keyword\u003e\n  \u003ckeyword\u003e\n    \u003cvalue\u003etemperature\u003c/value","stopReason":""}


            event: completion

            data: {"completion":" \u003ckeywords\u003e\n  \u003ckeyword\u003e\n    \u003cvalue\u003eocean\u003c/value\u003e\n    \u003cvariants\u003esea water\u003c/variants\u003e \n    \u003cweight\u003e1.0\u003c/weight\u003e\n  \u003c/keyword\u003e\n  \u003ckeyword\u003e\n    \u003cvalue\u003ewave\u003c/value\u003e\n    \u003cvariants\u003ewaves surf tide\u003c/variants\u003e\n    \u003cweight\u003e0.8\u003c/weight\u003e\n  \u003c/keyword\u003e\n  \u003ckeyword\u003e\n    \u003cvalue\u003etide\u003c/value\u003e\n    \u003cvariants\u003etidal ebb flow\u003c/variants\u003e\n    \u003cweight\u003e0.7\u003c/weight\u003e\n  \u003c/keyword\u003e\n  \u003ckeyword\u003e\n    \u003cvalue\u003ecurrent\u003c/value\u003e\n    \u003cvariants\u003estream flow circulation\u003c/variants\u003e\n    \u003cweight\u003e0.6\u003c/weight\u003e\n  \u003c/keyword\u003e\n  \u003ckeyword\u003e\n    \u003cvalue\u003esalinity\u003c/value\u003e\n    \u003cvariants\u003esalt ppt psu\u003c/variants\u003e\n    \u003cweight\u003e0.5\u003c/weight\u003e\n  \u003c/keyword\u003e\n  \u003ckeyword\u003e\n    \u003cvalue\u003etemperature\u003c/value\u003e","stopReason":""}


            event: completion

            data: {"completion":" \u003ckeywords\u003e\n  \u003ckeyword\u003e\n    \u003cvalue\u003eocean\u003c/value\u003e\n    \u003cvariants\u003esea water\u003c/variants\u003e \n    \u003cweight\u003e1.0\u003c/weight\u003e\n  \u003c/keyword\u003e\n  \u003ckeyword\u003e\n    \u003cvalue\u003ewave\u003c/value\u003e\n    \u003cvariants\u003ewaves surf tide\u003c/variants\u003e\n    \u003cweight\u003e0.8\u003c/weight\u003e\n  \u003c/keyword\u003e\n  \u003ckeyword\u003e\n    \u003cvalue\u003etide\u003c/value\u003e\n    \u003cvariants\u003etidal ebb flow\u003c/variants\u003e\n    \u003cweight\u003e0.7\u003c/weight\u003e\n  \u003c/keyword\u003e\n  \u003ckeyword\u003e\n    \u003cvalue\u003ecurrent\u003c/value\u003e\n    \u003cvariants\u003estream flow circulation\u003c/variants\u003e\n    \u003cweight\u003e0.6\u003c/weight\u003e\n  \u003c/keyword\u003e\n  \u003ckeyword\u003e\n    \u003cvalue\u003esalinity\u003c/value\u003e\n    \u003cvariants\u003esalt ppt psu\u003c/variants\u003e\n    \u003cweight\u003e0.5\u003c/weight\u003e\n  \u003c/keyword\u003e\n  \u003ckeyword\u003e\n    \u003cvalue\u003etemperature\u003c/value\u003e\n   ","stopReason":""}


            event: completion

            data: {"completion":" \u003ckeywords\u003e\n  \u003ckeyword\u003e\n    \u003cvalue\u003eocean\u003c/value\u003e\n    \u003cvariants\u003esea water\u003c/variants\u003e \n    \u003cweight\u003e1.0\u003c/weight\u003e\n  \u003c/keyword\u003e\n  \u003ckeyword\u003e\n    \u003cvalue\u003ewave\u003c/value\u003e\n    \u003cvariants\u003ewaves surf tide\u003c/variants\u003e\n    \u003cweight\u003e0.8\u003c/weight\u003e\n  \u003c/keyword\u003e\n  \u003ckeyword\u003e\n    \u003cvalue\u003etide\u003c/value\u003e\n    \u003cvariants\u003etidal ebb flow\u003c/variants\u003e\n    \u003cweight\u003e0.7\u003c/weight\u003e\n  \u003c/keyword\u003e\n  \u003ckeyword\u003e\n    \u003cvalue\u003ecurrent\u003c/value\u003e\n    \u003cvariants\u003estream flow circulation\u003c/variants\u003e\n    \u003cweight\u003e0.6\u003c/weight\u003e\n  \u003c/keyword\u003e\n  \u003ckeyword\u003e\n    \u003cvalue\u003esalinity\u003c/value\u003e\n    \u003cvariants\u003esalt ppt psu\u003c/variants\u003e\n    \u003cweight\u003e0.5\u003c/weight\u003e\n  \u003c/keyword\u003e\n  \u003ckeyword\u003e\n    \u003cvalue\u003etemperature\u003c/value\u003e\n    ","stopReason":""}


            event: completion

            data: {"completion":" \u003ckeywords\u003e\n  \u003ckeyword\u003e\n    \u003cvalue\u003eocean\u003c/value\u003e\n    \u003cvariants\u003esea water\u003c/variants\u003e \n    \u003cweight\u003e1.0\u003c/weight\u003e\n  \u003c/keyword\u003e\n  \u003ckeyword\u003e\n    \u003cvalue\u003ewave\u003c/value\u003e\n    \u003cvariants\u003ewaves surf tide\u003c/variants\u003e\n    \u003cweight\u003e0.8\u003c/weight\u003e\n  \u003c/keyword\u003e\n  \u003ckeyword\u003e\n    \u003cvalue\u003etide\u003c/value\u003e\n    \u003cvariants\u003etidal ebb flow\u003c/variants\u003e\n    \u003cweight\u003e0.7\u003c/weight\u003e\n  \u003c/keyword\u003e\n  \u003ckeyword\u003e\n    \u003cvalue\u003ecurrent\u003c/value\u003e\n    \u003cvariants\u003estream flow circulation\u003c/variants\u003e\n    \u003cweight\u003e0.6\u003c/weight\u003e\n  \u003c/keyword\u003e\n  \u003ckeyword\u003e\n    \u003cvalue\u003esalinity\u003c/value\u003e\n    \u003cvariants\u003esalt ppt psu\u003c/variants\u003e\n    \u003cweight\u003e0.5\u003c/weight\u003e\n  \u003c/keyword\u003e\n  \u003ckeyword\u003e\n    \u003cvalue\u003etemperature\u003c/value\u003e\n    \u003cvariants","stopReason":""}


            event: completion

            data: {"completion":" \u003ckeywords\u003e\n  \u003ckeyword\u003e\n    \u003cvalue\u003eocean\u003c/value\u003e\n    \u003cvariants\u003esea water\u003c/variants\u003e \n    \u003cweight\u003e1.0\u003c/weight\u003e\n  \u003c/keyword\u003e\n  \u003ckeyword\u003e\n    \u003cvalue\u003ewave\u003c/value\u003e\n    \u003cvariants\u003ewaves surf tide\u003c/variants\u003e\n    \u003cweight\u003e0.8\u003c/weight\u003e\n  \u003c/keyword\u003e\n  \u003ckeyword\u003e\n    \u003cvalue\u003etide\u003c/value\u003e\n    \u003cvariants\u003etidal ebb flow\u003c/variants\u003e\n    \u003cweight\u003e0.7\u003c/weight\u003e\n  \u003c/keyword\u003e\n  \u003ckeyword\u003e\n    \u003cvalue\u003ecurrent\u003c/value\u003e\n    \u003cvariants\u003estream flow circulation\u003c/variants\u003e\n    \u003cweight\u003e0.6\u003c/weight\u003e\n  \u003c/keyword\u003e\n  \u003ckeyword\u003e\n    \u003cvalue\u003esalinity\u003c/value\u003e\n    \u003cvariants\u003esalt ppt psu\u003c/variants\u003e\n    \u003cweight\u003e0.5\u003c/weight\u003e\n  \u003c/keyword\u003e\n  \u003ckeyword\u003e\n    \u003cvalue\u003etemperature\u003c/value\u003e\n    \u003cvariants\u003e","stopReason":""}


            event: completion

            data: {"completion":" \u003ckeywords\u003e\n  \u003ckeyword\u003e\n    \u003cvalue\u003eocean\u003c/value\u003e\n    \u003cvariants\u003esea water\u003c/variants\u003e \n    \u003cweight\u003e1.0\u003c/weight\u003e\n  \u003c/keyword\u003e\n  \u003ckeyword\u003e\n    \u003cvalue\u003ewave\u003c/value\u003e\n    \u003cvariants\u003ewaves surf tide\u003c/variants\u003e\n    \u003cweight\u003e0.8\u003c/weight\u003e\n  \u003c/keyword\u003e\n  \u003ckeyword\u003e\n    \u003cvalue\u003etide\u003c/value\u003e\n    \u003cvariants\u003etidal ebb flow\u003c/variants\u003e\n    \u003cweight\u003e0.7\u003c/weight\u003e\n  \u003c/keyword\u003e\n  \u003ckeyword\u003e\n    \u003cvalue\u003ecurrent\u003c/value\u003e\n    \u003cvariants\u003estream flow circulation\u003c/variants\u003e\n    \u003cweight\u003e0.6\u003c/weight\u003e\n  \u003c/keyword\u003e\n  \u003ckeyword\u003e\n    \u003cvalue\u003esalinity\u003c/value\u003e\n    \u003cvariants\u003esalt ppt psu\u003c/variants\u003e\n    \u003cweight\u003e0.5\u003c/weight\u003e\n  \u003c/keyword\u003e\n  \u003ckeyword\u003e\n    \u003cvalue\u003etemperature\u003c/value\u003e\n    \u003cvariants\u003etemp","stopReason":""}


            event: completion

            data: {"completion":" \u003ckeywords\u003e\n  \u003ckeyword\u003e\n    \u003cvalue\u003eocean\u003c/value\u003e\n    \u003cvariants\u003esea water\u003c/variants\u003e \n    \u003cweight\u003e1.0\u003c/weight\u003e\n  \u003c/keyword\u003e\n  \u003ckeyword\u003e\n    \u003cvalue\u003ewave\u003c/value\u003e\n    \u003cvariants\u003ewaves surf tide\u003c/variants\u003e\n    \u003cweight\u003e0.8\u003c/weight\u003e\n  \u003c/keyword\u003e\n  \u003ckeyword\u003e\n    \u003cvalue\u003etide\u003c/value\u003e\n    \u003cvariants\u003etidal ebb flow\u003c/variants\u003e\n    \u003cweight\u003e0.7\u003c/weight\u003e\n  \u003c/keyword\u003e\n  \u003ckeyword\u003e\n    \u003cvalue\u003ecurrent\u003c/value\u003e\n    \u003cvariants\u003estream flow circulation\u003c/variants\u003e\n    \u003cweight\u003e0.6\u003c/weight\u003e\n  \u003c/keyword\u003e\n  \u003ckeyword\u003e\n    \u003cvalue\u003esalinity\u003c/value\u003e\n    \u003cvariants\u003esalt ppt psu\u003c/variants\u003e\n    \u003cweight\u003e0.5\u003c/weight\u003e\n  \u003c/keyword\u003e\n  \u003ckeyword\u003e\n    \u003cvalue\u003etemperature\u003c/value\u003e\n    \u003cvariants\u003etemp heat","stopReason":""}


            event: completion

            data: {"completion":" \u003ckeywords\u003e\n  \u003ckeyword\u003e\n    \u003cvalue\u003eocean\u003c/value\u003e\n    \u003cvariants\u003esea water\u003c/variants\u003e \n    \u003cweight\u003e1.0\u003c/weight\u003e\n  \u003c/keyword\u003e\n  \u003ckeyword\u003e\n    \u003cvalue\u003ewave\u003c/value\u003e\n    \u003cvariants\u003ewaves surf tide\u003c/variants\u003e\n    \u003cweight\u003e0.8\u003c/weight\u003e\n  \u003c/keyword\u003e\n  \u003ckeyword\u003e\n    \u003cvalue\u003etide\u003c/value\u003e\n    \u003cvariants\u003etidal ebb flow\u003c/variants\u003e\n    \u003cweight\u003e0.7\u003c/weight\u003e\n  \u003c/keyword\u003e\n  \u003ckeyword\u003e\n    \u003cvalue\u003ecurrent\u003c/value\u003e\n    \u003cvariants\u003estream flow circulation\u003c/variants\u003e\n    \u003cweight\u003e0.6\u003c/weight\u003e\n  \u003c/keyword\u003e\n  \u003ckeyword\u003e\n    \u003cvalue\u003esalinity\u003c/value\u003e\n    \u003cvariants\u003esalt ppt psu\u003c/variants\u003e\n    \u003cweight\u003e0.5\u003c/weight\u003e\n  \u003c/keyword\u003e\n  \u003ckeyword\u003e\n    \u003cvalue\u003etemperature\u003c/value\u003e\n    \u003cvariants\u003etemp heat\u003c/","stopReason":""}


            event: completion

            data: {"completion":" \u003ckeywords\u003e\n  \u003ckeyword\u003e\n    \u003cvalue\u003eocean\u003c/value\u003e\n    \u003cvariants\u003esea water\u003c/variants\u003e \n    \u003cweight\u003e1.0\u003c/weight\u003e\n  \u003c/keyword\u003e\n  \u003ckeyword\u003e\n    \u003cvalue\u003ewave\u003c/value\u003e\n    \u003cvariants\u003ewaves surf tide\u003c/variants\u003e\n    \u003cweight\u003e0.8\u003c/weight\u003e\n  \u003c/keyword\u003e\n  \u003ckeyword\u003e\n    \u003cvalue\u003etide\u003c/value\u003e\n    \u003cvariants\u003etidal ebb flow\u003c/variants\u003e\n    \u003cweight\u003e0.7\u003c/weight\u003e\n  \u003c/keyword\u003e\n  \u003ckeyword\u003e\n    \u003cvalue\u003ecurrent\u003c/value\u003e\n    \u003cvariants\u003estream flow circulation\u003c/variants\u003e\n    \u003cweight\u003e0.6\u003c/weight\u003e\n  \u003c/keyword\u003e\n  \u003ckeyword\u003e\n    \u003cvalue\u003esalinity\u003c/value\u003e\n    \u003cvariants\u003esalt ppt psu\u003c/variants\u003e\n    \u003cweight\u003e0.5\u003c/weight\u003e\n  \u003c/keyword\u003e\n  \u003ckeyword\u003e\n    \u003cvalue\u003etemperature\u003c/value\u003e\n    \u003cvariants\u003etemp heat\u003c/variants","stopReason":""}


            event: completion

            data: {"completion":" \u003ckeywords\u003e\n  \u003ckeyword\u003e\n    \u003cvalue\u003eocean\u003c/value\u003e\n    \u003cvariants\u003esea water\u003c/variants\u003e \n    \u003cweight\u003e1.0\u003c/weight\u003e\n  \u003c/keyword\u003e\n  \u003ckeyword\u003e\n    \u003cvalue\u003ewave\u003c/value\u003e\n    \u003cvariants\u003ewaves surf tide\u003c/variants\u003e\n    \u003cweight\u003e0.8\u003c/weight\u003e\n  \u003c/keyword\u003e\n  \u003ckeyword\u003e\n    \u003cvalue\u003etide\u003c/value\u003e\n    \u003cvariants\u003etidal ebb flow\u003c/variants\u003e\n    \u003cweight\u003e0.7\u003c/weight\u003e\n  \u003c/keyword\u003e\n  \u003ckeyword\u003e\n    \u003cvalue\u003ecurrent\u003c/value\u003e\n    \u003cvariants\u003estream flow circulation\u003c/variants\u003e\n    \u003cweight\u003e0.6\u003c/weight\u003e\n  \u003c/keyword\u003e\n  \u003ckeyword\u003e\n    \u003cvalue\u003esalinity\u003c/value\u003e\n    \u003cvariants\u003esalt ppt psu\u003c/variants\u003e\n    \u003cweight\u003e0.5\u003c/weight\u003e\n  \u003c/keyword\u003e\n  \u003ckeyword\u003e\n    \u003cvalue\u003etemperature\u003c/value\u003e\n    \u003cvariants\u003etemp heat\u003c/variants\u003e","stopReason":""}


            event: completion

            data: {"completion":" \u003ckeywords\u003e\n  \u003ckeyword\u003e\n    \u003cvalue\u003eocean\u003c/value\u003e\n    \u003cvariants\u003esea water\u003c/variants\u003e \n    \u003cweight\u003e1.0\u003c/weight\u003e\n  \u003c/keyword\u003e\n  \u003ckeyword\u003e\n    \u003cvalue\u003ewave\u003c/value\u003e\n    \u003cvariants\u003ewaves surf tide\u003c/variants\u003e\n    \u003cweight\u003e0.8\u003c/weight\u003e\n  \u003c/keyword\u003e\n  \u003ckeyword\u003e\n    \u003cvalue\u003etide\u003c/value\u003e\n    \u003cvariants\u003etidal ebb flow\u003c/variants\u003e\n    \u003cweight\u003e0.7\u003c/weight\u003e\n  \u003c/keyword\u003e\n  \u003ckeyword\u003e\n    \u003cvalue\u003ecurrent\u003c/value\u003e\n    \u003cvariants\u003estream flow circulation\u003c/variants\u003e\n    \u003cweight\u003e0.6\u003c/weight\u003e\n  \u003c/keyword\u003e\n  \u003ckeyword\u003e\n    \u003cvalue\u003esalinity\u003c/value\u003e\n    \u003cvariants\u003esalt ppt psu\u003c/variants\u003e\n    \u003cweight\u003e0.5\u003c/weight\u003e\n  \u003c/keyword\u003e\n  \u003ckeyword\u003e\n    \u003cvalue\u003etemperature\u003c/value\u003e\n    \u003cvariants\u003etemp heat\u003c/variants\u003e\n   ","stopReason":""}


            event: completion

            data: {"completion":" \u003ckeywords\u003e\n  \u003ckeyword\u003e\n    \u003cvalue\u003eocean\u003c/value\u003e\n    \u003cvariants\u003esea water\u003c/variants\u003e \n    \u003cweight\u003e1.0\u003c/weight\u003e\n  \u003c/keyword\u003e\n  \u003ckeyword\u003e\n    \u003cvalue\u003ewave\u003c/value\u003e\n    \u003cvariants\u003ewaves surf tide\u003c/variants\u003e\n    \u003cweight\u003e0.8\u003c/weight\u003e\n  \u003c/keyword\u003e\n  \u003ckeyword\u003e\n    \u003cvalue\u003etide\u003c/value\u003e\n    \u003cvariants\u003etidal ebb flow\u003c/variants\u003e\n    \u003cweight\u003e0.7\u003c/weight\u003e\n  \u003c/keyword\u003e\n  \u003ckeyword\u003e\n    \u003cvalue\u003ecurrent\u003c/value\u003e\n    \u003cvariants\u003estream flow circulation\u003c/variants\u003e\n    \u003cweight\u003e0.6\u003c/weight\u003e\n  \u003c/keyword\u003e\n  \u003ckeyword\u003e\n    \u003cvalue\u003esalinity\u003c/value\u003e\n    \u003cvariants\u003esalt ppt psu\u003c/variants\u003e\n    \u003cweight\u003e0.5\u003c/weight\u003e\n  \u003c/keyword\u003e\n  \u003ckeyword\u003e\n    \u003cvalue\u003etemperature\u003c/value\u003e\n    \u003cvariants\u003etemp heat\u003c/variants\u003e\n    ","stopReason":""}


            event: completion

            data: {"completion":" \u003ckeywords\u003e\n  \u003ckeyword\u003e\n    \u003cvalue\u003eocean\u003c/value\u003e\n    \u003cvariants\u003esea water\u003c/variants\u003e \n    \u003cweight\u003e1.0\u003c/weight\u003e\n  \u003c/keyword\u003e\n  \u003ckeyword\u003e\n    \u003cvalue\u003ewave\u003c/value\u003e\n    \u003cvariants\u003ewaves surf tide\u003c/variants\u003e\n    \u003cweight\u003e0.8\u003c/weight\u003e\n  \u003c/keyword\u003e\n  \u003ckeyword\u003e\n    \u003cvalue\u003etide\u003c/value\u003e\n    \u003cvariants\u003etidal ebb flow\u003c/variants\u003e\n    \u003cweight\u003e0.7\u003c/weight\u003e\n  \u003c/keyword\u003e\n  \u003ckeyword\u003e\n    \u003cvalue\u003ecurrent\u003c/value\u003e\n    \u003cvariants\u003estream flow circulation\u003c/variants\u003e\n    \u003cweight\u003e0.6\u003c/weight\u003e\n  \u003c/keyword\u003e\n  \u003ckeyword\u003e\n    \u003cvalue\u003esalinity\u003c/value\u003e\n    \u003cvariants\u003esalt ppt psu\u003c/variants\u003e\n    \u003cweight\u003e0.5\u003c/weight\u003e\n  \u003c/keyword\u003e\n  \u003ckeyword\u003e\n    \u003cvalue\u003etemperature\u003c/value\u003e\n    \u003cvariants\u003etemp heat\u003c/variants\u003e\n    \u003cweight","stopReason":""}


            event: completion

            data: {"completion":" \u003ckeywords\u003e\n  \u003ckeyword\u003e\n    \u003cvalue\u003eocean\u003c/value\u003e\n    \u003cvariants\u003esea water\u003c/variants\u003e \n    \u003cweight\u003e1.0\u003c/weight\u003e\n  \u003c/keyword\u003e\n  \u003ckeyword\u003e\n    \u003cvalue\u003ewave\u003c/value\u003e\n    \u003cvariants\u003ewaves surf tide\u003c/variants\u003e\n    \u003cweight\u003e0.8\u003c/weight\u003e\n  \u003c/keyword\u003e\n  \u003ckeyword\u003e\n    \u003cvalue\u003etide\u003c/value\u003e\n    \u003cvariants\u003etidal ebb flow\u003c/variants\u003e\n    \u003cweight\u003e0.7\u003c/weight\u003e\n  \u003c/keyword\u003e\n  \u003ckeyword\u003e\n    \u003cvalue\u003ecurrent\u003c/value\u003e\n    \u003cvariants\u003estream flow circulation\u003c/variants\u003e\n    \u003cweight\u003e0.6\u003c/weight\u003e\n  \u003c/keyword\u003e\n  \u003ckeyword\u003e\n    \u003cvalue\u003esalinity\u003c/value\u003e\n    \u003cvariants\u003esalt ppt psu\u003c/variants\u003e\n    \u003cweight\u003e0.5\u003c/weight\u003e\n  \u003c/keyword\u003e\n  \u003ckeyword\u003e\n    \u003cvalue\u003etemperature\u003c/value\u003e\n    \u003cvariants\u003etemp heat\u003c/variants\u003e\n    \u003cweight\u003e","stopReason":""}


            event: completion

            data: {"completion":" \u003ckeywords\u003e\n  \u003ckeyword\u003e\n    \u003cvalue\u003eocean\u003c/value\u003e\n    \u003cvariants\u003esea water\u003c/variants\u003e \n    \u003cweight\u003e1.0\u003c/weight\u003e\n  \u003c/keyword\u003e\n  \u003ckeyword\u003e\n    \u003cvalue\u003ewave\u003c/value\u003e\n    \u003cvariants\u003ewaves surf tide\u003c/variants\u003e\n    \u003cweight\u003e0.8\u003c/weight\u003e\n  \u003c/keyword\u003e\n  \u003ckeyword\u003e\n    \u003cvalue\u003etide\u003c/value\u003e\n    \u003cvariants\u003etidal ebb flow\u003c/variants\u003e\n    \u003cweight\u003e0.7\u003c/weight\u003e\n  \u003c/keyword\u003e\n  \u003ckeyword\u003e\n    \u003cvalue\u003ecurrent\u003c/value\u003e\n    \u003cvariants\u003estream flow circulation\u003c/variants\u003e\n    \u003cweight\u003e0.6\u003c/weight\u003e\n  \u003c/keyword\u003e\n  \u003ckeyword\u003e\n    \u003cvalue\u003esalinity\u003c/value\u003e\n    \u003cvariants\u003esalt ppt psu\u003c/variants\u003e\n    \u003cweight\u003e0.5\u003c/weight\u003e\n  \u003c/keyword\u003e\n  \u003ckeyword\u003e\n    \u003cvalue\u003etemperature\u003c/value\u003e\n    \u003cvariants\u003etemp heat\u003c/variants\u003e\n    \u003cweight\u003e0","stopReason":""}


            event: completion

            data: {"completion":" \u003ckeywords\u003e\n  \u003ckeyword\u003e\n    \u003cvalue\u003eocean\u003c/value\u003e\n    \u003cvariants\u003esea water\u003c/variants\u003e \n    \u003cweight\u003e1.0\u003c/weight\u003e\n  \u003c/keyword\u003e\n  \u003ckeyword\u003e\n    \u003cvalue\u003ewave\u003c/value\u003e\n    \u003cvariants\u003ewaves surf tide\u003c/variants\u003e\n    \u003cweight\u003e0.8\u003c/weight\u003e\n  \u003c/keyword\u003e\n  \u003ckeyword\u003e\n    \u003cvalue\u003etide\u003c/value\u003e\n    \u003cvariants\u003etidal ebb flow\u003c/variants\u003e\n    \u003cweight\u003e0.7\u003c/weight\u003e\n  \u003c/keyword\u003e\n  \u003ckeyword\u003e\n    \u003cvalue\u003ecurrent\u003c/value\u003e\n    \u003cvariants\u003estream flow circulation\u003c/variants\u003e\n    \u003cweight\u003e0.6\u003c/weight\u003e\n  \u003c/keyword\u003e\n  \u003ckeyword\u003e\n    \u003cvalue\u003esalinity\u003c/value\u003e\n    \u003cvariants\u003esalt ppt psu\u003c/variants\u003e\n    \u003cweight\u003e0.5\u003c/weight\u003e\n  \u003c/keyword\u003e\n  \u003ckeyword\u003e\n    \u003cvalue\u003etemperature\u003c/value\u003e\n    \u003cvariants\u003etemp heat\u003c/variants\u003e\n    \u003cweight\u003e0.","stopReason":""}


            event: completion

            data: {"completion":" \u003ckeywords\u003e\n  \u003ckeyword\u003e\n    \u003cvalue\u003eocean\u003c/value\u003e\n    \u003cvariants\u003esea water\u003c/variants\u003e \n    \u003cweight\u003e1.0\u003c/weight\u003e\n  \u003c/keyword\u003e\n  \u003ckeyword\u003e\n    \u003cvalue\u003ewave\u003c/value\u003e\n    \u003cvariants\u003ewaves surf tide\u003c/variants\u003e\n    \u003cweight\u003e0.8\u003c/weight\u003e\n  \u003c/keyword\u003e\n  \u003ckeyword\u003e\n    \u003cvalue\u003etide\u003c/value\u003e\n    \u003cvariants\u003etidal ebb flow\u003c/variants\u003e\n    \u003cweight\u003e0.7\u003c/weight\u003e\n  \u003c/keyword\u003e\n  \u003ckeyword\u003e\n    \u003cvalue\u003ecurrent\u003c/value\u003e\n    \u003cvariants\u003estream flow circulation\u003c/variants\u003e\n    \u003cweight\u003e0.6\u003c/weight\u003e\n  \u003c/keyword\u003e\n  \u003ckeyword\u003e\n    \u003cvalue\u003esalinity\u003c/value\u003e\n    \u003cvariants\u003esalt ppt psu\u003c/variants\u003e\n    \u003cweight\u003e0.5\u003c/weight\u003e\n  \u003c/keyword\u003e\n  \u003ckeyword\u003e\n    \u003cvalue\u003etemperature\u003c/value\u003e\n    \u003cvariants\u003etemp heat\u003c/variants\u003e\n    \u003cweight\u003e0.4","stopReason":""}


            event: completion

            data: {"completion":" \u003ckeywords\u003e\n  \u003ckeyword\u003e\n    \u003cvalue\u003eocean\u003c/value\u003e\n    \u003cvariants\u003esea water\u003c/variants\u003e \n    \u003cweight\u003e1.0\u003c/weight\u003e\n  \u003c/keyword\u003e\n  \u003ckeyword\u003e\n    \u003cvalue\u003ewave\u003c/value\u003e\n    \u003cvariants\u003ewaves surf tide\u003c/variants\u003e\n    \u003cweight\u003e0.8\u003c/weight\u003e\n  \u003c/keyword\u003e\n  \u003ckeyword\u003e\n    \u003cvalue\u003etide\u003c/value\u003e\n    \u003cvariants\u003etidal ebb flow\u003c/variants\u003e\n    \u003cweight\u003e0.7\u003c/weight\u003e\n  \u003c/keyword\u003e\n  \u003ckeyword\u003e\n    \u003cvalue\u003ecurrent\u003c/value\u003e\n    \u003cvariants\u003estream flow circulation\u003c/variants\u003e\n    \u003cweight\u003e0.6\u003c/weight\u003e\n  \u003c/keyword\u003e\n  \u003ckeyword\u003e\n    \u003cvalue\u003esalinity\u003c/value\u003e\n    \u003cvariants\u003esalt ppt psu\u003c/variants\u003e\n    \u003cweight\u003e0.5\u003c/weight\u003e\n  \u003c/keyword\u003e\n  \u003ckeyword\u003e\n    \u003cvalue\u003etemperature\u003c/value\u003e\n    \u003cvariants\u003etemp heat\u003c/variants\u003e\n    \u003cweight\u003e0.4\u003c/","stopReason":""}


            event: completion

            data: {"completion":" \u003ckeywords\u003e\n  \u003ckeyword\u003e\n    \u003cvalue\u003eocean\u003c/value\u003e\n    \u003cvariants\u003esea water\u003c/variants\u003e \n    \u003cweight\u003e1.0\u003c/weight\u003e\n  \u003c/keyword\u003e\n  \u003ckeyword\u003e\n    \u003cvalue\u003ewave\u003c/value\u003e\n    \u003cvariants\u003ewaves surf tide\u003c/variants\u003e\n    \u003cweight\u003e0.8\u003c/weight\u003e\n  \u003c/keyword\u003e\n  \u003ckeyword\u003e\n    \u003cvalue\u003etide\u003c/value\u003e\n    \u003cvariants\u003etidal ebb flow\u003c/variants\u003e\n    \u003cweight\u003e0.7\u003c/weight\u003e\n  \u003c/keyword\u003e\n  \u003ckeyword\u003e\n    \u003cvalue\u003ecurrent\u003c/value\u003e\n    \u003cvariants\u003estream flow circulation\u003c/variants\u003e\n    \u003cweight\u003e0.6\u003c/weight\u003e\n  \u003c/keyword\u003e\n  \u003ckeyword\u003e\n    \u003cvalue\u003esalinity\u003c/value\u003e\n    \u003cvariants\u003esalt ppt psu\u003c/variants\u003e\n    \u003cweight\u003e0.5\u003c/weight\u003e\n  \u003c/keyword\u003e\n  \u003ckeyword\u003e\n    \u003cvalue\u003etemperature\u003c/value\u003e\n    \u003cvariants\u003etemp heat\u003c/variants\u003e\n    \u003cweight\u003e0.4\u003c/weight","stopReason":""}


            event: completion

            data: {"completion":" \u003ckeywords\u003e\n  \u003ckeyword\u003e\n    \u003cvalue\u003eocean\u003c/value\u003e\n    \u003cvariants\u003esea water\u003c/variants\u003e \n    \u003cweight\u003e1.0\u003c/weight\u003e\n  \u003c/keyword\u003e\n  \u003ckeyword\u003e\n    \u003cvalue\u003ewave\u003c/value\u003e\n    \u003cvariants\u003ewaves surf tide\u003c/variants\u003e\n    \u003cweight\u003e0.8\u003c/weight\u003e\n  \u003c/keyword\u003e\n  \u003ckeyword\u003e\n    \u003cvalue\u003etide\u003c/value\u003e\n    \u003cvariants\u003etidal ebb flow\u003c/variants\u003e\n    \u003cweight\u003e0.7\u003c/weight\u003e\n  \u003c/keyword\u003e\n  \u003ckeyword\u003e\n    \u003cvalue\u003ecurrent\u003c/value\u003e\n    \u003cvariants\u003estream flow circulation\u003c/variants\u003e\n    \u003cweight\u003e0.6\u003c/weight\u003e\n  \u003c/keyword\u003e\n  \u003ckeyword\u003e\n    \u003cvalue\u003esalinity\u003c/value\u003e\n    \u003cvariants\u003esalt ppt psu\u003c/variants\u003e\n    \u003cweight\u003e0.5\u003c/weight\u003e\n  \u003c/keyword\u003e\n  \u003ckeyword\u003e\n    \u003cvalue\u003etemperature\u003c/value\u003e\n    \u003cvariants\u003etemp heat\u003c/variants\u003e\n    \u003cweight\u003e0.4\u003c/weight\u003e","stopReason":""}


            event: completion

            data: {"completion":" \u003ckeywords\u003e\n  \u003ckeyword\u003e\n    \u003cvalue\u003eocean\u003c/value\u003e\n    \u003cvariants\u003esea water\u003c/variants\u003e \n    \u003cweight\u003e1.0\u003c/weight\u003e\n  \u003c/keyword\u003e\n  \u003ckeyword\u003e\n    \u003cvalue\u003ewave\u003c/value\u003e\n    \u003cvariants\u003ewaves surf tide\u003c/variants\u003e\n    \u003cweight\u003e0.8\u003c/weight\u003e\n  \u003c/keyword\u003e\n  \u003ckeyword\u003e\n    \u003cvalue\u003etide\u003c/value\u003e\n    \u003cvariants\u003etidal ebb flow\u003c/variants\u003e\n    \u003cweight\u003e0.7\u003c/weight\u003e\n  \u003c/keyword\u003e\n  \u003ckeyword\u003e\n    \u003cvalue\u003ecurrent\u003c/value\u003e\n    \u003cvariants\u003estream flow circulation\u003c/variants\u003e\n    \u003cweight\u003e0.6\u003c/weight\u003e\n  \u003c/keyword\u003e\n  \u003ckeyword\u003e\n    \u003cvalue\u003esalinity\u003c/value\u003e\n    \u003cvariants\u003esalt ppt psu\u003c/variants\u003e\n    \u003cweight\u003e0.5\u003c/weight\u003e\n  \u003c/keyword\u003e\n  \u003ckeyword\u003e\n    \u003cvalue\u003etemperature\u003c/value\u003e\n    \u003cvariants\u003etemp heat\u003c/variants\u003e\n    \u003cweight\u003e0.4\u003c/weight\u003e\n ","stopReason":""}


            event: completion

            data: {"completion":" \u003ckeywords\u003e\n  \u003ckeyword\u003e\n    \u003cvalue\u003eocean\u003c/value\u003e\n    \u003cvariants\u003esea water\u003c/variants\u003e \n    \u003cweight\u003e1.0\u003c/weight\u003e\n  \u003c/keyword\u003e\n  \u003ckeyword\u003e\n    \u003cvalue\u003ewave\u003c/value\u003e\n    \u003cvariants\u003ewaves surf tide\u003c/variants\u003e\n    \u003cweight\u003e0.8\u003c/weight\u003e\n  \u003c/keyword\u003e\n  \u003ckeyword\u003e\n    \u003cvalue\u003etide\u003c/value\u003e\n    \u003cvariants\u003etidal ebb flow\u003c/variants\u003e\n    \u003cweight\u003e0.7\u003c/weight\u003e\n  \u003c/keyword\u003e\n  \u003ckeyword\u003e\n    \u003cvalue\u003ecurrent\u003c/value\u003e\n    \u003cvariants\u003estream flow circulation\u003c/variants\u003e\n    \u003cweight\u003e0.6\u003c/weight\u003e\n  \u003c/keyword\u003e\n  \u003ckeyword\u003e\n    \u003cvalue\u003esalinity\u003c/value\u003e\n    \u003cvariants\u003esalt ppt psu\u003c/variants\u003e\n    \u003cweight\u003e0.5\u003c/weight\u003e\n  \u003c/keyword\u003e\n  \u003ckeyword\u003e\n    \u003cvalue\u003etemperature\u003c/value\u003e\n    \u003cvariants\u003etemp heat\u003c/variants\u003e\n    \u003cweight\u003e0.4\u003c/weight\u003e\n  \u003c/","stopReason":""}


            event: completion

            data: {"completion":" \u003ckeywords\u003e\n  \u003ckeyword\u003e\n    \u003cvalue\u003eocean\u003c/value\u003e\n    \u003cvariants\u003esea water\u003c/variants\u003e \n    \u003cweight\u003e1.0\u003c/weight\u003e\n  \u003c/keyword\u003e\n  \u003ckeyword\u003e\n    \u003cvalue\u003ewave\u003c/value\u003e\n    \u003cvariants\u003ewaves surf tide\u003c/variants\u003e\n    \u003cweight\u003e0.8\u003c/weight\u003e\n  \u003c/keyword\u003e\n  \u003ckeyword\u003e\n    \u003cvalue\u003etide\u003c/value\u003e\n    \u003cvariants\u003etidal ebb flow\u003c/variants\u003e\n    \u003cweight\u003e0.7\u003c/weight\u003e\n  \u003c/keyword\u003e\n  \u003ckeyword\u003e\n    \u003cvalue\u003ecurrent\u003c/value\u003e\n    \u003cvariants\u003estream flow circulation\u003c/variants\u003e\n    \u003cweight\u003e0.6\u003c/weight\u003e\n  \u003c/keyword\u003e\n  \u003ckeyword\u003e\n    \u003cvalue\u003esalinity\u003c/value\u003e\n    \u003cvariants\u003esalt ppt psu\u003c/variants\u003e\n    \u003cweight\u003e0.5\u003c/weight\u003e\n  \u003c/keyword\u003e\n  \u003ckeyword\u003e\n    \u003cvalue\u003etemperature\u003c/value\u003e\n    \u003cvariants\u003etemp heat\u003c/variants\u003e\n    \u003cweight\u003e0.4\u003c/weight\u003e\n  \u003c/keyword","stopReason":""}


            event: completion

            data: {"completion":" \u003ckeywords\u003e\n  \u003ckeyword\u003e\n    \u003cvalue\u003eocean\u003c/value\u003e\n    \u003cvariants\u003esea water\u003c/variants\u003e \n    \u003cweight\u003e1.0\u003c/weight\u003e\n  \u003c/keyword\u003e\n  \u003ckeyword\u003e\n    \u003cvalue\u003ewave\u003c/value\u003e\n    \u003cvariants\u003ewaves surf tide\u003c/variants\u003e\n    \u003cweight\u003e0.8\u003c/weight\u003e\n  \u003c/keyword\u003e\n  \u003ckeyword\u003e\n    \u003cvalue\u003etide\u003c/value\u003e\n    \u003cvariants\u003etidal ebb flow\u003c/variants\u003e\n    \u003cweight\u003e0.7\u003c/weight\u003e\n  \u003c/keyword\u003e\n  \u003ckeyword\u003e\n    \u003cvalue\u003ecurrent\u003c/value\u003e\n    \u003cvariants\u003estream flow circulation\u003c/variants\u003e\n    \u003cweight\u003e0.6\u003c/weight\u003e\n  \u003c/keyword\u003e\n  \u003ckeyword\u003e\n    \u003cvalue\u003esalinity\u003c/value\u003e\n    \u003cvariants\u003esalt ppt psu\u003c/variants\u003e\n    \u003cweight\u003e0.5\u003c/weight\u003e\n  \u003c/keyword\u003e\n  \u003ckeyword\u003e\n    \u003cvalue\u003etemperature\u003c/value\u003e\n    \u003cvariants\u003etemp heat\u003c/variants\u003e\n    \u003cweight\u003e0.4\u003c/weight\u003e\n  \u003c/keyword\u003e","stopReason":""}


            event: completion

            data: {"completion":" \u003ckeywords\u003e\n  \u003ckeyword\u003e\n    \u003cvalue\u003eocean\u003c/value\u003e\n    \u003cvariants\u003esea water\u003c/variants\u003e \n    \u003cweight\u003e1.0\u003c/weight\u003e\n  \u003c/keyword\u003e\n  \u003ckeyword\u003e\n    \u003cvalue\u003ewave\u003c/value\u003e\n    \u003cvariants\u003ewaves surf tide\u003c/variants\u003e\n    \u003cweight\u003e0.8\u003c/weight\u003e\n  \u003c/keyword\u003e\n  \u003ckeyword\u003e\n    \u003cvalue\u003etide\u003c/value\u003e\n    \u003cvariants\u003etidal ebb flow\u003c/variants\u003e\n    \u003cweight\u003e0.7\u003c/weight\u003e\n  \u003c/keyword\u003e\n  \u003ckeyword\u003e\n    \u003cvalue\u003ecurrent\u003c/value\u003e\n    \u003cvariants\u003estream flow circulation\u003c/variants\u003e\n    \u003cweight\u003e0.6\u003c/weight\u003e\n  \u003c/keyword\u003e\n  \u003ckeyword\u003e\n    \u003cvalue\u003esalinity\u003c/value\u003e\n    \u003cvariants\u003esalt ppt psu\u003c/variants\u003e\n    \u003cweight\u003e0.5\u003c/weight\u003e\n  \u003c/keyword\u003e\n  \u003ckeyword\u003e\n    \u003cvalue\u003etemperature\u003c/value\u003e\n    \u003cvariants\u003etemp heat\u003c/variants\u003e\n    \u003cweight\u003e0.4\u003c/weight\u003e\n  \u003c/keyword\u003e\n\u003c/","stopReason":""}


            event: completion

            data: {"completion":" \u003ckeywords\u003e\n  \u003ckeyword\u003e\n    \u003cvalue\u003eocean\u003c/value\u003e\n    \u003cvariants\u003esea water\u003c/variants\u003e \n    \u003cweight\u003e1.0\u003c/weight\u003e\n  \u003c/keyword\u003e\n  \u003ckeyword\u003e\n    \u003cvalue\u003ewave\u003c/value\u003e\n    \u003cvariants\u003ewaves surf tide\u003c/variants\u003e\n    \u003cweight\u003e0.8\u003c/weight\u003e\n  \u003c/keyword\u003e\n  \u003ckeyword\u003e\n    \u003cvalue\u003etide\u003c/value\u003e\n    \u003cvariants\u003etidal ebb flow\u003c/variants\u003e\n    \u003cweight\u003e0.7\u003c/weight\u003e\n  \u003c/keyword\u003e\n  \u003ckeyword\u003e\n    \u003cvalue\u003ecurrent\u003c/value\u003e\n    \u003cvariants\u003estream flow circulation\u003c/variants\u003e\n    \u003cweight\u003e0.6\u003c/weight\u003e\n  \u003c/keyword\u003e\n  \u003ckeyword\u003e\n    \u003cvalue\u003esalinity\u003c/value\u003e\n    \u003cvariants\u003esalt ppt psu\u003c/variants\u003e\n    \u003cweight\u003e0.5\u003c/weight\u003e\n  \u003c/keyword\u003e\n  \u003ckeyword\u003e\n    \u003cvalue\u003etemperature\u003c/value\u003e\n    \u003cvariants\u003etemp heat\u003c/variants\u003e\n    \u003cweight\u003e0.4\u003c/weight\u003e\n  \u003c/keyword\u003e\n\u003c/keywords","stopReason":""}


            event: completion

            data: {"completion":" \u003ckeywords\u003e\n  \u003ckeyword\u003e\n    \u003cvalue\u003eocean\u003c/value\u003e\n    \u003cvariants\u003esea water\u003c/variants\u003e \n    \u003cweight\u003e1.0\u003c/weight\u003e\n  \u003c/keyword\u003e\n  \u003ckeyword\u003e\n    \u003cvalue\u003ewave\u003c/value\u003e\n    \u003cvariants\u003ewaves surf tide\u003c/variants\u003e\n    \u003cweight\u003e0.8\u003c/weight\u003e\n  \u003c/keyword\u003e\n  \u003ckeyword\u003e\n    \u003cvalue\u003etide\u003c/value\u003e\n    \u003cvariants\u003etidal ebb flow\u003c/variants\u003e\n    \u003cweight\u003e0.7\u003c/weight\u003e\n  \u003c/keyword\u003e\n  \u003ckeyword\u003e\n    \u003cvalue\u003ecurrent\u003c/value\u003e\n    \u003cvariants\u003estream flow circulation\u003c/variants\u003e\n    \u003cweight\u003e0.6\u003c/weight\u003e\n  \u003c/keyword\u003e\n  \u003ckeyword\u003e\n    \u003cvalue\u003esalinity\u003c/value\u003e\n    \u003cvariants\u003esalt ppt psu\u003c/variants\u003e\n    \u003cweight\u003e0.5\u003c/weight\u003e\n  \u003c/keyword\u003e\n  \u003ckeyword\u003e\n    \u003cvalue\u003etemperature\u003c/value\u003e\n    \u003cvariants\u003etemp heat\u003c/variants\u003e\n    \u003cweight\u003e0.4\u003c/weight\u003e\n  \u003c/keyword\u003e\n\u003c/keywords\u003e","stopReason":""}


            event: completion

            data: {"completion":" \u003ckeywords\u003e\n  \u003ckeyword\u003e\n    \u003cvalue\u003eocean\u003c/value\u003e\n    \u003cvariants\u003esea water\u003c/variants\u003e \n    \u003cweight\u003e1.0\u003c/weight\u003e\n  \u003c/keyword\u003e\n  \u003ckeyword\u003e\n    \u003cvalue\u003ewave\u003c/value\u003e\n    \u003cvariants\u003ewaves surf tide\u003c/variants\u003e\n    \u003cweight\u003e0.8\u003c/weight\u003e\n  \u003c/keyword\u003e\n  \u003ckeyword\u003e\n    \u003cvalue\u003etide\u003c/value\u003e\n    \u003cvariants\u003etidal ebb flow\u003c/variants\u003e\n    \u003cweight\u003e0.7\u003c/weight\u003e\n  \u003c/keyword\u003e\n  \u003ckeyword\u003e\n    \u003cvalue\u003ecurrent\u003c/value\u003e\n    \u003cvariants\u003estream flow circulation\u003c/variants\u003e\n    \u003cweight\u003e0.6\u003c/weight\u003e\n  \u003c/keyword\u003e\n  \u003ckeyword\u003e\n    \u003cvalue\u003esalinity\u003c/value\u003e\n    \u003cvariants\u003esalt ppt psu\u003c/variants\u003e\n    \u003cweight\u003e0.5\u003c/weight\u003e\n  \u003c/keyword\u003e\n  \u003ckeyword\u003e\n    \u003cvalue\u003etemperature\u003c/value\u003e\n    \u003cvariants\u003etemp heat\u003c/variants\u003e\n    \u003cweight\u003e0.4\u003c/weight\u003e\n  \u003c/keyword\u003e\n\u003c/keywords\u003e","stopReason":"stop_sequence"}


            event: done

            data: {}

        cookies: []
        headers:
          - name: date
<<<<<<< HEAD
            value: Wed, 13 Mar 2024 06:26:19 GMT
=======
            value: Fri, 15 Mar 2024 01:24:14 GMT
>>>>>>> b7afc00a
          - name: content-type
            value: text/event-stream
          - name: transfer-encoding
            value: chunked
          - name: connection
            value: keep-alive
          - name: access-control-allow-credentials
            value: "true"
          - name: access-control-allow-origin
            value: ""
          - name: cache-control
            value: no-cache
          - name: vary
            value: Cookie,Accept-Encoding,Authorization,Cookie, Authorization,
              X-Requested-With,Cookie
          - name: x-content-type-options
            value: nosniff
          - name: x-frame-options
            value: DENY
          - name: x-xss-protection
            value: 1; mode=block
          - name: strict-transport-security
            value: max-age=31536000; includeSubDomains; preload
        headersSize: 1284
        httpVersion: HTTP/1.1
        redirectURL: ""
        status: 200
        statusText: OK
<<<<<<< HEAD
      startedDateTime: 2024-03-13T06:26:18.078Z
=======
      startedDateTime: 2024-03-15T01:24:13.267Z
>>>>>>> b7afc00a
      time: 0
      timings:
        blocked: -1
        connect: -1
        dns: -1
        receive: 0
        send: 0
        ssl: -1
        wait: 0
<<<<<<< HEAD
    - _id: 9bdf30cd2cfb8ee290c796dd150c089d
=======
    - _id: ca1c5912d3ea774c33fabc5ee68ee582
>>>>>>> b7afc00a
      _order: 0
      cache: {}
      request:
        bodySize: 725
        cookies: []
        headers:
          - name: content-type
            value: application/json
          - name: accept-encoding
            value: gzip;q=0
          - name: authorization
            value: token
<<<<<<< HEAD
              REDACTED_f85d49897492dbaf3cfd1f9a3a4492a4a80b01c118a325644753b34a21fa7354
=======
              REDACTED_b09f01644a4261b32aa2ee4aea4f279ba69a57cff389f9b119b5265e913c0ea4
>>>>>>> b7afc00a
          - name: host
            value: sourcegraph.com
        headersSize: 231
        httpVersion: HTTP/1.1
        method: POST
        postData:
          mimeType: application/json
          params: []
          textJSON:
            fast: true
            maxTokensToSample: 400
            messages:
              - speaker: human
                text: "You are helping the user search over a codebase. List some filename
                  fragments that would match files relevant to read to answer
                  the user's query. Present your results in an XML list in the
                  following format: <keywords><keyword><value>a single
                  keyword</value><variants>a space separated list of synonyms
                  and variants of the keyword, including acronyms,
                  abbreviations, and expansions</variants><weight>a numerical
                  weight between 0.0 and 1.0 that indicates the importance of
                  the keyword</weight></keyword></keywords>. Here is the user
                  query: <userQuery>How do I write a file to disk in
                  Go</userQuery>"
              - speaker: assistant
            temperature: 0
            topK: 1
        queryString: []
        url: https://sourcegraph.com/.api/completions/stream
      response:
        bodySize: 74912
        content:
          mimeType: text/event-stream
          size: 74912
          text: >+
            event: completion

            data: {"completion":" ","stopReason":""}


            event: completion

            data: {"completion":" \u003ckeywords","stopReason":""}


            event: completion

            data: {"completion":" \u003ckeywords\u003e","stopReason":""}


            event: completion

            data: {"completion":" \u003ckeywords\u003e\n ","stopReason":""}


            event: completion

            data: {"completion":" \u003ckeywords\u003e\n  ","stopReason":""}


            event: completion

            data: {"completion":" \u003ckeywords\u003e\n  \u003ckeyword","stopReason":""}


            event: completion

            data: {"completion":" \u003ckeywords\u003e\n  \u003ckeyword\u003e","stopReason":""}


            event: completion

            data: {"completion":" \u003ckeywords\u003e\n  \u003ckeyword\u003e\n   ","stopReason":""}


            event: completion

            data: {"completion":" \u003ckeywords\u003e\n  \u003ckeyword\u003e\n    ","stopReason":""}


            event: completion

            data: {"completion":" \u003ckeywords\u003e\n  \u003ckeyword\u003e\n    \u003cvalue","stopReason":""}


            event: completion

            data: {"completion":" \u003ckeywords\u003e\n  \u003ckeyword\u003e\n    \u003cvalue\u003e","stopReason":""}


            event: completion

            data: {"completion":" \u003ckeywords\u003e\n  \u003ckeyword\u003e\n    \u003cvalue\u003ewrite","stopReason":""}


            event: completion

            data: {"completion":" \u003ckeywords\u003e\n  \u003ckeyword\u003e\n    \u003cvalue\u003ewrite\u003c/","stopReason":""}


            event: completion

            data: {"completion":" \u003ckeywords\u003e\n  \u003ckeyword\u003e\n    \u003cvalue\u003ewrite\u003c/value","stopReason":""}


            event: completion

            data: {"completion":" \u003ckeywords\u003e\n  \u003ckeyword\u003e\n    \u003cvalue\u003ewrite\u003c/value\u003e","stopReason":""}


            event: completion

            data: {"completion":" \u003ckeywords\u003e\n  \u003ckeyword\u003e\n    \u003cvalue\u003ewrite\u003c/value\u003e\n   ","stopReason":""}


            event: completion

            data: {"completion":" \u003ckeywords\u003e\n  \u003ckeyword\u003e\n    \u003cvalue\u003ewrite\u003c/value\u003e\n    ","stopReason":""}


            event: completion

            data: {"completion":" \u003ckeywords\u003e\n  \u003ckeyword\u003e\n    \u003cvalue\u003ewrite\u003c/value\u003e\n    \u003cvariants","stopReason":""}


            event: completion

            data: {"completion":" \u003ckeywords\u003e\n  \u003ckeyword\u003e\n    \u003cvalue\u003ewrite\u003c/value\u003e\n    \u003cvariants\u003e","stopReason":""}


            event: completion

            data: {"completion":" \u003ckeywords\u003e\n  \u003ckeyword\u003e\n    \u003cvalue\u003ewrite\u003c/value\u003e\n    \u003cvariants\u003ewrite","stopReason":""}


            event: completion

            data: {"completion":" \u003ckeywords\u003e\n  \u003ckeyword\u003e\n    \u003cvalue\u003ewrite\u003c/value\u003e\n    \u003cvariants\u003ewrite write","stopReason":""}


            event: completion

            data: {"completion":" \u003ckeywords\u003e\n  \u003ckeyword\u003e\n    \u003cvalue\u003ewrite\u003c/value\u003e\n    \u003cvariants\u003ewrite writefile","stopReason":""}


            event: completion

            data: {"completion":" \u003ckeywords\u003e\n  \u003ckeyword\u003e\n    \u003cvalue\u003ewrite\u003c/value\u003e\n    \u003cvariants\u003ewrite writefile writ","stopReason":""}


            event: completion

            data: {"completion":" \u003ckeywords\u003e\n  \u003ckeyword\u003e\n    \u003cvalue\u003ewrite\u003c/value\u003e\n    \u003cvariants\u003ewrite writefile writeto","stopReason":""}


            event: completion

            data: {"completion":" \u003ckeywords\u003e\n  \u003ckeyword\u003e\n    \u003cvalue\u003ewrite\u003c/value\u003e\n    \u003cvariants\u003ewrite writefile writetofile","stopReason":""}


            event: completion

            data: {"completion":" \u003ckeywords\u003e\n  \u003ckeyword\u003e\n    \u003cvalue\u003ewrite\u003c/value\u003e\n    \u003cvariants\u003ewrite writefile writetofile\u003c/","stopReason":""}


            event: completion

            data: {"completion":" \u003ckeywords\u003e\n  \u003ckeyword\u003e\n    \u003cvalue\u003ewrite\u003c/value\u003e\n    \u003cvariants\u003ewrite writefile writetofile\u003c/variants","stopReason":""}


            event: completion

            data: {"completion":" \u003ckeywords\u003e\n  \u003ckeyword\u003e\n    \u003cvalue\u003ewrite\u003c/value\u003e\n    \u003cvariants\u003ewrite writefile writetofile\u003c/variants\u003e","stopReason":""}


            event: completion

            data: {"completion":" \u003ckeywords\u003e\n  \u003ckeyword\u003e\n    \u003cvalue\u003ewrite\u003c/value\u003e\n    \u003cvariants\u003ewrite writefile writetofile\u003c/variants\u003e\n   ","stopReason":""}


            event: completion

            data: {"completion":" \u003ckeywords\u003e\n  \u003ckeyword\u003e\n    \u003cvalue\u003ewrite\u003c/value\u003e\n    \u003cvariants\u003ewrite writefile writetofile\u003c/variants\u003e\n    ","stopReason":""}


            event: completion

            data: {"completion":" \u003ckeywords\u003e\n  \u003ckeyword\u003e\n    \u003cvalue\u003ewrite\u003c/value\u003e\n    \u003cvariants\u003ewrite writefile writetofile\u003c/variants\u003e\n    \u003cweight","stopReason":""}


            event: completion

            data: {"completion":" \u003ckeywords\u003e\n  \u003ckeyword\u003e\n    \u003cvalue\u003ewrite\u003c/value\u003e\n    \u003cvariants\u003ewrite writefile writetofile\u003c/variants\u003e\n    \u003cweight\u003e","stopReason":""}


            event: completion

            data: {"completion":" \u003ckeywords\u003e\n  \u003ckeyword\u003e\n    \u003cvalue\u003ewrite\u003c/value\u003e\n    \u003cvariants\u003ewrite writefile writetofile\u003c/variants\u003e\n    \u003cweight\u003e0","stopReason":""}


            event: completion

            data: {"completion":" \u003ckeywords\u003e\n  \u003ckeyword\u003e\n    \u003cvalue\u003ewrite\u003c/value\u003e\n    \u003cvariants\u003ewrite writefile writetofile\u003c/variants\u003e\n    \u003cweight\u003e0.","stopReason":""}


            event: completion

            data: {"completion":" \u003ckeywords\u003e\n  \u003ckeyword\u003e\n    \u003cvalue\u003ewrite\u003c/value\u003e\n    \u003cvariants\u003ewrite writefile writetofile\u003c/variants\u003e\n    \u003cweight\u003e0.9","stopReason":""}


            event: completion

            data: {"completion":" \u003ckeywords\u003e\n  \u003ckeyword\u003e\n    \u003cvalue\u003ewrite\u003c/value\u003e\n    \u003cvariants\u003ewrite writefile writetofile\u003c/variants\u003e\n    \u003cweight\u003e0.9\u003c/","stopReason":""}


            event: completion

            data: {"completion":" \u003ckeywords\u003e\n  \u003ckeyword\u003e\n    \u003cvalue\u003ewrite\u003c/value\u003e\n    \u003cvariants\u003ewrite writefile writetofile\u003c/variants\u003e\n    \u003cweight\u003e0.9\u003c/weight","stopReason":""}


            event: completion

            data: {"completion":" \u003ckeywords\u003e\n  \u003ckeyword\u003e\n    \u003cvalue\u003ewrite\u003c/value\u003e\n    \u003cvariants\u003ewrite writefile writetofile\u003c/variants\u003e\n    \u003cweight\u003e0.9\u003c/weight\u003e","stopReason":""}


            event: completion

            data: {"completion":" \u003ckeywords\u003e\n  \u003ckeyword\u003e\n    \u003cvalue\u003ewrite\u003c/value\u003e\n    \u003cvariants\u003ewrite writefile writetofile\u003c/variants\u003e\n    \u003cweight\u003e0.9\u003c/weight\u003e\n ","stopReason":""}


            event: completion

            data: {"completion":" \u003ckeywords\u003e\n  \u003ckeyword\u003e\n    \u003cvalue\u003ewrite\u003c/value\u003e\n    \u003cvariants\u003ewrite writefile writetofile\u003c/variants\u003e\n    \u003cweight\u003e0.9\u003c/weight\u003e\n  \u003c/","stopReason":""}


            event: completion

            data: {"completion":" \u003ckeywords\u003e\n  \u003ckeyword\u003e\n    \u003cvalue\u003ewrite\u003c/value\u003e\n    \u003cvariants\u003ewrite writefile writetofile\u003c/variants\u003e\n    \u003cweight\u003e0.9\u003c/weight\u003e\n  \u003c/keyword","stopReason":""}


            event: completion

            data: {"completion":" \u003ckeywords\u003e\n  \u003ckeyword\u003e\n    \u003cvalue\u003ewrite\u003c/value\u003e\n    \u003cvariants\u003ewrite writefile writetofile\u003c/variants\u003e\n    \u003cweight\u003e0.9\u003c/weight\u003e\n  \u003c/keyword\u003e","stopReason":""}


            event: completion

            data: {"completion":" \u003ckeywords\u003e\n  \u003ckeyword\u003e\n    \u003cvalue\u003ewrite\u003c/value\u003e\n    \u003cvariants\u003ewrite writefile writetofile\u003c/variants\u003e\n    \u003cweight\u003e0.9\u003c/weight\u003e\n  \u003c/keyword\u003e\n ","stopReason":""}


            event: completion

            data: {"completion":" \u003ckeywords\u003e\n  \u003ckeyword\u003e\n    \u003cvalue\u003ewrite\u003c/value\u003e\n    \u003cvariants\u003ewrite writefile writetofile\u003c/variants\u003e\n    \u003cweight\u003e0.9\u003c/weight\u003e\n  \u003c/keyword\u003e\n  ","stopReason":""}


            event: completion

            data: {"completion":" \u003ckeywords\u003e\n  \u003ckeyword\u003e\n    \u003cvalue\u003ewrite\u003c/value\u003e\n    \u003cvariants\u003ewrite writefile writetofile\u003c/variants\u003e\n    \u003cweight\u003e0.9\u003c/weight\u003e\n  \u003c/keyword\u003e\n  \u003ckeyword","stopReason":""}


            event: completion

            data: {"completion":" \u003ckeywords\u003e\n  \u003ckeyword\u003e\n    \u003cvalue\u003ewrite\u003c/value\u003e\n    \u003cvariants\u003ewrite writefile writetofile\u003c/variants\u003e\n    \u003cweight\u003e0.9\u003c/weight\u003e\n  \u003c/keyword\u003e\n  \u003ckeyword\u003e","stopReason":""}


            event: completion

            data: {"completion":" \u003ckeywords\u003e\n  \u003ckeyword\u003e\n    \u003cvalue\u003ewrite\u003c/value\u003e\n    \u003cvariants\u003ewrite writefile writetofile\u003c/variants\u003e\n    \u003cweight\u003e0.9\u003c/weight\u003e\n  \u003c/keyword\u003e\n  \u003ckeyword\u003e\n   ","stopReason":""}


            event: completion

            data: {"completion":" \u003ckeywords\u003e\n  \u003ckeyword\u003e\n    \u003cvalue\u003ewrite\u003c/value\u003e\n    \u003cvariants\u003ewrite writefile writetofile\u003c/variants\u003e\n    \u003cweight\u003e0.9\u003c/weight\u003e\n  \u003c/keyword\u003e\n  \u003ckeyword\u003e\n    ","stopReason":""}


            event: completion

            data: {"completion":" \u003ckeywords\u003e\n  \u003ckeyword\u003e\n    \u003cvalue\u003ewrite\u003c/value\u003e\n    \u003cvariants\u003ewrite writefile writetofile\u003c/variants\u003e\n    \u003cweight\u003e0.9\u003c/weight\u003e\n  \u003c/keyword\u003e\n  \u003ckeyword\u003e\n    \u003cvalue","stopReason":""}


            event: completion

            data: {"completion":" \u003ckeywords\u003e\n  \u003ckeyword\u003e\n    \u003cvalue\u003ewrite\u003c/value\u003e\n    \u003cvariants\u003ewrite writefile writetofile\u003c/variants\u003e\n    \u003cweight\u003e0.9\u003c/weight\u003e\n  \u003c/keyword\u003e\n  \u003ckeyword\u003e\n    \u003cvalue\u003e","stopReason":""}


            event: completion

            data: {"completion":" \u003ckeywords\u003e\n  \u003ckeyword\u003e\n    \u003cvalue\u003ewrite\u003c/value\u003e\n    \u003cvariants\u003ewrite writefile writetofile\u003c/variants\u003e\n    \u003cweight\u003e0.9\u003c/weight\u003e\n  \u003c/keyword\u003e\n  \u003ckeyword\u003e\n    \u003cvalue\u003efile","stopReason":""}


            event: completion

            data: {"completion":" \u003ckeywords\u003e\n  \u003ckeyword\u003e\n    \u003cvalue\u003ewrite\u003c/value\u003e\n    \u003cvariants\u003ewrite writefile writetofile\u003c/variants\u003e\n    \u003cweight\u003e0.9\u003c/weight\u003e\n  \u003c/keyword\u003e\n  \u003ckeyword\u003e\n    \u003cvalue\u003efile\u003c/","stopReason":""}


            event: completion

            data: {"completion":" \u003ckeywords\u003e\n  \u003ckeyword\u003e\n    \u003cvalue\u003ewrite\u003c/value\u003e\n    \u003cvariants\u003ewrite writefile writetofile\u003c/variants\u003e\n    \u003cweight\u003e0.9\u003c/weight\u003e\n  \u003c/keyword\u003e\n  \u003ckeyword\u003e\n    \u003cvalue\u003efile\u003c/value","stopReason":""}


            event: completion

            data: {"completion":" \u003ckeywords\u003e\n  \u003ckeyword\u003e\n    \u003cvalue\u003ewrite\u003c/value\u003e\n    \u003cvariants\u003ewrite writefile writetofile\u003c/variants\u003e\n    \u003cweight\u003e0.9\u003c/weight\u003e\n  \u003c/keyword\u003e\n  \u003ckeyword\u003e\n    \u003cvalue\u003efile\u003c/value\u003e","stopReason":""}


            event: completion

            data: {"completion":" \u003ckeywords\u003e\n  \u003ckeyword\u003e\n    \u003cvalue\u003ewrite\u003c/value\u003e\n    \u003cvariants\u003ewrite writefile writetofile\u003c/variants\u003e\n    \u003cweight\u003e0.9\u003c/weight\u003e\n  \u003c/keyword\u003e\n  \u003ckeyword\u003e\n    \u003cvalue\u003efile\u003c/value\u003e\n   ","stopReason":""}


            event: completion

            data: {"completion":" \u003ckeywords\u003e\n  \u003ckeyword\u003e\n    \u003cvalue\u003ewrite\u003c/value\u003e\n    \u003cvariants\u003ewrite writefile writetofile\u003c/variants\u003e\n    \u003cweight\u003e0.9\u003c/weight\u003e\n  \u003c/keyword\u003e\n  \u003ckeyword\u003e\n    \u003cvalue\u003efile\u003c/value\u003e\n    ","stopReason":""}


            event: completion

            data: {"completion":" \u003ckeywords\u003e\n  \u003ckeyword\u003e\n    \u003cvalue\u003ewrite\u003c/value\u003e\n    \u003cvariants\u003ewrite writefile writetofile\u003c/variants\u003e\n    \u003cweight\u003e0.9\u003c/weight\u003e\n  \u003c/keyword\u003e\n  \u003ckeyword\u003e\n    \u003cvalue\u003efile\u003c/value\u003e\n    \u003cvariants","stopReason":""}


            event: completion

            data: {"completion":" \u003ckeywords\u003e\n  \u003ckeyword\u003e\n    \u003cvalue\u003ewrite\u003c/value\u003e\n    \u003cvariants\u003ewrite writefile writetofile\u003c/variants\u003e\n    \u003cweight\u003e0.9\u003c/weight\u003e\n  \u003c/keyword\u003e\n  \u003ckeyword\u003e\n    \u003cvalue\u003efile\u003c/value\u003e\n    \u003cvariants\u003e","stopReason":""}


            event: completion

            data: {"completion":" \u003ckeywords\u003e\n  \u003ckeyword\u003e\n    \u003cvalue\u003ewrite\u003c/value\u003e\n    \u003cvariants\u003ewrite writefile writetofile\u003c/variants\u003e\n    \u003cweight\u003e0.9\u003c/weight\u003e\n  \u003c/keyword\u003e\n  \u003ckeyword\u003e\n    \u003cvalue\u003efile\u003c/value\u003e\n    \u003cvariants\u003efile","stopReason":""}


            event: completion

            data: {"completion":" \u003ckeywords\u003e\n  \u003ckeyword\u003e\n    \u003cvalue\u003ewrite\u003c/value\u003e\n    \u003cvariants\u003ewrite writefile writetofile\u003c/variants\u003e\n    \u003cweight\u003e0.9\u003c/weight\u003e\n  \u003c/keyword\u003e\n  \u003ckeyword\u003e\n    \u003cvalue\u003efile\u003c/value\u003e\n    \u003cvariants\u003efile files","stopReason":""}


            event: completion

            data: {"completion":" \u003ckeywords\u003e\n  \u003ckeyword\u003e\n    \u003cvalue\u003ewrite\u003c/value\u003e\n    \u003cvariants\u003ewrite writefile writetofile\u003c/variants\u003e\n    \u003cweight\u003e0.9\u003c/weight\u003e\n  \u003c/keyword\u003e\n  \u003ckeyword\u003e\n    \u003cvalue\u003efile\u003c/value\u003e\n    \u003cvariants\u003efile files\u003c/","stopReason":""}


            event: completion

            data: {"completion":" \u003ckeywords\u003e\n  \u003ckeyword\u003e\n    \u003cvalue\u003ewrite\u003c/value\u003e\n    \u003cvariants\u003ewrite writefile writetofile\u003c/variants\u003e\n    \u003cweight\u003e0.9\u003c/weight\u003e\n  \u003c/keyword\u003e\n  \u003ckeyword\u003e\n    \u003cvalue\u003efile\u003c/value\u003e\n    \u003cvariants\u003efile files\u003c/variants","stopReason":""}


            event: completion

            data: {"completion":" \u003ckeywords\u003e\n  \u003ckeyword\u003e\n    \u003cvalue\u003ewrite\u003c/value\u003e\n    \u003cvariants\u003ewrite writefile writetofile\u003c/variants\u003e\n    \u003cweight\u003e0.9\u003c/weight\u003e\n  \u003c/keyword\u003e\n  \u003ckeyword\u003e\n    \u003cvalue\u003efile\u003c/value\u003e\n    \u003cvariants\u003efile files\u003c/variants\u003e","stopReason":""}


            event: completion

            data: {"completion":" \u003ckeywords\u003e\n  \u003ckeyword\u003e\n    \u003cvalue\u003ewrite\u003c/value\u003e\n    \u003cvariants\u003ewrite writefile writetofile\u003c/variants\u003e\n    \u003cweight\u003e0.9\u003c/weight\u003e\n  \u003c/keyword\u003e\n  \u003ckeyword\u003e\n    \u003cvalue\u003efile\u003c/value\u003e\n    \u003cvariants\u003efile files\u003c/variants\u003e\n   ","stopReason":""}


            event: completion

            data: {"completion":" \u003ckeywords\u003e\n  \u003ckeyword\u003e\n    \u003cvalue\u003ewrite\u003c/value\u003e\n    \u003cvariants\u003ewrite writefile writetofile\u003c/variants\u003e\n    \u003cweight\u003e0.9\u003c/weight\u003e\n  \u003c/keyword\u003e\n  \u003ckeyword\u003e\n    \u003cvalue\u003efile\u003c/value\u003e\n    \u003cvariants\u003efile files\u003c/variants\u003e\n    ","stopReason":""}


            event: completion

            data: {"completion":" \u003ckeywords\u003e\n  \u003ckeyword\u003e\n    \u003cvalue\u003ewrite\u003c/value\u003e\n    \u003cvariants\u003ewrite writefile writetofile\u003c/variants\u003e\n    \u003cweight\u003e0.9\u003c/weight\u003e\n  \u003c/keyword\u003e\n  \u003ckeyword\u003e\n    \u003cvalue\u003efile\u003c/value\u003e\n    \u003cvariants\u003efile files\u003c/variants\u003e\n    \u003cweight","stopReason":""}


            event: completion

            data: {"completion":" \u003ckeywords\u003e\n  \u003ckeyword\u003e\n    \u003cvalue\u003ewrite\u003c/value\u003e\n    \u003cvariants\u003ewrite writefile writetofile\u003c/variants\u003e\n    \u003cweight\u003e0.9\u003c/weight\u003e\n  \u003c/keyword\u003e\n  \u003ckeyword\u003e\n    \u003cvalue\u003efile\u003c/value\u003e\n    \u003cvariants\u003efile files\u003c/variants\u003e\n    \u003cweight\u003e","stopReason":""}


            event: completion

            data: {"completion":" \u003ckeywords\u003e\n  \u003ckeyword\u003e\n    \u003cvalue\u003ewrite\u003c/value\u003e\n    \u003cvariants\u003ewrite writefile writetofile\u003c/variants\u003e\n    \u003cweight\u003e0.9\u003c/weight\u003e\n  \u003c/keyword\u003e\n  \u003ckeyword\u003e\n    \u003cvalue\u003efile\u003c/value\u003e\n    \u003cvariants\u003efile files\u003c/variants\u003e\n    \u003cweight\u003e0","stopReason":""}


            event: completion

            data: {"completion":" \u003ckeywords\u003e\n  \u003ckeyword\u003e\n    \u003cvalue\u003ewrite\u003c/value\u003e\n    \u003cvariants\u003ewrite writefile writetofile\u003c/variants\u003e\n    \u003cweight\u003e0.9\u003c/weight\u003e\n  \u003c/keyword\u003e\n  \u003ckeyword\u003e\n    \u003cvalue\u003efile\u003c/value\u003e\n    \u003cvariants\u003efile files\u003c/variants\u003e\n    \u003cweight\u003e0.","stopReason":""}


            event: completion

            data: {"completion":" \u003ckeywords\u003e\n  \u003ckeyword\u003e\n    \u003cvalue\u003ewrite\u003c/value\u003e\n    \u003cvariants\u003ewrite writefile writetofile\u003c/variants\u003e\n    \u003cweight\u003e0.9\u003c/weight\u003e\n  \u003c/keyword\u003e\n  \u003ckeyword\u003e\n    \u003cvalue\u003efile\u003c/value\u003e\n    \u003cvariants\u003efile files\u003c/variants\u003e\n    \u003cweight\u003e0.8","stopReason":""}


            event: completion

            data: {"completion":" \u003ckeywords\u003e\n  \u003ckeyword\u003e\n    \u003cvalue\u003ewrite\u003c/value\u003e\n    \u003cvariants\u003ewrite writefile writetofile\u003c/variants\u003e\n    \u003cweight\u003e0.9\u003c/weight\u003e\n  \u003c/keyword\u003e\n  \u003ckeyword\u003e\n    \u003cvalue\u003efile\u003c/value\u003e\n    \u003cvariants\u003efile files\u003c/variants\u003e\n    \u003cweight\u003e0.8\u003c/","stopReason":""}


            event: completion

            data: {"completion":" \u003ckeywords\u003e\n  \u003ckeyword\u003e\n    \u003cvalue\u003ewrite\u003c/value\u003e\n    \u003cvariants\u003ewrite writefile writetofile\u003c/variants\u003e\n    \u003cweight\u003e0.9\u003c/weight\u003e\n  \u003c/keyword\u003e\n  \u003ckeyword\u003e\n    \u003cvalue\u003efile\u003c/value\u003e\n    \u003cvariants\u003efile files\u003c/variants\u003e\n    \u003cweight\u003e0.8\u003c/weight","stopReason":""}


            event: completion

            data: {"completion":" \u003ckeywords\u003e\n  \u003ckeyword\u003e\n    \u003cvalue\u003ewrite\u003c/value\u003e\n    \u003cvariants\u003ewrite writefile writetofile\u003c/variants\u003e\n    \u003cweight\u003e0.9\u003c/weight\u003e\n  \u003c/keyword\u003e\n  \u003ckeyword\u003e\n    \u003cvalue\u003efile\u003c/value\u003e\n    \u003cvariants\u003efile files\u003c/variants\u003e\n    \u003cweight\u003e0.8\u003c/weight\u003e","stopReason":""}


            event: completion

            data: {"completion":" \u003ckeywords\u003e\n  \u003ckeyword\u003e\n    \u003cvalue\u003ewrite\u003c/value\u003e\n    \u003cvariants\u003ewrite writefile writetofile\u003c/variants\u003e\n    \u003cweight\u003e0.9\u003c/weight\u003e\n  \u003c/keyword\u003e\n  \u003ckeyword\u003e\n    \u003cvalue\u003efile\u003c/value\u003e\n    \u003cvariants\u003efile files\u003c/variants\u003e\n    \u003cweight\u003e0.8\u003c/weight\u003e\n ","stopReason":""}


            event: completion

            data: {"completion":" \u003ckeywords\u003e\n  \u003ckeyword\u003e\n    \u003cvalue\u003ewrite\u003c/value\u003e\n    \u003cvariants\u003ewrite writefile writetofile\u003c/variants\u003e\n    \u003cweight\u003e0.9\u003c/weight\u003e\n  \u003c/keyword\u003e\n  \u003ckeyword\u003e\n    \u003cvalue\u003efile\u003c/value\u003e\n    \u003cvariants\u003efile files\u003c/variants\u003e\n    \u003cweight\u003e0.8\u003c/weight\u003e\n  \u003c/","stopReason":""}


            event: completion

            data: {"completion":" \u003ckeywords\u003e\n  \u003ckeyword\u003e\n    \u003cvalue\u003ewrite\u003c/value\u003e\n    \u003cvariants\u003ewrite writefile writetofile\u003c/variants\u003e\n    \u003cweight\u003e0.9\u003c/weight\u003e\n  \u003c/keyword\u003e\n  \u003ckeyword\u003e\n    \u003cvalue\u003efile\u003c/value\u003e\n    \u003cvariants\u003efile files\u003c/variants\u003e\n    \u003cweight\u003e0.8\u003c/weight\u003e\n  \u003c/keyword","stopReason":""}


            event: completion

            data: {"completion":" \u003ckeywords\u003e\n  \u003ckeyword\u003e\n    \u003cvalue\u003ewrite\u003c/value\u003e\n    \u003cvariants\u003ewrite writefile writetofile\u003c/variants\u003e\n    \u003cweight\u003e0.9\u003c/weight\u003e\n  \u003c/keyword\u003e\n  \u003ckeyword\u003e\n    \u003cvalue\u003efile\u003c/value\u003e\n    \u003cvariants\u003efile files\u003c/variants\u003e\n    \u003cweight\u003e0.8\u003c/weight\u003e\n  \u003c/keyword\u003e","stopReason":""}


            event: completion

            data: {"completion":" \u003ckeywords\u003e\n  \u003ckeyword\u003e\n    \u003cvalue\u003ewrite\u003c/value\u003e\n    \u003cvariants\u003ewrite writefile writetofile\u003c/variants\u003e\n    \u003cweight\u003e0.9\u003c/weight\u003e\n  \u003c/keyword\u003e\n  \u003ckeyword\u003e\n    \u003cvalue\u003efile\u003c/value\u003e\n    \u003cvariants\u003efile files\u003c/variants\u003e\n    \u003cweight\u003e0.8\u003c/weight\u003e\n  \u003c/keyword\u003e\n ","stopReason":""}


            event: completion

            data: {"completion":" \u003ckeywords\u003e\n  \u003ckeyword\u003e\n    \u003cvalue\u003ewrite\u003c/value\u003e\n    \u003cvariants\u003ewrite writefile writetofile\u003c/variants\u003e\n    \u003cweight\u003e0.9\u003c/weight\u003e\n  \u003c/keyword\u003e\n  \u003ckeyword\u003e\n    \u003cvalue\u003efile\u003c/value\u003e\n    \u003cvariants\u003efile files\u003c/variants\u003e\n    \u003cweight\u003e0.8\u003c/weight\u003e\n  \u003c/keyword\u003e\n  ","stopReason":""}


            event: completion

            data: {"completion":" \u003ckeywords\u003e\n  \u003ckeyword\u003e\n    \u003cvalue\u003ewrite\u003c/value\u003e\n    \u003cvariants\u003ewrite writefile writetofile\u003c/variants\u003e\n    \u003cweight\u003e0.9\u003c/weight\u003e\n  \u003c/keyword\u003e\n  \u003ckeyword\u003e\n    \u003cvalue\u003efile\u003c/value\u003e\n    \u003cvariants\u003efile files\u003c/variants\u003e\n    \u003cweight\u003e0.8\u003c/weight\u003e\n  \u003c/keyword\u003e\n  \u003ckeyword","stopReason":""}


            event: completion

            data: {"completion":" \u003ckeywords\u003e\n  \u003ckeyword\u003e\n    \u003cvalue\u003ewrite\u003c/value\u003e\n    \u003cvariants\u003ewrite writefile writetofile\u003c/variants\u003e\n    \u003cweight\u003e0.9\u003c/weight\u003e\n  \u003c/keyword\u003e\n  \u003ckeyword\u003e\n    \u003cvalue\u003efile\u003c/value\u003e\n    \u003cvariants\u003efile files\u003c/variants\u003e\n    \u003cweight\u003e0.8\u003c/weight\u003e\n  \u003c/keyword\u003e\n  \u003ckeyword\u003e","stopReason":""}


            event: completion

            data: {"completion":" \u003ckeywords\u003e\n  \u003ckeyword\u003e\n    \u003cvalue\u003ewrite\u003c/value\u003e\n    \u003cvariants\u003ewrite writefile writetofile\u003c/variants\u003e\n    \u003cweight\u003e0.9\u003c/weight\u003e\n  \u003c/keyword\u003e\n  \u003ckeyword\u003e\n    \u003cvalue\u003efile\u003c/value\u003e\n    \u003cvariants\u003efile files\u003c/variants\u003e\n    \u003cweight\u003e0.8\u003c/weight\u003e\n  \u003c/keyword\u003e\n  \u003ckeyword\u003e\n   ","stopReason":""}


            event: completion

            data: {"completion":" \u003ckeywords\u003e\n  \u003ckeyword\u003e\n    \u003cvalue\u003ewrite\u003c/value\u003e\n    \u003cvariants\u003ewrite writefile writetofile\u003c/variants\u003e\n    \u003cweight\u003e0.9\u003c/weight\u003e\n  \u003c/keyword\u003e\n  \u003ckeyword\u003e\n    \u003cvalue\u003efile\u003c/value\u003e\n    \u003cvariants\u003efile files\u003c/variants\u003e\n    \u003cweight\u003e0.8\u003c/weight\u003e\n  \u003c/keyword\u003e\n  \u003ckeyword\u003e\n    ","stopReason":""}


            event: completion

            data: {"completion":" \u003ckeywords\u003e\n  \u003ckeyword\u003e\n    \u003cvalue\u003ewrite\u003c/value\u003e\n    \u003cvariants\u003ewrite writefile writetofile\u003c/variants\u003e\n    \u003cweight\u003e0.9\u003c/weight\u003e\n  \u003c/keyword\u003e\n  \u003ckeyword\u003e\n    \u003cvalue\u003efile\u003c/value\u003e\n    \u003cvariants\u003efile files\u003c/variants\u003e\n    \u003cweight\u003e0.8\u003c/weight\u003e\n  \u003c/keyword\u003e\n  \u003ckeyword\u003e\n    \u003cvalue","stopReason":""}


            event: completion

            data: {"completion":" \u003ckeywords\u003e\n  \u003ckeyword\u003e\n    \u003cvalue\u003ewrite\u003c/value\u003e\n    \u003cvariants\u003ewrite writefile writetofile\u003c/variants\u003e\n    \u003cweight\u003e0.9\u003c/weight\u003e\n  \u003c/keyword\u003e\n  \u003ckeyword\u003e\n    \u003cvalue\u003efile\u003c/value\u003e\n    \u003cvariants\u003efile files\u003c/variants\u003e\n    \u003cweight\u003e0.8\u003c/weight\u003e\n  \u003c/keyword\u003e\n  \u003ckeyword\u003e\n    \u003cvalue\u003e","stopReason":""}


            event: completion

            data: {"completion":" \u003ckeywords\u003e\n  \u003ckeyword\u003e\n    \u003cvalue\u003ewrite\u003c/value\u003e\n    \u003cvariants\u003ewrite writefile writetofile\u003c/variants\u003e\n    \u003cweight\u003e0.9\u003c/weight\u003e\n  \u003c/keyword\u003e\n  \u003ckeyword\u003e\n    \u003cvalue\u003efile\u003c/value\u003e\n    \u003cvariants\u003efile files\u003c/variants\u003e\n    \u003cweight\u003e0.8\u003c/weight\u003e\n  \u003c/keyword\u003e\n  \u003ckeyword\u003e\n    \u003cvalue\u003edisk","stopReason":""}


            event: completion

            data: {"completion":" \u003ckeywords\u003e\n  \u003ckeyword\u003e\n    \u003cvalue\u003ewrite\u003c/value\u003e\n    \u003cvariants\u003ewrite writefile writetofile\u003c/variants\u003e\n    \u003cweight\u003e0.9\u003c/weight\u003e\n  \u003c/keyword\u003e\n  \u003ckeyword\u003e\n    \u003cvalue\u003efile\u003c/value\u003e\n    \u003cvariants\u003efile files\u003c/variants\u003e\n    \u003cweight\u003e0.8\u003c/weight\u003e\n  \u003c/keyword\u003e\n  \u003ckeyword\u003e\n    \u003cvalue\u003edisk\u003c/","stopReason":""}


            event: completion

            data: {"completion":" \u003ckeywords\u003e\n  \u003ckeyword\u003e\n    \u003cvalue\u003ewrite\u003c/value\u003e\n    \u003cvariants\u003ewrite writefile writetofile\u003c/variants\u003e\n    \u003cweight\u003e0.9\u003c/weight\u003e\n  \u003c/keyword\u003e\n  \u003ckeyword\u003e\n    \u003cvalue\u003efile\u003c/value\u003e\n    \u003cvariants\u003efile files\u003c/variants\u003e\n    \u003cweight\u003e0.8\u003c/weight\u003e\n  \u003c/keyword\u003e\n  \u003ckeyword\u003e\n    \u003cvalue\u003edisk\u003c/value","stopReason":""}


            event: completion

            data: {"completion":" \u003ckeywords\u003e\n  \u003ckeyword\u003e\n    \u003cvalue\u003ewrite\u003c/value\u003e\n    \u003cvariants\u003ewrite writefile writetofile\u003c/variants\u003e\n    \u003cweight\u003e0.9\u003c/weight\u003e\n  \u003c/keyword\u003e\n  \u003ckeyword\u003e\n    \u003cvalue\u003efile\u003c/value\u003e\n    \u003cvariants\u003efile files\u003c/variants\u003e\n    \u003cweight\u003e0.8\u003c/weight\u003e\n  \u003c/keyword\u003e\n  \u003ckeyword\u003e\n    \u003cvalue\u003edisk\u003c/value\u003e","stopReason":""}


            event: completion

            data: {"completion":" \u003ckeywords\u003e\n  \u003ckeyword\u003e\n    \u003cvalue\u003ewrite\u003c/value\u003e\n    \u003cvariants\u003ewrite writefile writetofile\u003c/variants\u003e\n    \u003cweight\u003e0.9\u003c/weight\u003e\n  \u003c/keyword\u003e\n  \u003ckeyword\u003e\n    \u003cvalue\u003efile\u003c/value\u003e\n    \u003cvariants\u003efile files\u003c/variants\u003e\n    \u003cweight\u003e0.8\u003c/weight\u003e\n  \u003c/keyword\u003e\n  \u003ckeyword\u003e\n    \u003cvalue\u003edisk\u003c/value\u003e\n   ","stopReason":""}


            event: completion

            data: {"completion":" \u003ckeywords\u003e\n  \u003ckeyword\u003e\n    \u003cvalue\u003ewrite\u003c/value\u003e\n    \u003cvariants\u003ewrite writefile writetofile\u003c/variants\u003e\n    \u003cweight\u003e0.9\u003c/weight\u003e\n  \u003c/keyword\u003e\n  \u003ckeyword\u003e\n    \u003cvalue\u003efile\u003c/value\u003e\n    \u003cvariants\u003efile files\u003c/variants\u003e\n    \u003cweight\u003e0.8\u003c/weight\u003e\n  \u003c/keyword\u003e\n  \u003ckeyword\u003e\n    \u003cvalue\u003edisk\u003c/value\u003e\n    ","stopReason":""}


            event: completion

            data: {"completion":" \u003ckeywords\u003e\n  \u003ckeyword\u003e\n    \u003cvalue\u003ewrite\u003c/value\u003e\n    \u003cvariants\u003ewrite writefile writetofile\u003c/variants\u003e\n    \u003cweight\u003e0.9\u003c/weight\u003e\n  \u003c/keyword\u003e\n  \u003ckeyword\u003e\n    \u003cvalue\u003efile\u003c/value\u003e\n    \u003cvariants\u003efile files\u003c/variants\u003e\n    \u003cweight\u003e0.8\u003c/weight\u003e\n  \u003c/keyword\u003e\n  \u003ckeyword\u003e\n    \u003cvalue\u003edisk\u003c/value\u003e\n    \u003cvariants","stopReason":""}


            event: completion

            data: {"completion":" \u003ckeywords\u003e\n  \u003ckeyword\u003e\n    \u003cvalue\u003ewrite\u003c/value\u003e\n    \u003cvariants\u003ewrite writefile writetofile\u003c/variants\u003e\n    \u003cweight\u003e0.9\u003c/weight\u003e\n  \u003c/keyword\u003e\n  \u003ckeyword\u003e\n    \u003cvalue\u003efile\u003c/value\u003e\n    \u003cvariants\u003efile files\u003c/variants\u003e\n    \u003cweight\u003e0.8\u003c/weight\u003e\n  \u003c/keyword\u003e\n  \u003ckeyword\u003e\n    \u003cvalue\u003edisk\u003c/value\u003e\n    \u003cvariants\u003e","stopReason":""}


            event: completion

            data: {"completion":" \u003ckeywords\u003e\n  \u003ckeyword\u003e\n    \u003cvalue\u003ewrite\u003c/value\u003e\n    \u003cvariants\u003ewrite writefile writetofile\u003c/variants\u003e\n    \u003cweight\u003e0.9\u003c/weight\u003e\n  \u003c/keyword\u003e\n  \u003ckeyword\u003e\n    \u003cvalue\u003efile\u003c/value\u003e\n    \u003cvariants\u003efile files\u003c/variants\u003e\n    \u003cweight\u003e0.8\u003c/weight\u003e\n  \u003c/keyword\u003e\n  \u003ckeyword\u003e\n    \u003cvalue\u003edisk\u003c/value\u003e\n    \u003cvariants\u003edisk","stopReason":""}


            event: completion

            data: {"completion":" \u003ckeywords\u003e\n  \u003ckeyword\u003e\n    \u003cvalue\u003ewrite\u003c/value\u003e\n    \u003cvariants\u003ewrite writefile writetofile\u003c/variants\u003e\n    \u003cweight\u003e0.9\u003c/weight\u003e\n  \u003c/keyword\u003e\n  \u003ckeyword\u003e\n    \u003cvalue\u003efile\u003c/value\u003e\n    \u003cvariants\u003efile files\u003c/variants\u003e\n    \u003cweight\u003e0.8\u003c/weight\u003e\n  \u003c/keyword\u003e\n  \u003ckeyword\u003e\n    \u003cvalue\u003edisk\u003c/value\u003e\n    \u003cvariants\u003edisk hard","stopReason":""}


            event: completion

            data: {"completion":" \u003ckeywords\u003e\n  \u003ckeyword\u003e\n    \u003cvalue\u003ewrite\u003c/value\u003e\n    \u003cvariants\u003ewrite writefile writetofile\u003c/variants\u003e\n    \u003cweight\u003e0.9\u003c/weight\u003e\n  \u003c/keyword\u003e\n  \u003ckeyword\u003e\n    \u003cvalue\u003efile\u003c/value\u003e\n    \u003cvariants\u003efile files\u003c/variants\u003e\n    \u003cweight\u003e0.8\u003c/weight\u003e\n  \u003c/keyword\u003e\n  \u003ckeyword\u003e\n    \u003cvalue\u003edisk\u003c/value\u003e\n    \u003cvariants\u003edisk harddrive","stopReason":""}


            event: completion

            data: {"completion":" \u003ckeywords\u003e\n  \u003ckeyword\u003e\n    \u003cvalue\u003ewrite\u003c/value\u003e\n    \u003cvariants\u003ewrite writefile writetofile\u003c/variants\u003e\n    \u003cweight\u003e0.9\u003c/weight\u003e\n  \u003c/keyword\u003e\n  \u003ckeyword\u003e\n    \u003cvalue\u003efile\u003c/value\u003e\n    \u003cvariants\u003efile files\u003c/variants\u003e\n    \u003cweight\u003e0.8\u003c/weight\u003e\n  \u003c/keyword\u003e\n  \u003ckeyword\u003e\n    \u003cvalue\u003edisk\u003c/value\u003e\n    \u003cvariants\u003edisk harddrive storage","stopReason":""}


            event: completion

            data: {"completion":" \u003ckeywords\u003e\n  \u003ckeyword\u003e\n    \u003cvalue\u003ewrite\u003c/value\u003e\n    \u003cvariants\u003ewrite writefile writetofile\u003c/variants\u003e\n    \u003cweight\u003e0.9\u003c/weight\u003e\n  \u003c/keyword\u003e\n  \u003ckeyword\u003e\n    \u003cvalue\u003efile\u003c/value\u003e\n    \u003cvariants\u003efile files\u003c/variants\u003e\n    \u003cweight\u003e0.8\u003c/weight\u003e\n  \u003c/keyword\u003e\n  \u003ckeyword\u003e\n    \u003cvalue\u003edisk\u003c/value\u003e\n    \u003cvariants\u003edisk harddrive storage\u003c/","stopReason":""}


            event: completion

            data: {"completion":" \u003ckeywords\u003e\n  \u003ckeyword\u003e\n    \u003cvalue\u003ewrite\u003c/value\u003e\n    \u003cvariants\u003ewrite writefile writetofile\u003c/variants\u003e\n    \u003cweight\u003e0.9\u003c/weight\u003e\n  \u003c/keyword\u003e\n  \u003ckeyword\u003e\n    \u003cvalue\u003efile\u003c/value\u003e\n    \u003cvariants\u003efile files\u003c/variants\u003e\n    \u003cweight\u003e0.8\u003c/weight\u003e\n  \u003c/keyword\u003e\n  \u003ckeyword\u003e\n    \u003cvalue\u003edisk\u003c/value\u003e\n    \u003cvariants\u003edisk harddrive storage\u003c/variants","stopReason":""}


            event: completion

            data: {"completion":" \u003ckeywords\u003e\n  \u003ckeyword\u003e\n    \u003cvalue\u003ewrite\u003c/value\u003e\n    \u003cvariants\u003ewrite writefile writetofile\u003c/variants\u003e\n    \u003cweight\u003e0.9\u003c/weight\u003e\n  \u003c/keyword\u003e\n  \u003ckeyword\u003e\n    \u003cvalue\u003efile\u003c/value\u003e\n    \u003cvariants\u003efile files\u003c/variants\u003e\n    \u003cweight\u003e0.8\u003c/weight\u003e\n  \u003c/keyword\u003e\n  \u003ckeyword\u003e\n    \u003cvalue\u003edisk\u003c/value\u003e\n    \u003cvariants\u003edisk harddrive storage\u003c/variants\u003e","stopReason":""}


            event: completion

            data: {"completion":" \u003ckeywords\u003e\n  \u003ckeyword\u003e\n    \u003cvalue\u003ewrite\u003c/value\u003e\n    \u003cvariants\u003ewrite writefile writetofile\u003c/variants\u003e\n    \u003cweight\u003e0.9\u003c/weight\u003e\n  \u003c/keyword\u003e\n  \u003ckeyword\u003e\n    \u003cvalue\u003efile\u003c/value\u003e\n    \u003cvariants\u003efile files\u003c/variants\u003e\n    \u003cweight\u003e0.8\u003c/weight\u003e\n  \u003c/keyword\u003e\n  \u003ckeyword\u003e\n    \u003cvalue\u003edisk\u003c/value\u003e\n    \u003cvariants\u003edisk harddrive storage\u003c/variants\u003e\n   ","stopReason":""}


            event: completion

            data: {"completion":" \u003ckeywords\u003e\n  \u003ckeyword\u003e\n    \u003cvalue\u003ewrite\u003c/value\u003e\n    \u003cvariants\u003ewrite writefile writetofile\u003c/variants\u003e\n    \u003cweight\u003e0.9\u003c/weight\u003e\n  \u003c/keyword\u003e\n  \u003ckeyword\u003e\n    \u003cvalue\u003efile\u003c/value\u003e\n    \u003cvariants\u003efile files\u003c/variants\u003e\n    \u003cweight\u003e0.8\u003c/weight\u003e\n  \u003c/keyword\u003e\n  \u003ckeyword\u003e\n    \u003cvalue\u003edisk\u003c/value\u003e\n    \u003cvariants\u003edisk harddrive storage\u003c/variants\u003e\n    ","stopReason":""}


            event: completion

            data: {"completion":" \u003ckeywords\u003e\n  \u003ckeyword\u003e\n    \u003cvalue\u003ewrite\u003c/value\u003e\n    \u003cvariants\u003ewrite writefile writetofile\u003c/variants\u003e\n    \u003cweight\u003e0.9\u003c/weight\u003e\n  \u003c/keyword\u003e\n  \u003ckeyword\u003e\n    \u003cvalue\u003efile\u003c/value\u003e\n    \u003cvariants\u003efile files\u003c/variants\u003e\n    \u003cweight\u003e0.8\u003c/weight\u003e\n  \u003c/keyword\u003e\n  \u003ckeyword\u003e\n    \u003cvalue\u003edisk\u003c/value\u003e\n    \u003cvariants\u003edisk harddrive storage\u003c/variants\u003e\n    \u003cweight","stopReason":""}


            event: completion

            data: {"completion":" \u003ckeywords\u003e\n  \u003ckeyword\u003e\n    \u003cvalue\u003ewrite\u003c/value\u003e\n    \u003cvariants\u003ewrite writefile writetofile\u003c/variants\u003e\n    \u003cweight\u003e0.9\u003c/weight\u003e\n  \u003c/keyword\u003e\n  \u003ckeyword\u003e\n    \u003cvalue\u003efile\u003c/value\u003e\n    \u003cvariants\u003efile files\u003c/variants\u003e\n    \u003cweight\u003e0.8\u003c/weight\u003e\n  \u003c/keyword\u003e\n  \u003ckeyword\u003e\n    \u003cvalue\u003edisk\u003c/value\u003e\n    \u003cvariants\u003edisk harddrive storage\u003c/variants\u003e\n    \u003cweight\u003e","stopReason":""}


            event: completion

            data: {"completion":" \u003ckeywords\u003e\n  \u003ckeyword\u003e\n    \u003cvalue\u003ewrite\u003c/value\u003e\n    \u003cvariants\u003ewrite writefile writetofile\u003c/variants\u003e\n    \u003cweight\u003e0.9\u003c/weight\u003e\n  \u003c/keyword\u003e\n  \u003ckeyword\u003e\n    \u003cvalue\u003efile\u003c/value\u003e\n    \u003cvariants\u003efile files\u003c/variants\u003e\n    \u003cweight\u003e0.8\u003c/weight\u003e\n  \u003c/keyword\u003e\n  \u003ckeyword\u003e\n    \u003cvalue\u003edisk\u003c/value\u003e\n    \u003cvariants\u003edisk harddrive storage\u003c/variants\u003e\n    \u003cweight\u003e0","stopReason":""}


            event: completion

            data: {"completion":" \u003ckeywords\u003e\n  \u003ckeyword\u003e\n    \u003cvalue\u003ewrite\u003c/value\u003e\n    \u003cvariants\u003ewrite writefile writetofile\u003c/variants\u003e\n    \u003cweight\u003e0.9\u003c/weight\u003e\n  \u003c/keyword\u003e\n  \u003ckeyword\u003e\n    \u003cvalue\u003efile\u003c/value\u003e\n    \u003cvariants\u003efile files\u003c/variants\u003e\n    \u003cweight\u003e0.8\u003c/weight\u003e\n  \u003c/keyword\u003e\n  \u003ckeyword\u003e\n    \u003cvalue\u003edisk\u003c/value\u003e\n    \u003cvariants\u003edisk harddrive storage\u003c/variants\u003e\n    \u003cweight\u003e0.","stopReason":""}


            event: completion

            data: {"completion":" \u003ckeywords\u003e\n  \u003ckeyword\u003e\n    \u003cvalue\u003ewrite\u003c/value\u003e\n    \u003cvariants\u003ewrite writefile writetofile\u003c/variants\u003e\n    \u003cweight\u003e0.9\u003c/weight\u003e\n  \u003c/keyword\u003e\n  \u003ckeyword\u003e\n    \u003cvalue\u003efile\u003c/value\u003e\n    \u003cvariants\u003efile files\u003c/variants\u003e\n    \u003cweight\u003e0.8\u003c/weight\u003e\n  \u003c/keyword\u003e\n  \u003ckeyword\u003e\n    \u003cvalue\u003edisk\u003c/value\u003e\n    \u003cvariants\u003edisk harddrive storage\u003c/variants\u003e\n    \u003cweight\u003e0.7","stopReason":""}


            event: completion

            data: {"completion":" \u003ckeywords\u003e\n  \u003ckeyword\u003e\n    \u003cvalue\u003ewrite\u003c/value\u003e\n    \u003cvariants\u003ewrite writefile writetofile\u003c/variants\u003e\n    \u003cweight\u003e0.9\u003c/weight\u003e\n  \u003c/keyword\u003e\n  \u003ckeyword\u003e\n    \u003cvalue\u003efile\u003c/value\u003e\n    \u003cvariants\u003efile files\u003c/variants\u003e\n    \u003cweight\u003e0.8\u003c/weight\u003e\n  \u003c/keyword\u003e\n  \u003ckeyword\u003e\n    \u003cvalue\u003edisk\u003c/value\u003e\n    \u003cvariants\u003edisk harddrive storage\u003c/variants\u003e\n    \u003cweight\u003e0.7\u003c/","stopReason":""}


            event: completion

            data: {"completion":" \u003ckeywords\u003e\n  \u003ckeyword\u003e\n    \u003cvalue\u003ewrite\u003c/value\u003e\n    \u003cvariants\u003ewrite writefile writetofile\u003c/variants\u003e\n    \u003cweight\u003e0.9\u003c/weight\u003e\n  \u003c/keyword\u003e\n  \u003ckeyword\u003e\n    \u003cvalue\u003efile\u003c/value\u003e\n    \u003cvariants\u003efile files\u003c/variants\u003e\n    \u003cweight\u003e0.8\u003c/weight\u003e\n  \u003c/keyword\u003e\n  \u003ckeyword\u003e\n    \u003cvalue\u003edisk\u003c/value\u003e\n    \u003cvariants\u003edisk harddrive storage\u003c/variants\u003e\n    \u003cweight\u003e0.7\u003c/weight","stopReason":""}


            event: completion

            data: {"completion":" \u003ckeywords\u003e\n  \u003ckeyword\u003e\n    \u003cvalue\u003ewrite\u003c/value\u003e\n    \u003cvariants\u003ewrite writefile writetofile\u003c/variants\u003e\n    \u003cweight\u003e0.9\u003c/weight\u003e\n  \u003c/keyword\u003e\n  \u003ckeyword\u003e\n    \u003cvalue\u003efile\u003c/value\u003e\n    \u003cvariants\u003efile files\u003c/variants\u003e\n    \u003cweight\u003e0.8\u003c/weight\u003e\n  \u003c/keyword\u003e\n  \u003ckeyword\u003e\n    \u003cvalue\u003edisk\u003c/value\u003e\n    \u003cvariants\u003edisk harddrive storage\u003c/variants\u003e\n    \u003cweight\u003e0.7\u003c/weight\u003e","stopReason":""}


            event: completion

            data: {"completion":" \u003ckeywords\u003e\n  \u003ckeyword\u003e\n    \u003cvalue\u003ewrite\u003c/value\u003e\n    \u003cvariants\u003ewrite writefile writetofile\u003c/variants\u003e\n    \u003cweight\u003e0.9\u003c/weight\u003e\n  \u003c/keyword\u003e\n  \u003ckeyword\u003e\n    \u003cvalue\u003efile\u003c/value\u003e\n    \u003cvariants\u003efile files\u003c/variants\u003e\n    \u003cweight\u003e0.8\u003c/weight\u003e\n  \u003c/keyword\u003e\n  \u003ckeyword\u003e\n    \u003cvalue\u003edisk\u003c/value\u003e\n    \u003cvariants\u003edisk harddrive storage\u003c/variants\u003e\n    \u003cweight\u003e0.7\u003c/weight\u003e\n ","stopReason":""}


            event: completion

            data: {"completion":" \u003ckeywords\u003e\n  \u003ckeyword\u003e\n    \u003cvalue\u003ewrite\u003c/value\u003e\n    \u003cvariants\u003ewrite writefile writetofile\u003c/variants\u003e\n    \u003cweight\u003e0.9\u003c/weight\u003e\n  \u003c/keyword\u003e\n  \u003ckeyword\u003e\n    \u003cvalue\u003efile\u003c/value\u003e\n    \u003cvariants\u003efile files\u003c/variants\u003e\n    \u003cweight\u003e0.8\u003c/weight\u003e\n  \u003c/keyword\u003e\n  \u003ckeyword\u003e\n    \u003cvalue\u003edisk\u003c/value\u003e\n    \u003cvariants\u003edisk harddrive storage\u003c/variants\u003e\n    \u003cweight\u003e0.7\u003c/weight\u003e\n  \u003c/","stopReason":""}


            event: completion

            data: {"completion":" \u003ckeywords\u003e\n  \u003ckeyword\u003e\n    \u003cvalue\u003ewrite\u003c/value\u003e\n    \u003cvariants\u003ewrite writefile writetofile\u003c/variants\u003e\n    \u003cweight\u003e0.9\u003c/weight\u003e\n  \u003c/keyword\u003e\n  \u003ckeyword\u003e\n    \u003cvalue\u003efile\u003c/value\u003e\n    \u003cvariants\u003efile files\u003c/variants\u003e\n    \u003cweight\u003e0.8\u003c/weight\u003e\n  \u003c/keyword\u003e\n  \u003ckeyword\u003e\n    \u003cvalue\u003edisk\u003c/value\u003e\n    \u003cvariants\u003edisk harddrive storage\u003c/variants\u003e\n    \u003cweight\u003e0.7\u003c/weight\u003e\n  \u003c/keyword","stopReason":""}


            event: completion

            data: {"completion":" \u003ckeywords\u003e\n  \u003ckeyword\u003e\n    \u003cvalue\u003ewrite\u003c/value\u003e\n    \u003cvariants\u003ewrite writefile writetofile\u003c/variants\u003e\n    \u003cweight\u003e0.9\u003c/weight\u003e\n  \u003c/keyword\u003e\n  \u003ckeyword\u003e\n    \u003cvalue\u003efile\u003c/value\u003e\n    \u003cvariants\u003efile files\u003c/variants\u003e\n    \u003cweight\u003e0.8\u003c/weight\u003e\n  \u003c/keyword\u003e\n  \u003ckeyword\u003e\n    \u003cvalue\u003edisk\u003c/value\u003e\n    \u003cvariants\u003edisk harddrive storage\u003c/variants\u003e\n    \u003cweight\u003e0.7\u003c/weight\u003e\n  \u003c/keyword\u003e","stopReason":""}


            event: completion

            data: {"completion":" \u003ckeywords\u003e\n  \u003ckeyword\u003e\n    \u003cvalue\u003ewrite\u003c/value\u003e\n    \u003cvariants\u003ewrite writefile writetofile\u003c/variants\u003e\n    \u003cweight\u003e0.9\u003c/weight\u003e\n  \u003c/keyword\u003e\n  \u003ckeyword\u003e\n    \u003cvalue\u003efile\u003c/value\u003e\n    \u003cvariants\u003efile files\u003c/variants\u003e\n    \u003cweight\u003e0.8\u003c/weight\u003e\n  \u003c/keyword\u003e\n  \u003ckeyword\u003e\n    \u003cvalue\u003edisk\u003c/value\u003e\n    \u003cvariants\u003edisk harddrive storage\u003c/variants\u003e\n    \u003cweight\u003e0.7\u003c/weight\u003e\n  \u003c/keyword\u003e\n ","stopReason":""}


            event: completion

            data: {"completion":" \u003ckeywords\u003e\n  \u003ckeyword\u003e\n    \u003cvalue\u003ewrite\u003c/value\u003e\n    \u003cvariants\u003ewrite writefile writetofile\u003c/variants\u003e\n    \u003cweight\u003e0.9\u003c/weight\u003e\n  \u003c/keyword\u003e\n  \u003ckeyword\u003e\n    \u003cvalue\u003efile\u003c/value\u003e\n    \u003cvariants\u003efile files\u003c/variants\u003e\n    \u003cweight\u003e0.8\u003c/weight\u003e\n  \u003c/keyword\u003e\n  \u003ckeyword\u003e\n    \u003cvalue\u003edisk\u003c/value\u003e\n    \u003cvariants\u003edisk harddrive storage\u003c/variants\u003e\n    \u003cweight\u003e0.7\u003c/weight\u003e\n  \u003c/keyword\u003e\n  ","stopReason":""}


            event: completion

            data: {"completion":" \u003ckeywords\u003e\n  \u003ckeyword\u003e\n    \u003cvalue\u003ewrite\u003c/value\u003e\n    \u003cvariants\u003ewrite writefile writetofile\u003c/variants\u003e\n    \u003cweight\u003e0.9\u003c/weight\u003e\n  \u003c/keyword\u003e\n  \u003ckeyword\u003e\n    \u003cvalue\u003efile\u003c/value\u003e\n    \u003cvariants\u003efile files\u003c/variants\u003e\n    \u003cweight\u003e0.8\u003c/weight\u003e\n  \u003c/keyword\u003e\n  \u003ckeyword\u003e\n    \u003cvalue\u003edisk\u003c/value\u003e\n    \u003cvariants\u003edisk harddrive storage\u003c/variants\u003e\n    \u003cweight\u003e0.7\u003c/weight\u003e\n  \u003c/keyword\u003e\n  \u003ckeyword","stopReason":""}


            event: completion

            data: {"completion":" \u003ckeywords\u003e\n  \u003ckeyword\u003e\n    \u003cvalue\u003ewrite\u003c/value\u003e\n    \u003cvariants\u003ewrite writefile writetofile\u003c/variants\u003e\n    \u003cweight\u003e0.9\u003c/weight\u003e\n  \u003c/keyword\u003e\n  \u003ckeyword\u003e\n    \u003cvalue\u003efile\u003c/value\u003e\n    \u003cvariants\u003efile files\u003c/variants\u003e\n    \u003cweight\u003e0.8\u003c/weight\u003e\n  \u003c/keyword\u003e\n  \u003ckeyword\u003e\n    \u003cvalue\u003edisk\u003c/value\u003e\n    \u003cvariants\u003edisk harddrive storage\u003c/variants\u003e\n    \u003cweight\u003e0.7\u003c/weight\u003e\n  \u003c/keyword\u003e\n  \u003ckeyword\u003e","stopReason":""}


            event: completion

            data: {"completion":" \u003ckeywords\u003e\n  \u003ckeyword\u003e\n    \u003cvalue\u003ewrite\u003c/value\u003e\n    \u003cvariants\u003ewrite writefile writetofile\u003c/variants\u003e\n    \u003cweight\u003e0.9\u003c/weight\u003e\n  \u003c/keyword\u003e\n  \u003ckeyword\u003e\n    \u003cvalue\u003efile\u003c/value\u003e\n    \u003cvariants\u003efile files\u003c/variants\u003e\n    \u003cweight\u003e0.8\u003c/weight\u003e\n  \u003c/keyword\u003e\n  \u003ckeyword\u003e\n    \u003cvalue\u003edisk\u003c/value\u003e\n    \u003cvariants\u003edisk harddrive storage\u003c/variants\u003e\n    \u003cweight\u003e0.7\u003c/weight\u003e\n  \u003c/keyword\u003e\n  \u003ckeyword\u003e\n   ","stopReason":""}


            event: completion

            data: {"completion":" \u003ckeywords\u003e\n  \u003ckeyword\u003e\n    \u003cvalue\u003ewrite\u003c/value\u003e\n    \u003cvariants\u003ewrite writefile writetofile\u003c/variants\u003e\n    \u003cweight\u003e0.9\u003c/weight\u003e\n  \u003c/keyword\u003e\n  \u003ckeyword\u003e\n    \u003cvalue\u003efile\u003c/value\u003e\n    \u003cvariants\u003efile files\u003c/variants\u003e\n    \u003cweight\u003e0.8\u003c/weight\u003e\n  \u003c/keyword\u003e\n  \u003ckeyword\u003e\n    \u003cvalue\u003edisk\u003c/value\u003e\n    \u003cvariants\u003edisk harddrive storage\u003c/variants\u003e\n    \u003cweight\u003e0.7\u003c/weight\u003e\n  \u003c/keyword\u003e\n  \u003ckeyword\u003e\n    ","stopReason":""}


            event: completion

            data: {"completion":" \u003ckeywords\u003e\n  \u003ckeyword\u003e\n    \u003cvalue\u003ewrite\u003c/value\u003e\n    \u003cvariants\u003ewrite writefile writetofile\u003c/variants\u003e\n    \u003cweight\u003e0.9\u003c/weight\u003e\n  \u003c/keyword\u003e\n  \u003ckeyword\u003e\n    \u003cvalue\u003efile\u003c/value\u003e\n    \u003cvariants\u003efile files\u003c/variants\u003e\n    \u003cweight\u003e0.8\u003c/weight\u003e\n  \u003c/keyword\u003e\n  \u003ckeyword\u003e\n    \u003cvalue\u003edisk\u003c/value\u003e\n    \u003cvariants\u003edisk harddrive storage\u003c/variants\u003e\n    \u003cweight\u003e0.7\u003c/weight\u003e\n  \u003c/keyword\u003e\n  \u003ckeyword\u003e\n    \u003cvalue","stopReason":""}


            event: completion

            data: {"completion":" \u003ckeywords\u003e\n  \u003ckeyword\u003e\n    \u003cvalue\u003ewrite\u003c/value\u003e\n    \u003cvariants\u003ewrite writefile writetofile\u003c/variants\u003e\n    \u003cweight\u003e0.9\u003c/weight\u003e\n  \u003c/keyword\u003e\n  \u003ckeyword\u003e\n    \u003cvalue\u003efile\u003c/value\u003e\n    \u003cvariants\u003efile files\u003c/variants\u003e\n    \u003cweight\u003e0.8\u003c/weight\u003e\n  \u003c/keyword\u003e\n  \u003ckeyword\u003e\n    \u003cvalue\u003edisk\u003c/value\u003e\n    \u003cvariants\u003edisk harddrive storage\u003c/variants\u003e\n    \u003cweight\u003e0.7\u003c/weight\u003e\n  \u003c/keyword\u003e\n  \u003ckeyword\u003e\n    \u003cvalue\u003e","stopReason":""}


            event: completion

            data: {"completion":" \u003ckeywords\u003e\n  \u003ckeyword\u003e\n    \u003cvalue\u003ewrite\u003c/value\u003e\n    \u003cvariants\u003ewrite writefile writetofile\u003c/variants\u003e\n    \u003cweight\u003e0.9\u003c/weight\u003e\n  \u003c/keyword\u003e\n  \u003ckeyword\u003e\n    \u003cvalue\u003efile\u003c/value\u003e\n    \u003cvariants\u003efile files\u003c/variants\u003e\n    \u003cweight\u003e0.8\u003c/weight\u003e\n  \u003c/keyword\u003e\n  \u003ckeyword\u003e\n    \u003cvalue\u003edisk\u003c/value\u003e\n    \u003cvariants\u003edisk harddrive storage\u003c/variants\u003e\n    \u003cweight\u003e0.7\u003c/weight\u003e\n  \u003c/keyword\u003e\n  \u003ckeyword\u003e\n    \u003cvalue\u003ego","stopReason":""}


            event: completion

            data: {"completion":" \u003ckeywords\u003e\n  \u003ckeyword\u003e\n    \u003cvalue\u003ewrite\u003c/value\u003e\n    \u003cvariants\u003ewrite writefile writetofile\u003c/variants\u003e\n    \u003cweight\u003e0.9\u003c/weight\u003e\n  \u003c/keyword\u003e\n  \u003ckeyword\u003e\n    \u003cvalue\u003efile\u003c/value\u003e\n    \u003cvariants\u003efile files\u003c/variants\u003e\n    \u003cweight\u003e0.8\u003c/weight\u003e\n  \u003c/keyword\u003e\n  \u003ckeyword\u003e\n    \u003cvalue\u003edisk\u003c/value\u003e\n    \u003cvariants\u003edisk harddrive storage\u003c/variants\u003e\n    \u003cweight\u003e0.7\u003c/weight\u003e\n  \u003c/keyword\u003e\n  \u003ckeyword\u003e\n    \u003cvalue\u003ego\u003c/","stopReason":""}


            event: completion

            data: {"completion":" \u003ckeywords\u003e\n  \u003ckeyword\u003e\n    \u003cvalue\u003ewrite\u003c/value\u003e\n    \u003cvariants\u003ewrite writefile writetofile\u003c/variants\u003e\n    \u003cweight\u003e0.9\u003c/weight\u003e\n  \u003c/keyword\u003e\n  \u003ckeyword\u003e\n    \u003cvalue\u003efile\u003c/value\u003e\n    \u003cvariants\u003efile files\u003c/variants\u003e\n    \u003cweight\u003e0.8\u003c/weight\u003e\n  \u003c/keyword\u003e\n  \u003ckeyword\u003e\n    \u003cvalue\u003edisk\u003c/value\u003e\n    \u003cvariants\u003edisk harddrive storage\u003c/variants\u003e\n    \u003cweight\u003e0.7\u003c/weight\u003e\n  \u003c/keyword\u003e\n  \u003ckeyword\u003e\n    \u003cvalue\u003ego\u003c/value","stopReason":""}


            event: completion

            data: {"completion":" \u003ckeywords\u003e\n  \u003ckeyword\u003e\n    \u003cvalue\u003ewrite\u003c/value\u003e\n    \u003cvariants\u003ewrite writefile writetofile\u003c/variants\u003e\n    \u003cweight\u003e0.9\u003c/weight\u003e\n  \u003c/keyword\u003e\n  \u003ckeyword\u003e\n    \u003cvalue\u003efile\u003c/value\u003e\n    \u003cvariants\u003efile files\u003c/variants\u003e\n    \u003cweight\u003e0.8\u003c/weight\u003e\n  \u003c/keyword\u003e\n  \u003ckeyword\u003e\n    \u003cvalue\u003edisk\u003c/value\u003e\n    \u003cvariants\u003edisk harddrive storage\u003c/variants\u003e\n    \u003cweight\u003e0.7\u003c/weight\u003e\n  \u003c/keyword\u003e\n  \u003ckeyword\u003e\n    \u003cvalue\u003ego\u003c/value\u003e","stopReason":""}


            event: completion

            data: {"completion":" \u003ckeywords\u003e\n  \u003ckeyword\u003e\n    \u003cvalue\u003ewrite\u003c/value\u003e\n    \u003cvariants\u003ewrite writefile writetofile\u003c/variants\u003e\n    \u003cweight\u003e0.9\u003c/weight\u003e\n  \u003c/keyword\u003e\n  \u003ckeyword\u003e\n    \u003cvalue\u003efile\u003c/value\u003e\n    \u003cvariants\u003efile files\u003c/variants\u003e\n    \u003cweight\u003e0.8\u003c/weight\u003e\n  \u003c/keyword\u003e\n  \u003ckeyword\u003e\n    \u003cvalue\u003edisk\u003c/value\u003e\n    \u003cvariants\u003edisk harddrive storage\u003c/variants\u003e\n    \u003cweight\u003e0.7\u003c/weight\u003e\n  \u003c/keyword\u003e\n  \u003ckeyword\u003e\n    \u003cvalue\u003ego\u003c/value\u003e\n   ","stopReason":""}


            event: completion

            data: {"completion":" \u003ckeywords\u003e\n  \u003ckeyword\u003e\n    \u003cvalue\u003ewrite\u003c/value\u003e\n    \u003cvariants\u003ewrite writefile writetofile\u003c/variants\u003e\n    \u003cweight\u003e0.9\u003c/weight\u003e\n  \u003c/keyword\u003e\n  \u003ckeyword\u003e\n    \u003cvalue\u003efile\u003c/value\u003e\n    \u003cvariants\u003efile files\u003c/variants\u003e\n    \u003cweight\u003e0.8\u003c/weight\u003e\n  \u003c/keyword\u003e\n  \u003ckeyword\u003e\n    \u003cvalue\u003edisk\u003c/value\u003e\n    \u003cvariants\u003edisk harddrive storage\u003c/variants\u003e\n    \u003cweight\u003e0.7\u003c/weight\u003e\n  \u003c/keyword\u003e\n  \u003ckeyword\u003e\n    \u003cvalue\u003ego\u003c/value\u003e\n    ","stopReason":""}


            event: completion

            data: {"completion":" \u003ckeywords\u003e\n  \u003ckeyword\u003e\n    \u003cvalue\u003ewrite\u003c/value\u003e\n    \u003cvariants\u003ewrite writefile writetofile\u003c/variants\u003e\n    \u003cweight\u003e0.9\u003c/weight\u003e\n  \u003c/keyword\u003e\n  \u003ckeyword\u003e\n    \u003cvalue\u003efile\u003c/value\u003e\n    \u003cvariants\u003efile files\u003c/variants\u003e\n    \u003cweight\u003e0.8\u003c/weight\u003e\n  \u003c/keyword\u003e\n  \u003ckeyword\u003e\n    \u003cvalue\u003edisk\u003c/value\u003e\n    \u003cvariants\u003edisk harddrive storage\u003c/variants\u003e\n    \u003cweight\u003e0.7\u003c/weight\u003e\n  \u003c/keyword\u003e\n  \u003ckeyword\u003e\n    \u003cvalue\u003ego\u003c/value\u003e\n    \u003cvariants","stopReason":""}


            event: completion

            data: {"completion":" \u003ckeywords\u003e\n  \u003ckeyword\u003e\n    \u003cvalue\u003ewrite\u003c/value\u003e\n    \u003cvariants\u003ewrite writefile writetofile\u003c/variants\u003e\n    \u003cweight\u003e0.9\u003c/weight\u003e\n  \u003c/keyword\u003e\n  \u003ckeyword\u003e\n    \u003cvalue\u003efile\u003c/value\u003e\n    \u003cvariants\u003efile files\u003c/variants\u003e\n    \u003cweight\u003e0.8\u003c/weight\u003e\n  \u003c/keyword\u003e\n  \u003ckeyword\u003e\n    \u003cvalue\u003edisk\u003c/value\u003e\n    \u003cvariants\u003edisk harddrive storage\u003c/variants\u003e\n    \u003cweight\u003e0.7\u003c/weight\u003e\n  \u003c/keyword\u003e\n  \u003ckeyword\u003e\n    \u003cvalue\u003ego\u003c/value\u003e\n    \u003cvariants\u003e","stopReason":""}


            event: completion

            data: {"completion":" \u003ckeywords\u003e\n  \u003ckeyword\u003e\n    \u003cvalue\u003ewrite\u003c/value\u003e\n    \u003cvariants\u003ewrite writefile writetofile\u003c/variants\u003e\n    \u003cweight\u003e0.9\u003c/weight\u003e\n  \u003c/keyword\u003e\n  \u003ckeyword\u003e\n    \u003cvalue\u003efile\u003c/value\u003e\n    \u003cvariants\u003efile files\u003c/variants\u003e\n    \u003cweight\u003e0.8\u003c/weight\u003e\n  \u003c/keyword\u003e\n  \u003ckeyword\u003e\n    \u003cvalue\u003edisk\u003c/value\u003e\n    \u003cvariants\u003edisk harddrive storage\u003c/variants\u003e\n    \u003cweight\u003e0.7\u003c/weight\u003e\n  \u003c/keyword\u003e\n  \u003ckeyword\u003e\n    \u003cvalue\u003ego\u003c/value\u003e\n    \u003cvariants\u003egol","stopReason":""}


            event: completion

            data: {"completion":" \u003ckeywords\u003e\n  \u003ckeyword\u003e\n    \u003cvalue\u003ewrite\u003c/value\u003e\n    \u003cvariants\u003ewrite writefile writetofile\u003c/variants\u003e\n    \u003cweight\u003e0.9\u003c/weight\u003e\n  \u003c/keyword\u003e\n  \u003ckeyword\u003e\n    \u003cvalue\u003efile\u003c/value\u003e\n    \u003cvariants\u003efile files\u003c/variants\u003e\n    \u003cweight\u003e0.8\u003c/weight\u003e\n  \u003c/keyword\u003e\n  \u003ckeyword\u003e\n    \u003cvalue\u003edisk\u003c/value\u003e\n    \u003cvariants\u003edisk harddrive storage\u003c/variants\u003e\n    \u003cweight\u003e0.7\u003c/weight\u003e\n  \u003c/keyword\u003e\n  \u003ckeyword\u003e\n    \u003cvalue\u003ego\u003c/value\u003e\n    \u003cvariants\u003egolang","stopReason":""}


            event: completion

            data: {"completion":" \u003ckeywords\u003e\n  \u003ckeyword\u003e\n    \u003cvalue\u003ewrite\u003c/value\u003e\n    \u003cvariants\u003ewrite writefile writetofile\u003c/variants\u003e\n    \u003cweight\u003e0.9\u003c/weight\u003e\n  \u003c/keyword\u003e\n  \u003ckeyword\u003e\n    \u003cvalue\u003efile\u003c/value\u003e\n    \u003cvariants\u003efile files\u003c/variants\u003e\n    \u003cweight\u003e0.8\u003c/weight\u003e\n  \u003c/keyword\u003e\n  \u003ckeyword\u003e\n    \u003cvalue\u003edisk\u003c/value\u003e\n    \u003cvariants\u003edisk harddrive storage\u003c/variants\u003e\n    \u003cweight\u003e0.7\u003c/weight\u003e\n  \u003c/keyword\u003e\n  \u003ckeyword\u003e\n    \u003cvalue\u003ego\u003c/value\u003e\n    \u003cvariants\u003egolang\u003c/","stopReason":""}


            event: completion

            data: {"completion":" \u003ckeywords\u003e\n  \u003ckeyword\u003e\n    \u003cvalue\u003ewrite\u003c/value\u003e\n    \u003cvariants\u003ewrite writefile writetofile\u003c/variants\u003e\n    \u003cweight\u003e0.9\u003c/weight\u003e\n  \u003c/keyword\u003e\n  \u003ckeyword\u003e\n    \u003cvalue\u003efile\u003c/value\u003e\n    \u003cvariants\u003efile files\u003c/variants\u003e\n    \u003cweight\u003e0.8\u003c/weight\u003e\n  \u003c/keyword\u003e\n  \u003ckeyword\u003e\n    \u003cvalue\u003edisk\u003c/value\u003e\n    \u003cvariants\u003edisk harddrive storage\u003c/variants\u003e\n    \u003cweight\u003e0.7\u003c/weight\u003e\n  \u003c/keyword\u003e\n  \u003ckeyword\u003e\n    \u003cvalue\u003ego\u003c/value\u003e\n    \u003cvariants\u003egolang\u003c/variants","stopReason":""}


            event: completion

            data: {"completion":" \u003ckeywords\u003e\n  \u003ckeyword\u003e\n    \u003cvalue\u003ewrite\u003c/value\u003e\n    \u003cvariants\u003ewrite writefile writetofile\u003c/variants\u003e\n    \u003cweight\u003e0.9\u003c/weight\u003e\n  \u003c/keyword\u003e\n  \u003ckeyword\u003e\n    \u003cvalue\u003efile\u003c/value\u003e\n    \u003cvariants\u003efile files\u003c/variants\u003e\n    \u003cweight\u003e0.8\u003c/weight\u003e\n  \u003c/keyword\u003e\n  \u003ckeyword\u003e\n    \u003cvalue\u003edisk\u003c/value\u003e\n    \u003cvariants\u003edisk harddrive storage\u003c/variants\u003e\n    \u003cweight\u003e0.7\u003c/weight\u003e\n  \u003c/keyword\u003e\n  \u003ckeyword\u003e\n    \u003cvalue\u003ego\u003c/value\u003e\n    \u003cvariants\u003egolang\u003c/variants\u003e","stopReason":""}


            event: completion

            data: {"completion":" \u003ckeywords\u003e\n  \u003ckeyword\u003e\n    \u003cvalue\u003ewrite\u003c/value\u003e\n    \u003cvariants\u003ewrite writefile writetofile\u003c/variants\u003e\n    \u003cweight\u003e0.9\u003c/weight\u003e\n  \u003c/keyword\u003e\n  \u003ckeyword\u003e\n    \u003cvalue\u003efile\u003c/value\u003e\n    \u003cvariants\u003efile files\u003c/variants\u003e\n    \u003cweight\u003e0.8\u003c/weight\u003e\n  \u003c/keyword\u003e\n  \u003ckeyword\u003e\n    \u003cvalue\u003edisk\u003c/value\u003e\n    \u003cvariants\u003edisk harddrive storage\u003c/variants\u003e\n    \u003cweight\u003e0.7\u003c/weight\u003e\n  \u003c/keyword\u003e\n  \u003ckeyword\u003e\n    \u003cvalue\u003ego\u003c/value\u003e\n    \u003cvariants\u003egolang\u003c/variants\u003e\n   ","stopReason":""}


            event: completion

            data: {"completion":" \u003ckeywords\u003e\n  \u003ckeyword\u003e\n    \u003cvalue\u003ewrite\u003c/value\u003e\n    \u003cvariants\u003ewrite writefile writetofile\u003c/variants\u003e\n    \u003cweight\u003e0.9\u003c/weight\u003e\n  \u003c/keyword\u003e\n  \u003ckeyword\u003e\n    \u003cvalue\u003efile\u003c/value\u003e\n    \u003cvariants\u003efile files\u003c/variants\u003e\n    \u003cweight\u003e0.8\u003c/weight\u003e\n  \u003c/keyword\u003e\n  \u003ckeyword\u003e\n    \u003cvalue\u003edisk\u003c/value\u003e\n    \u003cvariants\u003edisk harddrive storage\u003c/variants\u003e\n    \u003cweight\u003e0.7\u003c/weight\u003e\n  \u003c/keyword\u003e\n  \u003ckeyword\u003e\n    \u003cvalue\u003ego\u003c/value\u003e\n    \u003cvariants\u003egolang\u003c/variants\u003e\n    ","stopReason":""}


            event: completion

            data: {"completion":" \u003ckeywords\u003e\n  \u003ckeyword\u003e\n    \u003cvalue\u003ewrite\u003c/value\u003e\n    \u003cvariants\u003ewrite writefile writetofile\u003c/variants\u003e\n    \u003cweight\u003e0.9\u003c/weight\u003e\n  \u003c/keyword\u003e\n  \u003ckeyword\u003e\n    \u003cvalue\u003efile\u003c/value\u003e\n    \u003cvariants\u003efile files\u003c/variants\u003e\n    \u003cweight\u003e0.8\u003c/weight\u003e\n  \u003c/keyword\u003e\n  \u003ckeyword\u003e\n    \u003cvalue\u003edisk\u003c/value\u003e\n    \u003cvariants\u003edisk harddrive storage\u003c/variants\u003e\n    \u003cweight\u003e0.7\u003c/weight\u003e\n  \u003c/keyword\u003e\n  \u003ckeyword\u003e\n    \u003cvalue\u003ego\u003c/value\u003e\n    \u003cvariants\u003egolang\u003c/variants\u003e\n    \u003cweight","stopReason":""}


            event: completion

            data: {"completion":" \u003ckeywords\u003e\n  \u003ckeyword\u003e\n    \u003cvalue\u003ewrite\u003c/value\u003e\n    \u003cvariants\u003ewrite writefile writetofile\u003c/variants\u003e\n    \u003cweight\u003e0.9\u003c/weight\u003e\n  \u003c/keyword\u003e\n  \u003ckeyword\u003e\n    \u003cvalue\u003efile\u003c/value\u003e\n    \u003cvariants\u003efile files\u003c/variants\u003e\n    \u003cweight\u003e0.8\u003c/weight\u003e\n  \u003c/keyword\u003e\n  \u003ckeyword\u003e\n    \u003cvalue\u003edisk\u003c/value\u003e\n    \u003cvariants\u003edisk harddrive storage\u003c/variants\u003e\n    \u003cweight\u003e0.7\u003c/weight\u003e\n  \u003c/keyword\u003e\n  \u003ckeyword\u003e\n    \u003cvalue\u003ego\u003c/value\u003e\n    \u003cvariants\u003egolang\u003c/variants\u003e\n    \u003cweight\u003e","stopReason":""}


            event: completion

            data: {"completion":" \u003ckeywords\u003e\n  \u003ckeyword\u003e\n    \u003cvalue\u003ewrite\u003c/value\u003e\n    \u003cvariants\u003ewrite writefile writetofile\u003c/variants\u003e\n    \u003cweight\u003e0.9\u003c/weight\u003e\n  \u003c/keyword\u003e\n  \u003ckeyword\u003e\n    \u003cvalue\u003efile\u003c/value\u003e\n    \u003cvariants\u003efile files\u003c/variants\u003e\n    \u003cweight\u003e0.8\u003c/weight\u003e\n  \u003c/keyword\u003e\n  \u003ckeyword\u003e\n    \u003cvalue\u003edisk\u003c/value\u003e\n    \u003cvariants\u003edisk harddrive storage\u003c/variants\u003e\n    \u003cweight\u003e0.7\u003c/weight\u003e\n  \u003c/keyword\u003e\n  \u003ckeyword\u003e\n    \u003cvalue\u003ego\u003c/value\u003e\n    \u003cvariants\u003egolang\u003c/variants\u003e\n    \u003cweight\u003e1","stopReason":""}


            event: completion

            data: {"completion":" \u003ckeywords\u003e\n  \u003ckeyword\u003e\n    \u003cvalue\u003ewrite\u003c/value\u003e\n    \u003cvariants\u003ewrite writefile writetofile\u003c/variants\u003e\n    \u003cweight\u003e0.9\u003c/weight\u003e\n  \u003c/keyword\u003e\n  \u003ckeyword\u003e\n    \u003cvalue\u003efile\u003c/value\u003e\n    \u003cvariants\u003efile files\u003c/variants\u003e\n    \u003cweight\u003e0.8\u003c/weight\u003e\n  \u003c/keyword\u003e\n  \u003ckeyword\u003e\n    \u003cvalue\u003edisk\u003c/value\u003e\n    \u003cvariants\u003edisk harddrive storage\u003c/variants\u003e\n    \u003cweight\u003e0.7\u003c/weight\u003e\n  \u003c/keyword\u003e\n  \u003ckeyword\u003e\n    \u003cvalue\u003ego\u003c/value\u003e\n    \u003cvariants\u003egolang\u003c/variants\u003e\n    \u003cweight\u003e1.","stopReason":""}


            event: completion

            data: {"completion":" \u003ckeywords\u003e\n  \u003ckeyword\u003e\n    \u003cvalue\u003ewrite\u003c/value\u003e\n    \u003cvariants\u003ewrite writefile writetofile\u003c/variants\u003e\n    \u003cweight\u003e0.9\u003c/weight\u003e\n  \u003c/keyword\u003e\n  \u003ckeyword\u003e\n    \u003cvalue\u003efile\u003c/value\u003e\n    \u003cvariants\u003efile files\u003c/variants\u003e\n    \u003cweight\u003e0.8\u003c/weight\u003e\n  \u003c/keyword\u003e\n  \u003ckeyword\u003e\n    \u003cvalue\u003edisk\u003c/value\u003e\n    \u003cvariants\u003edisk harddrive storage\u003c/variants\u003e\n    \u003cweight\u003e0.7\u003c/weight\u003e\n  \u003c/keyword\u003e\n  \u003ckeyword\u003e\n    \u003cvalue\u003ego\u003c/value\u003e\n    \u003cvariants\u003egolang\u003c/variants\u003e\n    \u003cweight\u003e1.0","stopReason":""}


            event: completion

            data: {"completion":" \u003ckeywords\u003e\n  \u003ckeyword\u003e\n    \u003cvalue\u003ewrite\u003c/value\u003e\n    \u003cvariants\u003ewrite writefile writetofile\u003c/variants\u003e\n    \u003cweight\u003e0.9\u003c/weight\u003e\n  \u003c/keyword\u003e\n  \u003ckeyword\u003e\n    \u003cvalue\u003efile\u003c/value\u003e\n    \u003cvariants\u003efile files\u003c/variants\u003e\n    \u003cweight\u003e0.8\u003c/weight\u003e\n  \u003c/keyword\u003e\n  \u003ckeyword\u003e\n    \u003cvalue\u003edisk\u003c/value\u003e\n    \u003cvariants\u003edisk harddrive storage\u003c/variants\u003e\n    \u003cweight\u003e0.7\u003c/weight\u003e\n  \u003c/keyword\u003e\n  \u003ckeyword\u003e\n    \u003cvalue\u003ego\u003c/value\u003e\n    \u003cvariants\u003egolang\u003c/variants\u003e\n    \u003cweight\u003e1.0\u003c/","stopReason":""}


            event: completion

            data: {"completion":" \u003ckeywords\u003e\n  \u003ckeyword\u003e\n    \u003cvalue\u003ewrite\u003c/value\u003e\n    \u003cvariants\u003ewrite writefile writetofile\u003c/variants\u003e\n    \u003cweight\u003e0.9\u003c/weight\u003e\n  \u003c/keyword\u003e\n  \u003ckeyword\u003e\n    \u003cvalue\u003efile\u003c/value\u003e\n    \u003cvariants\u003efile files\u003c/variants\u003e\n    \u003cweight\u003e0.8\u003c/weight\u003e\n  \u003c/keyword\u003e\n  \u003ckeyword\u003e\n    \u003cvalue\u003edisk\u003c/value\u003e\n    \u003cvariants\u003edisk harddrive storage\u003c/variants\u003e\n    \u003cweight\u003e0.7\u003c/weight\u003e\n  \u003c/keyword\u003e\n  \u003ckeyword\u003e\n    \u003cvalue\u003ego\u003c/value\u003e\n    \u003cvariants\u003egolang\u003c/variants\u003e\n    \u003cweight\u003e1.0\u003c/weight","stopReason":""}


            event: completion

            data: {"completion":" \u003ckeywords\u003e\n  \u003ckeyword\u003e\n    \u003cvalue\u003ewrite\u003c/value\u003e\n    \u003cvariants\u003ewrite writefile writetofile\u003c/variants\u003e\n    \u003cweight\u003e0.9\u003c/weight\u003e\n  \u003c/keyword\u003e\n  \u003ckeyword\u003e\n    \u003cvalue\u003efile\u003c/value\u003e\n    \u003cvariants\u003efile files\u003c/variants\u003e\n    \u003cweight\u003e0.8\u003c/weight\u003e\n  \u003c/keyword\u003e\n  \u003ckeyword\u003e\n    \u003cvalue\u003edisk\u003c/value\u003e\n    \u003cvariants\u003edisk harddrive storage\u003c/variants\u003e\n    \u003cweight\u003e0.7\u003c/weight\u003e\n  \u003c/keyword\u003e\n  \u003ckeyword\u003e\n    \u003cvalue\u003ego\u003c/value\u003e\n    \u003cvariants\u003egolang\u003c/variants\u003e\n    \u003cweight\u003e1.0\u003c/weight\u003e","stopReason":""}


            event: completion

            data: {"completion":" \u003ckeywords\u003e\n  \u003ckeyword\u003e\n    \u003cvalue\u003ewrite\u003c/value\u003e\n    \u003cvariants\u003ewrite writefile writetofile\u003c/variants\u003e\n    \u003cweight\u003e0.9\u003c/weight\u003e\n  \u003c/keyword\u003e\n  \u003ckeyword\u003e\n    \u003cvalue\u003efile\u003c/value\u003e\n    \u003cvariants\u003efile files\u003c/variants\u003e\n    \u003cweight\u003e0.8\u003c/weight\u003e\n  \u003c/keyword\u003e\n  \u003ckeyword\u003e\n    \u003cvalue\u003edisk\u003c/value\u003e\n    \u003cvariants\u003edisk harddrive storage\u003c/variants\u003e\n    \u003cweight\u003e0.7\u003c/weight\u003e\n  \u003c/keyword\u003e\n  \u003ckeyword\u003e\n    \u003cvalue\u003ego\u003c/value\u003e\n    \u003cvariants\u003egolang\u003c/variants\u003e\n    \u003cweight\u003e1.0\u003c/weight\u003e\n ","stopReason":""}


            event: completion

            data: {"completion":" \u003ckeywords\u003e\n  \u003ckeyword\u003e\n    \u003cvalue\u003ewrite\u003c/value\u003e\n    \u003cvariants\u003ewrite writefile writetofile\u003c/variants\u003e\n    \u003cweight\u003e0.9\u003c/weight\u003e\n  \u003c/keyword\u003e\n  \u003ckeyword\u003e\n    \u003cvalue\u003efile\u003c/value\u003e\n    \u003cvariants\u003efile files\u003c/variants\u003e\n    \u003cweight\u003e0.8\u003c/weight\u003e\n  \u003c/keyword\u003e\n  \u003ckeyword\u003e\n    \u003cvalue\u003edisk\u003c/value\u003e\n    \u003cvariants\u003edisk harddrive storage\u003c/variants\u003e\n    \u003cweight\u003e0.7\u003c/weight\u003e\n  \u003c/keyword\u003e\n  \u003ckeyword\u003e\n    \u003cvalue\u003ego\u003c/value\u003e\n    \u003cvariants\u003egolang\u003c/variants\u003e\n    \u003cweight\u003e1.0\u003c/weight\u003e\n  \u003c/","stopReason":""}


            event: completion

            data: {"completion":" \u003ckeywords\u003e\n  \u003ckeyword\u003e\n    \u003cvalue\u003ewrite\u003c/value\u003e\n    \u003cvariants\u003ewrite writefile writetofile\u003c/variants\u003e\n    \u003cweight\u003e0.9\u003c/weight\u003e\n  \u003c/keyword\u003e\n  \u003ckeyword\u003e\n    \u003cvalue\u003efile\u003c/value\u003e\n    \u003cvariants\u003efile files\u003c/variants\u003e\n    \u003cweight\u003e0.8\u003c/weight\u003e\n  \u003c/keyword\u003e\n  \u003ckeyword\u003e\n    \u003cvalue\u003edisk\u003c/value\u003e\n    \u003cvariants\u003edisk harddrive storage\u003c/variants\u003e\n    \u003cweight\u003e0.7\u003c/weight\u003e\n  \u003c/keyword\u003e\n  \u003ckeyword\u003e\n    \u003cvalue\u003ego\u003c/value\u003e\n    \u003cvariants\u003egolang\u003c/variants\u003e\n    \u003cweight\u003e1.0\u003c/weight\u003e\n  \u003c/keyword","stopReason":""}


            event: completion

            data: {"completion":" \u003ckeywords\u003e\n  \u003ckeyword\u003e\n    \u003cvalue\u003ewrite\u003c/value\u003e\n    \u003cvariants\u003ewrite writefile writetofile\u003c/variants\u003e\n    \u003cweight\u003e0.9\u003c/weight\u003e\n  \u003c/keyword\u003e\n  \u003ckeyword\u003e\n    \u003cvalue\u003efile\u003c/value\u003e\n    \u003cvariants\u003efile files\u003c/variants\u003e\n    \u003cweight\u003e0.8\u003c/weight\u003e\n  \u003c/keyword\u003e\n  \u003ckeyword\u003e\n    \u003cvalue\u003edisk\u003c/value\u003e\n    \u003cvariants\u003edisk harddrive storage\u003c/variants\u003e\n    \u003cweight\u003e0.7\u003c/weight\u003e\n  \u003c/keyword\u003e\n  \u003ckeyword\u003e\n    \u003cvalue\u003ego\u003c/value\u003e\n    \u003cvariants\u003egolang\u003c/variants\u003e\n    \u003cweight\u003e1.0\u003c/weight\u003e\n  \u003c/keyword\u003e","stopReason":""}


            event: completion

            data: {"completion":" \u003ckeywords\u003e\n  \u003ckeyword\u003e\n    \u003cvalue\u003ewrite\u003c/value\u003e\n    \u003cvariants\u003ewrite writefile writetofile\u003c/variants\u003e\n    \u003cweight\u003e0.9\u003c/weight\u003e\n  \u003c/keyword\u003e\n  \u003ckeyword\u003e\n    \u003cvalue\u003efile\u003c/value\u003e\n    \u003cvariants\u003efile files\u003c/variants\u003e\n    \u003cweight\u003e0.8\u003c/weight\u003e\n  \u003c/keyword\u003e\n  \u003ckeyword\u003e\n    \u003cvalue\u003edisk\u003c/value\u003e\n    \u003cvariants\u003edisk harddrive storage\u003c/variants\u003e\n    \u003cweight\u003e0.7\u003c/weight\u003e\n  \u003c/keyword\u003e\n  \u003ckeyword\u003e\n    \u003cvalue\u003ego\u003c/value\u003e\n    \u003cvariants\u003egolang\u003c/variants\u003e\n    \u003cweight\u003e1.0\u003c/weight\u003e\n  \u003c/keyword\u003e\n\u003c/","stopReason":""}


            event: completion

            data: {"completion":" \u003ckeywords\u003e\n  \u003ckeyword\u003e\n    \u003cvalue\u003ewrite\u003c/value\u003e\n    \u003cvariants\u003ewrite writefile writetofile\u003c/variants\u003e\n    \u003cweight\u003e0.9\u003c/weight\u003e\n  \u003c/keyword\u003e\n  \u003ckeyword\u003e\n    \u003cvalue\u003efile\u003c/value\u003e\n    \u003cvariants\u003efile files\u003c/variants\u003e\n    \u003cweight\u003e0.8\u003c/weight\u003e\n  \u003c/keyword\u003e\n  \u003ckeyword\u003e\n    \u003cvalue\u003edisk\u003c/value\u003e\n    \u003cvariants\u003edisk harddrive storage\u003c/variants\u003e\n    \u003cweight\u003e0.7\u003c/weight\u003e\n  \u003c/keyword\u003e\n  \u003ckeyword\u003e\n    \u003cvalue\u003ego\u003c/value\u003e\n    \u003cvariants\u003egolang\u003c/variants\u003e\n    \u003cweight\u003e1.0\u003c/weight\u003e\n  \u003c/keyword\u003e\n\u003c/keywords","stopReason":""}


            event: completion

            data: {"completion":" \u003ckeywords\u003e\n  \u003ckeyword\u003e\n    \u003cvalue\u003ewrite\u003c/value\u003e\n    \u003cvariants\u003ewrite writefile writetofile\u003c/variants\u003e\n    \u003cweight\u003e0.9\u003c/weight\u003e\n  \u003c/keyword\u003e\n  \u003ckeyword\u003e\n    \u003cvalue\u003efile\u003c/value\u003e\n    \u003cvariants\u003efile files\u003c/variants\u003e\n    \u003cweight\u003e0.8\u003c/weight\u003e\n  \u003c/keyword\u003e\n  \u003ckeyword\u003e\n    \u003cvalue\u003edisk\u003c/value\u003e\n    \u003cvariants\u003edisk harddrive storage\u003c/variants\u003e\n    \u003cweight\u003e0.7\u003c/weight\u003e\n  \u003c/keyword\u003e\n  \u003ckeyword\u003e\n    \u003cvalue\u003ego\u003c/value\u003e\n    \u003cvariants\u003egolang\u003c/variants\u003e\n    \u003cweight\u003e1.0\u003c/weight\u003e\n  \u003c/keyword\u003e\n\u003c/keywords\u003e","stopReason":""}


            event: completion

            data: {"completion":" \u003ckeywords\u003e\n  \u003ckeyword\u003e\n    \u003cvalue\u003ewrite\u003c/value\u003e\n    \u003cvariants\u003ewrite writefile writetofile\u003c/variants\u003e\n    \u003cweight\u003e0.9\u003c/weight\u003e\n  \u003c/keyword\u003e\n  \u003ckeyword\u003e\n    \u003cvalue\u003efile\u003c/value\u003e\n    \u003cvariants\u003efile files\u003c/variants\u003e\n    \u003cweight\u003e0.8\u003c/weight\u003e\n  \u003c/keyword\u003e\n  \u003ckeyword\u003e\n    \u003cvalue\u003edisk\u003c/value\u003e\n    \u003cvariants\u003edisk harddrive storage\u003c/variants\u003e\n    \u003cweight\u003e0.7\u003c/weight\u003e\n  \u003c/keyword\u003e\n  \u003ckeyword\u003e\n    \u003cvalue\u003ego\u003c/value\u003e\n    \u003cvariants\u003egolang\u003c/variants\u003e\n    \u003cweight\u003e1.0\u003c/weight\u003e\n  \u003c/keyword\u003e\n\u003c/keywords\u003e","stopReason":"stop_sequence"}


            event: done

            data: {}

        cookies: []
        headers:
          - name: date
<<<<<<< HEAD
            value: Wed, 13 Mar 2024 06:26:23 GMT
=======
            value: Fri, 15 Mar 2024 01:24:17 GMT
>>>>>>> b7afc00a
          - name: content-type
            value: text/event-stream
          - name: transfer-encoding
            value: chunked
          - name: connection
            value: keep-alive
          - name: access-control-allow-credentials
            value: "true"
          - name: access-control-allow-origin
            value: ""
          - name: cache-control
            value: no-cache
          - name: vary
            value: Cookie,Accept-Encoding,Authorization,Cookie, Authorization,
              X-Requested-With,Cookie
          - name: x-content-type-options
            value: nosniff
          - name: x-frame-options
            value: DENY
          - name: x-xss-protection
            value: 1; mode=block
          - name: strict-transport-security
            value: max-age=31536000; includeSubDomains; preload
        headersSize: 1284
        httpVersion: HTTP/1.1
        redirectURL: ""
        status: 200
        statusText: OK
<<<<<<< HEAD
      startedDateTime: 2024-03-13T06:26:21.598Z
=======
      startedDateTime: 2024-03-15T01:24:16.491Z
>>>>>>> b7afc00a
      time: 0
      timings:
        blocked: -1
        connect: -1
        dns: -1
        receive: 0
        send: 0
        ssl: -1
        wait: 0
<<<<<<< HEAD
    - _id: 9fd5dd8a85da200867f8dd78376a9198
=======
    - _id: 5cf1cf114d493fed67ae906e2be8cbeb
>>>>>>> b7afc00a
      _order: 0
      cache: {}
      request:
        bodySize: 729
        cookies: []
        headers:
          - name: content-type
            value: application/json
          - name: accept-encoding
            value: gzip;q=0
          - name: authorization
            value: token
<<<<<<< HEAD
              REDACTED_f85d49897492dbaf3cfd1f9a3a4492a4a80b01c118a325644753b34a21fa7354
=======
              REDACTED_b09f01644a4261b32aa2ee4aea4f279ba69a57cff389f9b119b5265e913c0ea4
>>>>>>> b7afc00a
          - name: host
            value: sourcegraph.com
        headersSize: 231
        httpVersion: HTTP/1.1
        method: POST
        postData:
          mimeType: application/json
          params: []
          textJSON:
            fast: true
            maxTokensToSample: 400
            messages:
              - speaker: human
                text: "You are helping the user search over a codebase. List some filename
                  fragments that would match files relevant to read to answer
                  the user's query. Present your results in an XML list in the
                  following format: <keywords><keyword><value>a single
                  keyword</value><variants>a space separated list of synonyms
                  and variants of the keyword, including acronyms,
                  abbreviations, and expansions</variants><weight>a numerical
                  weight between 0.0 and 1.0 that indicates the importance of
                  the keyword</weight></keyword></keywords>. Here is the user
                  query: <userQuery>Where is authentication router
                  defined?</userQuery>"
              - speaker: assistant
            temperature: 0
            topK: 1
        queryString: []
        url: https://sourcegraph.com/.api/completions/stream
      response:
        bodySize: 44725
        content:
          mimeType: text/event-stream
          size: 44725
          text: >+
            event: completion

            data: {"completion":" ","stopReason":""}


            event: completion

            data: {"completion":" \u003ckeywords","stopReason":""}


            event: completion

            data: {"completion":" \u003ckeywords\u003e","stopReason":""}


            event: completion

            data: {"completion":" \u003ckeywords\u003e\n ","stopReason":""}


            event: completion

            data: {"completion":" \u003ckeywords\u003e\n  ","stopReason":""}


            event: completion

            data: {"completion":" \u003ckeywords\u003e\n  \u003ckeyword","stopReason":""}


            event: completion

            data: {"completion":" \u003ckeywords\u003e\n  \u003ckeyword\u003e","stopReason":""}


            event: completion

            data: {"completion":" \u003ckeywords\u003e\n  \u003ckeyword\u003e\n   ","stopReason":""}


            event: completion

            data: {"completion":" \u003ckeywords\u003e\n  \u003ckeyword\u003e\n    ","stopReason":""}


            event: completion

            data: {"completion":" \u003ckeywords\u003e\n  \u003ckeyword\u003e\n    \u003cvalue","stopReason":""}


            event: completion

            data: {"completion":" \u003ckeywords\u003e\n  \u003ckeyword\u003e\n    \u003cvalue\u003e","stopReason":""}


            event: completion

            data: {"completion":" \u003ckeywords\u003e\n  \u003ckeyword\u003e\n    \u003cvalue\u003eauth","stopReason":""}


            event: completion

            data: {"completion":" \u003ckeywords\u003e\n  \u003ckeyword\u003e\n    \u003cvalue\u003eauth\u003c/","stopReason":""}


            event: completion

            data: {"completion":" \u003ckeywords\u003e\n  \u003ckeyword\u003e\n    \u003cvalue\u003eauth\u003c/value","stopReason":""}


            event: completion

            data: {"completion":" \u003ckeywords\u003e\n  \u003ckeyword\u003e\n    \u003cvalue\u003eauth\u003c/value\u003e","stopReason":""}


            event: completion

            data: {"completion":" \u003ckeywords\u003e\n  \u003ckeyword\u003e\n    \u003cvalue\u003eauth\u003c/value\u003e\n   ","stopReason":""}


            event: completion

            data: {"completion":" \u003ckeywords\u003e\n  \u003ckeyword\u003e\n    \u003cvalue\u003eauth\u003c/value\u003e\n    ","stopReason":""}


            event: completion

            data: {"completion":" \u003ckeywords\u003e\n  \u003ckeyword\u003e\n    \u003cvalue\u003eauth\u003c/value\u003e\n    \u003cvariants","stopReason":""}


            event: completion

            data: {"completion":" \u003ckeywords\u003e\n  \u003ckeyword\u003e\n    \u003cvalue\u003eauth\u003c/value\u003e\n    \u003cvariants\u003e","stopReason":""}


            event: completion

            data: {"completion":" \u003ckeywords\u003e\n  \u003ckeyword\u003e\n    \u003cvalue\u003eauth\u003c/value\u003e\n    \u003cvariants\u003eauthentication","stopReason":""}


            event: completion

            data: {"completion":" \u003ckeywords\u003e\n  \u003ckeyword\u003e\n    \u003cvalue\u003eauth\u003c/value\u003e\n    \u003cvariants\u003eauthentication authenticate","stopReason":""}


            event: completion

            data: {"completion":" \u003ckeywords\u003e\n  \u003ckeyword\u003e\n    \u003cvalue\u003eauth\u003c/value\u003e\n    \u003cvariants\u003eauthentication authenticate\u003c/","stopReason":""}


            event: completion

            data: {"completion":" \u003ckeywords\u003e\n  \u003ckeyword\u003e\n    \u003cvalue\u003eauth\u003c/value\u003e\n    \u003cvariants\u003eauthentication authenticate\u003c/variants","stopReason":""}


            event: completion

            data: {"completion":" \u003ckeywords\u003e\n  \u003ckeyword\u003e\n    \u003cvalue\u003eauth\u003c/value\u003e\n    \u003cvariants\u003eauthentication authenticate\u003c/variants\u003e","stopReason":""}


            event: completion

            data: {"completion":" \u003ckeywords\u003e\n  \u003ckeyword\u003e\n    \u003cvalue\u003eauth\u003c/value\u003e\n    \u003cvariants\u003eauthentication authenticate\u003c/variants\u003e \n   ","stopReason":""}


            event: completion

            data: {"completion":" \u003ckeywords\u003e\n  \u003ckeyword\u003e\n    \u003cvalue\u003eauth\u003c/value\u003e\n    \u003cvariants\u003eauthentication authenticate\u003c/variants\u003e \n    ","stopReason":""}


            event: completion

            data: {"completion":" \u003ckeywords\u003e\n  \u003ckeyword\u003e\n    \u003cvalue\u003eauth\u003c/value\u003e\n    \u003cvariants\u003eauthentication authenticate\u003c/variants\u003e \n    \u003cweight","stopReason":""}


            event: completion

            data: {"completion":" \u003ckeywords\u003e\n  \u003ckeyword\u003e\n    \u003cvalue\u003eauth\u003c/value\u003e\n    \u003cvariants\u003eauthentication authenticate\u003c/variants\u003e \n    \u003cweight\u003e","stopReason":""}


            event: completion

            data: {"completion":" \u003ckeywords\u003e\n  \u003ckeyword\u003e\n    \u003cvalue\u003eauth\u003c/value\u003e\n    \u003cvariants\u003eauthentication authenticate\u003c/variants\u003e \n    \u003cweight\u003e0","stopReason":""}


            event: completion

            data: {"completion":" \u003ckeywords\u003e\n  \u003ckeyword\u003e\n    \u003cvalue\u003eauth\u003c/value\u003e\n    \u003cvariants\u003eauthentication authenticate\u003c/variants\u003e \n    \u003cweight\u003e0.","stopReason":""}


            event: completion

            data: {"completion":" \u003ckeywords\u003e\n  \u003ckeyword\u003e\n    \u003cvalue\u003eauth\u003c/value\u003e\n    \u003cvariants\u003eauthentication authenticate\u003c/variants\u003e \n    \u003cweight\u003e0.9","stopReason":""}


            event: completion

            data: {"completion":" \u003ckeywords\u003e\n  \u003ckeyword\u003e\n    \u003cvalue\u003eauth\u003c/value\u003e\n    \u003cvariants\u003eauthentication authenticate\u003c/variants\u003e \n    \u003cweight\u003e0.9\u003c/","stopReason":""}


            event: completion

            data: {"completion":" \u003ckeywords\u003e\n  \u003ckeyword\u003e\n    \u003cvalue\u003eauth\u003c/value\u003e\n    \u003cvariants\u003eauthentication authenticate\u003c/variants\u003e \n    \u003cweight\u003e0.9\u003c/weight","stopReason":""}


            event: completion

            data: {"completion":" \u003ckeywords\u003e\n  \u003ckeyword\u003e\n    \u003cvalue\u003eauth\u003c/value\u003e\n    \u003cvariants\u003eauthentication authenticate\u003c/variants\u003e \n    \u003cweight\u003e0.9\u003c/weight\u003e","stopReason":""}


            event: completion

            data: {"completion":" \u003ckeywords\u003e\n  \u003ckeyword\u003e\n    \u003cvalue\u003eauth\u003c/value\u003e\n    \u003cvariants\u003eauthentication authenticate\u003c/variants\u003e \n    \u003cweight\u003e0.9\u003c/weight\u003e\n ","stopReason":""}


            event: completion

            data: {"completion":" \u003ckeywords\u003e\n  \u003ckeyword\u003e\n    \u003cvalue\u003eauth\u003c/value\u003e\n    \u003cvariants\u003eauthentication authenticate\u003c/variants\u003e \n    \u003cweight\u003e0.9\u003c/weight\u003e\n  \u003c/","stopReason":""}


            event: completion

            data: {"completion":" \u003ckeywords\u003e\n  \u003ckeyword\u003e\n    \u003cvalue\u003eauth\u003c/value\u003e\n    \u003cvariants\u003eauthentication authenticate\u003c/variants\u003e \n    \u003cweight\u003e0.9\u003c/weight\u003e\n  \u003c/keyword","stopReason":""}


            event: completion

            data: {"completion":" \u003ckeywords\u003e\n  \u003ckeyword\u003e\n    \u003cvalue\u003eauth\u003c/value\u003e\n    \u003cvariants\u003eauthentication authenticate\u003c/variants\u003e \n    \u003cweight\u003e0.9\u003c/weight\u003e\n  \u003c/keyword\u003e","stopReason":""}


            event: completion

            data: {"completion":" \u003ckeywords\u003e\n  \u003ckeyword\u003e\n    \u003cvalue\u003eauth\u003c/value\u003e\n    \u003cvariants\u003eauthentication authenticate\u003c/variants\u003e \n    \u003cweight\u003e0.9\u003c/weight\u003e\n  \u003c/keyword\u003e\n ","stopReason":""}


            event: completion

            data: {"completion":" \u003ckeywords\u003e\n  \u003ckeyword\u003e\n    \u003cvalue\u003eauth\u003c/value\u003e\n    \u003cvariants\u003eauthentication authenticate\u003c/variants\u003e \n    \u003cweight\u003e0.9\u003c/weight\u003e\n  \u003c/keyword\u003e\n  ","stopReason":""}


            event: completion

            data: {"completion":" \u003ckeywords\u003e\n  \u003ckeyword\u003e\n    \u003cvalue\u003eauth\u003c/value\u003e\n    \u003cvariants\u003eauthentication authenticate\u003c/variants\u003e \n    \u003cweight\u003e0.9\u003c/weight\u003e\n  \u003c/keyword\u003e\n  \u003ckeyword","stopReason":""}


            event: completion

            data: {"completion":" \u003ckeywords\u003e\n  \u003ckeyword\u003e\n    \u003cvalue\u003eauth\u003c/value\u003e\n    \u003cvariants\u003eauthentication authenticate\u003c/variants\u003e \n    \u003cweight\u003e0.9\u003c/weight\u003e\n  \u003c/keyword\u003e\n  \u003ckeyword\u003e","stopReason":""}


            event: completion

            data: {"completion":" \u003ckeywords\u003e\n  \u003ckeyword\u003e\n    \u003cvalue\u003eauth\u003c/value\u003e\n    \u003cvariants\u003eauthentication authenticate\u003c/variants\u003e \n    \u003cweight\u003e0.9\u003c/weight\u003e\n  \u003c/keyword\u003e\n  \u003ckeyword\u003e\n   ","stopReason":""}


            event: completion

            data: {"completion":" \u003ckeywords\u003e\n  \u003ckeyword\u003e\n    \u003cvalue\u003eauth\u003c/value\u003e\n    \u003cvariants\u003eauthentication authenticate\u003c/variants\u003e \n    \u003cweight\u003e0.9\u003c/weight\u003e\n  \u003c/keyword\u003e\n  \u003ckeyword\u003e\n    ","stopReason":""}


            event: completion

            data: {"completion":" \u003ckeywords\u003e\n  \u003ckeyword\u003e\n    \u003cvalue\u003eauth\u003c/value\u003e\n    \u003cvariants\u003eauthentication authenticate\u003c/variants\u003e \n    \u003cweight\u003e0.9\u003c/weight\u003e\n  \u003c/keyword\u003e\n  \u003ckeyword\u003e\n    \u003cvalue","stopReason":""}


            event: completion

            data: {"completion":" \u003ckeywords\u003e\n  \u003ckeyword\u003e\n    \u003cvalue\u003eauth\u003c/value\u003e\n    \u003cvariants\u003eauthentication authenticate\u003c/variants\u003e \n    \u003cweight\u003e0.9\u003c/weight\u003e\n  \u003c/keyword\u003e\n  \u003ckeyword\u003e\n    \u003cvalue\u003e","stopReason":""}


            event: completion

            data: {"completion":" \u003ckeywords\u003e\n  \u003ckeyword\u003e\n    \u003cvalue\u003eauth\u003c/value\u003e\n    \u003cvariants\u003eauthentication authenticate\u003c/variants\u003e \n    \u003cweight\u003e0.9\u003c/weight\u003e\n  \u003c/keyword\u003e\n  \u003ckeyword\u003e\n    \u003cvalue\u003erouter","stopReason":""}


            event: completion

            data: {"completion":" \u003ckeywords\u003e\n  \u003ckeyword\u003e\n    \u003cvalue\u003eauth\u003c/value\u003e\n    \u003cvariants\u003eauthentication authenticate\u003c/variants\u003e \n    \u003cweight\u003e0.9\u003c/weight\u003e\n  \u003c/keyword\u003e\n  \u003ckeyword\u003e\n    \u003cvalue\u003erouter\u003c/","stopReason":""}


            event: completion

            data: {"completion":" \u003ckeywords\u003e\n  \u003ckeyword\u003e\n    \u003cvalue\u003eauth\u003c/value\u003e\n    \u003cvariants\u003eauthentication authenticate\u003c/variants\u003e \n    \u003cweight\u003e0.9\u003c/weight\u003e\n  \u003c/keyword\u003e\n  \u003ckeyword\u003e\n    \u003cvalue\u003erouter\u003c/value","stopReason":""}


            event: completion

            data: {"completion":" \u003ckeywords\u003e\n  \u003ckeyword\u003e\n    \u003cvalue\u003eauth\u003c/value\u003e\n    \u003cvariants\u003eauthentication authenticate\u003c/variants\u003e \n    \u003cweight\u003e0.9\u003c/weight\u003e\n  \u003c/keyword\u003e\n  \u003ckeyword\u003e\n    \u003cvalue\u003erouter\u003c/value\u003e","stopReason":""}


            event: completion

            data: {"completion":" \u003ckeywords\u003e\n  \u003ckeyword\u003e\n    \u003cvalue\u003eauth\u003c/value\u003e\n    \u003cvariants\u003eauthentication authenticate\u003c/variants\u003e \n    \u003cweight\u003e0.9\u003c/weight\u003e\n  \u003c/keyword\u003e\n  \u003ckeyword\u003e\n    \u003cvalue\u003erouter\u003c/value\u003e\n   ","stopReason":""}


            event: completion

            data: {"completion":" \u003ckeywords\u003e\n  \u003ckeyword\u003e\n    \u003cvalue\u003eauth\u003c/value\u003e\n    \u003cvariants\u003eauthentication authenticate\u003c/variants\u003e \n    \u003cweight\u003e0.9\u003c/weight\u003e\n  \u003c/keyword\u003e\n  \u003ckeyword\u003e\n    \u003cvalue\u003erouter\u003c/value\u003e\n    ","stopReason":""}


            event: completion

            data: {"completion":" \u003ckeywords\u003e\n  \u003ckeyword\u003e\n    \u003cvalue\u003eauth\u003c/value\u003e\n    \u003cvariants\u003eauthentication authenticate\u003c/variants\u003e \n    \u003cweight\u003e0.9\u003c/weight\u003e\n  \u003c/keyword\u003e\n  \u003ckeyword\u003e\n    \u003cvalue\u003erouter\u003c/value\u003e\n    \u003cvariants","stopReason":""}


            event: completion

            data: {"completion":" \u003ckeywords\u003e\n  \u003ckeyword\u003e\n    \u003cvalue\u003eauth\u003c/value\u003e\n    \u003cvariants\u003eauthentication authenticate\u003c/variants\u003e \n    \u003cweight\u003e0.9\u003c/weight\u003e\n  \u003c/keyword\u003e\n  \u003ckeyword\u003e\n    \u003cvalue\u003erouter\u003c/value\u003e\n    \u003cvariants\u003e","stopReason":""}


            event: completion

            data: {"completion":" \u003ckeywords\u003e\n  \u003ckeyword\u003e\n    \u003cvalue\u003eauth\u003c/value\u003e\n    \u003cvariants\u003eauthentication authenticate\u003c/variants\u003e \n    \u003cweight\u003e0.9\u003c/weight\u003e\n  \u003c/keyword\u003e\n  \u003ckeyword\u003e\n    \u003cvalue\u003erouter\u003c/value\u003e\n    \u003cvariants\u003eroute","stopReason":""}


            event: completion

            data: {"completion":" \u003ckeywords\u003e\n  \u003ckeyword\u003e\n    \u003cvalue\u003eauth\u003c/value\u003e\n    \u003cvariants\u003eauthentication authenticate\u003c/variants\u003e \n    \u003cweight\u003e0.9\u003c/weight\u003e\n  \u003c/keyword\u003e\n  \u003ckeyword\u003e\n    \u003cvalue\u003erouter\u003c/value\u003e\n    \u003cvariants\u003eroute routing","stopReason":""}


            event: completion

            data: {"completion":" \u003ckeywords\u003e\n  \u003ckeyword\u003e\n    \u003cvalue\u003eauth\u003c/value\u003e\n    \u003cvariants\u003eauthentication authenticate\u003c/variants\u003e \n    \u003cweight\u003e0.9\u003c/weight\u003e\n  \u003c/keyword\u003e\n  \u003ckeyword\u003e\n    \u003cvalue\u003erouter\u003c/value\u003e\n    \u003cvariants\u003eroute routing\u003c/","stopReason":""}


            event: completion

            data: {"completion":" \u003ckeywords\u003e\n  \u003ckeyword\u003e\n    \u003cvalue\u003eauth\u003c/value\u003e\n    \u003cvariants\u003eauthentication authenticate\u003c/variants\u003e \n    \u003cweight\u003e0.9\u003c/weight\u003e\n  \u003c/keyword\u003e\n  \u003ckeyword\u003e\n    \u003cvalue\u003erouter\u003c/value\u003e\n    \u003cvariants\u003eroute routing\u003c/variants","stopReason":""}


            event: completion

            data: {"completion":" \u003ckeywords\u003e\n  \u003ckeyword\u003e\n    \u003cvalue\u003eauth\u003c/value\u003e\n    \u003cvariants\u003eauthentication authenticate\u003c/variants\u003e \n    \u003cweight\u003e0.9\u003c/weight\u003e\n  \u003c/keyword\u003e\n  \u003ckeyword\u003e\n    \u003cvalue\u003erouter\u003c/value\u003e\n    \u003cvariants\u003eroute routing\u003c/variants\u003e","stopReason":""}


            event: completion

            data: {"completion":" \u003ckeywords\u003e\n  \u003ckeyword\u003e\n    \u003cvalue\u003eauth\u003c/value\u003e\n    \u003cvariants\u003eauthentication authenticate\u003c/variants\u003e \n    \u003cweight\u003e0.9\u003c/weight\u003e\n  \u003c/keyword\u003e\n  \u003ckeyword\u003e\n    \u003cvalue\u003erouter\u003c/value\u003e\n    \u003cvariants\u003eroute routing\u003c/variants\u003e\n   ","stopReason":""}


            event: completion

            data: {"completion":" \u003ckeywords\u003e\n  \u003ckeyword\u003e\n    \u003cvalue\u003eauth\u003c/value\u003e\n    \u003cvariants\u003eauthentication authenticate\u003c/variants\u003e \n    \u003cweight\u003e0.9\u003c/weight\u003e\n  \u003c/keyword\u003e\n  \u003ckeyword\u003e\n    \u003cvalue\u003erouter\u003c/value\u003e\n    \u003cvariants\u003eroute routing\u003c/variants\u003e\n    ","stopReason":""}


            event: completion

            data: {"completion":" \u003ckeywords\u003e\n  \u003ckeyword\u003e\n    \u003cvalue\u003eauth\u003c/value\u003e\n    \u003cvariants\u003eauthentication authenticate\u003c/variants\u003e \n    \u003cweight\u003e0.9\u003c/weight\u003e\n  \u003c/keyword\u003e\n  \u003ckeyword\u003e\n    \u003cvalue\u003erouter\u003c/value\u003e\n    \u003cvariants\u003eroute routing\u003c/variants\u003e\n    \u003cweight","stopReason":""}


            event: completion

            data: {"completion":" \u003ckeywords\u003e\n  \u003ckeyword\u003e\n    \u003cvalue\u003eauth\u003c/value\u003e\n    \u003cvariants\u003eauthentication authenticate\u003c/variants\u003e \n    \u003cweight\u003e0.9\u003c/weight\u003e\n  \u003c/keyword\u003e\n  \u003ckeyword\u003e\n    \u003cvalue\u003erouter\u003c/value\u003e\n    \u003cvariants\u003eroute routing\u003c/variants\u003e\n    \u003cweight\u003e","stopReason":""}


            event: completion

            data: {"completion":" \u003ckeywords\u003e\n  \u003ckeyword\u003e\n    \u003cvalue\u003eauth\u003c/value\u003e\n    \u003cvariants\u003eauthentication authenticate\u003c/variants\u003e \n    \u003cweight\u003e0.9\u003c/weight\u003e\n  \u003c/keyword\u003e\n  \u003ckeyword\u003e\n    \u003cvalue\u003erouter\u003c/value\u003e\n    \u003cvariants\u003eroute routing\u003c/variants\u003e\n    \u003cweight\u003e0","stopReason":""}


            event: completion

            data: {"completion":" \u003ckeywords\u003e\n  \u003ckeyword\u003e\n    \u003cvalue\u003eauth\u003c/value\u003e\n    \u003cvariants\u003eauthentication authenticate\u003c/variants\u003e \n    \u003cweight\u003e0.9\u003c/weight\u003e\n  \u003c/keyword\u003e\n  \u003ckeyword\u003e\n    \u003cvalue\u003erouter\u003c/value\u003e\n    \u003cvariants\u003eroute routing\u003c/variants\u003e\n    \u003cweight\u003e0.","stopReason":""}


            event: completion

            data: {"completion":" \u003ckeywords\u003e\n  \u003ckeyword\u003e\n    \u003cvalue\u003eauth\u003c/value\u003e\n    \u003cvariants\u003eauthentication authenticate\u003c/variants\u003e \n    \u003cweight\u003e0.9\u003c/weight\u003e\n  \u003c/keyword\u003e\n  \u003ckeyword\u003e\n    \u003cvalue\u003erouter\u003c/value\u003e\n    \u003cvariants\u003eroute routing\u003c/variants\u003e\n    \u003cweight\u003e0.8","stopReason":""}


            event: completion

            data: {"completion":" \u003ckeywords\u003e\n  \u003ckeyword\u003e\n    \u003cvalue\u003eauth\u003c/value\u003e\n    \u003cvariants\u003eauthentication authenticate\u003c/variants\u003e \n    \u003cweight\u003e0.9\u003c/weight\u003e\n  \u003c/keyword\u003e\n  \u003ckeyword\u003e\n    \u003cvalue\u003erouter\u003c/value\u003e\n    \u003cvariants\u003eroute routing\u003c/variants\u003e\n    \u003cweight\u003e0.8\u003c/","stopReason":""}


            event: completion

            data: {"completion":" \u003ckeywords\u003e\n  \u003ckeyword\u003e\n    \u003cvalue\u003eauth\u003c/value\u003e\n    \u003cvariants\u003eauthentication authenticate\u003c/variants\u003e \n    \u003cweight\u003e0.9\u003c/weight\u003e\n  \u003c/keyword\u003e\n  \u003ckeyword\u003e\n    \u003cvalue\u003erouter\u003c/value\u003e\n    \u003cvariants\u003eroute routing\u003c/variants\u003e\n    \u003cweight\u003e0.8\u003c/weight","stopReason":""}


            event: completion

            data: {"completion":" \u003ckeywords\u003e\n  \u003ckeyword\u003e\n    \u003cvalue\u003eauth\u003c/value\u003e\n    \u003cvariants\u003eauthentication authenticate\u003c/variants\u003e \n    \u003cweight\u003e0.9\u003c/weight\u003e\n  \u003c/keyword\u003e\n  \u003ckeyword\u003e\n    \u003cvalue\u003erouter\u003c/value\u003e\n    \u003cvariants\u003eroute routing\u003c/variants\u003e\n    \u003cweight\u003e0.8\u003c/weight\u003e","stopReason":""}


            event: completion

            data: {"completion":" \u003ckeywords\u003e\n  \u003ckeyword\u003e\n    \u003cvalue\u003eauth\u003c/value\u003e\n    \u003cvariants\u003eauthentication authenticate\u003c/variants\u003e \n    \u003cweight\u003e0.9\u003c/weight\u003e\n  \u003c/keyword\u003e\n  \u003ckeyword\u003e\n    \u003cvalue\u003erouter\u003c/value\u003e\n    \u003cvariants\u003eroute routing\u003c/variants\u003e\n    \u003cweight\u003e0.8\u003c/weight\u003e\n ","stopReason":""}


            event: completion

            data: {"completion":" \u003ckeywords\u003e\n  \u003ckeyword\u003e\n    \u003cvalue\u003eauth\u003c/value\u003e\n    \u003cvariants\u003eauthentication authenticate\u003c/variants\u003e \n    \u003cweight\u003e0.9\u003c/weight\u003e\n  \u003c/keyword\u003e\n  \u003ckeyword\u003e\n    \u003cvalue\u003erouter\u003c/value\u003e\n    \u003cvariants\u003eroute routing\u003c/variants\u003e\n    \u003cweight\u003e0.8\u003c/weight\u003e\n  \u003c/","stopReason":""}


            event: completion

            data: {"completion":" \u003ckeywords\u003e\n  \u003ckeyword\u003e\n    \u003cvalue\u003eauth\u003c/value\u003e\n    \u003cvariants\u003eauthentication authenticate\u003c/variants\u003e \n    \u003cweight\u003e0.9\u003c/weight\u003e\n  \u003c/keyword\u003e\n  \u003ckeyword\u003e\n    \u003cvalue\u003erouter\u003c/value\u003e\n    \u003cvariants\u003eroute routing\u003c/variants\u003e\n    \u003cweight\u003e0.8\u003c/weight\u003e\n  \u003c/keyword","stopReason":""}


            event: completion

            data: {"completion":" \u003ckeywords\u003e\n  \u003ckeyword\u003e\n    \u003cvalue\u003eauth\u003c/value\u003e\n    \u003cvariants\u003eauthentication authenticate\u003c/variants\u003e \n    \u003cweight\u003e0.9\u003c/weight\u003e\n  \u003c/keyword\u003e\n  \u003ckeyword\u003e\n    \u003cvalue\u003erouter\u003c/value\u003e\n    \u003cvariants\u003eroute routing\u003c/variants\u003e\n    \u003cweight\u003e0.8\u003c/weight\u003e\n  \u003c/keyword\u003e","stopReason":""}


            event: completion

            data: {"completion":" \u003ckeywords\u003e\n  \u003ckeyword\u003e\n    \u003cvalue\u003eauth\u003c/value\u003e\n    \u003cvariants\u003eauthentication authenticate\u003c/variants\u003e \n    \u003cweight\u003e0.9\u003c/weight\u003e\n  \u003c/keyword\u003e\n  \u003ckeyword\u003e\n    \u003cvalue\u003erouter\u003c/value\u003e\n    \u003cvariants\u003eroute routing\u003c/variants\u003e\n    \u003cweight\u003e0.8\u003c/weight\u003e\n  \u003c/keyword\u003e\n ","stopReason":""}


            event: completion

            data: {"completion":" \u003ckeywords\u003e\n  \u003ckeyword\u003e\n    \u003cvalue\u003eauth\u003c/value\u003e\n    \u003cvariants\u003eauthentication authenticate\u003c/variants\u003e \n    \u003cweight\u003e0.9\u003c/weight\u003e\n  \u003c/keyword\u003e\n  \u003ckeyword\u003e\n    \u003cvalue\u003erouter\u003c/value\u003e\n    \u003cvariants\u003eroute routing\u003c/variants\u003e\n    \u003cweight\u003e0.8\u003c/weight\u003e\n  \u003c/keyword\u003e\n  ","stopReason":""}


            event: completion

            data: {"completion":" \u003ckeywords\u003e\n  \u003ckeyword\u003e\n    \u003cvalue\u003eauth\u003c/value\u003e\n    \u003cvariants\u003eauthentication authenticate\u003c/variants\u003e \n    \u003cweight\u003e0.9\u003c/weight\u003e\n  \u003c/keyword\u003e\n  \u003ckeyword\u003e\n    \u003cvalue\u003erouter\u003c/value\u003e\n    \u003cvariants\u003eroute routing\u003c/variants\u003e\n    \u003cweight\u003e0.8\u003c/weight\u003e\n  \u003c/keyword\u003e\n  \u003ckeyword","stopReason":""}


            event: completion

            data: {"completion":" \u003ckeywords\u003e\n  \u003ckeyword\u003e\n    \u003cvalue\u003eauth\u003c/value\u003e\n    \u003cvariants\u003eauthentication authenticate\u003c/variants\u003e \n    \u003cweight\u003e0.9\u003c/weight\u003e\n  \u003c/keyword\u003e\n  \u003ckeyword\u003e\n    \u003cvalue\u003erouter\u003c/value\u003e\n    \u003cvariants\u003eroute routing\u003c/variants\u003e\n    \u003cweight\u003e0.8\u003c/weight\u003e\n  \u003c/keyword\u003e\n  \u003ckeyword\u003e","stopReason":""}


            event: completion

            data: {"completion":" \u003ckeywords\u003e\n  \u003ckeyword\u003e\n    \u003cvalue\u003eauth\u003c/value\u003e\n    \u003cvariants\u003eauthentication authenticate\u003c/variants\u003e \n    \u003cweight\u003e0.9\u003c/weight\u003e\n  \u003c/keyword\u003e\n  \u003ckeyword\u003e\n    \u003cvalue\u003erouter\u003c/value\u003e\n    \u003cvariants\u003eroute routing\u003c/variants\u003e\n    \u003cweight\u003e0.8\u003c/weight\u003e\n  \u003c/keyword\u003e\n  \u003ckeyword\u003e\n   ","stopReason":""}


            event: completion

            data: {"completion":" \u003ckeywords\u003e\n  \u003ckeyword\u003e\n    \u003cvalue\u003eauth\u003c/value\u003e\n    \u003cvariants\u003eauthentication authenticate\u003c/variants\u003e \n    \u003cweight\u003e0.9\u003c/weight\u003e\n  \u003c/keyword\u003e\n  \u003ckeyword\u003e\n    \u003cvalue\u003erouter\u003c/value\u003e\n    \u003cvariants\u003eroute routing\u003c/variants\u003e\n    \u003cweight\u003e0.8\u003c/weight\u003e\n  \u003c/keyword\u003e\n  \u003ckeyword\u003e\n    ","stopReason":""}


            event: completion

            data: {"completion":" \u003ckeywords\u003e\n  \u003ckeyword\u003e\n    \u003cvalue\u003eauth\u003c/value\u003e\n    \u003cvariants\u003eauthentication authenticate\u003c/variants\u003e \n    \u003cweight\u003e0.9\u003c/weight\u003e\n  \u003c/keyword\u003e\n  \u003ckeyword\u003e\n    \u003cvalue\u003erouter\u003c/value\u003e\n    \u003cvariants\u003eroute routing\u003c/variants\u003e\n    \u003cweight\u003e0.8\u003c/weight\u003e\n  \u003c/keyword\u003e\n  \u003ckeyword\u003e\n    \u003cvalue","stopReason":""}


            event: completion

            data: {"completion":" \u003ckeywords\u003e\n  \u003ckeyword\u003e\n    \u003cvalue\u003eauth\u003c/value\u003e\n    \u003cvariants\u003eauthentication authenticate\u003c/variants\u003e \n    \u003cweight\u003e0.9\u003c/weight\u003e\n  \u003c/keyword\u003e\n  \u003ckeyword\u003e\n    \u003cvalue\u003erouter\u003c/value\u003e\n    \u003cvariants\u003eroute routing\u003c/variants\u003e\n    \u003cweight\u003e0.8\u003c/weight\u003e\n  \u003c/keyword\u003e\n  \u003ckeyword\u003e\n    \u003cvalue\u003e","stopReason":""}


            event: completion

            data: {"completion":" \u003ckeywords\u003e\n  \u003ckeyword\u003e\n    \u003cvalue\u003eauth\u003c/value\u003e\n    \u003cvariants\u003eauthentication authenticate\u003c/variants\u003e \n    \u003cweight\u003e0.9\u003c/weight\u003e\n  \u003c/keyword\u003e\n  \u003ckeyword\u003e\n    \u003cvalue\u003erouter\u003c/value\u003e\n    \u003cvariants\u003eroute routing\u003c/variants\u003e\n    \u003cweight\u003e0.8\u003c/weight\u003e\n  \u003c/keyword\u003e\n  \u003ckeyword\u003e\n    \u003cvalue\u003edefine","stopReason":""}


            event: completion

            data: {"completion":" \u003ckeywords\u003e\n  \u003ckeyword\u003e\n    \u003cvalue\u003eauth\u003c/value\u003e\n    \u003cvariants\u003eauthentication authenticate\u003c/variants\u003e \n    \u003cweight\u003e0.9\u003c/weight\u003e\n  \u003c/keyword\u003e\n  \u003ckeyword\u003e\n    \u003cvalue\u003erouter\u003c/value\u003e\n    \u003cvariants\u003eroute routing\u003c/variants\u003e\n    \u003cweight\u003e0.8\u003c/weight\u003e\n  \u003c/keyword\u003e\n  \u003ckeyword\u003e\n    \u003cvalue\u003edefine\u003c/","stopReason":""}


            event: completion

            data: {"completion":" \u003ckeywords\u003e\n  \u003ckeyword\u003e\n    \u003cvalue\u003eauth\u003c/value\u003e\n    \u003cvariants\u003eauthentication authenticate\u003c/variants\u003e \n    \u003cweight\u003e0.9\u003c/weight\u003e\n  \u003c/keyword\u003e\n  \u003ckeyword\u003e\n    \u003cvalue\u003erouter\u003c/value\u003e\n    \u003cvariants\u003eroute routing\u003c/variants\u003e\n    \u003cweight\u003e0.8\u003c/weight\u003e\n  \u003c/keyword\u003e\n  \u003ckeyword\u003e\n    \u003cvalue\u003edefine\u003c/value","stopReason":""}


            event: completion

            data: {"completion":" \u003ckeywords\u003e\n  \u003ckeyword\u003e\n    \u003cvalue\u003eauth\u003c/value\u003e\n    \u003cvariants\u003eauthentication authenticate\u003c/variants\u003e \n    \u003cweight\u003e0.9\u003c/weight\u003e\n  \u003c/keyword\u003e\n  \u003ckeyword\u003e\n    \u003cvalue\u003erouter\u003c/value\u003e\n    \u003cvariants\u003eroute routing\u003c/variants\u003e\n    \u003cweight\u003e0.8\u003c/weight\u003e\n  \u003c/keyword\u003e\n  \u003ckeyword\u003e\n    \u003cvalue\u003edefine\u003c/value\u003e","stopReason":""}


            event: completion

            data: {"completion":" \u003ckeywords\u003e\n  \u003ckeyword\u003e\n    \u003cvalue\u003eauth\u003c/value\u003e\n    \u003cvariants\u003eauthentication authenticate\u003c/variants\u003e \n    \u003cweight\u003e0.9\u003c/weight\u003e\n  \u003c/keyword\u003e\n  \u003ckeyword\u003e\n    \u003cvalue\u003erouter\u003c/value\u003e\n    \u003cvariants\u003eroute routing\u003c/variants\u003e\n    \u003cweight\u003e0.8\u003c/weight\u003e\n  \u003c/keyword\u003e\n  \u003ckeyword\u003e\n    \u003cvalue\u003edefine\u003c/value\u003e\n   ","stopReason":""}


            event: completion

            data: {"completion":" \u003ckeywords\u003e\n  \u003ckeyword\u003e\n    \u003cvalue\u003eauth\u003c/value\u003e\n    \u003cvariants\u003eauthentication authenticate\u003c/variants\u003e \n    \u003cweight\u003e0.9\u003c/weight\u003e\n  \u003c/keyword\u003e\n  \u003ckeyword\u003e\n    \u003cvalue\u003erouter\u003c/value\u003e\n    \u003cvariants\u003eroute routing\u003c/variants\u003e\n    \u003cweight\u003e0.8\u003c/weight\u003e\n  \u003c/keyword\u003e\n  \u003ckeyword\u003e\n    \u003cvalue\u003edefine\u003c/value\u003e\n    ","stopReason":""}


            event: completion

            data: {"completion":" \u003ckeywords\u003e\n  \u003ckeyword\u003e\n    \u003cvalue\u003eauth\u003c/value\u003e\n    \u003cvariants\u003eauthentication authenticate\u003c/variants\u003e \n    \u003cweight\u003e0.9\u003c/weight\u003e\n  \u003c/keyword\u003e\n  \u003ckeyword\u003e\n    \u003cvalue\u003erouter\u003c/value\u003e\n    \u003cvariants\u003eroute routing\u003c/variants\u003e\n    \u003cweight\u003e0.8\u003c/weight\u003e\n  \u003c/keyword\u003e\n  \u003ckeyword\u003e\n    \u003cvalue\u003edefine\u003c/value\u003e\n    \u003cvariants","stopReason":""}


            event: completion

            data: {"completion":" \u003ckeywords\u003e\n  \u003ckeyword\u003e\n    \u003cvalue\u003eauth\u003c/value\u003e\n    \u003cvariants\u003eauthentication authenticate\u003c/variants\u003e \n    \u003cweight\u003e0.9\u003c/weight\u003e\n  \u003c/keyword\u003e\n  \u003ckeyword\u003e\n    \u003cvalue\u003erouter\u003c/value\u003e\n    \u003cvariants\u003eroute routing\u003c/variants\u003e\n    \u003cweight\u003e0.8\u003c/weight\u003e\n  \u003c/keyword\u003e\n  \u003ckeyword\u003e\n    \u003cvalue\u003edefine\u003c/value\u003e\n    \u003cvariants\u003e","stopReason":""}


            event: completion

            data: {"completion":" \u003ckeywords\u003e\n  \u003ckeyword\u003e\n    \u003cvalue\u003eauth\u003c/value\u003e\n    \u003cvariants\u003eauthentication authenticate\u003c/variants\u003e \n    \u003cweight\u003e0.9\u003c/weight\u003e\n  \u003c/keyword\u003e\n  \u003ckeyword\u003e\n    \u003cvalue\u003erouter\u003c/value\u003e\n    \u003cvariants\u003eroute routing\u003c/variants\u003e\n    \u003cweight\u003e0.8\u003c/weight\u003e\n  \u003c/keyword\u003e\n  \u003ckeyword\u003e\n    \u003cvalue\u003edefine\u003c/value\u003e\n    \u003cvariants\u003edefined","stopReason":""}


            event: completion

            data: {"completion":" \u003ckeywords\u003e\n  \u003ckeyword\u003e\n    \u003cvalue\u003eauth\u003c/value\u003e\n    \u003cvariants\u003eauthentication authenticate\u003c/variants\u003e \n    \u003cweight\u003e0.9\u003c/weight\u003e\n  \u003c/keyword\u003e\n  \u003ckeyword\u003e\n    \u003cvalue\u003erouter\u003c/value\u003e\n    \u003cvariants\u003eroute routing\u003c/variants\u003e\n    \u003cweight\u003e0.8\u003c/weight\u003e\n  \u003c/keyword\u003e\n  \u003ckeyword\u003e\n    \u003cvalue\u003edefine\u003c/value\u003e\n    \u003cvariants\u003edefined definition","stopReason":""}


            event: completion

            data: {"completion":" \u003ckeywords\u003e\n  \u003ckeyword\u003e\n    \u003cvalue\u003eauth\u003c/value\u003e\n    \u003cvariants\u003eauthentication authenticate\u003c/variants\u003e \n    \u003cweight\u003e0.9\u003c/weight\u003e\n  \u003c/keyword\u003e\n  \u003ckeyword\u003e\n    \u003cvalue\u003erouter\u003c/value\u003e\n    \u003cvariants\u003eroute routing\u003c/variants\u003e\n    \u003cweight\u003e0.8\u003c/weight\u003e\n  \u003c/keyword\u003e\n  \u003ckeyword\u003e\n    \u003cvalue\u003edefine\u003c/value\u003e\n    \u003cvariants\u003edefined definition\u003c/","stopReason":""}


            event: completion

            data: {"completion":" \u003ckeywords\u003e\n  \u003ckeyword\u003e\n    \u003cvalue\u003eauth\u003c/value\u003e\n    \u003cvariants\u003eauthentication authenticate\u003c/variants\u003e \n    \u003cweight\u003e0.9\u003c/weight\u003e\n  \u003c/keyword\u003e\n  \u003ckeyword\u003e\n    \u003cvalue\u003erouter\u003c/value\u003e\n    \u003cvariants\u003eroute routing\u003c/variants\u003e\n    \u003cweight\u003e0.8\u003c/weight\u003e\n  \u003c/keyword\u003e\n  \u003ckeyword\u003e\n    \u003cvalue\u003edefine\u003c/value\u003e\n    \u003cvariants\u003edefined definition\u003c/variants","stopReason":""}


            event: completion

            data: {"completion":" \u003ckeywords\u003e\n  \u003ckeyword\u003e\n    \u003cvalue\u003eauth\u003c/value\u003e\n    \u003cvariants\u003eauthentication authenticate\u003c/variants\u003e \n    \u003cweight\u003e0.9\u003c/weight\u003e\n  \u003c/keyword\u003e\n  \u003ckeyword\u003e\n    \u003cvalue\u003erouter\u003c/value\u003e\n    \u003cvariants\u003eroute routing\u003c/variants\u003e\n    \u003cweight\u003e0.8\u003c/weight\u003e\n  \u003c/keyword\u003e\n  \u003ckeyword\u003e\n    \u003cvalue\u003edefine\u003c/value\u003e\n    \u003cvariants\u003edefined definition\u003c/variants\u003e","stopReason":""}


            event: completion

            data: {"completion":" \u003ckeywords\u003e\n  \u003ckeyword\u003e\n    \u003cvalue\u003eauth\u003c/value\u003e\n    \u003cvariants\u003eauthentication authenticate\u003c/variants\u003e \n    \u003cweight\u003e0.9\u003c/weight\u003e\n  \u003c/keyword\u003e\n  \u003ckeyword\u003e\n    \u003cvalue\u003erouter\u003c/value\u003e\n    \u003cvariants\u003eroute routing\u003c/variants\u003e\n    \u003cweight\u003e0.8\u003c/weight\u003e\n  \u003c/keyword\u003e\n  \u003ckeyword\u003e\n    \u003cvalue\u003edefine\u003c/value\u003e\n    \u003cvariants\u003edefined definition\u003c/variants\u003e\n   ","stopReason":""}


            event: completion

            data: {"completion":" \u003ckeywords\u003e\n  \u003ckeyword\u003e\n    \u003cvalue\u003eauth\u003c/value\u003e\n    \u003cvariants\u003eauthentication authenticate\u003c/variants\u003e \n    \u003cweight\u003e0.9\u003c/weight\u003e\n  \u003c/keyword\u003e\n  \u003ckeyword\u003e\n    \u003cvalue\u003erouter\u003c/value\u003e\n    \u003cvariants\u003eroute routing\u003c/variants\u003e\n    \u003cweight\u003e0.8\u003c/weight\u003e\n  \u003c/keyword\u003e\n  \u003ckeyword\u003e\n    \u003cvalue\u003edefine\u003c/value\u003e\n    \u003cvariants\u003edefined definition\u003c/variants\u003e\n    ","stopReason":""}


            event: completion

            data: {"completion":" \u003ckeywords\u003e\n  \u003ckeyword\u003e\n    \u003cvalue\u003eauth\u003c/value\u003e\n    \u003cvariants\u003eauthentication authenticate\u003c/variants\u003e \n    \u003cweight\u003e0.9\u003c/weight\u003e\n  \u003c/keyword\u003e\n  \u003ckeyword\u003e\n    \u003cvalue\u003erouter\u003c/value\u003e\n    \u003cvariants\u003eroute routing\u003c/variants\u003e\n    \u003cweight\u003e0.8\u003c/weight\u003e\n  \u003c/keyword\u003e\n  \u003ckeyword\u003e\n    \u003cvalue\u003edefine\u003c/value\u003e\n    \u003cvariants\u003edefined definition\u003c/variants\u003e\n    \u003cweight","stopReason":""}


            event: completion

            data: {"completion":" \u003ckeywords\u003e\n  \u003ckeyword\u003e\n    \u003cvalue\u003eauth\u003c/value\u003e\n    \u003cvariants\u003eauthentication authenticate\u003c/variants\u003e \n    \u003cweight\u003e0.9\u003c/weight\u003e\n  \u003c/keyword\u003e\n  \u003ckeyword\u003e\n    \u003cvalue\u003erouter\u003c/value\u003e\n    \u003cvariants\u003eroute routing\u003c/variants\u003e\n    \u003cweight\u003e0.8\u003c/weight\u003e\n  \u003c/keyword\u003e\n  \u003ckeyword\u003e\n    \u003cvalue\u003edefine\u003c/value\u003e\n    \u003cvariants\u003edefined definition\u003c/variants\u003e\n    \u003cweight\u003e","stopReason":""}


            event: completion

            data: {"completion":" \u003ckeywords\u003e\n  \u003ckeyword\u003e\n    \u003cvalue\u003eauth\u003c/value\u003e\n    \u003cvariants\u003eauthentication authenticate\u003c/variants\u003e \n    \u003cweight\u003e0.9\u003c/weight\u003e\n  \u003c/keyword\u003e\n  \u003ckeyword\u003e\n    \u003cvalue\u003erouter\u003c/value\u003e\n    \u003cvariants\u003eroute routing\u003c/variants\u003e\n    \u003cweight\u003e0.8\u003c/weight\u003e\n  \u003c/keyword\u003e\n  \u003ckeyword\u003e\n    \u003cvalue\u003edefine\u003c/value\u003e\n    \u003cvariants\u003edefined definition\u003c/variants\u003e\n    \u003cweight\u003e0","stopReason":""}


            event: completion

            data: {"completion":" \u003ckeywords\u003e\n  \u003ckeyword\u003e\n    \u003cvalue\u003eauth\u003c/value\u003e\n    \u003cvariants\u003eauthentication authenticate\u003c/variants\u003e \n    \u003cweight\u003e0.9\u003c/weight\u003e\n  \u003c/keyword\u003e\n  \u003ckeyword\u003e\n    \u003cvalue\u003erouter\u003c/value\u003e\n    \u003cvariants\u003eroute routing\u003c/variants\u003e\n    \u003cweight\u003e0.8\u003c/weight\u003e\n  \u003c/keyword\u003e\n  \u003ckeyword\u003e\n    \u003cvalue\u003edefine\u003c/value\u003e\n    \u003cvariants\u003edefined definition\u003c/variants\u003e\n    \u003cweight\u003e0.","stopReason":""}


            event: completion

            data: {"completion":" \u003ckeywords\u003e\n  \u003ckeyword\u003e\n    \u003cvalue\u003eauth\u003c/value\u003e\n    \u003cvariants\u003eauthentication authenticate\u003c/variants\u003e \n    \u003cweight\u003e0.9\u003c/weight\u003e\n  \u003c/keyword\u003e\n  \u003ckeyword\u003e\n    \u003cvalue\u003erouter\u003c/value\u003e\n    \u003cvariants\u003eroute routing\u003c/variants\u003e\n    \u003cweight\u003e0.8\u003c/weight\u003e\n  \u003c/keyword\u003e\n  \u003ckeyword\u003e\n    \u003cvalue\u003edefine\u003c/value\u003e\n    \u003cvariants\u003edefined definition\u003c/variants\u003e\n    \u003cweight\u003e0.7","stopReason":""}


            event: completion

            data: {"completion":" \u003ckeywords\u003e\n  \u003ckeyword\u003e\n    \u003cvalue\u003eauth\u003c/value\u003e\n    \u003cvariants\u003eauthentication authenticate\u003c/variants\u003e \n    \u003cweight\u003e0.9\u003c/weight\u003e\n  \u003c/keyword\u003e\n  \u003ckeyword\u003e\n    \u003cvalue\u003erouter\u003c/value\u003e\n    \u003cvariants\u003eroute routing\u003c/variants\u003e\n    \u003cweight\u003e0.8\u003c/weight\u003e\n  \u003c/keyword\u003e\n  \u003ckeyword\u003e\n    \u003cvalue\u003edefine\u003c/value\u003e\n    \u003cvariants\u003edefined definition\u003c/variants\u003e\n    \u003cweight\u003e0.7\u003c/","stopReason":""}


            event: completion

            data: {"completion":" \u003ckeywords\u003e\n  \u003ckeyword\u003e\n    \u003cvalue\u003eauth\u003c/value\u003e\n    \u003cvariants\u003eauthentication authenticate\u003c/variants\u003e \n    \u003cweight\u003e0.9\u003c/weight\u003e\n  \u003c/keyword\u003e\n  \u003ckeyword\u003e\n    \u003cvalue\u003erouter\u003c/value\u003e\n    \u003cvariants\u003eroute routing\u003c/variants\u003e\n    \u003cweight\u003e0.8\u003c/weight\u003e\n  \u003c/keyword\u003e\n  \u003ckeyword\u003e\n    \u003cvalue\u003edefine\u003c/value\u003e\n    \u003cvariants\u003edefined definition\u003c/variants\u003e\n    \u003cweight\u003e0.7\u003c/weight","stopReason":""}


            event: completion

            data: {"completion":" \u003ckeywords\u003e\n  \u003ckeyword\u003e\n    \u003cvalue\u003eauth\u003c/value\u003e\n    \u003cvariants\u003eauthentication authenticate\u003c/variants\u003e \n    \u003cweight\u003e0.9\u003c/weight\u003e\n  \u003c/keyword\u003e\n  \u003ckeyword\u003e\n    \u003cvalue\u003erouter\u003c/value\u003e\n    \u003cvariants\u003eroute routing\u003c/variants\u003e\n    \u003cweight\u003e0.8\u003c/weight\u003e\n  \u003c/keyword\u003e\n  \u003ckeyword\u003e\n    \u003cvalue\u003edefine\u003c/value\u003e\n    \u003cvariants\u003edefined definition\u003c/variants\u003e\n    \u003cweight\u003e0.7\u003c/weight\u003e","stopReason":""}


            event: completion

            data: {"completion":" \u003ckeywords\u003e\n  \u003ckeyword\u003e\n    \u003cvalue\u003eauth\u003c/value\u003e\n    \u003cvariants\u003eauthentication authenticate\u003c/variants\u003e \n    \u003cweight\u003e0.9\u003c/weight\u003e\n  \u003c/keyword\u003e\n  \u003ckeyword\u003e\n    \u003cvalue\u003erouter\u003c/value\u003e\n    \u003cvariants\u003eroute routing\u003c/variants\u003e\n    \u003cweight\u003e0.8\u003c/weight\u003e\n  \u003c/keyword\u003e\n  \u003ckeyword\u003e\n    \u003cvalue\u003edefine\u003c/value\u003e\n    \u003cvariants\u003edefined definition\u003c/variants\u003e\n    \u003cweight\u003e0.7\u003c/weight\u003e\n ","stopReason":""}


            event: completion

            data: {"completion":" \u003ckeywords\u003e\n  \u003ckeyword\u003e\n    \u003cvalue\u003eauth\u003c/value\u003e\n    \u003cvariants\u003eauthentication authenticate\u003c/variants\u003e \n    \u003cweight\u003e0.9\u003c/weight\u003e\n  \u003c/keyword\u003e\n  \u003ckeyword\u003e\n    \u003cvalue\u003erouter\u003c/value\u003e\n    \u003cvariants\u003eroute routing\u003c/variants\u003e\n    \u003cweight\u003e0.8\u003c/weight\u003e\n  \u003c/keyword\u003e\n  \u003ckeyword\u003e\n    \u003cvalue\u003edefine\u003c/value\u003e\n    \u003cvariants\u003edefined definition\u003c/variants\u003e\n    \u003cweight\u003e0.7\u003c/weight\u003e\n  \u003c/","stopReason":""}


            event: completion

            data: {"completion":" \u003ckeywords\u003e\n  \u003ckeyword\u003e\n    \u003cvalue\u003eauth\u003c/value\u003e\n    \u003cvariants\u003eauthentication authenticate\u003c/variants\u003e \n    \u003cweight\u003e0.9\u003c/weight\u003e\n  \u003c/keyword\u003e\n  \u003ckeyword\u003e\n    \u003cvalue\u003erouter\u003c/value\u003e\n    \u003cvariants\u003eroute routing\u003c/variants\u003e\n    \u003cweight\u003e0.8\u003c/weight\u003e\n  \u003c/keyword\u003e\n  \u003ckeyword\u003e\n    \u003cvalue\u003edefine\u003c/value\u003e\n    \u003cvariants\u003edefined definition\u003c/variants\u003e\n    \u003cweight\u003e0.7\u003c/weight\u003e\n  \u003c/keyword","stopReason":""}


            event: completion

            data: {"completion":" \u003ckeywords\u003e\n  \u003ckeyword\u003e\n    \u003cvalue\u003eauth\u003c/value\u003e\n    \u003cvariants\u003eauthentication authenticate\u003c/variants\u003e \n    \u003cweight\u003e0.9\u003c/weight\u003e\n  \u003c/keyword\u003e\n  \u003ckeyword\u003e\n    \u003cvalue\u003erouter\u003c/value\u003e\n    \u003cvariants\u003eroute routing\u003c/variants\u003e\n    \u003cweight\u003e0.8\u003c/weight\u003e\n  \u003c/keyword\u003e\n  \u003ckeyword\u003e\n    \u003cvalue\u003edefine\u003c/value\u003e\n    \u003cvariants\u003edefined definition\u003c/variants\u003e\n    \u003cweight\u003e0.7\u003c/weight\u003e\n  \u003c/keyword\u003e","stopReason":""}


            event: completion

            data: {"completion":" \u003ckeywords\u003e\n  \u003ckeyword\u003e\n    \u003cvalue\u003eauth\u003c/value\u003e\n    \u003cvariants\u003eauthentication authenticate\u003c/variants\u003e \n    \u003cweight\u003e0.9\u003c/weight\u003e\n  \u003c/keyword\u003e\n  \u003ckeyword\u003e\n    \u003cvalue\u003erouter\u003c/value\u003e\n    \u003cvariants\u003eroute routing\u003c/variants\u003e\n    \u003cweight\u003e0.8\u003c/weight\u003e\n  \u003c/keyword\u003e\n  \u003ckeyword\u003e\n    \u003cvalue\u003edefine\u003c/value\u003e\n    \u003cvariants\u003edefined definition\u003c/variants\u003e\n    \u003cweight\u003e0.7\u003c/weight\u003e\n  \u003c/keyword\u003e\n\u003c/","stopReason":""}


            event: completion

            data: {"completion":" \u003ckeywords\u003e\n  \u003ckeyword\u003e\n    \u003cvalue\u003eauth\u003c/value\u003e\n    \u003cvariants\u003eauthentication authenticate\u003c/variants\u003e \n    \u003cweight\u003e0.9\u003c/weight\u003e\n  \u003c/keyword\u003e\n  \u003ckeyword\u003e\n    \u003cvalue\u003erouter\u003c/value\u003e\n    \u003cvariants\u003eroute routing\u003c/variants\u003e\n    \u003cweight\u003e0.8\u003c/weight\u003e\n  \u003c/keyword\u003e\n  \u003ckeyword\u003e\n    \u003cvalue\u003edefine\u003c/value\u003e\n    \u003cvariants\u003edefined definition\u003c/variants\u003e\n    \u003cweight\u003e0.7\u003c/weight\u003e\n  \u003c/keyword\u003e\n\u003c/keywords","stopReason":""}


            event: completion

            data: {"completion":" \u003ckeywords\u003e\n  \u003ckeyword\u003e\n    \u003cvalue\u003eauth\u003c/value\u003e\n    \u003cvariants\u003eauthentication authenticate\u003c/variants\u003e \n    \u003cweight\u003e0.9\u003c/weight\u003e\n  \u003c/keyword\u003e\n  \u003ckeyword\u003e\n    \u003cvalue\u003erouter\u003c/value\u003e\n    \u003cvariants\u003eroute routing\u003c/variants\u003e\n    \u003cweight\u003e0.8\u003c/weight\u003e\n  \u003c/keyword\u003e\n  \u003ckeyword\u003e\n    \u003cvalue\u003edefine\u003c/value\u003e\n    \u003cvariants\u003edefined definition\u003c/variants\u003e\n    \u003cweight\u003e0.7\u003c/weight\u003e\n  \u003c/keyword\u003e\n\u003c/keywords\u003e","stopReason":""}


            event: completion

            data: {"completion":" \u003ckeywords\u003e\n  \u003ckeyword\u003e\n    \u003cvalue\u003eauth\u003c/value\u003e\n    \u003cvariants\u003eauthentication authenticate\u003c/variants\u003e \n    \u003cweight\u003e0.9\u003c/weight\u003e\n  \u003c/keyword\u003e\n  \u003ckeyword\u003e\n    \u003cvalue\u003erouter\u003c/value\u003e\n    \u003cvariants\u003eroute routing\u003c/variants\u003e\n    \u003cweight\u003e0.8\u003c/weight\u003e\n  \u003c/keyword\u003e\n  \u003ckeyword\u003e\n    \u003cvalue\u003edefine\u003c/value\u003e\n    \u003cvariants\u003edefined definition\u003c/variants\u003e\n    \u003cweight\u003e0.7\u003c/weight\u003e\n  \u003c/keyword\u003e\n\u003c/keywords\u003e","stopReason":"stop_sequence"}


            event: done

            data: {}

        cookies: []
        headers:
          - name: date
<<<<<<< HEAD
            value: Wed, 13 Mar 2024 06:26:25 GMT
=======
            value: Fri, 15 Mar 2024 01:24:19 GMT
>>>>>>> b7afc00a
          - name: content-type
            value: text/event-stream
          - name: transfer-encoding
            value: chunked
          - name: connection
            value: keep-alive
          - name: access-control-allow-credentials
            value: "true"
          - name: access-control-allow-origin
            value: ""
          - name: cache-control
            value: no-cache
          - name: vary
            value: Cookie,Accept-Encoding,Authorization,Cookie, Authorization,
              X-Requested-With,Cookie
          - name: x-content-type-options
            value: nosniff
          - name: x-frame-options
            value: DENY
          - name: x-xss-protection
            value: 1; mode=block
          - name: strict-transport-security
            value: max-age=31536000; includeSubDomains; preload
        headersSize: 1284
        httpVersion: HTTP/1.1
        redirectURL: ""
        status: 200
        statusText: OK
<<<<<<< HEAD
      startedDateTime: 2024-03-13T06:26:24.184Z
=======
      startedDateTime: 2024-03-15T01:24:18.807Z
>>>>>>> b7afc00a
      time: 0
      timings:
        blocked: -1
        connect: -1
        dns: -1
        receive: 0
        send: 0
        ssl: -1
        wait: 0
<<<<<<< HEAD
    - _id: 54548873d810d5c6acc70105abeb2c63
=======
    - _id: ffcce0cfbcc5f0916b581609919a7e9b
>>>>>>> b7afc00a
      _order: 0
      cache: {}
      request:
        bodySize: 717
        cookies: []
        headers:
          - name: content-type
            value: application/json
          - name: accept-encoding
            value: gzip;q=0
          - name: authorization
            value: token
<<<<<<< HEAD
              REDACTED_f85d49897492dbaf3cfd1f9a3a4492a4a80b01c118a325644753b34a21fa7354
=======
              REDACTED_b09f01644a4261b32aa2ee4aea4f279ba69a57cff389f9b119b5265e913c0ea4
>>>>>>> b7afc00a
          - name: host
            value: sourcegraph.com
        headersSize: 231
        httpVersion: HTTP/1.1
        method: POST
        postData:
          mimeType: application/json
          params: []
          textJSON:
            fast: true
            maxTokensToSample: 400
            messages:
              - speaker: human
                text: "You are helping the user search over a codebase. List some filename
                  fragments that would match files relevant to read to answer
                  the user's query. Present your results in an XML list in the
                  following format: <keywords><keyword><value>a single
                  keyword</value><variants>a space separated list of synonyms
                  and variants of the keyword, including acronyms,
                  abbreviations, and expansions</variants><weight>a numerical
                  weight between 0.0 and 1.0 that indicates the importance of
                  the keyword</weight></keyword></keywords>. Here is the user
                  query: <userQuery>parse file with tree-sitter</userQuery>"
              - speaker: assistant
            temperature: 0
            topK: 1
        queryString: []
        url: https://sourcegraph.com/.api/completions/stream
      response:
        bodySize: 68640
        content:
          mimeType: text/event-stream
          size: 68640
          text: >+
            event: completion

            data: {"completion":" ","stopReason":""}


            event: completion

            data: {"completion":" \u003ckeywords","stopReason":""}


            event: completion

            data: {"completion":" \u003ckeywords\u003e","stopReason":""}


            event: completion

            data: {"completion":" \u003ckeywords\u003e\n ","stopReason":""}


            event: completion

            data: {"completion":" \u003ckeywords\u003e\n  ","stopReason":""}


            event: completion

            data: {"completion":" \u003ckeywords\u003e\n  \u003ckeyword","stopReason":""}


            event: completion

            data: {"completion":" \u003ckeywords\u003e\n  \u003ckeyword\u003e","stopReason":""}


            event: completion

            data: {"completion":" \u003ckeywords\u003e\n  \u003ckeyword\u003e\n   ","stopReason":""}


            event: completion

            data: {"completion":" \u003ckeywords\u003e\n  \u003ckeyword\u003e\n    ","stopReason":""}


            event: completion

            data: {"completion":" \u003ckeywords\u003e\n  \u003ckeyword\u003e\n    \u003cvalue","stopReason":""}


            event: completion

            data: {"completion":" \u003ckeywords\u003e\n  \u003ckeyword\u003e\n    \u003cvalue\u003e","stopReason":""}


            event: completion

            data: {"completion":" \u003ckeywords\u003e\n  \u003ckeyword\u003e\n    \u003cvalue\u003etree","stopReason":""}


            event: completion

            data: {"completion":" \u003ckeywords\u003e\n  \u003ckeyword\u003e\n    \u003cvalue\u003etree-","stopReason":""}


            event: completion

            data: {"completion":" \u003ckeywords\u003e\n  \u003ckeyword\u003e\n    \u003cvalue\u003etree-s","stopReason":""}


            event: completion

            data: {"completion":" \u003ckeywords\u003e\n  \u003ckeyword\u003e\n    \u003cvalue\u003etree-sitter","stopReason":""}


            event: completion

            data: {"completion":" \u003ckeywords\u003e\n  \u003ckeyword\u003e\n    \u003cvalue\u003etree-sitter\u003c/","stopReason":""}


            event: completion

            data: {"completion":" \u003ckeywords\u003e\n  \u003ckeyword\u003e\n    \u003cvalue\u003etree-sitter\u003c/value","stopReason":""}


            event: completion

            data: {"completion":" \u003ckeywords\u003e\n  \u003ckeyword\u003e\n    \u003cvalue\u003etree-sitter\u003c/value\u003e","stopReason":""}


            event: completion

            data: {"completion":" \u003ckeywords\u003e\n  \u003ckeyword\u003e\n    \u003cvalue\u003etree-sitter\u003c/value\u003e\n   ","stopReason":""}


            event: completion

            data: {"completion":" \u003ckeywords\u003e\n  \u003ckeyword\u003e\n    \u003cvalue\u003etree-sitter\u003c/value\u003e\n    ","stopReason":""}


            event: completion

            data: {"completion":" \u003ckeywords\u003e\n  \u003ckeyword\u003e\n    \u003cvalue\u003etree-sitter\u003c/value\u003e\n    \u003cvariants","stopReason":""}


            event: completion

            data: {"completion":" \u003ckeywords\u003e\n  \u003ckeyword\u003e\n    \u003cvalue\u003etree-sitter\u003c/value\u003e\n    \u003cvariants\u003e","stopReason":""}


            event: completion

            data: {"completion":" \u003ckeywords\u003e\n  \u003ckeyword\u003e\n    \u003cvalue\u003etree-sitter\u003c/value\u003e\n    \u003cvariants\u003etree","stopReason":""}


            event: completion

            data: {"completion":" \u003ckeywords\u003e\n  \u003ckeyword\u003e\n    \u003cvalue\u003etree-sitter\u003c/value\u003e\n    \u003cvariants\u003etree sit","stopReason":""}


            event: completion

            data: {"completion":" \u003ckeywords\u003e\n  \u003ckeyword\u003e\n    \u003cvalue\u003etree-sitter\u003c/value\u003e\n    \u003cvariants\u003etree sitter","stopReason":""}


            event: completion

            data: {"completion":" \u003ckeywords\u003e\n  \u003ckeyword\u003e\n    \u003cvalue\u003etree-sitter\u003c/value\u003e\n    \u003cvariants\u003etree sitter ts","stopReason":""}


            event: completion

            data: {"completion":" \u003ckeywords\u003e\n  \u003ckeyword\u003e\n    \u003cvalue\u003etree-sitter\u003c/value\u003e\n    \u003cvariants\u003etree sitter ts\u003c/","stopReason":""}


            event: completion

            data: {"completion":" \u003ckeywords\u003e\n  \u003ckeyword\u003e\n    \u003cvalue\u003etree-sitter\u003c/value\u003e\n    \u003cvariants\u003etree sitter ts\u003c/variants","stopReason":""}


            event: completion

            data: {"completion":" \u003ckeywords\u003e\n  \u003ckeyword\u003e\n    \u003cvalue\u003etree-sitter\u003c/value\u003e\n    \u003cvariants\u003etree sitter ts\u003c/variants\u003e","stopReason":""}


            event: completion

            data: {"completion":" \u003ckeywords\u003e\n  \u003ckeyword\u003e\n    \u003cvalue\u003etree-sitter\u003c/value\u003e\n    \u003cvariants\u003etree sitter ts\u003c/variants\u003e \n   ","stopReason":""}


            event: completion

            data: {"completion":" \u003ckeywords\u003e\n  \u003ckeyword\u003e\n    \u003cvalue\u003etree-sitter\u003c/value\u003e\n    \u003cvariants\u003etree sitter ts\u003c/variants\u003e \n    ","stopReason":""}


            event: completion

            data: {"completion":" \u003ckeywords\u003e\n  \u003ckeyword\u003e\n    \u003cvalue\u003etree-sitter\u003c/value\u003e\n    \u003cvariants\u003etree sitter ts\u003c/variants\u003e \n    \u003cweight","stopReason":""}


            event: completion

            data: {"completion":" \u003ckeywords\u003e\n  \u003ckeyword\u003e\n    \u003cvalue\u003etree-sitter\u003c/value\u003e\n    \u003cvariants\u003etree sitter ts\u003c/variants\u003e \n    \u003cweight\u003e","stopReason":""}


            event: completion

            data: {"completion":" \u003ckeywords\u003e\n  \u003ckeyword\u003e\n    \u003cvalue\u003etree-sitter\u003c/value\u003e\n    \u003cvariants\u003etree sitter ts\u003c/variants\u003e \n    \u003cweight\u003e0","stopReason":""}


            event: completion

            data: {"completion":" \u003ckeywords\u003e\n  \u003ckeyword\u003e\n    \u003cvalue\u003etree-sitter\u003c/value\u003e\n    \u003cvariants\u003etree sitter ts\u003c/variants\u003e \n    \u003cweight\u003e0.","stopReason":""}


            event: completion

            data: {"completion":" \u003ckeywords\u003e\n  \u003ckeyword\u003e\n    \u003cvalue\u003etree-sitter\u003c/value\u003e\n    \u003cvariants\u003etree sitter ts\u003c/variants\u003e \n    \u003cweight\u003e0.9","stopReason":""}


            event: completion

            data: {"completion":" \u003ckeywords\u003e\n  \u003ckeyword\u003e\n    \u003cvalue\u003etree-sitter\u003c/value\u003e\n    \u003cvariants\u003etree sitter ts\u003c/variants\u003e \n    \u003cweight\u003e0.9\u003c/","stopReason":""}


            event: completion

            data: {"completion":" \u003ckeywords\u003e\n  \u003ckeyword\u003e\n    \u003cvalue\u003etree-sitter\u003c/value\u003e\n    \u003cvariants\u003etree sitter ts\u003c/variants\u003e \n    \u003cweight\u003e0.9\u003c/weight","stopReason":""}


            event: completion

            data: {"completion":" \u003ckeywords\u003e\n  \u003ckeyword\u003e\n    \u003cvalue\u003etree-sitter\u003c/value\u003e\n    \u003cvariants\u003etree sitter ts\u003c/variants\u003e \n    \u003cweight\u003e0.9\u003c/weight\u003e","stopReason":""}


            event: completion

            data: {"completion":" \u003ckeywords\u003e\n  \u003ckeyword\u003e\n    \u003cvalue\u003etree-sitter\u003c/value\u003e\n    \u003cvariants\u003etree sitter ts\u003c/variants\u003e \n    \u003cweight\u003e0.9\u003c/weight\u003e\n ","stopReason":""}


            event: completion

            data: {"completion":" \u003ckeywords\u003e\n  \u003ckeyword\u003e\n    \u003cvalue\u003etree-sitter\u003c/value\u003e\n    \u003cvariants\u003etree sitter ts\u003c/variants\u003e \n    \u003cweight\u003e0.9\u003c/weight\u003e\n  \u003c/","stopReason":""}


            event: completion

            data: {"completion":" \u003ckeywords\u003e\n  \u003ckeyword\u003e\n    \u003cvalue\u003etree-sitter\u003c/value\u003e\n    \u003cvariants\u003etree sitter ts\u003c/variants\u003e \n    \u003cweight\u003e0.9\u003c/weight\u003e\n  \u003c/keyword","stopReason":""}


            event: completion

            data: {"completion":" \u003ckeywords\u003e\n  \u003ckeyword\u003e\n    \u003cvalue\u003etree-sitter\u003c/value\u003e\n    \u003cvariants\u003etree sitter ts\u003c/variants\u003e \n    \u003cweight\u003e0.9\u003c/weight\u003e\n  \u003c/keyword\u003e","stopReason":""}


            event: completion

            data: {"completion":" \u003ckeywords\u003e\n  \u003ckeyword\u003e\n    \u003cvalue\u003etree-sitter\u003c/value\u003e\n    \u003cvariants\u003etree sitter ts\u003c/variants\u003e \n    \u003cweight\u003e0.9\u003c/weight\u003e\n  \u003c/keyword\u003e\n ","stopReason":""}


            event: completion

            data: {"completion":" \u003ckeywords\u003e\n  \u003ckeyword\u003e\n    \u003cvalue\u003etree-sitter\u003c/value\u003e\n    \u003cvariants\u003etree sitter ts\u003c/variants\u003e \n    \u003cweight\u003e0.9\u003c/weight\u003e\n  \u003c/keyword\u003e\n  ","stopReason":""}


            event: completion

            data: {"completion":" \u003ckeywords\u003e\n  \u003ckeyword\u003e\n    \u003cvalue\u003etree-sitter\u003c/value\u003e\n    \u003cvariants\u003etree sitter ts\u003c/variants\u003e \n    \u003cweight\u003e0.9\u003c/weight\u003e\n  \u003c/keyword\u003e\n  \u003ckeyword","stopReason":""}


            event: completion

            data: {"completion":" \u003ckeywords\u003e\n  \u003ckeyword\u003e\n    \u003cvalue\u003etree-sitter\u003c/value\u003e\n    \u003cvariants\u003etree sitter ts\u003c/variants\u003e \n    \u003cweight\u003e0.9\u003c/weight\u003e\n  \u003c/keyword\u003e\n  \u003ckeyword\u003e","stopReason":""}


            event: completion

            data: {"completion":" \u003ckeywords\u003e\n  \u003ckeyword\u003e\n    \u003cvalue\u003etree-sitter\u003c/value\u003e\n    \u003cvariants\u003etree sitter ts\u003c/variants\u003e \n    \u003cweight\u003e0.9\u003c/weight\u003e\n  \u003c/keyword\u003e\n  \u003ckeyword\u003e\n   ","stopReason":""}


            event: completion

            data: {"completion":" \u003ckeywords\u003e\n  \u003ckeyword\u003e\n    \u003cvalue\u003etree-sitter\u003c/value\u003e\n    \u003cvariants\u003etree sitter ts\u003c/variants\u003e \n    \u003cweight\u003e0.9\u003c/weight\u003e\n  \u003c/keyword\u003e\n  \u003ckeyword\u003e\n    ","stopReason":""}


            event: completion

            data: {"completion":" \u003ckeywords\u003e\n  \u003ckeyword\u003e\n    \u003cvalue\u003etree-sitter\u003c/value\u003e\n    \u003cvariants\u003etree sitter ts\u003c/variants\u003e \n    \u003cweight\u003e0.9\u003c/weight\u003e\n  \u003c/keyword\u003e\n  \u003ckeyword\u003e\n    \u003cvalue","stopReason":""}


            event: completion

            data: {"completion":" \u003ckeywords\u003e\n  \u003ckeyword\u003e\n    \u003cvalue\u003etree-sitter\u003c/value\u003e\n    \u003cvariants\u003etree sitter ts\u003c/variants\u003e \n    \u003cweight\u003e0.9\u003c/weight\u003e\n  \u003c/keyword\u003e\n  \u003ckeyword\u003e\n    \u003cvalue\u003e","stopReason":""}


            event: completion

            data: {"completion":" \u003ckeywords\u003e\n  \u003ckeyword\u003e\n    \u003cvalue\u003etree-sitter\u003c/value\u003e\n    \u003cvariants\u003etree sitter ts\u003c/variants\u003e \n    \u003cweight\u003e0.9\u003c/weight\u003e\n  \u003c/keyword\u003e\n  \u003ckeyword\u003e\n    \u003cvalue\u003eparser","stopReason":""}


            event: completion

            data: {"completion":" \u003ckeywords\u003e\n  \u003ckeyword\u003e\n    \u003cvalue\u003etree-sitter\u003c/value\u003e\n    \u003cvariants\u003etree sitter ts\u003c/variants\u003e \n    \u003cweight\u003e0.9\u003c/weight\u003e\n  \u003c/keyword\u003e\n  \u003ckeyword\u003e\n    \u003cvalue\u003eparser\u003c/","stopReason":""}


            event: completion

            data: {"completion":" \u003ckeywords\u003e\n  \u003ckeyword\u003e\n    \u003cvalue\u003etree-sitter\u003c/value\u003e\n    \u003cvariants\u003etree sitter ts\u003c/variants\u003e \n    \u003cweight\u003e0.9\u003c/weight\u003e\n  \u003c/keyword\u003e\n  \u003ckeyword\u003e\n    \u003cvalue\u003eparser\u003c/value","stopReason":""}


            event: completion

            data: {"completion":" \u003ckeywords\u003e\n  \u003ckeyword\u003e\n    \u003cvalue\u003etree-sitter\u003c/value\u003e\n    \u003cvariants\u003etree sitter ts\u003c/variants\u003e \n    \u003cweight\u003e0.9\u003c/weight\u003e\n  \u003c/keyword\u003e\n  \u003ckeyword\u003e\n    \u003cvalue\u003eparser\u003c/value\u003e","stopReason":""}


            event: completion

            data: {"completion":" \u003ckeywords\u003e\n  \u003ckeyword\u003e\n    \u003cvalue\u003etree-sitter\u003c/value\u003e\n    \u003cvariants\u003etree sitter ts\u003c/variants\u003e \n    \u003cweight\u003e0.9\u003c/weight\u003e\n  \u003c/keyword\u003e\n  \u003ckeyword\u003e\n    \u003cvalue\u003eparser\u003c/value\u003e\n   ","stopReason":""}


            event: completion

            data: {"completion":" \u003ckeywords\u003e\n  \u003ckeyword\u003e\n    \u003cvalue\u003etree-sitter\u003c/value\u003e\n    \u003cvariants\u003etree sitter ts\u003c/variants\u003e \n    \u003cweight\u003e0.9\u003c/weight\u003e\n  \u003c/keyword\u003e\n  \u003ckeyword\u003e\n    \u003cvalue\u003eparser\u003c/value\u003e\n    ","stopReason":""}


            event: completion

            data: {"completion":" \u003ckeywords\u003e\n  \u003ckeyword\u003e\n    \u003cvalue\u003etree-sitter\u003c/value\u003e\n    \u003cvariants\u003etree sitter ts\u003c/variants\u003e \n    \u003cweight\u003e0.9\u003c/weight\u003e\n  \u003c/keyword\u003e\n  \u003ckeyword\u003e\n    \u003cvalue\u003eparser\u003c/value\u003e\n    \u003cvariants","stopReason":""}


            event: completion

            data: {"completion":" \u003ckeywords\u003e\n  \u003ckeyword\u003e\n    \u003cvalue\u003etree-sitter\u003c/value\u003e\n    \u003cvariants\u003etree sitter ts\u003c/variants\u003e \n    \u003cweight\u003e0.9\u003c/weight\u003e\n  \u003c/keyword\u003e\n  \u003ckeyword\u003e\n    \u003cvalue\u003eparser\u003c/value\u003e\n    \u003cvariants\u003e","stopReason":""}


            event: completion

            data: {"completion":" \u003ckeywords\u003e\n  \u003ckeyword\u003e\n    \u003cvalue\u003etree-sitter\u003c/value\u003e\n    \u003cvariants\u003etree sitter ts\u003c/variants\u003e \n    \u003cweight\u003e0.9\u003c/weight\u003e\n  \u003c/keyword\u003e\n  \u003ckeyword\u003e\n    \u003cvalue\u003eparser\u003c/value\u003e\n    \u003cvariants\u003eparsing","stopReason":""}


            event: completion

            data: {"completion":" \u003ckeywords\u003e\n  \u003ckeyword\u003e\n    \u003cvalue\u003etree-sitter\u003c/value\u003e\n    \u003cvariants\u003etree sitter ts\u003c/variants\u003e \n    \u003cweight\u003e0.9\u003c/weight\u003e\n  \u003c/keyword\u003e\n  \u003ckeyword\u003e\n    \u003cvalue\u003eparser\u003c/value\u003e\n    \u003cvariants\u003eparsing\u003c/","stopReason":""}


            event: completion

            data: {"completion":" \u003ckeywords\u003e\n  \u003ckeyword\u003e\n    \u003cvalue\u003etree-sitter\u003c/value\u003e\n    \u003cvariants\u003etree sitter ts\u003c/variants\u003e \n    \u003cweight\u003e0.9\u003c/weight\u003e\n  \u003c/keyword\u003e\n  \u003ckeyword\u003e\n    \u003cvalue\u003eparser\u003c/value\u003e\n    \u003cvariants\u003eparsing\u003c/variants","stopReason":""}


            event: completion

            data: {"completion":" \u003ckeywords\u003e\n  \u003ckeyword\u003e\n    \u003cvalue\u003etree-sitter\u003c/value\u003e\n    \u003cvariants\u003etree sitter ts\u003c/variants\u003e \n    \u003cweight\u003e0.9\u003c/weight\u003e\n  \u003c/keyword\u003e\n  \u003ckeyword\u003e\n    \u003cvalue\u003eparser\u003c/value\u003e\n    \u003cvariants\u003eparsing\u003c/variants\u003e","stopReason":""}


            event: completion

            data: {"completion":" \u003ckeywords\u003e\n  \u003ckeyword\u003e\n    \u003cvalue\u003etree-sitter\u003c/value\u003e\n    \u003cvariants\u003etree sitter ts\u003c/variants\u003e \n    \u003cweight\u003e0.9\u003c/weight\u003e\n  \u003c/keyword\u003e\n  \u003ckeyword\u003e\n    \u003cvalue\u003eparser\u003c/value\u003e\n    \u003cvariants\u003eparsing\u003c/variants\u003e\n   ","stopReason":""}


            event: completion

            data: {"completion":" \u003ckeywords\u003e\n  \u003ckeyword\u003e\n    \u003cvalue\u003etree-sitter\u003c/value\u003e\n    \u003cvariants\u003etree sitter ts\u003c/variants\u003e \n    \u003cweight\u003e0.9\u003c/weight\u003e\n  \u003c/keyword\u003e\n  \u003ckeyword\u003e\n    \u003cvalue\u003eparser\u003c/value\u003e\n    \u003cvariants\u003eparsing\u003c/variants\u003e\n    ","stopReason":""}


            event: completion

            data: {"completion":" \u003ckeywords\u003e\n  \u003ckeyword\u003e\n    \u003cvalue\u003etree-sitter\u003c/value\u003e\n    \u003cvariants\u003etree sitter ts\u003c/variants\u003e \n    \u003cweight\u003e0.9\u003c/weight\u003e\n  \u003c/keyword\u003e\n  \u003ckeyword\u003e\n    \u003cvalue\u003eparser\u003c/value\u003e\n    \u003cvariants\u003eparsing\u003c/variants\u003e\n    \u003cweight","stopReason":""}


            event: completion

            data: {"completion":" \u003ckeywords\u003e\n  \u003ckeyword\u003e\n    \u003cvalue\u003etree-sitter\u003c/value\u003e\n    \u003cvariants\u003etree sitter ts\u003c/variants\u003e \n    \u003cweight\u003e0.9\u003c/weight\u003e\n  \u003c/keyword\u003e\n  \u003ckeyword\u003e\n    \u003cvalue\u003eparser\u003c/value\u003e\n    \u003cvariants\u003eparsing\u003c/variants\u003e\n    \u003cweight\u003e","stopReason":""}


            event: completion

            data: {"completion":" \u003ckeywords\u003e\n  \u003ckeyword\u003e\n    \u003cvalue\u003etree-sitter\u003c/value\u003e\n    \u003cvariants\u003etree sitter ts\u003c/variants\u003e \n    \u003cweight\u003e0.9\u003c/weight\u003e\n  \u003c/keyword\u003e\n  \u003ckeyword\u003e\n    \u003cvalue\u003eparser\u003c/value\u003e\n    \u003cvariants\u003eparsing\u003c/variants\u003e\n    \u003cweight\u003e0","stopReason":""}


            event: completion

            data: {"completion":" \u003ckeywords\u003e\n  \u003ckeyword\u003e\n    \u003cvalue\u003etree-sitter\u003c/value\u003e\n    \u003cvariants\u003etree sitter ts\u003c/variants\u003e \n    \u003cweight\u003e0.9\u003c/weight\u003e\n  \u003c/keyword\u003e\n  \u003ckeyword\u003e\n    \u003cvalue\u003eparser\u003c/value\u003e\n    \u003cvariants\u003eparsing\u003c/variants\u003e\n    \u003cweight\u003e0.","stopReason":""}


            event: completion

            data: {"completion":" \u003ckeywords\u003e\n  \u003ckeyword\u003e\n    \u003cvalue\u003etree-sitter\u003c/value\u003e\n    \u003cvariants\u003etree sitter ts\u003c/variants\u003e \n    \u003cweight\u003e0.9\u003c/weight\u003e\n  \u003c/keyword\u003e\n  \u003ckeyword\u003e\n    \u003cvalue\u003eparser\u003c/value\u003e\n    \u003cvariants\u003eparsing\u003c/variants\u003e\n    \u003cweight\u003e0.8","stopReason":""}


            event: completion

            data: {"completion":" \u003ckeywords\u003e\n  \u003ckeyword\u003e\n    \u003cvalue\u003etree-sitter\u003c/value\u003e\n    \u003cvariants\u003etree sitter ts\u003c/variants\u003e \n    \u003cweight\u003e0.9\u003c/weight\u003e\n  \u003c/keyword\u003e\n  \u003ckeyword\u003e\n    \u003cvalue\u003eparser\u003c/value\u003e\n    \u003cvariants\u003eparsing\u003c/variants\u003e\n    \u003cweight\u003e0.8\u003c/","stopReason":""}


            event: completion

            data: {"completion":" \u003ckeywords\u003e\n  \u003ckeyword\u003e\n    \u003cvalue\u003etree-sitter\u003c/value\u003e\n    \u003cvariants\u003etree sitter ts\u003c/variants\u003e \n    \u003cweight\u003e0.9\u003c/weight\u003e\n  \u003c/keyword\u003e\n  \u003ckeyword\u003e\n    \u003cvalue\u003eparser\u003c/value\u003e\n    \u003cvariants\u003eparsing\u003c/variants\u003e\n    \u003cweight\u003e0.8\u003c/weight","stopReason":""}


            event: completion

            data: {"completion":" \u003ckeywords\u003e\n  \u003ckeyword\u003e\n    \u003cvalue\u003etree-sitter\u003c/value\u003e\n    \u003cvariants\u003etree sitter ts\u003c/variants\u003e \n    \u003cweight\u003e0.9\u003c/weight\u003e\n  \u003c/keyword\u003e\n  \u003ckeyword\u003e\n    \u003cvalue\u003eparser\u003c/value\u003e\n    \u003cvariants\u003eparsing\u003c/variants\u003e\n    \u003cweight\u003e0.8\u003c/weight\u003e","stopReason":""}


            event: completion

            data: {"completion":" \u003ckeywords\u003e\n  \u003ckeyword\u003e\n    \u003cvalue\u003etree-sitter\u003c/value\u003e\n    \u003cvariants\u003etree sitter ts\u003c/variants\u003e \n    \u003cweight\u003e0.9\u003c/weight\u003e\n  \u003c/keyword\u003e\n  \u003ckeyword\u003e\n    \u003cvalue\u003eparser\u003c/value\u003e\n    \u003cvariants\u003eparsing\u003c/variants\u003e\n    \u003cweight\u003e0.8\u003c/weight\u003e\n ","stopReason":""}


            event: completion

            data: {"completion":" \u003ckeywords\u003e\n  \u003ckeyword\u003e\n    \u003cvalue\u003etree-sitter\u003c/value\u003e\n    \u003cvariants\u003etree sitter ts\u003c/variants\u003e \n    \u003cweight\u003e0.9\u003c/weight\u003e\n  \u003c/keyword\u003e\n  \u003ckeyword\u003e\n    \u003cvalue\u003eparser\u003c/value\u003e\n    \u003cvariants\u003eparsing\u003c/variants\u003e\n    \u003cweight\u003e0.8\u003c/weight\u003e\n  \u003c/","stopReason":""}


            event: completion

            data: {"completion":" \u003ckeywords\u003e\n  \u003ckeyword\u003e\n    \u003cvalue\u003etree-sitter\u003c/value\u003e\n    \u003cvariants\u003etree sitter ts\u003c/variants\u003e \n    \u003cweight\u003e0.9\u003c/weight\u003e\n  \u003c/keyword\u003e\n  \u003ckeyword\u003e\n    \u003cvalue\u003eparser\u003c/value\u003e\n    \u003cvariants\u003eparsing\u003c/variants\u003e\n    \u003cweight\u003e0.8\u003c/weight\u003e\n  \u003c/keyword","stopReason":""}


            event: completion

            data: {"completion":" \u003ckeywords\u003e\n  \u003ckeyword\u003e\n    \u003cvalue\u003etree-sitter\u003c/value\u003e\n    \u003cvariants\u003etree sitter ts\u003c/variants\u003e \n    \u003cweight\u003e0.9\u003c/weight\u003e\n  \u003c/keyword\u003e\n  \u003ckeyword\u003e\n    \u003cvalue\u003eparser\u003c/value\u003e\n    \u003cvariants\u003eparsing\u003c/variants\u003e\n    \u003cweight\u003e0.8\u003c/weight\u003e\n  \u003c/keyword\u003e","stopReason":""}


            event: completion

            data: {"completion":" \u003ckeywords\u003e\n  \u003ckeyword\u003e\n    \u003cvalue\u003etree-sitter\u003c/value\u003e\n    \u003cvariants\u003etree sitter ts\u003c/variants\u003e \n    \u003cweight\u003e0.9\u003c/weight\u003e\n  \u003c/keyword\u003e\n  \u003ckeyword\u003e\n    \u003cvalue\u003eparser\u003c/value\u003e\n    \u003cvariants\u003eparsing\u003c/variants\u003e\n    \u003cweight\u003e0.8\u003c/weight\u003e\n  \u003c/keyword\u003e\n ","stopReason":""}


            event: completion

            data: {"completion":" \u003ckeywords\u003e\n  \u003ckeyword\u003e\n    \u003cvalue\u003etree-sitter\u003c/value\u003e\n    \u003cvariants\u003etree sitter ts\u003c/variants\u003e \n    \u003cweight\u003e0.9\u003c/weight\u003e\n  \u003c/keyword\u003e\n  \u003ckeyword\u003e\n    \u003cvalue\u003eparser\u003c/value\u003e\n    \u003cvariants\u003eparsing\u003c/variants\u003e\n    \u003cweight\u003e0.8\u003c/weight\u003e\n  \u003c/keyword\u003e\n  ","stopReason":""}


            event: completion

            data: {"completion":" \u003ckeywords\u003e\n  \u003ckeyword\u003e\n    \u003cvalue\u003etree-sitter\u003c/value\u003e\n    \u003cvariants\u003etree sitter ts\u003c/variants\u003e \n    \u003cweight\u003e0.9\u003c/weight\u003e\n  \u003c/keyword\u003e\n  \u003ckeyword\u003e\n    \u003cvalue\u003eparser\u003c/value\u003e\n    \u003cvariants\u003eparsing\u003c/variants\u003e\n    \u003cweight\u003e0.8\u003c/weight\u003e\n  \u003c/keyword\u003e\n  \u003ckeyword","stopReason":""}


            event: completion

            data: {"completion":" \u003ckeywords\u003e\n  \u003ckeyword\u003e\n    \u003cvalue\u003etree-sitter\u003c/value\u003e\n    \u003cvariants\u003etree sitter ts\u003c/variants\u003e \n    \u003cweight\u003e0.9\u003c/weight\u003e\n  \u003c/keyword\u003e\n  \u003ckeyword\u003e\n    \u003cvalue\u003eparser\u003c/value\u003e\n    \u003cvariants\u003eparsing\u003c/variants\u003e\n    \u003cweight\u003e0.8\u003c/weight\u003e\n  \u003c/keyword\u003e\n  \u003ckeyword\u003e","stopReason":""}


            event: completion

            data: {"completion":" \u003ckeywords\u003e\n  \u003ckeyword\u003e\n    \u003cvalue\u003etree-sitter\u003c/value\u003e\n    \u003cvariants\u003etree sitter ts\u003c/variants\u003e \n    \u003cweight\u003e0.9\u003c/weight\u003e\n  \u003c/keyword\u003e\n  \u003ckeyword\u003e\n    \u003cvalue\u003eparser\u003c/value\u003e\n    \u003cvariants\u003eparsing\u003c/variants\u003e\n    \u003cweight\u003e0.8\u003c/weight\u003e\n  \u003c/keyword\u003e\n  \u003ckeyword\u003e\n   ","stopReason":""}


            event: completion

            data: {"completion":" \u003ckeywords\u003e\n  \u003ckeyword\u003e\n    \u003cvalue\u003etree-sitter\u003c/value\u003e\n    \u003cvariants\u003etree sitter ts\u003c/variants\u003e \n    \u003cweight\u003e0.9\u003c/weight\u003e\n  \u003c/keyword\u003e\n  \u003ckeyword\u003e\n    \u003cvalue\u003eparser\u003c/value\u003e\n    \u003cvariants\u003eparsing\u003c/variants\u003e\n    \u003cweight\u003e0.8\u003c/weight\u003e\n  \u003c/keyword\u003e\n  \u003ckeyword\u003e\n    ","stopReason":""}


            event: completion

            data: {"completion":" \u003ckeywords\u003e\n  \u003ckeyword\u003e\n    \u003cvalue\u003etree-sitter\u003c/value\u003e\n    \u003cvariants\u003etree sitter ts\u003c/variants\u003e \n    \u003cweight\u003e0.9\u003c/weight\u003e\n  \u003c/keyword\u003e\n  \u003ckeyword\u003e\n    \u003cvalue\u003eparser\u003c/value\u003e\n    \u003cvariants\u003eparsing\u003c/variants\u003e\n    \u003cweight\u003e0.8\u003c/weight\u003e\n  \u003c/keyword\u003e\n  \u003ckeyword\u003e\n    \u003cvalue","stopReason":""}


            event: completion

            data: {"completion":" \u003ckeywords\u003e\n  \u003ckeyword\u003e\n    \u003cvalue\u003etree-sitter\u003c/value\u003e\n    \u003cvariants\u003etree sitter ts\u003c/variants\u003e \n    \u003cweight\u003e0.9\u003c/weight\u003e\n  \u003c/keyword\u003e\n  \u003ckeyword\u003e\n    \u003cvalue\u003eparser\u003c/value\u003e\n    \u003cvariants\u003eparsing\u003c/variants\u003e\n    \u003cweight\u003e0.8\u003c/weight\u003e\n  \u003c/keyword\u003e\n  \u003ckeyword\u003e\n    \u003cvalue\u003e","stopReason":""}


            event: completion

            data: {"completion":" \u003ckeywords\u003e\n  \u003ckeyword\u003e\n    \u003cvalue\u003etree-sitter\u003c/value\u003e\n    \u003cvariants\u003etree sitter ts\u003c/variants\u003e \n    \u003cweight\u003e0.9\u003c/weight\u003e\n  \u003c/keyword\u003e\n  \u003ckeyword\u003e\n    \u003cvalue\u003eparser\u003c/value\u003e\n    \u003cvariants\u003eparsing\u003c/variants\u003e\n    \u003cweight\u003e0.8\u003c/weight\u003e\n  \u003c/keyword\u003e\n  \u003ckeyword\u003e\n    \u003cvalue\u003efile","stopReason":""}


            event: completion

            data: {"completion":" \u003ckeywords\u003e\n  \u003ckeyword\u003e\n    \u003cvalue\u003etree-sitter\u003c/value\u003e\n    \u003cvariants\u003etree sitter ts\u003c/variants\u003e \n    \u003cweight\u003e0.9\u003c/weight\u003e\n  \u003c/keyword\u003e\n  \u003ckeyword\u003e\n    \u003cvalue\u003eparser\u003c/value\u003e\n    \u003cvariants\u003eparsing\u003c/variants\u003e\n    \u003cweight\u003e0.8\u003c/weight\u003e\n  \u003c/keyword\u003e\n  \u003ckeyword\u003e\n    \u003cvalue\u003efile\u003c/","stopReason":""}


            event: completion

            data: {"completion":" \u003ckeywords\u003e\n  \u003ckeyword\u003e\n    \u003cvalue\u003etree-sitter\u003c/value\u003e\n    \u003cvariants\u003etree sitter ts\u003c/variants\u003e \n    \u003cweight\u003e0.9\u003c/weight\u003e\n  \u003c/keyword\u003e\n  \u003ckeyword\u003e\n    \u003cvalue\u003eparser\u003c/value\u003e\n    \u003cvariants\u003eparsing\u003c/variants\u003e\n    \u003cweight\u003e0.8\u003c/weight\u003e\n  \u003c/keyword\u003e\n  \u003ckeyword\u003e\n    \u003cvalue\u003efile\u003c/value","stopReason":""}


            event: completion

            data: {"completion":" \u003ckeywords\u003e\n  \u003ckeyword\u003e\n    \u003cvalue\u003etree-sitter\u003c/value\u003e\n    \u003cvariants\u003etree sitter ts\u003c/variants\u003e \n    \u003cweight\u003e0.9\u003c/weight\u003e\n  \u003c/keyword\u003e\n  \u003ckeyword\u003e\n    \u003cvalue\u003eparser\u003c/value\u003e\n    \u003cvariants\u003eparsing\u003c/variants\u003e\n    \u003cweight\u003e0.8\u003c/weight\u003e\n  \u003c/keyword\u003e\n  \u003ckeyword\u003e\n    \u003cvalue\u003efile\u003c/value\u003e","stopReason":""}


            event: completion

            data: {"completion":" \u003ckeywords\u003e\n  \u003ckeyword\u003e\n    \u003cvalue\u003etree-sitter\u003c/value\u003e\n    \u003cvariants\u003etree sitter ts\u003c/variants\u003e \n    \u003cweight\u003e0.9\u003c/weight\u003e\n  \u003c/keyword\u003e\n  \u003ckeyword\u003e\n    \u003cvalue\u003eparser\u003c/value\u003e\n    \u003cvariants\u003eparsing\u003c/variants\u003e\n    \u003cweight\u003e0.8\u003c/weight\u003e\n  \u003c/keyword\u003e\n  \u003ckeyword\u003e\n    \u003cvalue\u003efile\u003c/value\u003e\n   ","stopReason":""}


            event: completion

            data: {"completion":" \u003ckeywords\u003e\n  \u003ckeyword\u003e\n    \u003cvalue\u003etree-sitter\u003c/value\u003e\n    \u003cvariants\u003etree sitter ts\u003c/variants\u003e \n    \u003cweight\u003e0.9\u003c/weight\u003e\n  \u003c/keyword\u003e\n  \u003ckeyword\u003e\n    \u003cvalue\u003eparser\u003c/value\u003e\n    \u003cvariants\u003eparsing\u003c/variants\u003e\n    \u003cweight\u003e0.8\u003c/weight\u003e\n  \u003c/keyword\u003e\n  \u003ckeyword\u003e\n    \u003cvalue\u003efile\u003c/value\u003e\n    ","stopReason":""}


            event: completion

            data: {"completion":" \u003ckeywords\u003e\n  \u003ckeyword\u003e\n    \u003cvalue\u003etree-sitter\u003c/value\u003e\n    \u003cvariants\u003etree sitter ts\u003c/variants\u003e \n    \u003cweight\u003e0.9\u003c/weight\u003e\n  \u003c/keyword\u003e\n  \u003ckeyword\u003e\n    \u003cvalue\u003eparser\u003c/value\u003e\n    \u003cvariants\u003eparsing\u003c/variants\u003e\n    \u003cweight\u003e0.8\u003c/weight\u003e\n  \u003c/keyword\u003e\n  \u003ckeyword\u003e\n    \u003cvalue\u003efile\u003c/value\u003e\n    \u003cvariants","stopReason":""}


            event: completion

            data: {"completion":" \u003ckeywords\u003e\n  \u003ckeyword\u003e\n    \u003cvalue\u003etree-sitter\u003c/value\u003e\n    \u003cvariants\u003etree sitter ts\u003c/variants\u003e \n    \u003cweight\u003e0.9\u003c/weight\u003e\n  \u003c/keyword\u003e\n  \u003ckeyword\u003e\n    \u003cvalue\u003eparser\u003c/value\u003e\n    \u003cvariants\u003eparsing\u003c/variants\u003e\n    \u003cweight\u003e0.8\u003c/weight\u003e\n  \u003c/keyword\u003e\n  \u003ckeyword\u003e\n    \u003cvalue\u003efile\u003c/value\u003e\n    \u003cvariants\u003e","stopReason":""}


            event: completion

            data: {"completion":" \u003ckeywords\u003e\n  \u003ckeyword\u003e\n    \u003cvalue\u003etree-sitter\u003c/value\u003e\n    \u003cvariants\u003etree sitter ts\u003c/variants\u003e \n    \u003cweight\u003e0.9\u003c/weight\u003e\n  \u003c/keyword\u003e\n  \u003ckeyword\u003e\n    \u003cvalue\u003eparser\u003c/value\u003e\n    \u003cvariants\u003eparsing\u003c/variants\u003e\n    \u003cweight\u003e0.8\u003c/weight\u003e\n  \u003c/keyword\u003e\n  \u003ckeyword\u003e\n    \u003cvalue\u003efile\u003c/value\u003e\n    \u003cvariants\u003efiles","stopReason":""}


            event: completion

            data: {"completion":" \u003ckeywords\u003e\n  \u003ckeyword\u003e\n    \u003cvalue\u003etree-sitter\u003c/value\u003e\n    \u003cvariants\u003etree sitter ts\u003c/variants\u003e \n    \u003cweight\u003e0.9\u003c/weight\u003e\n  \u003c/keyword\u003e\n  \u003ckeyword\u003e\n    \u003cvalue\u003eparser\u003c/value\u003e\n    \u003cvariants\u003eparsing\u003c/variants\u003e\n    \u003cweight\u003e0.8\u003c/weight\u003e\n  \u003c/keyword\u003e\n  \u003ckeyword\u003e\n    \u003cvalue\u003efile\u003c/value\u003e\n    \u003cvariants\u003efiles\u003c/","stopReason":""}


            event: completion

            data: {"completion":" \u003ckeywords\u003e\n  \u003ckeyword\u003e\n    \u003cvalue\u003etree-sitter\u003c/value\u003e\n    \u003cvariants\u003etree sitter ts\u003c/variants\u003e \n    \u003cweight\u003e0.9\u003c/weight\u003e\n  \u003c/keyword\u003e\n  \u003ckeyword\u003e\n    \u003cvalue\u003eparser\u003c/value\u003e\n    \u003cvariants\u003eparsing\u003c/variants\u003e\n    \u003cweight\u003e0.8\u003c/weight\u003e\n  \u003c/keyword\u003e\n  \u003ckeyword\u003e\n    \u003cvalue\u003efile\u003c/value\u003e\n    \u003cvariants\u003efiles\u003c/variants","stopReason":""}


            event: completion

            data: {"completion":" \u003ckeywords\u003e\n  \u003ckeyword\u003e\n    \u003cvalue\u003etree-sitter\u003c/value\u003e\n    \u003cvariants\u003etree sitter ts\u003c/variants\u003e \n    \u003cweight\u003e0.9\u003c/weight\u003e\n  \u003c/keyword\u003e\n  \u003ckeyword\u003e\n    \u003cvalue\u003eparser\u003c/value\u003e\n    \u003cvariants\u003eparsing\u003c/variants\u003e\n    \u003cweight\u003e0.8\u003c/weight\u003e\n  \u003c/keyword\u003e\n  \u003ckeyword\u003e\n    \u003cvalue\u003efile\u003c/value\u003e\n    \u003cvariants\u003efiles\u003c/variants\u003e","stopReason":""}


            event: completion

            data: {"completion":" \u003ckeywords\u003e\n  \u003ckeyword\u003e\n    \u003cvalue\u003etree-sitter\u003c/value\u003e\n    \u003cvariants\u003etree sitter ts\u003c/variants\u003e \n    \u003cweight\u003e0.9\u003c/weight\u003e\n  \u003c/keyword\u003e\n  \u003ckeyword\u003e\n    \u003cvalue\u003eparser\u003c/value\u003e\n    \u003cvariants\u003eparsing\u003c/variants\u003e\n    \u003cweight\u003e0.8\u003c/weight\u003e\n  \u003c/keyword\u003e\n  \u003ckeyword\u003e\n    \u003cvalue\u003efile\u003c/value\u003e\n    \u003cvariants\u003efiles\u003c/variants\u003e\n   ","stopReason":""}


            event: completion

            data: {"completion":" \u003ckeywords\u003e\n  \u003ckeyword\u003e\n    \u003cvalue\u003etree-sitter\u003c/value\u003e\n    \u003cvariants\u003etree sitter ts\u003c/variants\u003e \n    \u003cweight\u003e0.9\u003c/weight\u003e\n  \u003c/keyword\u003e\n  \u003ckeyword\u003e\n    \u003cvalue\u003eparser\u003c/value\u003e\n    \u003cvariants\u003eparsing\u003c/variants\u003e\n    \u003cweight\u003e0.8\u003c/weight\u003e\n  \u003c/keyword\u003e\n  \u003ckeyword\u003e\n    \u003cvalue\u003efile\u003c/value\u003e\n    \u003cvariants\u003efiles\u003c/variants\u003e\n    ","stopReason":""}


            event: completion

            data: {"completion":" \u003ckeywords\u003e\n  \u003ckeyword\u003e\n    \u003cvalue\u003etree-sitter\u003c/value\u003e\n    \u003cvariants\u003etree sitter ts\u003c/variants\u003e \n    \u003cweight\u003e0.9\u003c/weight\u003e\n  \u003c/keyword\u003e\n  \u003ckeyword\u003e\n    \u003cvalue\u003eparser\u003c/value\u003e\n    \u003cvariants\u003eparsing\u003c/variants\u003e\n    \u003cweight\u003e0.8\u003c/weight\u003e\n  \u003c/keyword\u003e\n  \u003ckeyword\u003e\n    \u003cvalue\u003efile\u003c/value\u003e\n    \u003cvariants\u003efiles\u003c/variants\u003e\n    \u003cweight","stopReason":""}


            event: completion

            data: {"completion":" \u003ckeywords\u003e\n  \u003ckeyword\u003e\n    \u003cvalue\u003etree-sitter\u003c/value\u003e\n    \u003cvariants\u003etree sitter ts\u003c/variants\u003e \n    \u003cweight\u003e0.9\u003c/weight\u003e\n  \u003c/keyword\u003e\n  \u003ckeyword\u003e\n    \u003cvalue\u003eparser\u003c/value\u003e\n    \u003cvariants\u003eparsing\u003c/variants\u003e\n    \u003cweight\u003e0.8\u003c/weight\u003e\n  \u003c/keyword\u003e\n  \u003ckeyword\u003e\n    \u003cvalue\u003efile\u003c/value\u003e\n    \u003cvariants\u003efiles\u003c/variants\u003e\n    \u003cweight\u003e","stopReason":""}


            event: completion

            data: {"completion":" \u003ckeywords\u003e\n  \u003ckeyword\u003e\n    \u003cvalue\u003etree-sitter\u003c/value\u003e\n    \u003cvariants\u003etree sitter ts\u003c/variants\u003e \n    \u003cweight\u003e0.9\u003c/weight\u003e\n  \u003c/keyword\u003e\n  \u003ckeyword\u003e\n    \u003cvalue\u003eparser\u003c/value\u003e\n    \u003cvariants\u003eparsing\u003c/variants\u003e\n    \u003cweight\u003e0.8\u003c/weight\u003e\n  \u003c/keyword\u003e\n  \u003ckeyword\u003e\n    \u003cvalue\u003efile\u003c/value\u003e\n    \u003cvariants\u003efiles\u003c/variants\u003e\n    \u003cweight\u003e0","stopReason":""}


            event: completion

            data: {"completion":" \u003ckeywords\u003e\n  \u003ckeyword\u003e\n    \u003cvalue\u003etree-sitter\u003c/value\u003e\n    \u003cvariants\u003etree sitter ts\u003c/variants\u003e \n    \u003cweight\u003e0.9\u003c/weight\u003e\n  \u003c/keyword\u003e\n  \u003ckeyword\u003e\n    \u003cvalue\u003eparser\u003c/value\u003e\n    \u003cvariants\u003eparsing\u003c/variants\u003e\n    \u003cweight\u003e0.8\u003c/weight\u003e\n  \u003c/keyword\u003e\n  \u003ckeyword\u003e\n    \u003cvalue\u003efile\u003c/value\u003e\n    \u003cvariants\u003efiles\u003c/variants\u003e\n    \u003cweight\u003e0.","stopReason":""}


            event: completion

            data: {"completion":" \u003ckeywords\u003e\n  \u003ckeyword\u003e\n    \u003cvalue\u003etree-sitter\u003c/value\u003e\n    \u003cvariants\u003etree sitter ts\u003c/variants\u003e \n    \u003cweight\u003e0.9\u003c/weight\u003e\n  \u003c/keyword\u003e\n  \u003ckeyword\u003e\n    \u003cvalue\u003eparser\u003c/value\u003e\n    \u003cvariants\u003eparsing\u003c/variants\u003e\n    \u003cweight\u003e0.8\u003c/weight\u003e\n  \u003c/keyword\u003e\n  \u003ckeyword\u003e\n    \u003cvalue\u003efile\u003c/value\u003e\n    \u003cvariants\u003efiles\u003c/variants\u003e\n    \u003cweight\u003e0.7","stopReason":""}


            event: completion

            data: {"completion":" \u003ckeywords\u003e\n  \u003ckeyword\u003e\n    \u003cvalue\u003etree-sitter\u003c/value\u003e\n    \u003cvariants\u003etree sitter ts\u003c/variants\u003e \n    \u003cweight\u003e0.9\u003c/weight\u003e\n  \u003c/keyword\u003e\n  \u003ckeyword\u003e\n    \u003cvalue\u003eparser\u003c/value\u003e\n    \u003cvariants\u003eparsing\u003c/variants\u003e\n    \u003cweight\u003e0.8\u003c/weight\u003e\n  \u003c/keyword\u003e\n  \u003ckeyword\u003e\n    \u003cvalue\u003efile\u003c/value\u003e\n    \u003cvariants\u003efiles\u003c/variants\u003e\n    \u003cweight\u003e0.7\u003c/","stopReason":""}


            event: completion

            data: {"completion":" \u003ckeywords\u003e\n  \u003ckeyword\u003e\n    \u003cvalue\u003etree-sitter\u003c/value\u003e\n    \u003cvariants\u003etree sitter ts\u003c/variants\u003e \n    \u003cweight\u003e0.9\u003c/weight\u003e\n  \u003c/keyword\u003e\n  \u003ckeyword\u003e\n    \u003cvalue\u003eparser\u003c/value\u003e\n    \u003cvariants\u003eparsing\u003c/variants\u003e\n    \u003cweight\u003e0.8\u003c/weight\u003e\n  \u003c/keyword\u003e\n  \u003ckeyword\u003e\n    \u003cvalue\u003efile\u003c/value\u003e\n    \u003cvariants\u003efiles\u003c/variants\u003e\n    \u003cweight\u003e0.7\u003c/weight","stopReason":""}


            event: completion

            data: {"completion":" \u003ckeywords\u003e\n  \u003ckeyword\u003e\n    \u003cvalue\u003etree-sitter\u003c/value\u003e\n    \u003cvariants\u003etree sitter ts\u003c/variants\u003e \n    \u003cweight\u003e0.9\u003c/weight\u003e\n  \u003c/keyword\u003e\n  \u003ckeyword\u003e\n    \u003cvalue\u003eparser\u003c/value\u003e\n    \u003cvariants\u003eparsing\u003c/variants\u003e\n    \u003cweight\u003e0.8\u003c/weight\u003e\n  \u003c/keyword\u003e\n  \u003ckeyword\u003e\n    \u003cvalue\u003efile\u003c/value\u003e\n    \u003cvariants\u003efiles\u003c/variants\u003e\n    \u003cweight\u003e0.7\u003c/weight\u003e","stopReason":""}


            event: completion

            data: {"completion":" \u003ckeywords\u003e\n  \u003ckeyword\u003e\n    \u003cvalue\u003etree-sitter\u003c/value\u003e\n    \u003cvariants\u003etree sitter ts\u003c/variants\u003e \n    \u003cweight\u003e0.9\u003c/weight\u003e\n  \u003c/keyword\u003e\n  \u003ckeyword\u003e\n    \u003cvalue\u003eparser\u003c/value\u003e\n    \u003cvariants\u003eparsing\u003c/variants\u003e\n    \u003cweight\u003e0.8\u003c/weight\u003e\n  \u003c/keyword\u003e\n  \u003ckeyword\u003e\n    \u003cvalue\u003efile\u003c/value\u003e\n    \u003cvariants\u003efiles\u003c/variants\u003e\n    \u003cweight\u003e0.7\u003c/weight\u003e\n ","stopReason":""}


            event: completion

            data: {"completion":" \u003ckeywords\u003e\n  \u003ckeyword\u003e\n    \u003cvalue\u003etree-sitter\u003c/value\u003e\n    \u003cvariants\u003etree sitter ts\u003c/variants\u003e \n    \u003cweight\u003e0.9\u003c/weight\u003e\n  \u003c/keyword\u003e\n  \u003ckeyword\u003e\n    \u003cvalue\u003eparser\u003c/value\u003e\n    \u003cvariants\u003eparsing\u003c/variants\u003e\n    \u003cweight\u003e0.8\u003c/weight\u003e\n  \u003c/keyword\u003e\n  \u003ckeyword\u003e\n    \u003cvalue\u003efile\u003c/value\u003e\n    \u003cvariants\u003efiles\u003c/variants\u003e\n    \u003cweight\u003e0.7\u003c/weight\u003e\n  \u003c/","stopReason":""}


            event: completion

            data: {"completion":" \u003ckeywords\u003e\n  \u003ckeyword\u003e\n    \u003cvalue\u003etree-sitter\u003c/value\u003e\n    \u003cvariants\u003etree sitter ts\u003c/variants\u003e \n    \u003cweight\u003e0.9\u003c/weight\u003e\n  \u003c/keyword\u003e\n  \u003ckeyword\u003e\n    \u003cvalue\u003eparser\u003c/value\u003e\n    \u003cvariants\u003eparsing\u003c/variants\u003e\n    \u003cweight\u003e0.8\u003c/weight\u003e\n  \u003c/keyword\u003e\n  \u003ckeyword\u003e\n    \u003cvalue\u003efile\u003c/value\u003e\n    \u003cvariants\u003efiles\u003c/variants\u003e\n    \u003cweight\u003e0.7\u003c/weight\u003e\n  \u003c/keyword","stopReason":""}


            event: completion

            data: {"completion":" \u003ckeywords\u003e\n  \u003ckeyword\u003e\n    \u003cvalue\u003etree-sitter\u003c/value\u003e\n    \u003cvariants\u003etree sitter ts\u003c/variants\u003e \n    \u003cweight\u003e0.9\u003c/weight\u003e\n  \u003c/keyword\u003e\n  \u003ckeyword\u003e\n    \u003cvalue\u003eparser\u003c/value\u003e\n    \u003cvariants\u003eparsing\u003c/variants\u003e\n    \u003cweight\u003e0.8\u003c/weight\u003e\n  \u003c/keyword\u003e\n  \u003ckeyword\u003e\n    \u003cvalue\u003efile\u003c/value\u003e\n    \u003cvariants\u003efiles\u003c/variants\u003e\n    \u003cweight\u003e0.7\u003c/weight\u003e\n  \u003c/keyword\u003e","stopReason":""}


            event: completion

            data: {"completion":" \u003ckeywords\u003e\n  \u003ckeyword\u003e\n    \u003cvalue\u003etree-sitter\u003c/value\u003e\n    \u003cvariants\u003etree sitter ts\u003c/variants\u003e \n    \u003cweight\u003e0.9\u003c/weight\u003e\n  \u003c/keyword\u003e\n  \u003ckeyword\u003e\n    \u003cvalue\u003eparser\u003c/value\u003e\n    \u003cvariants\u003eparsing\u003c/variants\u003e\n    \u003cweight\u003e0.8\u003c/weight\u003e\n  \u003c/keyword\u003e\n  \u003ckeyword\u003e\n    \u003cvalue\u003efile\u003c/value\u003e\n    \u003cvariants\u003efiles\u003c/variants\u003e\n    \u003cweight\u003e0.7\u003c/weight\u003e\n  \u003c/keyword\u003e\n ","stopReason":""}


            event: completion

            data: {"completion":" \u003ckeywords\u003e\n  \u003ckeyword\u003e\n    \u003cvalue\u003etree-sitter\u003c/value\u003e\n    \u003cvariants\u003etree sitter ts\u003c/variants\u003e \n    \u003cweight\u003e0.9\u003c/weight\u003e\n  \u003c/keyword\u003e\n  \u003ckeyword\u003e\n    \u003cvalue\u003eparser\u003c/value\u003e\n    \u003cvariants\u003eparsing\u003c/variants\u003e\n    \u003cweight\u003e0.8\u003c/weight\u003e\n  \u003c/keyword\u003e\n  \u003ckeyword\u003e\n    \u003cvalue\u003efile\u003c/value\u003e\n    \u003cvariants\u003efiles\u003c/variants\u003e\n    \u003cweight\u003e0.7\u003c/weight\u003e\n  \u003c/keyword\u003e\n  ","stopReason":""}


            event: completion

            data: {"completion":" \u003ckeywords\u003e\n  \u003ckeyword\u003e\n    \u003cvalue\u003etree-sitter\u003c/value\u003e\n    \u003cvariants\u003etree sitter ts\u003c/variants\u003e \n    \u003cweight\u003e0.9\u003c/weight\u003e\n  \u003c/keyword\u003e\n  \u003ckeyword\u003e\n    \u003cvalue\u003eparser\u003c/value\u003e\n    \u003cvariants\u003eparsing\u003c/variants\u003e\n    \u003cweight\u003e0.8\u003c/weight\u003e\n  \u003c/keyword\u003e\n  \u003ckeyword\u003e\n    \u003cvalue\u003efile\u003c/value\u003e\n    \u003cvariants\u003efiles\u003c/variants\u003e\n    \u003cweight\u003e0.7\u003c/weight\u003e\n  \u003c/keyword\u003e\n  \u003ckeyword","stopReason":""}


            event: completion

            data: {"completion":" \u003ckeywords\u003e\n  \u003ckeyword\u003e\n    \u003cvalue\u003etree-sitter\u003c/value\u003e\n    \u003cvariants\u003etree sitter ts\u003c/variants\u003e \n    \u003cweight\u003e0.9\u003c/weight\u003e\n  \u003c/keyword\u003e\n  \u003ckeyword\u003e\n    \u003cvalue\u003eparser\u003c/value\u003e\n    \u003cvariants\u003eparsing\u003c/variants\u003e\n    \u003cweight\u003e0.8\u003c/weight\u003e\n  \u003c/keyword\u003e\n  \u003ckeyword\u003e\n    \u003cvalue\u003efile\u003c/value\u003e\n    \u003cvariants\u003efiles\u003c/variants\u003e\n    \u003cweight\u003e0.7\u003c/weight\u003e\n  \u003c/keyword\u003e\n  \u003ckeyword\u003e","stopReason":""}


            event: completion

            data: {"completion":" \u003ckeywords\u003e\n  \u003ckeyword\u003e\n    \u003cvalue\u003etree-sitter\u003c/value\u003e\n    \u003cvariants\u003etree sitter ts\u003c/variants\u003e \n    \u003cweight\u003e0.9\u003c/weight\u003e\n  \u003c/keyword\u003e\n  \u003ckeyword\u003e\n    \u003cvalue\u003eparser\u003c/value\u003e\n    \u003cvariants\u003eparsing\u003c/variants\u003e\n    \u003cweight\u003e0.8\u003c/weight\u003e\n  \u003c/keyword\u003e\n  \u003ckeyword\u003e\n    \u003cvalue\u003efile\u003c/value\u003e\n    \u003cvariants\u003efiles\u003c/variants\u003e\n    \u003cweight\u003e0.7\u003c/weight\u003e\n  \u003c/keyword\u003e\n  \u003ckeyword\u003e\n   ","stopReason":""}


            event: completion

            data: {"completion":" \u003ckeywords\u003e\n  \u003ckeyword\u003e\n    \u003cvalue\u003etree-sitter\u003c/value\u003e\n    \u003cvariants\u003etree sitter ts\u003c/variants\u003e \n    \u003cweight\u003e0.9\u003c/weight\u003e\n  \u003c/keyword\u003e\n  \u003ckeyword\u003e\n    \u003cvalue\u003eparser\u003c/value\u003e\n    \u003cvariants\u003eparsing\u003c/variants\u003e\n    \u003cweight\u003e0.8\u003c/weight\u003e\n  \u003c/keyword\u003e\n  \u003ckeyword\u003e\n    \u003cvalue\u003efile\u003c/value\u003e\n    \u003cvariants\u003efiles\u003c/variants\u003e\n    \u003cweight\u003e0.7\u003c/weight\u003e\n  \u003c/keyword\u003e\n  \u003ckeyword\u003e\n    ","stopReason":""}


            event: completion

            data: {"completion":" \u003ckeywords\u003e\n  \u003ckeyword\u003e\n    \u003cvalue\u003etree-sitter\u003c/value\u003e\n    \u003cvariants\u003etree sitter ts\u003c/variants\u003e \n    \u003cweight\u003e0.9\u003c/weight\u003e\n  \u003c/keyword\u003e\n  \u003ckeyword\u003e\n    \u003cvalue\u003eparser\u003c/value\u003e\n    \u003cvariants\u003eparsing\u003c/variants\u003e\n    \u003cweight\u003e0.8\u003c/weight\u003e\n  \u003c/keyword\u003e\n  \u003ckeyword\u003e\n    \u003cvalue\u003efile\u003c/value\u003e\n    \u003cvariants\u003efiles\u003c/variants\u003e\n    \u003cweight\u003e0.7\u003c/weight\u003e\n  \u003c/keyword\u003e\n  \u003ckeyword\u003e\n    \u003cvalue","stopReason":""}


            event: completion

            data: {"completion":" \u003ckeywords\u003e\n  \u003ckeyword\u003e\n    \u003cvalue\u003etree-sitter\u003c/value\u003e\n    \u003cvariants\u003etree sitter ts\u003c/variants\u003e \n    \u003cweight\u003e0.9\u003c/weight\u003e\n  \u003c/keyword\u003e\n  \u003ckeyword\u003e\n    \u003cvalue\u003eparser\u003c/value\u003e\n    \u003cvariants\u003eparsing\u003c/variants\u003e\n    \u003cweight\u003e0.8\u003c/weight\u003e\n  \u003c/keyword\u003e\n  \u003ckeyword\u003e\n    \u003cvalue\u003efile\u003c/value\u003e\n    \u003cvariants\u003efiles\u003c/variants\u003e\n    \u003cweight\u003e0.7\u003c/weight\u003e\n  \u003c/keyword\u003e\n  \u003ckeyword\u003e\n    \u003cvalue\u003e","stopReason":""}


            event: completion

            data: {"completion":" \u003ckeywords\u003e\n  \u003ckeyword\u003e\n    \u003cvalue\u003etree-sitter\u003c/value\u003e\n    \u003cvariants\u003etree sitter ts\u003c/variants\u003e \n    \u003cweight\u003e0.9\u003c/weight\u003e\n  \u003c/keyword\u003e\n  \u003ckeyword\u003e\n    \u003cvalue\u003eparser\u003c/value\u003e\n    \u003cvariants\u003eparsing\u003c/variants\u003e\n    \u003cweight\u003e0.8\u003c/weight\u003e\n  \u003c/keyword\u003e\n  \u003ckeyword\u003e\n    \u003cvalue\u003efile\u003c/value\u003e\n    \u003cvariants\u003efiles\u003c/variants\u003e\n    \u003cweight\u003e0.7\u003c/weight\u003e\n  \u003c/keyword\u003e\n  \u003ckeyword\u003e\n    \u003cvalue\u003etree","stopReason":""}


            event: completion

            data: {"completion":" \u003ckeywords\u003e\n  \u003ckeyword\u003e\n    \u003cvalue\u003etree-sitter\u003c/value\u003e\n    \u003cvariants\u003etree sitter ts\u003c/variants\u003e \n    \u003cweight\u003e0.9\u003c/weight\u003e\n  \u003c/keyword\u003e\n  \u003ckeyword\u003e\n    \u003cvalue\u003eparser\u003c/value\u003e\n    \u003cvariants\u003eparsing\u003c/variants\u003e\n    \u003cweight\u003e0.8\u003c/weight\u003e\n  \u003c/keyword\u003e\n  \u003ckeyword\u003e\n    \u003cvalue\u003efile\u003c/value\u003e\n    \u003cvariants\u003efiles\u003c/variants\u003e\n    \u003cweight\u003e0.7\u003c/weight\u003e\n  \u003c/keyword\u003e\n  \u003ckeyword\u003e\n    \u003cvalue\u003etree\u003c/","stopReason":""}


            event: completion

            data: {"completion":" \u003ckeywords\u003e\n  \u003ckeyword\u003e\n    \u003cvalue\u003etree-sitter\u003c/value\u003e\n    \u003cvariants\u003etree sitter ts\u003c/variants\u003e \n    \u003cweight\u003e0.9\u003c/weight\u003e\n  \u003c/keyword\u003e\n  \u003ckeyword\u003e\n    \u003cvalue\u003eparser\u003c/value\u003e\n    \u003cvariants\u003eparsing\u003c/variants\u003e\n    \u003cweight\u003e0.8\u003c/weight\u003e\n  \u003c/keyword\u003e\n  \u003ckeyword\u003e\n    \u003cvalue\u003efile\u003c/value\u003e\n    \u003cvariants\u003efiles\u003c/variants\u003e\n    \u003cweight\u003e0.7\u003c/weight\u003e\n  \u003c/keyword\u003e\n  \u003ckeyword\u003e\n    \u003cvalue\u003etree\u003c/value","stopReason":""}


            event: completion

            data: {"completion":" \u003ckeywords\u003e\n  \u003ckeyword\u003e\n    \u003cvalue\u003etree-sitter\u003c/value\u003e\n    \u003cvariants\u003etree sitter ts\u003c/variants\u003e \n    \u003cweight\u003e0.9\u003c/weight\u003e\n  \u003c/keyword\u003e\n  \u003ckeyword\u003e\n    \u003cvalue\u003eparser\u003c/value\u003e\n    \u003cvariants\u003eparsing\u003c/variants\u003e\n    \u003cweight\u003e0.8\u003c/weight\u003e\n  \u003c/keyword\u003e\n  \u003ckeyword\u003e\n    \u003cvalue\u003efile\u003c/value\u003e\n    \u003cvariants\u003efiles\u003c/variants\u003e\n    \u003cweight\u003e0.7\u003c/weight\u003e\n  \u003c/keyword\u003e\n  \u003ckeyword\u003e\n    \u003cvalue\u003etree\u003c/value\u003e","stopReason":""}


            event: completion

            data: {"completion":" \u003ckeywords\u003e\n  \u003ckeyword\u003e\n    \u003cvalue\u003etree-sitter\u003c/value\u003e\n    \u003cvariants\u003etree sitter ts\u003c/variants\u003e \n    \u003cweight\u003e0.9\u003c/weight\u003e\n  \u003c/keyword\u003e\n  \u003ckeyword\u003e\n    \u003cvalue\u003eparser\u003c/value\u003e\n    \u003cvariants\u003eparsing\u003c/variants\u003e\n    \u003cweight\u003e0.8\u003c/weight\u003e\n  \u003c/keyword\u003e\n  \u003ckeyword\u003e\n    \u003cvalue\u003efile\u003c/value\u003e\n    \u003cvariants\u003efiles\u003c/variants\u003e\n    \u003cweight\u003e0.7\u003c/weight\u003e\n  \u003c/keyword\u003e\n  \u003ckeyword\u003e\n    \u003cvalue\u003etree\u003c/value\u003e\n   ","stopReason":""}


            event: completion

            data: {"completion":" \u003ckeywords\u003e\n  \u003ckeyword\u003e\n    \u003cvalue\u003etree-sitter\u003c/value\u003e\n    \u003cvariants\u003etree sitter ts\u003c/variants\u003e \n    \u003cweight\u003e0.9\u003c/weight\u003e\n  \u003c/keyword\u003e\n  \u003ckeyword\u003e\n    \u003cvalue\u003eparser\u003c/value\u003e\n    \u003cvariants\u003eparsing\u003c/variants\u003e\n    \u003cweight\u003e0.8\u003c/weight\u003e\n  \u003c/keyword\u003e\n  \u003ckeyword\u003e\n    \u003cvalue\u003efile\u003c/value\u003e\n    \u003cvariants\u003efiles\u003c/variants\u003e\n    \u003cweight\u003e0.7\u003c/weight\u003e\n  \u003c/keyword\u003e\n  \u003ckeyword\u003e\n    \u003cvalue\u003etree\u003c/value\u003e\n    ","stopReason":""}


            event: completion

            data: {"completion":" \u003ckeywords\u003e\n  \u003ckeyword\u003e\n    \u003cvalue\u003etree-sitter\u003c/value\u003e\n    \u003cvariants\u003etree sitter ts\u003c/variants\u003e \n    \u003cweight\u003e0.9\u003c/weight\u003e\n  \u003c/keyword\u003e\n  \u003ckeyword\u003e\n    \u003cvalue\u003eparser\u003c/value\u003e\n    \u003cvariants\u003eparsing\u003c/variants\u003e\n    \u003cweight\u003e0.8\u003c/weight\u003e\n  \u003c/keyword\u003e\n  \u003ckeyword\u003e\n    \u003cvalue\u003efile\u003c/value\u003e\n    \u003cvariants\u003efiles\u003c/variants\u003e\n    \u003cweight\u003e0.7\u003c/weight\u003e\n  \u003c/keyword\u003e\n  \u003ckeyword\u003e\n    \u003cvalue\u003etree\u003c/value\u003e\n    \u003cvariants","stopReason":""}


            event: completion

            data: {"completion":" \u003ckeywords\u003e\n  \u003ckeyword\u003e\n    \u003cvalue\u003etree-sitter\u003c/value\u003e\n    \u003cvariants\u003etree sitter ts\u003c/variants\u003e \n    \u003cweight\u003e0.9\u003c/weight\u003e\n  \u003c/keyword\u003e\n  \u003ckeyword\u003e\n    \u003cvalue\u003eparser\u003c/value\u003e\n    \u003cvariants\u003eparsing\u003c/variants\u003e\n    \u003cweight\u003e0.8\u003c/weight\u003e\n  \u003c/keyword\u003e\n  \u003ckeyword\u003e\n    \u003cvalue\u003efile\u003c/value\u003e\n    \u003cvariants\u003efiles\u003c/variants\u003e\n    \u003cweight\u003e0.7\u003c/weight\u003e\n  \u003c/keyword\u003e\n  \u003ckeyword\u003e\n    \u003cvalue\u003etree\u003c/value\u003e\n    \u003cvariants\u003e\u003c/","stopReason":""}


            event: completion

            data: {"completion":" \u003ckeywords\u003e\n  \u003ckeyword\u003e\n    \u003cvalue\u003etree-sitter\u003c/value\u003e\n    \u003cvariants\u003etree sitter ts\u003c/variants\u003e \n    \u003cweight\u003e0.9\u003c/weight\u003e\n  \u003c/keyword\u003e\n  \u003ckeyword\u003e\n    \u003cvalue\u003eparser\u003c/value\u003e\n    \u003cvariants\u003eparsing\u003c/variants\u003e\n    \u003cweight\u003e0.8\u003c/weight\u003e\n  \u003c/keyword\u003e\n  \u003ckeyword\u003e\n    \u003cvalue\u003efile\u003c/value\u003e\n    \u003cvariants\u003efiles\u003c/variants\u003e\n    \u003cweight\u003e0.7\u003c/weight\u003e\n  \u003c/keyword\u003e\n  \u003ckeyword\u003e\n    \u003cvalue\u003etree\u003c/value\u003e\n    \u003cvariants\u003e\u003c/variants","stopReason":""}


            event: completion

            data: {"completion":" \u003ckeywords\u003e\n  \u003ckeyword\u003e\n    \u003cvalue\u003etree-sitter\u003c/value\u003e\n    \u003cvariants\u003etree sitter ts\u003c/variants\u003e \n    \u003cweight\u003e0.9\u003c/weight\u003e\n  \u003c/keyword\u003e\n  \u003ckeyword\u003e\n    \u003cvalue\u003eparser\u003c/value\u003e\n    \u003cvariants\u003eparsing\u003c/variants\u003e\n    \u003cweight\u003e0.8\u003c/weight\u003e\n  \u003c/keyword\u003e\n  \u003ckeyword\u003e\n    \u003cvalue\u003efile\u003c/value\u003e\n    \u003cvariants\u003efiles\u003c/variants\u003e\n    \u003cweight\u003e0.7\u003c/weight\u003e\n  \u003c/keyword\u003e\n  \u003ckeyword\u003e\n    \u003cvalue\u003etree\u003c/value\u003e\n    \u003cvariants\u003e\u003c/variants\u003e","stopReason":""}


            event: completion

            data: {"completion":" \u003ckeywords\u003e\n  \u003ckeyword\u003e\n    \u003cvalue\u003etree-sitter\u003c/value\u003e\n    \u003cvariants\u003etree sitter ts\u003c/variants\u003e \n    \u003cweight\u003e0.9\u003c/weight\u003e\n  \u003c/keyword\u003e\n  \u003ckeyword\u003e\n    \u003cvalue\u003eparser\u003c/value\u003e\n    \u003cvariants\u003eparsing\u003c/variants\u003e\n    \u003cweight\u003e0.8\u003c/weight\u003e\n  \u003c/keyword\u003e\n  \u003ckeyword\u003e\n    \u003cvalue\u003efile\u003c/value\u003e\n    \u003cvariants\u003efiles\u003c/variants\u003e\n    \u003cweight\u003e0.7\u003c/weight\u003e\n  \u003c/keyword\u003e\n  \u003ckeyword\u003e\n    \u003cvalue\u003etree\u003c/value\u003e\n    \u003cvariants\u003e\u003c/variants\u003e\n   ","stopReason":""}


            event: completion

            data: {"completion":" \u003ckeywords\u003e\n  \u003ckeyword\u003e\n    \u003cvalue\u003etree-sitter\u003c/value\u003e\n    \u003cvariants\u003etree sitter ts\u003c/variants\u003e \n    \u003cweight\u003e0.9\u003c/weight\u003e\n  \u003c/keyword\u003e\n  \u003ckeyword\u003e\n    \u003cvalue\u003eparser\u003c/value\u003e\n    \u003cvariants\u003eparsing\u003c/variants\u003e\n    \u003cweight\u003e0.8\u003c/weight\u003e\n  \u003c/keyword\u003e\n  \u003ckeyword\u003e\n    \u003cvalue\u003efile\u003c/value\u003e\n    \u003cvariants\u003efiles\u003c/variants\u003e\n    \u003cweight\u003e0.7\u003c/weight\u003e\n  \u003c/keyword\u003e\n  \u003ckeyword\u003e\n    \u003cvalue\u003etree\u003c/value\u003e\n    \u003cvariants\u003e\u003c/variants\u003e\n    ","stopReason":""}


            event: completion

            data: {"completion":" \u003ckeywords\u003e\n  \u003ckeyword\u003e\n    \u003cvalue\u003etree-sitter\u003c/value\u003e\n    \u003cvariants\u003etree sitter ts\u003c/variants\u003e \n    \u003cweight\u003e0.9\u003c/weight\u003e\n  \u003c/keyword\u003e\n  \u003ckeyword\u003e\n    \u003cvalue\u003eparser\u003c/value\u003e\n    \u003cvariants\u003eparsing\u003c/variants\u003e\n    \u003cweight\u003e0.8\u003c/weight\u003e\n  \u003c/keyword\u003e\n  \u003ckeyword\u003e\n    \u003cvalue\u003efile\u003c/value\u003e\n    \u003cvariants\u003efiles\u003c/variants\u003e\n    \u003cweight\u003e0.7\u003c/weight\u003e\n  \u003c/keyword\u003e\n  \u003ckeyword\u003e\n    \u003cvalue\u003etree\u003c/value\u003e\n    \u003cvariants\u003e\u003c/variants\u003e\n    \u003cweight","stopReason":""}


            event: completion

            data: {"completion":" \u003ckeywords\u003e\n  \u003ckeyword\u003e\n    \u003cvalue\u003etree-sitter\u003c/value\u003e\n    \u003cvariants\u003etree sitter ts\u003c/variants\u003e \n    \u003cweight\u003e0.9\u003c/weight\u003e\n  \u003c/keyword\u003e\n  \u003ckeyword\u003e\n    \u003cvalue\u003eparser\u003c/value\u003e\n    \u003cvariants\u003eparsing\u003c/variants\u003e\n    \u003cweight\u003e0.8\u003c/weight\u003e\n  \u003c/keyword\u003e\n  \u003ckeyword\u003e\n    \u003cvalue\u003efile\u003c/value\u003e\n    \u003cvariants\u003efiles\u003c/variants\u003e\n    \u003cweight\u003e0.7\u003c/weight\u003e\n  \u003c/keyword\u003e\n  \u003ckeyword\u003e\n    \u003cvalue\u003etree\u003c/value\u003e\n    \u003cvariants\u003e\u003c/variants\u003e\n    \u003cweight\u003e","stopReason":""}


            event: completion

            data: {"completion":" \u003ckeywords\u003e\n  \u003ckeyword\u003e\n    \u003cvalue\u003etree-sitter\u003c/value\u003e\n    \u003cvariants\u003etree sitter ts\u003c/variants\u003e \n    \u003cweight\u003e0.9\u003c/weight\u003e\n  \u003c/keyword\u003e\n  \u003ckeyword\u003e\n    \u003cvalue\u003eparser\u003c/value\u003e\n    \u003cvariants\u003eparsing\u003c/variants\u003e\n    \u003cweight\u003e0.8\u003c/weight\u003e\n  \u003c/keyword\u003e\n  \u003ckeyword\u003e\n    \u003cvalue\u003efile\u003c/value\u003e\n    \u003cvariants\u003efiles\u003c/variants\u003e\n    \u003cweight\u003e0.7\u003c/weight\u003e\n  \u003c/keyword\u003e\n  \u003ckeyword\u003e\n    \u003cvalue\u003etree\u003c/value\u003e\n    \u003cvariants\u003e\u003c/variants\u003e\n    \u003cweight\u003e0","stopReason":""}


            event: completion

            data: {"completion":" \u003ckeywords\u003e\n  \u003ckeyword\u003e\n    \u003cvalue\u003etree-sitter\u003c/value\u003e\n    \u003cvariants\u003etree sitter ts\u003c/variants\u003e \n    \u003cweight\u003e0.9\u003c/weight\u003e\n  \u003c/keyword\u003e\n  \u003ckeyword\u003e\n    \u003cvalue\u003eparser\u003c/value\u003e\n    \u003cvariants\u003eparsing\u003c/variants\u003e\n    \u003cweight\u003e0.8\u003c/weight\u003e\n  \u003c/keyword\u003e\n  \u003ckeyword\u003e\n    \u003cvalue\u003efile\u003c/value\u003e\n    \u003cvariants\u003efiles\u003c/variants\u003e\n    \u003cweight\u003e0.7\u003c/weight\u003e\n  \u003c/keyword\u003e\n  \u003ckeyword\u003e\n    \u003cvalue\u003etree\u003c/value\u003e\n    \u003cvariants\u003e\u003c/variants\u003e\n    \u003cweight\u003e0.","stopReason":""}


            event: completion

            data: {"completion":" \u003ckeywords\u003e\n  \u003ckeyword\u003e\n    \u003cvalue\u003etree-sitter\u003c/value\u003e\n    \u003cvariants\u003etree sitter ts\u003c/variants\u003e \n    \u003cweight\u003e0.9\u003c/weight\u003e\n  \u003c/keyword\u003e\n  \u003ckeyword\u003e\n    \u003cvalue\u003eparser\u003c/value\u003e\n    \u003cvariants\u003eparsing\u003c/variants\u003e\n    \u003cweight\u003e0.8\u003c/weight\u003e\n  \u003c/keyword\u003e\n  \u003ckeyword\u003e\n    \u003cvalue\u003efile\u003c/value\u003e\n    \u003cvariants\u003efiles\u003c/variants\u003e\n    \u003cweight\u003e0.7\u003c/weight\u003e\n  \u003c/keyword\u003e\n  \u003ckeyword\u003e\n    \u003cvalue\u003etree\u003c/value\u003e\n    \u003cvariants\u003e\u003c/variants\u003e\n    \u003cweight\u003e0.6","stopReason":""}


            event: completion

            data: {"completion":" \u003ckeywords\u003e\n  \u003ckeyword\u003e\n    \u003cvalue\u003etree-sitter\u003c/value\u003e\n    \u003cvariants\u003etree sitter ts\u003c/variants\u003e \n    \u003cweight\u003e0.9\u003c/weight\u003e\n  \u003c/keyword\u003e\n  \u003ckeyword\u003e\n    \u003cvalue\u003eparser\u003c/value\u003e\n    \u003cvariants\u003eparsing\u003c/variants\u003e\n    \u003cweight\u003e0.8\u003c/weight\u003e\n  \u003c/keyword\u003e\n  \u003ckeyword\u003e\n    \u003cvalue\u003efile\u003c/value\u003e\n    \u003cvariants\u003efiles\u003c/variants\u003e\n    \u003cweight\u003e0.7\u003c/weight\u003e\n  \u003c/keyword\u003e\n  \u003ckeyword\u003e\n    \u003cvalue\u003etree\u003c/value\u003e\n    \u003cvariants\u003e\u003c/variants\u003e\n    \u003cweight\u003e0.6\u003c/","stopReason":""}


            event: completion

            data: {"completion":" \u003ckeywords\u003e\n  \u003ckeyword\u003e\n    \u003cvalue\u003etree-sitter\u003c/value\u003e\n    \u003cvariants\u003etree sitter ts\u003c/variants\u003e \n    \u003cweight\u003e0.9\u003c/weight\u003e\n  \u003c/keyword\u003e\n  \u003ckeyword\u003e\n    \u003cvalue\u003eparser\u003c/value\u003e\n    \u003cvariants\u003eparsing\u003c/variants\u003e\n    \u003cweight\u003e0.8\u003c/weight\u003e\n  \u003c/keyword\u003e\n  \u003ckeyword\u003e\n    \u003cvalue\u003efile\u003c/value\u003e\n    \u003cvariants\u003efiles\u003c/variants\u003e\n    \u003cweight\u003e0.7\u003c/weight\u003e\n  \u003c/keyword\u003e\n  \u003ckeyword\u003e\n    \u003cvalue\u003etree\u003c/value\u003e\n    \u003cvariants\u003e\u003c/variants\u003e\n    \u003cweight\u003e0.6\u003c/weight","stopReason":""}


            event: completion

            data: {"completion":" \u003ckeywords\u003e\n  \u003ckeyword\u003e\n    \u003cvalue\u003etree-sitter\u003c/value\u003e\n    \u003cvariants\u003etree sitter ts\u003c/variants\u003e \n    \u003cweight\u003e0.9\u003c/weight\u003e\n  \u003c/keyword\u003e\n  \u003ckeyword\u003e\n    \u003cvalue\u003eparser\u003c/value\u003e\n    \u003cvariants\u003eparsing\u003c/variants\u003e\n    \u003cweight\u003e0.8\u003c/weight\u003e\n  \u003c/keyword\u003e\n  \u003ckeyword\u003e\n    \u003cvalue\u003efile\u003c/value\u003e\n    \u003cvariants\u003efiles\u003c/variants\u003e\n    \u003cweight\u003e0.7\u003c/weight\u003e\n  \u003c/keyword\u003e\n  \u003ckeyword\u003e\n    \u003cvalue\u003etree\u003c/value\u003e\n    \u003cvariants\u003e\u003c/variants\u003e\n    \u003cweight\u003e0.6\u003c/weight\u003e","stopReason":""}


            event: completion

            data: {"completion":" \u003ckeywords\u003e\n  \u003ckeyword\u003e\n    \u003cvalue\u003etree-sitter\u003c/value\u003e\n    \u003cvariants\u003etree sitter ts\u003c/variants\u003e \n    \u003cweight\u003e0.9\u003c/weight\u003e\n  \u003c/keyword\u003e\n  \u003ckeyword\u003e\n    \u003cvalue\u003eparser\u003c/value\u003e\n    \u003cvariants\u003eparsing\u003c/variants\u003e\n    \u003cweight\u003e0.8\u003c/weight\u003e\n  \u003c/keyword\u003e\n  \u003ckeyword\u003e\n    \u003cvalue\u003efile\u003c/value\u003e\n    \u003cvariants\u003efiles\u003c/variants\u003e\n    \u003cweight\u003e0.7\u003c/weight\u003e\n  \u003c/keyword\u003e\n  \u003ckeyword\u003e\n    \u003cvalue\u003etree\u003c/value\u003e\n    \u003cvariants\u003e\u003c/variants\u003e\n    \u003cweight\u003e0.6\u003c/weight\u003e\n ","stopReason":""}


            event: completion

            data: {"completion":" \u003ckeywords\u003e\n  \u003ckeyword\u003e\n    \u003cvalue\u003etree-sitter\u003c/value\u003e\n    \u003cvariants\u003etree sitter ts\u003c/variants\u003e \n    \u003cweight\u003e0.9\u003c/weight\u003e\n  \u003c/keyword\u003e\n  \u003ckeyword\u003e\n    \u003cvalue\u003eparser\u003c/value\u003e\n    \u003cvariants\u003eparsing\u003c/variants\u003e\n    \u003cweight\u003e0.8\u003c/weight\u003e\n  \u003c/keyword\u003e\n  \u003ckeyword\u003e\n    \u003cvalue\u003efile\u003c/value\u003e\n    \u003cvariants\u003efiles\u003c/variants\u003e\n    \u003cweight\u003e0.7\u003c/weight\u003e\n  \u003c/keyword\u003e\n  \u003ckeyword\u003e\n    \u003cvalue\u003etree\u003c/value\u003e\n    \u003cvariants\u003e\u003c/variants\u003e\n    \u003cweight\u003e0.6\u003c/weight\u003e\n  \u003c/","stopReason":""}


            event: completion

            data: {"completion":" \u003ckeywords\u003e\n  \u003ckeyword\u003e\n    \u003cvalue\u003etree-sitter\u003c/value\u003e\n    \u003cvariants\u003etree sitter ts\u003c/variants\u003e \n    \u003cweight\u003e0.9\u003c/weight\u003e\n  \u003c/keyword\u003e\n  \u003ckeyword\u003e\n    \u003cvalue\u003eparser\u003c/value\u003e\n    \u003cvariants\u003eparsing\u003c/variants\u003e\n    \u003cweight\u003e0.8\u003c/weight\u003e\n  \u003c/keyword\u003e\n  \u003ckeyword\u003e\n    \u003cvalue\u003efile\u003c/value\u003e\n    \u003cvariants\u003efiles\u003c/variants\u003e\n    \u003cweight\u003e0.7\u003c/weight\u003e\n  \u003c/keyword\u003e\n  \u003ckeyword\u003e\n    \u003cvalue\u003etree\u003c/value\u003e\n    \u003cvariants\u003e\u003c/variants\u003e\n    \u003cweight\u003e0.6\u003c/weight\u003e\n  \u003c/keyword","stopReason":""}


            event: completion

            data: {"completion":" \u003ckeywords\u003e\n  \u003ckeyword\u003e\n    \u003cvalue\u003etree-sitter\u003c/value\u003e\n    \u003cvariants\u003etree sitter ts\u003c/variants\u003e \n    \u003cweight\u003e0.9\u003c/weight\u003e\n  \u003c/keyword\u003e\n  \u003ckeyword\u003e\n    \u003cvalue\u003eparser\u003c/value\u003e\n    \u003cvariants\u003eparsing\u003c/variants\u003e\n    \u003cweight\u003e0.8\u003c/weight\u003e\n  \u003c/keyword\u003e\n  \u003ckeyword\u003e\n    \u003cvalue\u003efile\u003c/value\u003e\n    \u003cvariants\u003efiles\u003c/variants\u003e\n    \u003cweight\u003e0.7\u003c/weight\u003e\n  \u003c/keyword\u003e\n  \u003ckeyword\u003e\n    \u003cvalue\u003etree\u003c/value\u003e\n    \u003cvariants\u003e\u003c/variants\u003e\n    \u003cweight\u003e0.6\u003c/weight\u003e\n  \u003c/keyword\u003e","stopReason":""}


            event: completion

            data: {"completion":" \u003ckeywords\u003e\n  \u003ckeyword\u003e\n    \u003cvalue\u003etree-sitter\u003c/value\u003e\n    \u003cvariants\u003etree sitter ts\u003c/variants\u003e \n    \u003cweight\u003e0.9\u003c/weight\u003e\n  \u003c/keyword\u003e\n  \u003ckeyword\u003e\n    \u003cvalue\u003eparser\u003c/value\u003e\n    \u003cvariants\u003eparsing\u003c/variants\u003e\n    \u003cweight\u003e0.8\u003c/weight\u003e\n  \u003c/keyword\u003e\n  \u003ckeyword\u003e\n    \u003cvalue\u003efile\u003c/value\u003e\n    \u003cvariants\u003efiles\u003c/variants\u003e\n    \u003cweight\u003e0.7\u003c/weight\u003e\n  \u003c/keyword\u003e\n  \u003ckeyword\u003e\n    \u003cvalue\u003etree\u003c/value\u003e\n    \u003cvariants\u003e\u003c/variants\u003e\n    \u003cweight\u003e0.6\u003c/weight\u003e\n  \u003c/keyword\u003e\n\u003c/","stopReason":""}


            event: completion

            data: {"completion":" \u003ckeywords\u003e\n  \u003ckeyword\u003e\n    \u003cvalue\u003etree-sitter\u003c/value\u003e\n    \u003cvariants\u003etree sitter ts\u003c/variants\u003e \n    \u003cweight\u003e0.9\u003c/weight\u003e\n  \u003c/keyword\u003e\n  \u003ckeyword\u003e\n    \u003cvalue\u003eparser\u003c/value\u003e\n    \u003cvariants\u003eparsing\u003c/variants\u003e\n    \u003cweight\u003e0.8\u003c/weight\u003e\n  \u003c/keyword\u003e\n  \u003ckeyword\u003e\n    \u003cvalue\u003efile\u003c/value\u003e\n    \u003cvariants\u003efiles\u003c/variants\u003e\n    \u003cweight\u003e0.7\u003c/weight\u003e\n  \u003c/keyword\u003e\n  \u003ckeyword\u003e\n    \u003cvalue\u003etree\u003c/value\u003e\n    \u003cvariants\u003e\u003c/variants\u003e\n    \u003cweight\u003e0.6\u003c/weight\u003e\n  \u003c/keyword\u003e\n\u003c/keywords","stopReason":""}


            event: completion

            data: {"completion":" \u003ckeywords\u003e\n  \u003ckeyword\u003e\n    \u003cvalue\u003etree-sitter\u003c/value\u003e\n    \u003cvariants\u003etree sitter ts\u003c/variants\u003e \n    \u003cweight\u003e0.9\u003c/weight\u003e\n  \u003c/keyword\u003e\n  \u003ckeyword\u003e\n    \u003cvalue\u003eparser\u003c/value\u003e\n    \u003cvariants\u003eparsing\u003c/variants\u003e\n    \u003cweight\u003e0.8\u003c/weight\u003e\n  \u003c/keyword\u003e\n  \u003ckeyword\u003e\n    \u003cvalue\u003efile\u003c/value\u003e\n    \u003cvariants\u003efiles\u003c/variants\u003e\n    \u003cweight\u003e0.7\u003c/weight\u003e\n  \u003c/keyword\u003e\n  \u003ckeyword\u003e\n    \u003cvalue\u003etree\u003c/value\u003e\n    \u003cvariants\u003e\u003c/variants\u003e\n    \u003cweight\u003e0.6\u003c/weight\u003e\n  \u003c/keyword\u003e\n\u003c/keywords\u003e","stopReason":""}


            event: completion

            data: {"completion":" \u003ckeywords\u003e\n  \u003ckeyword\u003e\n    \u003cvalue\u003etree-sitter\u003c/value\u003e\n    \u003cvariants\u003etree sitter ts\u003c/variants\u003e \n    \u003cweight\u003e0.9\u003c/weight\u003e\n  \u003c/keyword\u003e\n  \u003ckeyword\u003e\n    \u003cvalue\u003eparser\u003c/value\u003e\n    \u003cvariants\u003eparsing\u003c/variants\u003e\n    \u003cweight\u003e0.8\u003c/weight\u003e\n  \u003c/keyword\u003e\n  \u003ckeyword\u003e\n    \u003cvalue\u003efile\u003c/value\u003e\n    \u003cvariants\u003efiles\u003c/variants\u003e\n    \u003cweight\u003e0.7\u003c/weight\u003e\n  \u003c/keyword\u003e\n  \u003ckeyword\u003e\n    \u003cvalue\u003etree\u003c/value\u003e\n    \u003cvariants\u003e\u003c/variants\u003e\n    \u003cweight\u003e0.6\u003c/weight\u003e\n  \u003c/keyword\u003e\n\u003c/keywords\u003e","stopReason":"stop_sequence"}


            event: done

            data: {}

        cookies: []
        headers:
          - name: date
<<<<<<< HEAD
            value: Wed, 13 Mar 2024 06:26:27 GMT
=======
            value: Fri, 15 Mar 2024 01:24:22 GMT
>>>>>>> b7afc00a
          - name: content-type
            value: text/event-stream
          - name: transfer-encoding
            value: chunked
          - name: connection
            value: keep-alive
          - name: access-control-allow-credentials
            value: "true"
          - name: access-control-allow-origin
            value: ""
          - name: cache-control
            value: no-cache
          - name: vary
            value: Cookie,Accept-Encoding,Authorization,Cookie, Authorization,
              X-Requested-With,Cookie
          - name: x-content-type-options
            value: nosniff
          - name: x-frame-options
            value: DENY
          - name: x-xss-protection
            value: 1; mode=block
          - name: strict-transport-security
            value: max-age=31536000; includeSubDomains; preload
        headersSize: 1284
        httpVersion: HTTP/1.1
        redirectURL: ""
        status: 200
        statusText: OK
<<<<<<< HEAD
      startedDateTime: 2024-03-13T06:26:26.100Z
=======
      startedDateTime: 2024-03-15T01:24:20.967Z
>>>>>>> b7afc00a
      time: 0
      timings:
        blocked: -1
        connect: -1
        dns: -1
        receive: 0
        send: 0
        ssl: -1
        wait: 0
<<<<<<< HEAD
    - _id: 101ba2012eba07231b7cb031ac567ef5
=======
    - _id: 752ff98cdeb8766d3dfc1e331c20fbfb
>>>>>>> b7afc00a
      _order: 0
      cache: {}
      request:
        bodySize: 708
        cookies: []
        headers:
          - name: content-type
            value: application/json
          - name: accept-encoding
            value: gzip;q=0
          - name: authorization
            value: token
<<<<<<< HEAD
              REDACTED_f85d49897492dbaf3cfd1f9a3a4492a4a80b01c118a325644753b34a21fa7354
=======
              REDACTED_b09f01644a4261b32aa2ee4aea4f279ba69a57cff389f9b119b5265e913c0ea4
>>>>>>> b7afc00a
          - name: host
            value: sourcegraph.com
        headersSize: 231
        httpVersion: HTTP/1.1
        method: POST
        postData:
          mimeType: application/json
          params: []
          textJSON:
            fast: true
            maxTokensToSample: 400
            messages:
              - speaker: human
                text: "You are helping the user search over a codebase. List some filename
                  fragments that would match files relevant to read to answer
                  the user's query. Present your results in an XML list in the
                  following format: <keywords><keyword><value>a single
                  keyword</value><variants>a space separated list of synonyms
                  and variants of the keyword, including acronyms,
                  abbreviations, and expansions</variants><weight>a numerical
                  weight between 0.0 and 1.0 that indicates the importance of
                  the keyword</weight></keyword></keywords>. Here is the user
                  query: <userQuery>scan tokens in C++</userQuery>"
              - speaker: assistant
            temperature: 0
            topK: 1
        queryString: []
        url: https://sourcegraph.com/.api/completions/stream
      response:
        bodySize: 108764
        content:
          mimeType: text/event-stream
          size: 108764
          text: >+
            event: completion

            data: {"completion":" ","stopReason":""}


            event: completion

            data: {"completion":" \u003ckeywords","stopReason":""}


            event: completion

            data: {"completion":" \u003ckeywords\u003e","stopReason":""}


            event: completion

            data: {"completion":" \u003ckeywords\u003e\n ","stopReason":""}


            event: completion

            data: {"completion":" \u003ckeywords\u003e\n  ","stopReason":""}


            event: completion

            data: {"completion":" \u003ckeywords\u003e\n  \u003ckeyword","stopReason":""}


            event: completion

            data: {"completion":" \u003ckeywords\u003e\n  \u003ckeyword\u003e","stopReason":""}


            event: completion

            data: {"completion":" \u003ckeywords\u003e\n  \u003ckeyword\u003e\n   ","stopReason":""}


            event: completion

            data: {"completion":" \u003ckeywords\u003e\n  \u003ckeyword\u003e\n    ","stopReason":""}


            event: completion

            data: {"completion":" \u003ckeywords\u003e\n  \u003ckeyword\u003e\n    \u003cvalue","stopReason":""}


            event: completion

            data: {"completion":" \u003ckeywords\u003e\n  \u003ckeyword\u003e\n    \u003cvalue\u003e","stopReason":""}


            event: completion

            data: {"completion":" \u003ckeywords\u003e\n  \u003ckeyword\u003e\n    \u003cvalue\u003escan","stopReason":""}


            event: completion

            data: {"completion":" \u003ckeywords\u003e\n  \u003ckeyword\u003e\n    \u003cvalue\u003escanf","stopReason":""}


            event: completion

            data: {"completion":" \u003ckeywords\u003e\n  \u003ckeyword\u003e\n    \u003cvalue\u003escanf\u003c/","stopReason":""}


            event: completion

            data: {"completion":" \u003ckeywords\u003e\n  \u003ckeyword\u003e\n    \u003cvalue\u003escanf\u003c/value","stopReason":""}


            event: completion

            data: {"completion":" \u003ckeywords\u003e\n  \u003ckeyword\u003e\n    \u003cvalue\u003escanf\u003c/value\u003e","stopReason":""}


            event: completion

            data: {"completion":" \u003ckeywords\u003e\n  \u003ckeyword\u003e\n    \u003cvalue\u003escanf\u003c/value\u003e\n   ","stopReason":""}


            event: completion

            data: {"completion":" \u003ckeywords\u003e\n  \u003ckeyword\u003e\n    \u003cvalue\u003escanf\u003c/value\u003e\n    ","stopReason":""}


            event: completion

            data: {"completion":" \u003ckeywords\u003e\n  \u003ckeyword\u003e\n    \u003cvalue\u003escanf\u003c/value\u003e\n    \u003cvariants","stopReason":""}


            event: completion

            data: {"completion":" \u003ckeywords\u003e\n  \u003ckeyword\u003e\n    \u003cvalue\u003escanf\u003c/value\u003e\n    \u003cvariants\u003e","stopReason":""}


            event: completion

            data: {"completion":" \u003ckeywords\u003e\n  \u003ckeyword\u003e\n    \u003cvalue\u003escanf\u003c/value\u003e\n    \u003cvariants\u003escan","stopReason":""}


            event: completion

            data: {"completion":" \u003ckeywords\u003e\n  \u003ckeyword\u003e\n    \u003cvalue\u003escanf\u003c/value\u003e\n    \u003cvariants\u003escan f","stopReason":""}


            event: completion

            data: {"completion":" \u003ckeywords\u003e\n  \u003ckeyword\u003e\n    \u003cvalue\u003escanf\u003c/value\u003e\n    \u003cvariants\u003escan f scan","stopReason":""}


            event: completion

            data: {"completion":" \u003ckeywords\u003e\n  \u003ckeyword\u003e\n    \u003cvalue\u003escanf\u003c/value\u003e\n    \u003cvariants\u003escan f scan_","stopReason":""}


            event: completion

            data: {"completion":" \u003ckeywords\u003e\n  \u003ckeyword\u003e\n    \u003cvalue\u003escanf\u003c/value\u003e\n    \u003cvariants\u003escan f scan_f","stopReason":""}


            event: completion

            data: {"completion":" \u003ckeywords\u003e\n  \u003ckeyword\u003e\n    \u003cvalue\u003escanf\u003c/value\u003e\n    \u003cvariants\u003escan f scan_f\u003c/","stopReason":""}


            event: completion

            data: {"completion":" \u003ckeywords\u003e\n  \u003ckeyword\u003e\n    \u003cvalue\u003escanf\u003c/value\u003e\n    \u003cvariants\u003escan f scan_f\u003c/variants","stopReason":""}


            event: completion

            data: {"completion":" \u003ckeywords\u003e\n  \u003ckeyword\u003e\n    \u003cvalue\u003escanf\u003c/value\u003e\n    \u003cvariants\u003escan f scan_f\u003c/variants\u003e","stopReason":""}


            event: completion

            data: {"completion":" \u003ckeywords\u003e\n  \u003ckeyword\u003e\n    \u003cvalue\u003escanf\u003c/value\u003e\n    \u003cvariants\u003escan f scan_f\u003c/variants\u003e\n   ","stopReason":""}


            event: completion

            data: {"completion":" \u003ckeywords\u003e\n  \u003ckeyword\u003e\n    \u003cvalue\u003escanf\u003c/value\u003e\n    \u003cvariants\u003escan f scan_f\u003c/variants\u003e\n    ","stopReason":""}


            event: completion

            data: {"completion":" \u003ckeywords\u003e\n  \u003ckeyword\u003e\n    \u003cvalue\u003escanf\u003c/value\u003e\n    \u003cvariants\u003escan f scan_f\u003c/variants\u003e\n    \u003cweight","stopReason":""}


            event: completion

            data: {"completion":" \u003ckeywords\u003e\n  \u003ckeyword\u003e\n    \u003cvalue\u003escanf\u003c/value\u003e\n    \u003cvariants\u003escan f scan_f\u003c/variants\u003e\n    \u003cweight\u003e","stopReason":""}


            event: completion

            data: {"completion":" \u003ckeywords\u003e\n  \u003ckeyword\u003e\n    \u003cvalue\u003escanf\u003c/value\u003e\n    \u003cvariants\u003escan f scan_f\u003c/variants\u003e\n    \u003cweight\u003e0","stopReason":""}


            event: completion

            data: {"completion":" \u003ckeywords\u003e\n  \u003ckeyword\u003e\n    \u003cvalue\u003escanf\u003c/value\u003e\n    \u003cvariants\u003escan f scan_f\u003c/variants\u003e\n    \u003cweight\u003e0.","stopReason":""}


            event: completion

            data: {"completion":" \u003ckeywords\u003e\n  \u003ckeyword\u003e\n    \u003cvalue\u003escanf\u003c/value\u003e\n    \u003cvariants\u003escan f scan_f\u003c/variants\u003e\n    \u003cweight\u003e0.8","stopReason":""}


            event: completion

            data: {"completion":" \u003ckeywords\u003e\n  \u003ckeyword\u003e\n    \u003cvalue\u003escanf\u003c/value\u003e\n    \u003cvariants\u003escan f scan_f\u003c/variants\u003e\n    \u003cweight\u003e0.8\u003c/","stopReason":""}


            event: completion

            data: {"completion":" \u003ckeywords\u003e\n  \u003ckeyword\u003e\n    \u003cvalue\u003escanf\u003c/value\u003e\n    \u003cvariants\u003escan f scan_f\u003c/variants\u003e\n    \u003cweight\u003e0.8\u003c/weight","stopReason":""}


            event: completion

            data: {"completion":" \u003ckeywords\u003e\n  \u003ckeyword\u003e\n    \u003cvalue\u003escanf\u003c/value\u003e\n    \u003cvariants\u003escan f scan_f\u003c/variants\u003e\n    \u003cweight\u003e0.8\u003c/weight\u003e","stopReason":""}


            event: completion

            data: {"completion":" \u003ckeywords\u003e\n  \u003ckeyword\u003e\n    \u003cvalue\u003escanf\u003c/value\u003e\n    \u003cvariants\u003escan f scan_f\u003c/variants\u003e\n    \u003cweight\u003e0.8\u003c/weight\u003e\n ","stopReason":""}


            event: completion

            data: {"completion":" \u003ckeywords\u003e\n  \u003ckeyword\u003e\n    \u003cvalue\u003escanf\u003c/value\u003e\n    \u003cvariants\u003escan f scan_f\u003c/variants\u003e\n    \u003cweight\u003e0.8\u003c/weight\u003e\n  \u003c/","stopReason":""}


            event: completion

            data: {"completion":" \u003ckeywords\u003e\n  \u003ckeyword\u003e\n    \u003cvalue\u003escanf\u003c/value\u003e\n    \u003cvariants\u003escan f scan_f\u003c/variants\u003e\n    \u003cweight\u003e0.8\u003c/weight\u003e\n  \u003c/keyword","stopReason":""}


            event: completion

            data: {"completion":" \u003ckeywords\u003e\n  \u003ckeyword\u003e\n    \u003cvalue\u003escanf\u003c/value\u003e\n    \u003cvariants\u003escan f scan_f\u003c/variants\u003e\n    \u003cweight\u003e0.8\u003c/weight\u003e\n  \u003c/keyword\u003e","stopReason":""}


            event: completion

            data: {"completion":" \u003ckeywords\u003e\n  \u003ckeyword\u003e\n    \u003cvalue\u003escanf\u003c/value\u003e\n    \u003cvariants\u003escan f scan_f\u003c/variants\u003e\n    \u003cweight\u003e0.8\u003c/weight\u003e\n  \u003c/keyword\u003e\n ","stopReason":""}


            event: completion

            data: {"completion":" \u003ckeywords\u003e\n  \u003ckeyword\u003e\n    \u003cvalue\u003escanf\u003c/value\u003e\n    \u003cvariants\u003escan f scan_f\u003c/variants\u003e\n    \u003cweight\u003e0.8\u003c/weight\u003e\n  \u003c/keyword\u003e\n  ","stopReason":""}


            event: completion

            data: {"completion":" \u003ckeywords\u003e\n  \u003ckeyword\u003e\n    \u003cvalue\u003escanf\u003c/value\u003e\n    \u003cvariants\u003escan f scan_f\u003c/variants\u003e\n    \u003cweight\u003e0.8\u003c/weight\u003e\n  \u003c/keyword\u003e\n  \u003ckeyword","stopReason":""}


            event: completion

            data: {"completion":" \u003ckeywords\u003e\n  \u003ckeyword\u003e\n    \u003cvalue\u003escanf\u003c/value\u003e\n    \u003cvariants\u003escan f scan_f\u003c/variants\u003e\n    \u003cweight\u003e0.8\u003c/weight\u003e\n  \u003c/keyword\u003e\n  \u003ckeyword\u003e","stopReason":""}


            event: completion

            data: {"completion":" \u003ckeywords\u003e\n  \u003ckeyword\u003e\n    \u003cvalue\u003escanf\u003c/value\u003e\n    \u003cvariants\u003escan f scan_f\u003c/variants\u003e\n    \u003cweight\u003e0.8\u003c/weight\u003e\n  \u003c/keyword\u003e\n  \u003ckeyword\u003e\n   ","stopReason":""}


            event: completion

            data: {"completion":" \u003ckeywords\u003e\n  \u003ckeyword\u003e\n    \u003cvalue\u003escanf\u003c/value\u003e\n    \u003cvariants\u003escan f scan_f\u003c/variants\u003e\n    \u003cweight\u003e0.8\u003c/weight\u003e\n  \u003c/keyword\u003e\n  \u003ckeyword\u003e\n    ","stopReason":""}


            event: completion

            data: {"completion":" \u003ckeywords\u003e\n  \u003ckeyword\u003e\n    \u003cvalue\u003escanf\u003c/value\u003e\n    \u003cvariants\u003escan f scan_f\u003c/variants\u003e\n    \u003cweight\u003e0.8\u003c/weight\u003e\n  \u003c/keyword\u003e\n  \u003ckeyword\u003e\n    \u003cvalue","stopReason":""}


            event: completion

            data: {"completion":" \u003ckeywords\u003e\n  \u003ckeyword\u003e\n    \u003cvalue\u003escanf\u003c/value\u003e\n    \u003cvariants\u003escan f scan_f\u003c/variants\u003e\n    \u003cweight\u003e0.8\u003c/weight\u003e\n  \u003c/keyword\u003e\n  \u003ckeyword\u003e\n    \u003cvalue\u003e","stopReason":""}


            event: completion

            data: {"completion":" \u003ckeywords\u003e\n  \u003ckeyword\u003e\n    \u003cvalue\u003escanf\u003c/value\u003e\n    \u003cvariants\u003escan f scan_f\u003c/variants\u003e\n    \u003cweight\u003e0.8\u003c/weight\u003e\n  \u003c/keyword\u003e\n  \u003ckeyword\u003e\n    \u003cvalue\u003ecin","stopReason":""}


            event: completion

            data: {"completion":" \u003ckeywords\u003e\n  \u003ckeyword\u003e\n    \u003cvalue\u003escanf\u003c/value\u003e\n    \u003cvariants\u003escan f scan_f\u003c/variants\u003e\n    \u003cweight\u003e0.8\u003c/weight\u003e\n  \u003c/keyword\u003e\n  \u003ckeyword\u003e\n    \u003cvalue\u003ecin\u003c/","stopReason":""}


            event: completion

            data: {"completion":" \u003ckeywords\u003e\n  \u003ckeyword\u003e\n    \u003cvalue\u003escanf\u003c/value\u003e\n    \u003cvariants\u003escan f scan_f\u003c/variants\u003e\n    \u003cweight\u003e0.8\u003c/weight\u003e\n  \u003c/keyword\u003e\n  \u003ckeyword\u003e\n    \u003cvalue\u003ecin\u003c/value","stopReason":""}


            event: completion

            data: {"completion":" \u003ckeywords\u003e\n  \u003ckeyword\u003e\n    \u003cvalue\u003escanf\u003c/value\u003e\n    \u003cvariants\u003escan f scan_f\u003c/variants\u003e\n    \u003cweight\u003e0.8\u003c/weight\u003e\n  \u003c/keyword\u003e\n  \u003ckeyword\u003e\n    \u003cvalue\u003ecin\u003c/value\u003e","stopReason":""}


            event: completion

            data: {"completion":" \u003ckeywords\u003e\n  \u003ckeyword\u003e\n    \u003cvalue\u003escanf\u003c/value\u003e\n    \u003cvariants\u003escan f scan_f\u003c/variants\u003e\n    \u003cweight\u003e0.8\u003c/weight\u003e\n  \u003c/keyword\u003e\n  \u003ckeyword\u003e\n    \u003cvalue\u003ecin\u003c/value\u003e\n   ","stopReason":""}


            event: completion

            data: {"completion":" \u003ckeywords\u003e\n  \u003ckeyword\u003e\n    \u003cvalue\u003escanf\u003c/value\u003e\n    \u003cvariants\u003escan f scan_f\u003c/variants\u003e\n    \u003cweight\u003e0.8\u003c/weight\u003e\n  \u003c/keyword\u003e\n  \u003ckeyword\u003e\n    \u003cvalue\u003ecin\u003c/value\u003e\n    ","stopReason":""}


            event: completion

            data: {"completion":" \u003ckeywords\u003e\n  \u003ckeyword\u003e\n    \u003cvalue\u003escanf\u003c/value\u003e\n    \u003cvariants\u003escan f scan_f\u003c/variants\u003e\n    \u003cweight\u003e0.8\u003c/weight\u003e\n  \u003c/keyword\u003e\n  \u003ckeyword\u003e\n    \u003cvalue\u003ecin\u003c/value\u003e\n    \u003cvariants","stopReason":""}


            event: completion

            data: {"completion":" \u003ckeywords\u003e\n  \u003ckeyword\u003e\n    \u003cvalue\u003escanf\u003c/value\u003e\n    \u003cvariants\u003escan f scan_f\u003c/variants\u003e\n    \u003cweight\u003e0.8\u003c/weight\u003e\n  \u003c/keyword\u003e\n  \u003ckeyword\u003e\n    \u003cvalue\u003ecin\u003c/value\u003e\n    \u003cvariants\u003e","stopReason":""}


            event: completion

            data: {"completion":" \u003ckeywords\u003e\n  \u003ckeyword\u003e\n    \u003cvalue\u003escanf\u003c/value\u003e\n    \u003cvariants\u003escan f scan_f\u003c/variants\u003e\n    \u003cweight\u003e0.8\u003c/weight\u003e\n  \u003c/keyword\u003e\n  \u003ckeyword\u003e\n    \u003cvalue\u003ecin\u003c/value\u003e\n    \u003cvariants\u003ec","stopReason":""}


            event: completion

            data: {"completion":" \u003ckeywords\u003e\n  \u003ckeyword\u003e\n    \u003cvalue\u003escanf\u003c/value\u003e\n    \u003cvariants\u003escan f scan_f\u003c/variants\u003e\n    \u003cweight\u003e0.8\u003c/weight\u003e\n  \u003c/keyword\u003e\n  \u003ckeyword\u003e\n    \u003cvalue\u003ecin\u003c/value\u003e\n    \u003cvariants\u003ec in","stopReason":""}


            event: completion

            data: {"completion":" \u003ckeywords\u003e\n  \u003ckeyword\u003e\n    \u003cvalue\u003escanf\u003c/value\u003e\n    \u003cvariants\u003escan f scan_f\u003c/variants\u003e\n    \u003cweight\u003e0.8\u003c/weight\u003e\n  \u003c/keyword\u003e\n  \u003ckeyword\u003e\n    \u003cvalue\u003ecin\u003c/value\u003e\n    \u003cvariants\u003ec in\u003c/","stopReason":""}


            event: completion

            data: {"completion":" \u003ckeywords\u003e\n  \u003ckeyword\u003e\n    \u003cvalue\u003escanf\u003c/value\u003e\n    \u003cvariants\u003escan f scan_f\u003c/variants\u003e\n    \u003cweight\u003e0.8\u003c/weight\u003e\n  \u003c/keyword\u003e\n  \u003ckeyword\u003e\n    \u003cvalue\u003ecin\u003c/value\u003e\n    \u003cvariants\u003ec in\u003c/variants","stopReason":""}


            event: completion

            data: {"completion":" \u003ckeywords\u003e\n  \u003ckeyword\u003e\n    \u003cvalue\u003escanf\u003c/value\u003e\n    \u003cvariants\u003escan f scan_f\u003c/variants\u003e\n    \u003cweight\u003e0.8\u003c/weight\u003e\n  \u003c/keyword\u003e\n  \u003ckeyword\u003e\n    \u003cvalue\u003ecin\u003c/value\u003e\n    \u003cvariants\u003ec in\u003c/variants\u003e","stopReason":""}


            event: completion

            data: {"completion":" \u003ckeywords\u003e\n  \u003ckeyword\u003e\n    \u003cvalue\u003escanf\u003c/value\u003e\n    \u003cvariants\u003escan f scan_f\u003c/variants\u003e\n    \u003cweight\u003e0.8\u003c/weight\u003e\n  \u003c/keyword\u003e\n  \u003ckeyword\u003e\n    \u003cvalue\u003ecin\u003c/value\u003e\n    \u003cvariants\u003ec in\u003c/variants\u003e\n   ","stopReason":""}


            event: completion

            data: {"completion":" \u003ckeywords\u003e\n  \u003ckeyword\u003e\n    \u003cvalue\u003escanf\u003c/value\u003e\n    \u003cvariants\u003escan f scan_f\u003c/variants\u003e\n    \u003cweight\u003e0.8\u003c/weight\u003e\n  \u003c/keyword\u003e\n  \u003ckeyword\u003e\n    \u003cvalue\u003ecin\u003c/value\u003e\n    \u003cvariants\u003ec in\u003c/variants\u003e\n    ","stopReason":""}


            event: completion

            data: {"completion":" \u003ckeywords\u003e\n  \u003ckeyword\u003e\n    \u003cvalue\u003escanf\u003c/value\u003e\n    \u003cvariants\u003escan f scan_f\u003c/variants\u003e\n    \u003cweight\u003e0.8\u003c/weight\u003e\n  \u003c/keyword\u003e\n  \u003ckeyword\u003e\n    \u003cvalue\u003ecin\u003c/value\u003e\n    \u003cvariants\u003ec in\u003c/variants\u003e\n    \u003cweight","stopReason":""}


            event: completion

            data: {"completion":" \u003ckeywords\u003e\n  \u003ckeyword\u003e\n    \u003cvalue\u003escanf\u003c/value\u003e\n    \u003cvariants\u003escan f scan_f\u003c/variants\u003e\n    \u003cweight\u003e0.8\u003c/weight\u003e\n  \u003c/keyword\u003e\n  \u003ckeyword\u003e\n    \u003cvalue\u003ecin\u003c/value\u003e\n    \u003cvariants\u003ec in\u003c/variants\u003e\n    \u003cweight\u003e","stopReason":""}


            event: completion

            data: {"completion":" \u003ckeywords\u003e\n  \u003ckeyword\u003e\n    \u003cvalue\u003escanf\u003c/value\u003e\n    \u003cvariants\u003escan f scan_f\u003c/variants\u003e\n    \u003cweight\u003e0.8\u003c/weight\u003e\n  \u003c/keyword\u003e\n  \u003ckeyword\u003e\n    \u003cvalue\u003ecin\u003c/value\u003e\n    \u003cvariants\u003ec in\u003c/variants\u003e\n    \u003cweight\u003e0","stopReason":""}


            event: completion

            data: {"completion":" \u003ckeywords\u003e\n  \u003ckeyword\u003e\n    \u003cvalue\u003escanf\u003c/value\u003e\n    \u003cvariants\u003escan f scan_f\u003c/variants\u003e\n    \u003cweight\u003e0.8\u003c/weight\u003e\n  \u003c/keyword\u003e\n  \u003ckeyword\u003e\n    \u003cvalue\u003ecin\u003c/value\u003e\n    \u003cvariants\u003ec in\u003c/variants\u003e\n    \u003cweight\u003e0.","stopReason":""}


            event: completion

            data: {"completion":" \u003ckeywords\u003e\n  \u003ckeyword\u003e\n    \u003cvalue\u003escanf\u003c/value\u003e\n    \u003cvariants\u003escan f scan_f\u003c/variants\u003e\n    \u003cweight\u003e0.8\u003c/weight\u003e\n  \u003c/keyword\u003e\n  \u003ckeyword\u003e\n    \u003cvalue\u003ecin\u003c/value\u003e\n    \u003cvariants\u003ec in\u003c/variants\u003e\n    \u003cweight\u003e0.7","stopReason":""}


            event: completion

            data: {"completion":" \u003ckeywords\u003e\n  \u003ckeyword\u003e\n    \u003cvalue\u003escanf\u003c/value\u003e\n    \u003cvariants\u003escan f scan_f\u003c/variants\u003e\n    \u003cweight\u003e0.8\u003c/weight\u003e\n  \u003c/keyword\u003e\n  \u003ckeyword\u003e\n    \u003cvalue\u003ecin\u003c/value\u003e\n    \u003cvariants\u003ec in\u003c/variants\u003e\n    \u003cweight\u003e0.7\u003c/","stopReason":""}


            event: completion

            data: {"completion":" \u003ckeywords\u003e\n  \u003ckeyword\u003e\n    \u003cvalue\u003escanf\u003c/value\u003e\n    \u003cvariants\u003escan f scan_f\u003c/variants\u003e\n    \u003cweight\u003e0.8\u003c/weight\u003e\n  \u003c/keyword\u003e\n  \u003ckeyword\u003e\n    \u003cvalue\u003ecin\u003c/value\u003e\n    \u003cvariants\u003ec in\u003c/variants\u003e\n    \u003cweight\u003e0.7\u003c/weight","stopReason":""}


            event: completion

            data: {"completion":" \u003ckeywords\u003e\n  \u003ckeyword\u003e\n    \u003cvalue\u003escanf\u003c/value\u003e\n    \u003cvariants\u003escan f scan_f\u003c/variants\u003e\n    \u003cweight\u003e0.8\u003c/weight\u003e\n  \u003c/keyword\u003e\n  \u003ckeyword\u003e\n    \u003cvalue\u003ecin\u003c/value\u003e\n    \u003cvariants\u003ec in\u003c/variants\u003e\n    \u003cweight\u003e0.7\u003c/weight\u003e","stopReason":""}


            event: completion

            data: {"completion":" \u003ckeywords\u003e\n  \u003ckeyword\u003e\n    \u003cvalue\u003escanf\u003c/value\u003e\n    \u003cvariants\u003escan f scan_f\u003c/variants\u003e\n    \u003cweight\u003e0.8\u003c/weight\u003e\n  \u003c/keyword\u003e\n  \u003ckeyword\u003e\n    \u003cvalue\u003ecin\u003c/value\u003e\n    \u003cvariants\u003ec in\u003c/variants\u003e\n    \u003cweight\u003e0.7\u003c/weight\u003e\n ","stopReason":""}


            event: completion

            data: {"completion":" \u003ckeywords\u003e\n  \u003ckeyword\u003e\n    \u003cvalue\u003escanf\u003c/value\u003e\n    \u003cvariants\u003escan f scan_f\u003c/variants\u003e\n    \u003cweight\u003e0.8\u003c/weight\u003e\n  \u003c/keyword\u003e\n  \u003ckeyword\u003e\n    \u003cvalue\u003ecin\u003c/value\u003e\n    \u003cvariants\u003ec in\u003c/variants\u003e\n    \u003cweight\u003e0.7\u003c/weight\u003e\n  \u003c/","stopReason":""}


            event: completion

            data: {"completion":" \u003ckeywords\u003e\n  \u003ckeyword\u003e\n    \u003cvalue\u003escanf\u003c/value\u003e\n    \u003cvariants\u003escan f scan_f\u003c/variants\u003e\n    \u003cweight\u003e0.8\u003c/weight\u003e\n  \u003c/keyword\u003e\n  \u003ckeyword\u003e\n    \u003cvalue\u003ecin\u003c/value\u003e\n    \u003cvariants\u003ec in\u003c/variants\u003e\n    \u003cweight\u003e0.7\u003c/weight\u003e\n  \u003c/keyword","stopReason":""}


            event: completion

            data: {"completion":" \u003ckeywords\u003e\n  \u003ckeyword\u003e\n    \u003cvalue\u003escanf\u003c/value\u003e\n    \u003cvariants\u003escan f scan_f\u003c/variants\u003e\n    \u003cweight\u003e0.8\u003c/weight\u003e\n  \u003c/keyword\u003e\n  \u003ckeyword\u003e\n    \u003cvalue\u003ecin\u003c/value\u003e\n    \u003cvariants\u003ec in\u003c/variants\u003e\n    \u003cweight\u003e0.7\u003c/weight\u003e\n  \u003c/keyword\u003e","stopReason":""}


            event: completion

            data: {"completion":" \u003ckeywords\u003e\n  \u003ckeyword\u003e\n    \u003cvalue\u003escanf\u003c/value\u003e\n    \u003cvariants\u003escan f scan_f\u003c/variants\u003e\n    \u003cweight\u003e0.8\u003c/weight\u003e\n  \u003c/keyword\u003e\n  \u003ckeyword\u003e\n    \u003cvalue\u003ecin\u003c/value\u003e\n    \u003cvariants\u003ec in\u003c/variants\u003e\n    \u003cweight\u003e0.7\u003c/weight\u003e\n  \u003c/keyword\u003e\n ","stopReason":""}


            event: completion

            data: {"completion":" \u003ckeywords\u003e\n  \u003ckeyword\u003e\n    \u003cvalue\u003escanf\u003c/value\u003e\n    \u003cvariants\u003escan f scan_f\u003c/variants\u003e\n    \u003cweight\u003e0.8\u003c/weight\u003e\n  \u003c/keyword\u003e\n  \u003ckeyword\u003e\n    \u003cvalue\u003ecin\u003c/value\u003e\n    \u003cvariants\u003ec in\u003c/variants\u003e\n    \u003cweight\u003e0.7\u003c/weight\u003e\n  \u003c/keyword\u003e\n  ","stopReason":""}


            event: completion

            data: {"completion":" \u003ckeywords\u003e\n  \u003ckeyword\u003e\n    \u003cvalue\u003escanf\u003c/value\u003e\n    \u003cvariants\u003escan f scan_f\u003c/variants\u003e\n    \u003cweight\u003e0.8\u003c/weight\u003e\n  \u003c/keyword\u003e\n  \u003ckeyword\u003e\n    \u003cvalue\u003ecin\u003c/value\u003e\n    \u003cvariants\u003ec in\u003c/variants\u003e\n    \u003cweight\u003e0.7\u003c/weight\u003e\n  \u003c/keyword\u003e\n  \u003ckeyword","stopReason":""}


            event: completion

            data: {"completion":" \u003ckeywords\u003e\n  \u003ckeyword\u003e\n    \u003cvalue\u003escanf\u003c/value\u003e\n    \u003cvariants\u003escan f scan_f\u003c/variants\u003e\n    \u003cweight\u003e0.8\u003c/weight\u003e\n  \u003c/keyword\u003e\n  \u003ckeyword\u003e\n    \u003cvalue\u003ecin\u003c/value\u003e\n    \u003cvariants\u003ec in\u003c/variants\u003e\n    \u003cweight\u003e0.7\u003c/weight\u003e\n  \u003c/keyword\u003e\n  \u003ckeyword\u003e","stopReason":""}


            event: completion

            data: {"completion":" \u003ckeywords\u003e\n  \u003ckeyword\u003e\n    \u003cvalue\u003escanf\u003c/value\u003e\n    \u003cvariants\u003escan f scan_f\u003c/variants\u003e\n    \u003cweight\u003e0.8\u003c/weight\u003e\n  \u003c/keyword\u003e\n  \u003ckeyword\u003e\n    \u003cvalue\u003ecin\u003c/value\u003e\n    \u003cvariants\u003ec in\u003c/variants\u003e\n    \u003cweight\u003e0.7\u003c/weight\u003e\n  \u003c/keyword\u003e\n  \u003ckeyword\u003e\n   ","stopReason":""}


            event: completion

            data: {"completion":" \u003ckeywords\u003e\n  \u003ckeyword\u003e\n    \u003cvalue\u003escanf\u003c/value\u003e\n    \u003cvariants\u003escan f scan_f\u003c/variants\u003e\n    \u003cweight\u003e0.8\u003c/weight\u003e\n  \u003c/keyword\u003e\n  \u003ckeyword\u003e\n    \u003cvalue\u003ecin\u003c/value\u003e\n    \u003cvariants\u003ec in\u003c/variants\u003e\n    \u003cweight\u003e0.7\u003c/weight\u003e\n  \u003c/keyword\u003e\n  \u003ckeyword\u003e\n    ","stopReason":""}


            event: completion

            data: {"completion":" \u003ckeywords\u003e\n  \u003ckeyword\u003e\n    \u003cvalue\u003escanf\u003c/value\u003e\n    \u003cvariants\u003escan f scan_f\u003c/variants\u003e\n    \u003cweight\u003e0.8\u003c/weight\u003e\n  \u003c/keyword\u003e\n  \u003ckeyword\u003e\n    \u003cvalue\u003ecin\u003c/value\u003e\n    \u003cvariants\u003ec in\u003c/variants\u003e\n    \u003cweight\u003e0.7\u003c/weight\u003e\n  \u003c/keyword\u003e\n  \u003ckeyword\u003e\n    \u003cvalue","stopReason":""}


            event: completion

            data: {"completion":" \u003ckeywords\u003e\n  \u003ckeyword\u003e\n    \u003cvalue\u003escanf\u003c/value\u003e\n    \u003cvariants\u003escan f scan_f\u003c/variants\u003e\n    \u003cweight\u003e0.8\u003c/weight\u003e\n  \u003c/keyword\u003e\n  \u003ckeyword\u003e\n    \u003cvalue\u003ecin\u003c/value\u003e\n    \u003cvariants\u003ec in\u003c/variants\u003e\n    \u003cweight\u003e0.7\u003c/weight\u003e\n  \u003c/keyword\u003e\n  \u003ckeyword\u003e\n    \u003cvalue\u003e","stopReason":""}


            event: completion

            data: {"completion":" \u003ckeywords\u003e\n  \u003ckeyword\u003e\n    \u003cvalue\u003escanf\u003c/value\u003e\n    \u003cvariants\u003escan f scan_f\u003c/variants\u003e\n    \u003cweight\u003e0.8\u003c/weight\u003e\n  \u003c/keyword\u003e\n  \u003ckeyword\u003e\n    \u003cvalue\u003ecin\u003c/value\u003e\n    \u003cvariants\u003ec in\u003c/variants\u003e\n    \u003cweight\u003e0.7\u003c/weight\u003e\n  \u003c/keyword\u003e\n  \u003ckeyword\u003e\n    \u003cvalue\u003eget","stopReason":""}


            event: completion

            data: {"completion":" \u003ckeywords\u003e\n  \u003ckeyword\u003e\n    \u003cvalue\u003escanf\u003c/value\u003e\n    \u003cvariants\u003escan f scan_f\u003c/variants\u003e\n    \u003cweight\u003e0.8\u003c/weight\u003e\n  \u003c/keyword\u003e\n  \u003ckeyword\u003e\n    \u003cvalue\u003ecin\u003c/value\u003e\n    \u003cvariants\u003ec in\u003c/variants\u003e\n    \u003cweight\u003e0.7\u003c/weight\u003e\n  \u003c/keyword\u003e\n  \u003ckeyword\u003e\n    \u003cvalue\u003egetline","stopReason":""}


            event: completion

            data: {"completion":" \u003ckeywords\u003e\n  \u003ckeyword\u003e\n    \u003cvalue\u003escanf\u003c/value\u003e\n    \u003cvariants\u003escan f scan_f\u003c/variants\u003e\n    \u003cweight\u003e0.8\u003c/weight\u003e\n  \u003c/keyword\u003e\n  \u003ckeyword\u003e\n    \u003cvalue\u003ecin\u003c/value\u003e\n    \u003cvariants\u003ec in\u003c/variants\u003e\n    \u003cweight\u003e0.7\u003c/weight\u003e\n  \u003c/keyword\u003e\n  \u003ckeyword\u003e\n    \u003cvalue\u003egetline\u003c/","stopReason":""}


            event: completion

            data: {"completion":" \u003ckeywords\u003e\n  \u003ckeyword\u003e\n    \u003cvalue\u003escanf\u003c/value\u003e\n    \u003cvariants\u003escan f scan_f\u003c/variants\u003e\n    \u003cweight\u003e0.8\u003c/weight\u003e\n  \u003c/keyword\u003e\n  \u003ckeyword\u003e\n    \u003cvalue\u003ecin\u003c/value\u003e\n    \u003cvariants\u003ec in\u003c/variants\u003e\n    \u003cweight\u003e0.7\u003c/weight\u003e\n  \u003c/keyword\u003e\n  \u003ckeyword\u003e\n    \u003cvalue\u003egetline\u003c/value","stopReason":""}


            event: completion

            data: {"completion":" \u003ckeywords\u003e\n  \u003ckeyword\u003e\n    \u003cvalue\u003escanf\u003c/value\u003e\n    \u003cvariants\u003escan f scan_f\u003c/variants\u003e\n    \u003cweight\u003e0.8\u003c/weight\u003e\n  \u003c/keyword\u003e\n  \u003ckeyword\u003e\n    \u003cvalue\u003ecin\u003c/value\u003e\n    \u003cvariants\u003ec in\u003c/variants\u003e\n    \u003cweight\u003e0.7\u003c/weight\u003e\n  \u003c/keyword\u003e\n  \u003ckeyword\u003e\n    \u003cvalue\u003egetline\u003c/value\u003e","stopReason":""}


            event: completion

            data: {"completion":" \u003ckeywords\u003e\n  \u003ckeyword\u003e\n    \u003cvalue\u003escanf\u003c/value\u003e\n    \u003cvariants\u003escan f scan_f\u003c/variants\u003e\n    \u003cweight\u003e0.8\u003c/weight\u003e\n  \u003c/keyword\u003e\n  \u003ckeyword\u003e\n    \u003cvalue\u003ecin\u003c/value\u003e\n    \u003cvariants\u003ec in\u003c/variants\u003e\n    \u003cweight\u003e0.7\u003c/weight\u003e\n  \u003c/keyword\u003e\n  \u003ckeyword\u003e\n    \u003cvalue\u003egetline\u003c/value\u003e\n   ","stopReason":""}


            event: completion

            data: {"completion":" \u003ckeywords\u003e\n  \u003ckeyword\u003e\n    \u003cvalue\u003escanf\u003c/value\u003e\n    \u003cvariants\u003escan f scan_f\u003c/variants\u003e\n    \u003cweight\u003e0.8\u003c/weight\u003e\n  \u003c/keyword\u003e\n  \u003ckeyword\u003e\n    \u003cvalue\u003ecin\u003c/value\u003e\n    \u003cvariants\u003ec in\u003c/variants\u003e\n    \u003cweight\u003e0.7\u003c/weight\u003e\n  \u003c/keyword\u003e\n  \u003ckeyword\u003e\n    \u003cvalue\u003egetline\u003c/value\u003e\n    ","stopReason":""}


            event: completion

            data: {"completion":" \u003ckeywords\u003e\n  \u003ckeyword\u003e\n    \u003cvalue\u003escanf\u003c/value\u003e\n    \u003cvariants\u003escan f scan_f\u003c/variants\u003e\n    \u003cweight\u003e0.8\u003c/weight\u003e\n  \u003c/keyword\u003e\n  \u003ckeyword\u003e\n    \u003cvalue\u003ecin\u003c/value\u003e\n    \u003cvariants\u003ec in\u003c/variants\u003e\n    \u003cweight\u003e0.7\u003c/weight\u003e\n  \u003c/keyword\u003e\n  \u003ckeyword\u003e\n    \u003cvalue\u003egetline\u003c/value\u003e\n    \u003cvariants","stopReason":""}


            event: completion

            data: {"completion":" \u003ckeywords\u003e\n  \u003ckeyword\u003e\n    \u003cvalue\u003escanf\u003c/value\u003e\n    \u003cvariants\u003escan f scan_f\u003c/variants\u003e\n    \u003cweight\u003e0.8\u003c/weight\u003e\n  \u003c/keyword\u003e\n  \u003ckeyword\u003e\n    \u003cvalue\u003ecin\u003c/value\u003e\n    \u003cvariants\u003ec in\u003c/variants\u003e\n    \u003cweight\u003e0.7\u003c/weight\u003e\n  \u003c/keyword\u003e\n  \u003ckeyword\u003e\n    \u003cvalue\u003egetline\u003c/value\u003e\n    \u003cvariants\u003e\u003c/","stopReason":""}


            event: completion

            data: {"completion":" \u003ckeywords\u003e\n  \u003ckeyword\u003e\n    \u003cvalue\u003escanf\u003c/value\u003e\n    \u003cvariants\u003escan f scan_f\u003c/variants\u003e\n    \u003cweight\u003e0.8\u003c/weight\u003e\n  \u003c/keyword\u003e\n  \u003ckeyword\u003e\n    \u003cvalue\u003ecin\u003c/value\u003e\n    \u003cvariants\u003ec in\u003c/variants\u003e\n    \u003cweight\u003e0.7\u003c/weight\u003e\n  \u003c/keyword\u003e\n  \u003ckeyword\u003e\n    \u003cvalue\u003egetline\u003c/value\u003e\n    \u003cvariants\u003e\u003c/variants","stopReason":""}


            event: completion

            data: {"completion":" \u003ckeywords\u003e\n  \u003ckeyword\u003e\n    \u003cvalue\u003escanf\u003c/value\u003e\n    \u003cvariants\u003escan f scan_f\u003c/variants\u003e\n    \u003cweight\u003e0.8\u003c/weight\u003e\n  \u003c/keyword\u003e\n  \u003ckeyword\u003e\n    \u003cvalue\u003ecin\u003c/value\u003e\n    \u003cvariants\u003ec in\u003c/variants\u003e\n    \u003cweight\u003e0.7\u003c/weight\u003e\n  \u003c/keyword\u003e\n  \u003ckeyword\u003e\n    \u003cvalue\u003egetline\u003c/value\u003e\n    \u003cvariants\u003e\u003c/variants\u003e","stopReason":""}


            event: completion

            data: {"completion":" \u003ckeywords\u003e\n  \u003ckeyword\u003e\n    \u003cvalue\u003escanf\u003c/value\u003e\n    \u003cvariants\u003escan f scan_f\u003c/variants\u003e\n    \u003cweight\u003e0.8\u003c/weight\u003e\n  \u003c/keyword\u003e\n  \u003ckeyword\u003e\n    \u003cvalue\u003ecin\u003c/value\u003e\n    \u003cvariants\u003ec in\u003c/variants\u003e\n    \u003cweight\u003e0.7\u003c/weight\u003e\n  \u003c/keyword\u003e\n  \u003ckeyword\u003e\n    \u003cvalue\u003egetline\u003c/value\u003e\n    \u003cvariants\u003e\u003c/variants\u003e\n   ","stopReason":""}


            event: completion

            data: {"completion":" \u003ckeywords\u003e\n  \u003ckeyword\u003e\n    \u003cvalue\u003escanf\u003c/value\u003e\n    \u003cvariants\u003escan f scan_f\u003c/variants\u003e\n    \u003cweight\u003e0.8\u003c/weight\u003e\n  \u003c/keyword\u003e\n  \u003ckeyword\u003e\n    \u003cvalue\u003ecin\u003c/value\u003e\n    \u003cvariants\u003ec in\u003c/variants\u003e\n    \u003cweight\u003e0.7\u003c/weight\u003e\n  \u003c/keyword\u003e\n  \u003ckeyword\u003e\n    \u003cvalue\u003egetline\u003c/value\u003e\n    \u003cvariants\u003e\u003c/variants\u003e\n    ","stopReason":""}


            event: completion

            data: {"completion":" \u003ckeywords\u003e\n  \u003ckeyword\u003e\n    \u003cvalue\u003escanf\u003c/value\u003e\n    \u003cvariants\u003escan f scan_f\u003c/variants\u003e\n    \u003cweight\u003e0.8\u003c/weight\u003e\n  \u003c/keyword\u003e\n  \u003ckeyword\u003e\n    \u003cvalue\u003ecin\u003c/value\u003e\n    \u003cvariants\u003ec in\u003c/variants\u003e\n    \u003cweight\u003e0.7\u003c/weight\u003e\n  \u003c/keyword\u003e\n  \u003ckeyword\u003e\n    \u003cvalue\u003egetline\u003c/value\u003e\n    \u003cvariants\u003e\u003c/variants\u003e\n    \u003cweight","stopReason":""}


            event: completion

            data: {"completion":" \u003ckeywords\u003e\n  \u003ckeyword\u003e\n    \u003cvalue\u003escanf\u003c/value\u003e\n    \u003cvariants\u003escan f scan_f\u003c/variants\u003e\n    \u003cweight\u003e0.8\u003c/weight\u003e\n  \u003c/keyword\u003e\n  \u003ckeyword\u003e\n    \u003cvalue\u003ecin\u003c/value\u003e\n    \u003cvariants\u003ec in\u003c/variants\u003e\n    \u003cweight\u003e0.7\u003c/weight\u003e\n  \u003c/keyword\u003e\n  \u003ckeyword\u003e\n    \u003cvalue\u003egetline\u003c/value\u003e\n    \u003cvariants\u003e\u003c/variants\u003e\n    \u003cweight\u003e","stopReason":""}


            event: completion

            data: {"completion":" \u003ckeywords\u003e\n  \u003ckeyword\u003e\n    \u003cvalue\u003escanf\u003c/value\u003e\n    \u003cvariants\u003escan f scan_f\u003c/variants\u003e\n    \u003cweight\u003e0.8\u003c/weight\u003e\n  \u003c/keyword\u003e\n  \u003ckeyword\u003e\n    \u003cvalue\u003ecin\u003c/value\u003e\n    \u003cvariants\u003ec in\u003c/variants\u003e\n    \u003cweight\u003e0.7\u003c/weight\u003e\n  \u003c/keyword\u003e\n  \u003ckeyword\u003e\n    \u003cvalue\u003egetline\u003c/value\u003e\n    \u003cvariants\u003e\u003c/variants\u003e\n    \u003cweight\u003e0","stopReason":""}


            event: completion

            data: {"completion":" \u003ckeywords\u003e\n  \u003ckeyword\u003e\n    \u003cvalue\u003escanf\u003c/value\u003e\n    \u003cvariants\u003escan f scan_f\u003c/variants\u003e\n    \u003cweight\u003e0.8\u003c/weight\u003e\n  \u003c/keyword\u003e\n  \u003ckeyword\u003e\n    \u003cvalue\u003ecin\u003c/value\u003e\n    \u003cvariants\u003ec in\u003c/variants\u003e\n    \u003cweight\u003e0.7\u003c/weight\u003e\n  \u003c/keyword\u003e\n  \u003ckeyword\u003e\n    \u003cvalue\u003egetline\u003c/value\u003e\n    \u003cvariants\u003e\u003c/variants\u003e\n    \u003cweight\u003e0.","stopReason":""}


            event: completion

            data: {"completion":" \u003ckeywords\u003e\n  \u003ckeyword\u003e\n    \u003cvalue\u003escanf\u003c/value\u003e\n    \u003cvariants\u003escan f scan_f\u003c/variants\u003e\n    \u003cweight\u003e0.8\u003c/weight\u003e\n  \u003c/keyword\u003e\n  \u003ckeyword\u003e\n    \u003cvalue\u003ecin\u003c/value\u003e\n    \u003cvariants\u003ec in\u003c/variants\u003e\n    \u003cweight\u003e0.7\u003c/weight\u003e\n  \u003c/keyword\u003e\n  \u003ckeyword\u003e\n    \u003cvalue\u003egetline\u003c/value\u003e\n    \u003cvariants\u003e\u003c/variants\u003e\n    \u003cweight\u003e0.6","stopReason":""}


            event: completion

            data: {"completion":" \u003ckeywords\u003e\n  \u003ckeyword\u003e\n    \u003cvalue\u003escanf\u003c/value\u003e\n    \u003cvariants\u003escan f scan_f\u003c/variants\u003e\n    \u003cweight\u003e0.8\u003c/weight\u003e\n  \u003c/keyword\u003e\n  \u003ckeyword\u003e\n    \u003cvalue\u003ecin\u003c/value\u003e\n    \u003cvariants\u003ec in\u003c/variants\u003e\n    \u003cweight\u003e0.7\u003c/weight\u003e\n  \u003c/keyword\u003e\n  \u003ckeyword\u003e\n    \u003cvalue\u003egetline\u003c/value\u003e\n    \u003cvariants\u003e\u003c/variants\u003e\n    \u003cweight\u003e0.6\u003c/","stopReason":""}


            event: completion

            data: {"completion":" \u003ckeywords\u003e\n  \u003ckeyword\u003e\n    \u003cvalue\u003escanf\u003c/value\u003e\n    \u003cvariants\u003escan f scan_f\u003c/variants\u003e\n    \u003cweight\u003e0.8\u003c/weight\u003e\n  \u003c/keyword\u003e\n  \u003ckeyword\u003e\n    \u003cvalue\u003ecin\u003c/value\u003e\n    \u003cvariants\u003ec in\u003c/variants\u003e\n    \u003cweight\u003e0.7\u003c/weight\u003e\n  \u003c/keyword\u003e\n  \u003ckeyword\u003e\n    \u003cvalue\u003egetline\u003c/value\u003e\n    \u003cvariants\u003e\u003c/variants\u003e\n    \u003cweight\u003e0.6\u003c/weight","stopReason":""}


            event: completion

            data: {"completion":" \u003ckeywords\u003e\n  \u003ckeyword\u003e\n    \u003cvalue\u003escanf\u003c/value\u003e\n    \u003cvariants\u003escan f scan_f\u003c/variants\u003e\n    \u003cweight\u003e0.8\u003c/weight\u003e\n  \u003c/keyword\u003e\n  \u003ckeyword\u003e\n    \u003cvalue\u003ecin\u003c/value\u003e\n    \u003cvariants\u003ec in\u003c/variants\u003e\n    \u003cweight\u003e0.7\u003c/weight\u003e\n  \u003c/keyword\u003e\n  \u003ckeyword\u003e\n    \u003cvalue\u003egetline\u003c/value\u003e\n    \u003cvariants\u003e\u003c/variants\u003e\n    \u003cweight\u003e0.6\u003c/weight\u003e","stopReason":""}


            event: completion

            data: {"completion":" \u003ckeywords\u003e\n  \u003ckeyword\u003e\n    \u003cvalue\u003escanf\u003c/value\u003e\n    \u003cvariants\u003escan f scan_f\u003c/variants\u003e\n    \u003cweight\u003e0.8\u003c/weight\u003e\n  \u003c/keyword\u003e\n  \u003ckeyword\u003e\n    \u003cvalue\u003ecin\u003c/value\u003e\n    \u003cvariants\u003ec in\u003c/variants\u003e\n    \u003cweight\u003e0.7\u003c/weight\u003e\n  \u003c/keyword\u003e\n  \u003ckeyword\u003e\n    \u003cvalue\u003egetline\u003c/value\u003e\n    \u003cvariants\u003e\u003c/variants\u003e\n    \u003cweight\u003e0.6\u003c/weight\u003e\n ","stopReason":""}


            event: completion

            data: {"completion":" \u003ckeywords\u003e\n  \u003ckeyword\u003e\n    \u003cvalue\u003escanf\u003c/value\u003e\n    \u003cvariants\u003escan f scan_f\u003c/variants\u003e\n    \u003cweight\u003e0.8\u003c/weight\u003e\n  \u003c/keyword\u003e\n  \u003ckeyword\u003e\n    \u003cvalue\u003ecin\u003c/value\u003e\n    \u003cvariants\u003ec in\u003c/variants\u003e\n    \u003cweight\u003e0.7\u003c/weight\u003e\n  \u003c/keyword\u003e\n  \u003ckeyword\u003e\n    \u003cvalue\u003egetline\u003c/value\u003e\n    \u003cvariants\u003e\u003c/variants\u003e\n    \u003cweight\u003e0.6\u003c/weight\u003e\n  \u003c/","stopReason":""}


            event: completion

            data: {"completion":" \u003ckeywords\u003e\n  \u003ckeyword\u003e\n    \u003cvalue\u003escanf\u003c/value\u003e\n    \u003cvariants\u003escan f scan_f\u003c/variants\u003e\n    \u003cweight\u003e0.8\u003c/weight\u003e\n  \u003c/keyword\u003e\n  \u003ckeyword\u003e\n    \u003cvalue\u003ecin\u003c/value\u003e\n    \u003cvariants\u003ec in\u003c/variants\u003e\n    \u003cweight\u003e0.7\u003c/weight\u003e\n  \u003c/keyword\u003e\n  \u003ckeyword\u003e\n    \u003cvalue\u003egetline\u003c/value\u003e\n    \u003cvariants\u003e\u003c/variants\u003e\n    \u003cweight\u003e0.6\u003c/weight\u003e\n  \u003c/keyword","stopReason":""}


            event: completion

            data: {"completion":" \u003ckeywords\u003e\n  \u003ckeyword\u003e\n    \u003cvalue\u003escanf\u003c/value\u003e\n    \u003cvariants\u003escan f scan_f\u003c/variants\u003e\n    \u003cweight\u003e0.8\u003c/weight\u003e\n  \u003c/keyword\u003e\n  \u003ckeyword\u003e\n    \u003cvalue\u003ecin\u003c/value\u003e\n    \u003cvariants\u003ec in\u003c/variants\u003e\n    \u003cweight\u003e0.7\u003c/weight\u003e\n  \u003c/keyword\u003e\n  \u003ckeyword\u003e\n    \u003cvalue\u003egetline\u003c/value\u003e\n    \u003cvariants\u003e\u003c/variants\u003e\n    \u003cweight\u003e0.6\u003c/weight\u003e\n  \u003c/keyword\u003e","stopReason":""}


            event: completion

            data: {"completion":" \u003ckeywords\u003e\n  \u003ckeyword\u003e\n    \u003cvalue\u003escanf\u003c/value\u003e\n    \u003cvariants\u003escan f scan_f\u003c/variants\u003e\n    \u003cweight\u003e0.8\u003c/weight\u003e\n  \u003c/keyword\u003e\n  \u003ckeyword\u003e\n    \u003cvalue\u003ecin\u003c/value\u003e\n    \u003cvariants\u003ec in\u003c/variants\u003e\n    \u003cweight\u003e0.7\u003c/weight\u003e\n  \u003c/keyword\u003e\n  \u003ckeyword\u003e\n    \u003cvalue\u003egetline\u003c/value\u003e\n    \u003cvariants\u003e\u003c/variants\u003e\n    \u003cweight\u003e0.6\u003c/weight\u003e\n  \u003c/keyword\u003e\n ","stopReason":""}


            event: completion

            data: {"completion":" \u003ckeywords\u003e\n  \u003ckeyword\u003e\n    \u003cvalue\u003escanf\u003c/value\u003e\n    \u003cvariants\u003escan f scan_f\u003c/variants\u003e\n    \u003cweight\u003e0.8\u003c/weight\u003e\n  \u003c/keyword\u003e\n  \u003ckeyword\u003e\n    \u003cvalue\u003ecin\u003c/value\u003e\n    \u003cvariants\u003ec in\u003c/variants\u003e\n    \u003cweight\u003e0.7\u003c/weight\u003e\n  \u003c/keyword\u003e\n  \u003ckeyword\u003e\n    \u003cvalue\u003egetline\u003c/value\u003e\n    \u003cvariants\u003e\u003c/variants\u003e\n    \u003cweight\u003e0.6\u003c/weight\u003e\n  \u003c/keyword\u003e\n  ","stopReason":""}


            event: completion

            data: {"completion":" \u003ckeywords\u003e\n  \u003ckeyword\u003e\n    \u003cvalue\u003escanf\u003c/value\u003e\n    \u003cvariants\u003escan f scan_f\u003c/variants\u003e\n    \u003cweight\u003e0.8\u003c/weight\u003e\n  \u003c/keyword\u003e\n  \u003ckeyword\u003e\n    \u003cvalue\u003ecin\u003c/value\u003e\n    \u003cvariants\u003ec in\u003c/variants\u003e\n    \u003cweight\u003e0.7\u003c/weight\u003e\n  \u003c/keyword\u003e\n  \u003ckeyword\u003e\n    \u003cvalue\u003egetline\u003c/value\u003e\n    \u003cvariants\u003e\u003c/variants\u003e\n    \u003cweight\u003e0.6\u003c/weight\u003e\n  \u003c/keyword\u003e\n  \u003ckeyword","stopReason":""}


            event: completion

            data: {"completion":" \u003ckeywords\u003e\n  \u003ckeyword\u003e\n    \u003cvalue\u003escanf\u003c/value\u003e\n    \u003cvariants\u003escan f scan_f\u003c/variants\u003e\n    \u003cweight\u003e0.8\u003c/weight\u003e\n  \u003c/keyword\u003e\n  \u003ckeyword\u003e\n    \u003cvalue\u003ecin\u003c/value\u003e\n    \u003cvariants\u003ec in\u003c/variants\u003e\n    \u003cweight\u003e0.7\u003c/weight\u003e\n  \u003c/keyword\u003e\n  \u003ckeyword\u003e\n    \u003cvalue\u003egetline\u003c/value\u003e\n    \u003cvariants\u003e\u003c/variants\u003e\n    \u003cweight\u003e0.6\u003c/weight\u003e\n  \u003c/keyword\u003e\n  \u003ckeyword\u003e","stopReason":""}


            event: completion

            data: {"completion":" \u003ckeywords\u003e\n  \u003ckeyword\u003e\n    \u003cvalue\u003escanf\u003c/value\u003e\n    \u003cvariants\u003escan f scan_f\u003c/variants\u003e\n    \u003cweight\u003e0.8\u003c/weight\u003e\n  \u003c/keyword\u003e\n  \u003ckeyword\u003e\n    \u003cvalue\u003ecin\u003c/value\u003e\n    \u003cvariants\u003ec in\u003c/variants\u003e\n    \u003cweight\u003e0.7\u003c/weight\u003e\n  \u003c/keyword\u003e\n  \u003ckeyword\u003e\n    \u003cvalue\u003egetline\u003c/value\u003e\n    \u003cvariants\u003e\u003c/variants\u003e\n    \u003cweight\u003e0.6\u003c/weight\u003e\n  \u003c/keyword\u003e\n  \u003ckeyword\u003e\n   ","stopReason":""}


            event: completion

            data: {"completion":" \u003ckeywords\u003e\n  \u003ckeyword\u003e\n    \u003cvalue\u003escanf\u003c/value\u003e\n    \u003cvariants\u003escan f scan_f\u003c/variants\u003e\n    \u003cweight\u003e0.8\u003c/weight\u003e\n  \u003c/keyword\u003e\n  \u003ckeyword\u003e\n    \u003cvalue\u003ecin\u003c/value\u003e\n    \u003cvariants\u003ec in\u003c/variants\u003e\n    \u003cweight\u003e0.7\u003c/weight\u003e\n  \u003c/keyword\u003e\n  \u003ckeyword\u003e\n    \u003cvalue\u003egetline\u003c/value\u003e\n    \u003cvariants\u003e\u003c/variants\u003e\n    \u003cweight\u003e0.6\u003c/weight\u003e\n  \u003c/keyword\u003e\n  \u003ckeyword\u003e\n    ","stopReason":""}


            event: completion

            data: {"completion":" \u003ckeywords\u003e\n  \u003ckeyword\u003e\n    \u003cvalue\u003escanf\u003c/value\u003e\n    \u003cvariants\u003escan f scan_f\u003c/variants\u003e\n    \u003cweight\u003e0.8\u003c/weight\u003e\n  \u003c/keyword\u003e\n  \u003ckeyword\u003e\n    \u003cvalue\u003ecin\u003c/value\u003e\n    \u003cvariants\u003ec in\u003c/variants\u003e\n    \u003cweight\u003e0.7\u003c/weight\u003e\n  \u003c/keyword\u003e\n  \u003ckeyword\u003e\n    \u003cvalue\u003egetline\u003c/value\u003e\n    \u003cvariants\u003e\u003c/variants\u003e\n    \u003cweight\u003e0.6\u003c/weight\u003e\n  \u003c/keyword\u003e\n  \u003ckeyword\u003e\n    \u003cvalue","stopReason":""}


            event: completion

            data: {"completion":" \u003ckeywords\u003e\n  \u003ckeyword\u003e\n    \u003cvalue\u003escanf\u003c/value\u003e\n    \u003cvariants\u003escan f scan_f\u003c/variants\u003e\n    \u003cweight\u003e0.8\u003c/weight\u003e\n  \u003c/keyword\u003e\n  \u003ckeyword\u003e\n    \u003cvalue\u003ecin\u003c/value\u003e\n    \u003cvariants\u003ec in\u003c/variants\u003e\n    \u003cweight\u003e0.7\u003c/weight\u003e\n  \u003c/keyword\u003e\n  \u003ckeyword\u003e\n    \u003cvalue\u003egetline\u003c/value\u003e\n    \u003cvariants\u003e\u003c/variants\u003e\n    \u003cweight\u003e0.6\u003c/weight\u003e\n  \u003c/keyword\u003e\n  \u003ckeyword\u003e\n    \u003cvalue\u003e","stopReason":""}


            event: completion

            data: {"completion":" \u003ckeywords\u003e\n  \u003ckeyword\u003e\n    \u003cvalue\u003escanf\u003c/value\u003e\n    \u003cvariants\u003escan f scan_f\u003c/variants\u003e\n    \u003cweight\u003e0.8\u003c/weight\u003e\n  \u003c/keyword\u003e\n  \u003ckeyword\u003e\n    \u003cvalue\u003ecin\u003c/value\u003e\n    \u003cvariants\u003ec in\u003c/variants\u003e\n    \u003cweight\u003e0.7\u003c/weight\u003e\n  \u003c/keyword\u003e\n  \u003ckeyword\u003e\n    \u003cvalue\u003egetline\u003c/value\u003e\n    \u003cvariants\u003e\u003c/variants\u003e\n    \u003cweight\u003e0.6\u003c/weight\u003e\n  \u003c/keyword\u003e\n  \u003ckeyword\u003e\n    \u003cvalue\u003etoken","stopReason":""}


            event: completion

            data: {"completion":" \u003ckeywords\u003e\n  \u003ckeyword\u003e\n    \u003cvalue\u003escanf\u003c/value\u003e\n    \u003cvariants\u003escan f scan_f\u003c/variants\u003e\n    \u003cweight\u003e0.8\u003c/weight\u003e\n  \u003c/keyword\u003e\n  \u003ckeyword\u003e\n    \u003cvalue\u003ecin\u003c/value\u003e\n    \u003cvariants\u003ec in\u003c/variants\u003e\n    \u003cweight\u003e0.7\u003c/weight\u003e\n  \u003c/keyword\u003e\n  \u003ckeyword\u003e\n    \u003cvalue\u003egetline\u003c/value\u003e\n    \u003cvariants\u003e\u003c/variants\u003e\n    \u003cweight\u003e0.6\u003c/weight\u003e\n  \u003c/keyword\u003e\n  \u003ckeyword\u003e\n    \u003cvalue\u003etoken\u003c/","stopReason":""}


            event: completion

            data: {"completion":" \u003ckeywords\u003e\n  \u003ckeyword\u003e\n    \u003cvalue\u003escanf\u003c/value\u003e\n    \u003cvariants\u003escan f scan_f\u003c/variants\u003e\n    \u003cweight\u003e0.8\u003c/weight\u003e\n  \u003c/keyword\u003e\n  \u003ckeyword\u003e\n    \u003cvalue\u003ecin\u003c/value\u003e\n    \u003cvariants\u003ec in\u003c/variants\u003e\n    \u003cweight\u003e0.7\u003c/weight\u003e\n  \u003c/keyword\u003e\n  \u003ckeyword\u003e\n    \u003cvalue\u003egetline\u003c/value\u003e\n    \u003cvariants\u003e\u003c/variants\u003e\n    \u003cweight\u003e0.6\u003c/weight\u003e\n  \u003c/keyword\u003e\n  \u003ckeyword\u003e\n    \u003cvalue\u003etoken\u003c/value","stopReason":""}


            event: completion

            data: {"completion":" \u003ckeywords\u003e\n  \u003ckeyword\u003e\n    \u003cvalue\u003escanf\u003c/value\u003e\n    \u003cvariants\u003escan f scan_f\u003c/variants\u003e\n    \u003cweight\u003e0.8\u003c/weight\u003e\n  \u003c/keyword\u003e\n  \u003ckeyword\u003e\n    \u003cvalue\u003ecin\u003c/value\u003e\n    \u003cvariants\u003ec in\u003c/variants\u003e\n    \u003cweight\u003e0.7\u003c/weight\u003e\n  \u003c/keyword\u003e\n  \u003ckeyword\u003e\n    \u003cvalue\u003egetline\u003c/value\u003e\n    \u003cvariants\u003e\u003c/variants\u003e\n    \u003cweight\u003e0.6\u003c/weight\u003e\n  \u003c/keyword\u003e\n  \u003ckeyword\u003e\n    \u003cvalue\u003etoken\u003c/value\u003e","stopReason":""}


            event: completion

            data: {"completion":" \u003ckeywords\u003e\n  \u003ckeyword\u003e\n    \u003cvalue\u003escanf\u003c/value\u003e\n    \u003cvariants\u003escan f scan_f\u003c/variants\u003e\n    \u003cweight\u003e0.8\u003c/weight\u003e\n  \u003c/keyword\u003e\n  \u003ckeyword\u003e\n    \u003cvalue\u003ecin\u003c/value\u003e\n    \u003cvariants\u003ec in\u003c/variants\u003e\n    \u003cweight\u003e0.7\u003c/weight\u003e\n  \u003c/keyword\u003e\n  \u003ckeyword\u003e\n    \u003cvalue\u003egetline\u003c/value\u003e\n    \u003cvariants\u003e\u003c/variants\u003e\n    \u003cweight\u003e0.6\u003c/weight\u003e\n  \u003c/keyword\u003e\n  \u003ckeyword\u003e\n    \u003cvalue\u003etoken\u003c/value\u003e\n   ","stopReason":""}


            event: completion

            data: {"completion":" \u003ckeywords\u003e\n  \u003ckeyword\u003e\n    \u003cvalue\u003escanf\u003c/value\u003e\n    \u003cvariants\u003escan f scan_f\u003c/variants\u003e\n    \u003cweight\u003e0.8\u003c/weight\u003e\n  \u003c/keyword\u003e\n  \u003ckeyword\u003e\n    \u003cvalue\u003ecin\u003c/value\u003e\n    \u003cvariants\u003ec in\u003c/variants\u003e\n    \u003cweight\u003e0.7\u003c/weight\u003e\n  \u003c/keyword\u003e\n  \u003ckeyword\u003e\n    \u003cvalue\u003egetline\u003c/value\u003e\n    \u003cvariants\u003e\u003c/variants\u003e\n    \u003cweight\u003e0.6\u003c/weight\u003e\n  \u003c/keyword\u003e\n  \u003ckeyword\u003e\n    \u003cvalue\u003etoken\u003c/value\u003e\n    ","stopReason":""}


            event: completion

            data: {"completion":" \u003ckeywords\u003e\n  \u003ckeyword\u003e\n    \u003cvalue\u003escanf\u003c/value\u003e\n    \u003cvariants\u003escan f scan_f\u003c/variants\u003e\n    \u003cweight\u003e0.8\u003c/weight\u003e\n  \u003c/keyword\u003e\n  \u003ckeyword\u003e\n    \u003cvalue\u003ecin\u003c/value\u003e\n    \u003cvariants\u003ec in\u003c/variants\u003e\n    \u003cweight\u003e0.7\u003c/weight\u003e\n  \u003c/keyword\u003e\n  \u003ckeyword\u003e\n    \u003cvalue\u003egetline\u003c/value\u003e\n    \u003cvariants\u003e\u003c/variants\u003e\n    \u003cweight\u003e0.6\u003c/weight\u003e\n  \u003c/keyword\u003e\n  \u003ckeyword\u003e\n    \u003cvalue\u003etoken\u003c/value\u003e\n    \u003cvariants","stopReason":""}


            event: completion

            data: {"completion":" \u003ckeywords\u003e\n  \u003ckeyword\u003e\n    \u003cvalue\u003escanf\u003c/value\u003e\n    \u003cvariants\u003escan f scan_f\u003c/variants\u003e\n    \u003cweight\u003e0.8\u003c/weight\u003e\n  \u003c/keyword\u003e\n  \u003ckeyword\u003e\n    \u003cvalue\u003ecin\u003c/value\u003e\n    \u003cvariants\u003ec in\u003c/variants\u003e\n    \u003cweight\u003e0.7\u003c/weight\u003e\n  \u003c/keyword\u003e\n  \u003ckeyword\u003e\n    \u003cvalue\u003egetline\u003c/value\u003e\n    \u003cvariants\u003e\u003c/variants\u003e\n    \u003cweight\u003e0.6\u003c/weight\u003e\n  \u003c/keyword\u003e\n  \u003ckeyword\u003e\n    \u003cvalue\u003etoken\u003c/value\u003e\n    \u003cvariants\u003e","stopReason":""}


            event: completion

            data: {"completion":" \u003ckeywords\u003e\n  \u003ckeyword\u003e\n    \u003cvalue\u003escanf\u003c/value\u003e\n    \u003cvariants\u003escan f scan_f\u003c/variants\u003e\n    \u003cweight\u003e0.8\u003c/weight\u003e\n  \u003c/keyword\u003e\n  \u003ckeyword\u003e\n    \u003cvalue\u003ecin\u003c/value\u003e\n    \u003cvariants\u003ec in\u003c/variants\u003e\n    \u003cweight\u003e0.7\u003c/weight\u003e\n  \u003c/keyword\u003e\n  \u003ckeyword\u003e\n    \u003cvalue\u003egetline\u003c/value\u003e\n    \u003cvariants\u003e\u003c/variants\u003e\n    \u003cweight\u003e0.6\u003c/weight\u003e\n  \u003c/keyword\u003e\n  \u003ckeyword\u003e\n    \u003cvalue\u003etoken\u003c/value\u003e\n    \u003cvariants\u003etokens","stopReason":""}


            event: completion

            data: {"completion":" \u003ckeywords\u003e\n  \u003ckeyword\u003e\n    \u003cvalue\u003escanf\u003c/value\u003e\n    \u003cvariants\u003escan f scan_f\u003c/variants\u003e\n    \u003cweight\u003e0.8\u003c/weight\u003e\n  \u003c/keyword\u003e\n  \u003ckeyword\u003e\n    \u003cvalue\u003ecin\u003c/value\u003e\n    \u003cvariants\u003ec in\u003c/variants\u003e\n    \u003cweight\u003e0.7\u003c/weight\u003e\n  \u003c/keyword\u003e\n  \u003ckeyword\u003e\n    \u003cvalue\u003egetline\u003c/value\u003e\n    \u003cvariants\u003e\u003c/variants\u003e\n    \u003cweight\u003e0.6\u003c/weight\u003e\n  \u003c/keyword\u003e\n  \u003ckeyword\u003e\n    \u003cvalue\u003etoken\u003c/value\u003e\n    \u003cvariants\u003etokens token","stopReason":""}


            event: completion

            data: {"completion":" \u003ckeywords\u003e\n  \u003ckeyword\u003e\n    \u003cvalue\u003escanf\u003c/value\u003e\n    \u003cvariants\u003escan f scan_f\u003c/variants\u003e\n    \u003cweight\u003e0.8\u003c/weight\u003e\n  \u003c/keyword\u003e\n  \u003ckeyword\u003e\n    \u003cvalue\u003ecin\u003c/value\u003e\n    \u003cvariants\u003ec in\u003c/variants\u003e\n    \u003cweight\u003e0.7\u003c/weight\u003e\n  \u003c/keyword\u003e\n  \u003ckeyword\u003e\n    \u003cvalue\u003egetline\u003c/value\u003e\n    \u003cvariants\u003e\u003c/variants\u003e\n    \u003cweight\u003e0.6\u003c/weight\u003e\n  \u003c/keyword\u003e\n  \u003ckeyword\u003e\n    \u003cvalue\u003etoken\u003c/value\u003e\n    \u003cvariants\u003etokens tokenization","stopReason":""}


            event: completion

            data: {"completion":" \u003ckeywords\u003e\n  \u003ckeyword\u003e\n    \u003cvalue\u003escanf\u003c/value\u003e\n    \u003cvariants\u003escan f scan_f\u003c/variants\u003e\n    \u003cweight\u003e0.8\u003c/weight\u003e\n  \u003c/keyword\u003e\n  \u003ckeyword\u003e\n    \u003cvalue\u003ecin\u003c/value\u003e\n    \u003cvariants\u003ec in\u003c/variants\u003e\n    \u003cweight\u003e0.7\u003c/weight\u003e\n  \u003c/keyword\u003e\n  \u003ckeyword\u003e\n    \u003cvalue\u003egetline\u003c/value\u003e\n    \u003cvariants\u003e\u003c/variants\u003e\n    \u003cweight\u003e0.6\u003c/weight\u003e\n  \u003c/keyword\u003e\n  \u003ckeyword\u003e\n    \u003cvalue\u003etoken\u003c/value\u003e\n    \u003cvariants\u003etokens tokenization tokenize","stopReason":""}


            event: completion

            data: {"completion":" \u003ckeywords\u003e\n  \u003ckeyword\u003e\n    \u003cvalue\u003escanf\u003c/value\u003e\n    \u003cvariants\u003escan f scan_f\u003c/variants\u003e\n    \u003cweight\u003e0.8\u003c/weight\u003e\n  \u003c/keyword\u003e\n  \u003ckeyword\u003e\n    \u003cvalue\u003ecin\u003c/value\u003e\n    \u003cvariants\u003ec in\u003c/variants\u003e\n    \u003cweight\u003e0.7\u003c/weight\u003e\n  \u003c/keyword\u003e\n  \u003ckeyword\u003e\n    \u003cvalue\u003egetline\u003c/value\u003e\n    \u003cvariants\u003e\u003c/variants\u003e\n    \u003cweight\u003e0.6\u003c/weight\u003e\n  \u003c/keyword\u003e\n  \u003ckeyword\u003e\n    \u003cvalue\u003etoken\u003c/value\u003e\n    \u003cvariants\u003etokens tokenization tokenize\u003c/","stopReason":""}


            event: completion

            data: {"completion":" \u003ckeywords\u003e\n  \u003ckeyword\u003e\n    \u003cvalue\u003escanf\u003c/value\u003e\n    \u003cvariants\u003escan f scan_f\u003c/variants\u003e\n    \u003cweight\u003e0.8\u003c/weight\u003e\n  \u003c/keyword\u003e\n  \u003ckeyword\u003e\n    \u003cvalue\u003ecin\u003c/value\u003e\n    \u003cvariants\u003ec in\u003c/variants\u003e\n    \u003cweight\u003e0.7\u003c/weight\u003e\n  \u003c/keyword\u003e\n  \u003ckeyword\u003e\n    \u003cvalue\u003egetline\u003c/value\u003e\n    \u003cvariants\u003e\u003c/variants\u003e\n    \u003cweight\u003e0.6\u003c/weight\u003e\n  \u003c/keyword\u003e\n  \u003ckeyword\u003e\n    \u003cvalue\u003etoken\u003c/value\u003e\n    \u003cvariants\u003etokens tokenization tokenize\u003c/variants","stopReason":""}


            event: completion

            data: {"completion":" \u003ckeywords\u003e\n  \u003ckeyword\u003e\n    \u003cvalue\u003escanf\u003c/value\u003e\n    \u003cvariants\u003escan f scan_f\u003c/variants\u003e\n    \u003cweight\u003e0.8\u003c/weight\u003e\n  \u003c/keyword\u003e\n  \u003ckeyword\u003e\n    \u003cvalue\u003ecin\u003c/value\u003e\n    \u003cvariants\u003ec in\u003c/variants\u003e\n    \u003cweight\u003e0.7\u003c/weight\u003e\n  \u003c/keyword\u003e\n  \u003ckeyword\u003e\n    \u003cvalue\u003egetline\u003c/value\u003e\n    \u003cvariants\u003e\u003c/variants\u003e\n    \u003cweight\u003e0.6\u003c/weight\u003e\n  \u003c/keyword\u003e\n  \u003ckeyword\u003e\n    \u003cvalue\u003etoken\u003c/value\u003e\n    \u003cvariants\u003etokens tokenization tokenize\u003c/variants\u003e","stopReason":""}


            event: completion

            data: {"completion":" \u003ckeywords\u003e\n  \u003ckeyword\u003e\n    \u003cvalue\u003escanf\u003c/value\u003e\n    \u003cvariants\u003escan f scan_f\u003c/variants\u003e\n    \u003cweight\u003e0.8\u003c/weight\u003e\n  \u003c/keyword\u003e\n  \u003ckeyword\u003e\n    \u003cvalue\u003ecin\u003c/value\u003e\n    \u003cvariants\u003ec in\u003c/variants\u003e\n    \u003cweight\u003e0.7\u003c/weight\u003e\n  \u003c/keyword\u003e\n  \u003ckeyword\u003e\n    \u003cvalue\u003egetline\u003c/value\u003e\n    \u003cvariants\u003e\u003c/variants\u003e\n    \u003cweight\u003e0.6\u003c/weight\u003e\n  \u003c/keyword\u003e\n  \u003ckeyword\u003e\n    \u003cvalue\u003etoken\u003c/value\u003e\n    \u003cvariants\u003etokens tokenization tokenize\u003c/variants\u003e\n   ","stopReason":""}


            event: completion

            data: {"completion":" \u003ckeywords\u003e\n  \u003ckeyword\u003e\n    \u003cvalue\u003escanf\u003c/value\u003e\n    \u003cvariants\u003escan f scan_f\u003c/variants\u003e\n    \u003cweight\u003e0.8\u003c/weight\u003e\n  \u003c/keyword\u003e\n  \u003ckeyword\u003e\n    \u003cvalue\u003ecin\u003c/value\u003e\n    \u003cvariants\u003ec in\u003c/variants\u003e\n    \u003cweight\u003e0.7\u003c/weight\u003e\n  \u003c/keyword\u003e\n  \u003ckeyword\u003e\n    \u003cvalue\u003egetline\u003c/value\u003e\n    \u003cvariants\u003e\u003c/variants\u003e\n    \u003cweight\u003e0.6\u003c/weight\u003e\n  \u003c/keyword\u003e\n  \u003ckeyword\u003e\n    \u003cvalue\u003etoken\u003c/value\u003e\n    \u003cvariants\u003etokens tokenization tokenize\u003c/variants\u003e\n    ","stopReason":""}


            event: completion

            data: {"completion":" \u003ckeywords\u003e\n  \u003ckeyword\u003e\n    \u003cvalue\u003escanf\u003c/value\u003e\n    \u003cvariants\u003escan f scan_f\u003c/variants\u003e\n    \u003cweight\u003e0.8\u003c/weight\u003e\n  \u003c/keyword\u003e\n  \u003ckeyword\u003e\n    \u003cvalue\u003ecin\u003c/value\u003e\n    \u003cvariants\u003ec in\u003c/variants\u003e\n    \u003cweight\u003e0.7\u003c/weight\u003e\n  \u003c/keyword\u003e\n  \u003ckeyword\u003e\n    \u003cvalue\u003egetline\u003c/value\u003e\n    \u003cvariants\u003e\u003c/variants\u003e\n    \u003cweight\u003e0.6\u003c/weight\u003e\n  \u003c/keyword\u003e\n  \u003ckeyword\u003e\n    \u003cvalue\u003etoken\u003c/value\u003e\n    \u003cvariants\u003etokens tokenization tokenize\u003c/variants\u003e\n    \u003cweight","stopReason":""}


            event: completion

            data: {"completion":" \u003ckeywords\u003e\n  \u003ckeyword\u003e\n    \u003cvalue\u003escanf\u003c/value\u003e\n    \u003cvariants\u003escan f scan_f\u003c/variants\u003e\n    \u003cweight\u003e0.8\u003c/weight\u003e\n  \u003c/keyword\u003e\n  \u003ckeyword\u003e\n    \u003cvalue\u003ecin\u003c/value\u003e\n    \u003cvariants\u003ec in\u003c/variants\u003e\n    \u003cweight\u003e0.7\u003c/weight\u003e\n  \u003c/keyword\u003e\n  \u003ckeyword\u003e\n    \u003cvalue\u003egetline\u003c/value\u003e\n    \u003cvariants\u003e\u003c/variants\u003e\n    \u003cweight\u003e0.6\u003c/weight\u003e\n  \u003c/keyword\u003e\n  \u003ckeyword\u003e\n    \u003cvalue\u003etoken\u003c/value\u003e\n    \u003cvariants\u003etokens tokenization tokenize\u003c/variants\u003e\n    \u003cweight\u003e","stopReason":""}


            event: completion

            data: {"completion":" \u003ckeywords\u003e\n  \u003ckeyword\u003e\n    \u003cvalue\u003escanf\u003c/value\u003e\n    \u003cvariants\u003escan f scan_f\u003c/variants\u003e\n    \u003cweight\u003e0.8\u003c/weight\u003e\n  \u003c/keyword\u003e\n  \u003ckeyword\u003e\n    \u003cvalue\u003ecin\u003c/value\u003e\n    \u003cvariants\u003ec in\u003c/variants\u003e\n    \u003cweight\u003e0.7\u003c/weight\u003e\n  \u003c/keyword\u003e\n  \u003ckeyword\u003e\n    \u003cvalue\u003egetline\u003c/value\u003e\n    \u003cvariants\u003e\u003c/variants\u003e\n    \u003cweight\u003e0.6\u003c/weight\u003e\n  \u003c/keyword\u003e\n  \u003ckeyword\u003e\n    \u003cvalue\u003etoken\u003c/value\u003e\n    \u003cvariants\u003etokens tokenization tokenize\u003c/variants\u003e\n    \u003cweight\u003e0","stopReason":""}


            event: completion

            data: {"completion":" \u003ckeywords\u003e\n  \u003ckeyword\u003e\n    \u003cvalue\u003escanf\u003c/value\u003e\n    \u003cvariants\u003escan f scan_f\u003c/variants\u003e\n    \u003cweight\u003e0.8\u003c/weight\u003e\n  \u003c/keyword\u003e\n  \u003ckeyword\u003e\n    \u003cvalue\u003ecin\u003c/value\u003e\n    \u003cvariants\u003ec in\u003c/variants\u003e\n    \u003cweight\u003e0.7\u003c/weight\u003e\n  \u003c/keyword\u003e\n  \u003ckeyword\u003e\n    \u003cvalue\u003egetline\u003c/value\u003e\n    \u003cvariants\u003e\u003c/variants\u003e\n    \u003cweight\u003e0.6\u003c/weight\u003e\n  \u003c/keyword\u003e\n  \u003ckeyword\u003e\n    \u003cvalue\u003etoken\u003c/value\u003e\n    \u003cvariants\u003etokens tokenization tokenize\u003c/variants\u003e\n    \u003cweight\u003e0.","stopReason":""}


            event: completion

            data: {"completion":" \u003ckeywords\u003e\n  \u003ckeyword\u003e\n    \u003cvalue\u003escanf\u003c/value\u003e\n    \u003cvariants\u003escan f scan_f\u003c/variants\u003e\n    \u003cweight\u003e0.8\u003c/weight\u003e\n  \u003c/keyword\u003e\n  \u003ckeyword\u003e\n    \u003cvalue\u003ecin\u003c/value\u003e\n    \u003cvariants\u003ec in\u003c/variants\u003e\n    \u003cweight\u003e0.7\u003c/weight\u003e\n  \u003c/keyword\u003e\n  \u003ckeyword\u003e\n    \u003cvalue\u003egetline\u003c/value\u003e\n    \u003cvariants\u003e\u003c/variants\u003e\n    \u003cweight\u003e0.6\u003c/weight\u003e\n  \u003c/keyword\u003e\n  \u003ckeyword\u003e\n    \u003cvalue\u003etoken\u003c/value\u003e\n    \u003cvariants\u003etokens tokenization tokenize\u003c/variants\u003e\n    \u003cweight\u003e0.9","stopReason":""}


            event: completion

            data: {"completion":" \u003ckeywords\u003e\n  \u003ckeyword\u003e\n    \u003cvalue\u003escanf\u003c/value\u003e\n    \u003cvariants\u003escan f scan_f\u003c/variants\u003e\n    \u003cweight\u003e0.8\u003c/weight\u003e\n  \u003c/keyword\u003e\n  \u003ckeyword\u003e\n    \u003cvalue\u003ecin\u003c/value\u003e\n    \u003cvariants\u003ec in\u003c/variants\u003e\n    \u003cweight\u003e0.7\u003c/weight\u003e\n  \u003c/keyword\u003e\n  \u003ckeyword\u003e\n    \u003cvalue\u003egetline\u003c/value\u003e\n    \u003cvariants\u003e\u003c/variants\u003e\n    \u003cweight\u003e0.6\u003c/weight\u003e\n  \u003c/keyword\u003e\n  \u003ckeyword\u003e\n    \u003cvalue\u003etoken\u003c/value\u003e\n    \u003cvariants\u003etokens tokenization tokenize\u003c/variants\u003e\n    \u003cweight\u003e0.9\u003c/","stopReason":""}


            event: completion

            data: {"completion":" \u003ckeywords\u003e\n  \u003ckeyword\u003e\n    \u003cvalue\u003escanf\u003c/value\u003e\n    \u003cvariants\u003escan f scan_f\u003c/variants\u003e\n    \u003cweight\u003e0.8\u003c/weight\u003e\n  \u003c/keyword\u003e\n  \u003ckeyword\u003e\n    \u003cvalue\u003ecin\u003c/value\u003e\n    \u003cvariants\u003ec in\u003c/variants\u003e\n    \u003cweight\u003e0.7\u003c/weight\u003e\n  \u003c/keyword\u003e\n  \u003ckeyword\u003e\n    \u003cvalue\u003egetline\u003c/value\u003e\n    \u003cvariants\u003e\u003c/variants\u003e\n    \u003cweight\u003e0.6\u003c/weight\u003e\n  \u003c/keyword\u003e\n  \u003ckeyword\u003e\n    \u003cvalue\u003etoken\u003c/value\u003e\n    \u003cvariants\u003etokens tokenization tokenize\u003c/variants\u003e\n    \u003cweight\u003e0.9\u003c/weight","stopReason":""}


            event: completion

            data: {"completion":" \u003ckeywords\u003e\n  \u003ckeyword\u003e\n    \u003cvalue\u003escanf\u003c/value\u003e\n    \u003cvariants\u003escan f scan_f\u003c/variants\u003e\n    \u003cweight\u003e0.8\u003c/weight\u003e\n  \u003c/keyword\u003e\n  \u003ckeyword\u003e\n    \u003cvalue\u003ecin\u003c/value\u003e\n    \u003cvariants\u003ec in\u003c/variants\u003e\n    \u003cweight\u003e0.7\u003c/weight\u003e\n  \u003c/keyword\u003e\n  \u003ckeyword\u003e\n    \u003cvalue\u003egetline\u003c/value\u003e\n    \u003cvariants\u003e\u003c/variants\u003e\n    \u003cweight\u003e0.6\u003c/weight\u003e\n  \u003c/keyword\u003e\n  \u003ckeyword\u003e\n    \u003cvalue\u003etoken\u003c/value\u003e\n    \u003cvariants\u003etokens tokenization tokenize\u003c/variants\u003e\n    \u003cweight\u003e0.9\u003c/weight\u003e","stopReason":""}


            event: completion

            data: {"completion":" \u003ckeywords\u003e\n  \u003ckeyword\u003e\n    \u003cvalue\u003escanf\u003c/value\u003e\n    \u003cvariants\u003escan f scan_f\u003c/variants\u003e\n    \u003cweight\u003e0.8\u003c/weight\u003e\n  \u003c/keyword\u003e\n  \u003ckeyword\u003e\n    \u003cvalue\u003ecin\u003c/value\u003e\n    \u003cvariants\u003ec in\u003c/variants\u003e\n    \u003cweight\u003e0.7\u003c/weight\u003e\n  \u003c/keyword\u003e\n  \u003ckeyword\u003e\n    \u003cvalue\u003egetline\u003c/value\u003e\n    \u003cvariants\u003e\u003c/variants\u003e\n    \u003cweight\u003e0.6\u003c/weight\u003e\n  \u003c/keyword\u003e\n  \u003ckeyword\u003e\n    \u003cvalue\u003etoken\u003c/value\u003e\n    \u003cvariants\u003etokens tokenization tokenize\u003c/variants\u003e\n    \u003cweight\u003e0.9\u003c/weight\u003e\n ","stopReason":""}


            event: completion

            data: {"completion":" \u003ckeywords\u003e\n  \u003ckeyword\u003e\n    \u003cvalue\u003escanf\u003c/value\u003e\n    \u003cvariants\u003escan f scan_f\u003c/variants\u003e\n    \u003cweight\u003e0.8\u003c/weight\u003e\n  \u003c/keyword\u003e\n  \u003ckeyword\u003e\n    \u003cvalue\u003ecin\u003c/value\u003e\n    \u003cvariants\u003ec in\u003c/variants\u003e\n    \u003cweight\u003e0.7\u003c/weight\u003e\n  \u003c/keyword\u003e\n  \u003ckeyword\u003e\n    \u003cvalue\u003egetline\u003c/value\u003e\n    \u003cvariants\u003e\u003c/variants\u003e\n    \u003cweight\u003e0.6\u003c/weight\u003e\n  \u003c/keyword\u003e\n  \u003ckeyword\u003e\n    \u003cvalue\u003etoken\u003c/value\u003e\n    \u003cvariants\u003etokens tokenization tokenize\u003c/variants\u003e\n    \u003cweight\u003e0.9\u003c/weight\u003e\n  \u003c/","stopReason":""}


            event: completion

            data: {"completion":" \u003ckeywords\u003e\n  \u003ckeyword\u003e\n    \u003cvalue\u003escanf\u003c/value\u003e\n    \u003cvariants\u003escan f scan_f\u003c/variants\u003e\n    \u003cweight\u003e0.8\u003c/weight\u003e\n  \u003c/keyword\u003e\n  \u003ckeyword\u003e\n    \u003cvalue\u003ecin\u003c/value\u003e\n    \u003cvariants\u003ec in\u003c/variants\u003e\n    \u003cweight\u003e0.7\u003c/weight\u003e\n  \u003c/keyword\u003e\n  \u003ckeyword\u003e\n    \u003cvalue\u003egetline\u003c/value\u003e\n    \u003cvariants\u003e\u003c/variants\u003e\n    \u003cweight\u003e0.6\u003c/weight\u003e\n  \u003c/keyword\u003e\n  \u003ckeyword\u003e\n    \u003cvalue\u003etoken\u003c/value\u003e\n    \u003cvariants\u003etokens tokenization tokenize\u003c/variants\u003e\n    \u003cweight\u003e0.9\u003c/weight\u003e\n  \u003c/keyword","stopReason":""}


            event: completion

            data: {"completion":" \u003ckeywords\u003e\n  \u003ckeyword\u003e\n    \u003cvalue\u003escanf\u003c/value\u003e\n    \u003cvariants\u003escan f scan_f\u003c/variants\u003e\n    \u003cweight\u003e0.8\u003c/weight\u003e\n  \u003c/keyword\u003e\n  \u003ckeyword\u003e\n    \u003cvalue\u003ecin\u003c/value\u003e\n    \u003cvariants\u003ec in\u003c/variants\u003e\n    \u003cweight\u003e0.7\u003c/weight\u003e\n  \u003c/keyword\u003e\n  \u003ckeyword\u003e\n    \u003cvalue\u003egetline\u003c/value\u003e\n    \u003cvariants\u003e\u003c/variants\u003e\n    \u003cweight\u003e0.6\u003c/weight\u003e\n  \u003c/keyword\u003e\n  \u003ckeyword\u003e\n    \u003cvalue\u003etoken\u003c/value\u003e\n    \u003cvariants\u003etokens tokenization tokenize\u003c/variants\u003e\n    \u003cweight\u003e0.9\u003c/weight\u003e\n  \u003c/keyword\u003e","stopReason":""}


            event: completion

            data: {"completion":" \u003ckeywords\u003e\n  \u003ckeyword\u003e\n    \u003cvalue\u003escanf\u003c/value\u003e\n    \u003cvariants\u003escan f scan_f\u003c/variants\u003e\n    \u003cweight\u003e0.8\u003c/weight\u003e\n  \u003c/keyword\u003e\n  \u003ckeyword\u003e\n    \u003cvalue\u003ecin\u003c/value\u003e\n    \u003cvariants\u003ec in\u003c/variants\u003e\n    \u003cweight\u003e0.7\u003c/weight\u003e\n  \u003c/keyword\u003e\n  \u003ckeyword\u003e\n    \u003cvalue\u003egetline\u003c/value\u003e\n    \u003cvariants\u003e\u003c/variants\u003e\n    \u003cweight\u003e0.6\u003c/weight\u003e\n  \u003c/keyword\u003e\n  \u003ckeyword\u003e\n    \u003cvalue\u003etoken\u003c/value\u003e\n    \u003cvariants\u003etokens tokenization tokenize\u003c/variants\u003e\n    \u003cweight\u003e0.9\u003c/weight\u003e\n  \u003c/keyword\u003e\n ","stopReason":""}


            event: completion

            data: {"completion":" \u003ckeywords\u003e\n  \u003ckeyword\u003e\n    \u003cvalue\u003escanf\u003c/value\u003e\n    \u003cvariants\u003escan f scan_f\u003c/variants\u003e\n    \u003cweight\u003e0.8\u003c/weight\u003e\n  \u003c/keyword\u003e\n  \u003ckeyword\u003e\n    \u003cvalue\u003ecin\u003c/value\u003e\n    \u003cvariants\u003ec in\u003c/variants\u003e\n    \u003cweight\u003e0.7\u003c/weight\u003e\n  \u003c/keyword\u003e\n  \u003ckeyword\u003e\n    \u003cvalue\u003egetline\u003c/value\u003e\n    \u003cvariants\u003e\u003c/variants\u003e\n    \u003cweight\u003e0.6\u003c/weight\u003e\n  \u003c/keyword\u003e\n  \u003ckeyword\u003e\n    \u003cvalue\u003etoken\u003c/value\u003e\n    \u003cvariants\u003etokens tokenization tokenize\u003c/variants\u003e\n    \u003cweight\u003e0.9\u003c/weight\u003e\n  \u003c/keyword\u003e\n  ","stopReason":""}


            event: completion

            data: {"completion":" \u003ckeywords\u003e\n  \u003ckeyword\u003e\n    \u003cvalue\u003escanf\u003c/value\u003e\n    \u003cvariants\u003escan f scan_f\u003c/variants\u003e\n    \u003cweight\u003e0.8\u003c/weight\u003e\n  \u003c/keyword\u003e\n  \u003ckeyword\u003e\n    \u003cvalue\u003ecin\u003c/value\u003e\n    \u003cvariants\u003ec in\u003c/variants\u003e\n    \u003cweight\u003e0.7\u003c/weight\u003e\n  \u003c/keyword\u003e\n  \u003ckeyword\u003e\n    \u003cvalue\u003egetline\u003c/value\u003e\n    \u003cvariants\u003e\u003c/variants\u003e\n    \u003cweight\u003e0.6\u003c/weight\u003e\n  \u003c/keyword\u003e\n  \u003ckeyword\u003e\n    \u003cvalue\u003etoken\u003c/value\u003e\n    \u003cvariants\u003etokens tokenization tokenize\u003c/variants\u003e\n    \u003cweight\u003e0.9\u003c/weight\u003e\n  \u003c/keyword\u003e\n  \u003ckeyword","stopReason":""}


            event: completion

            data: {"completion":" \u003ckeywords\u003e\n  \u003ckeyword\u003e\n    \u003cvalue\u003escanf\u003c/value\u003e\n    \u003cvariants\u003escan f scan_f\u003c/variants\u003e\n    \u003cweight\u003e0.8\u003c/weight\u003e\n  \u003c/keyword\u003e\n  \u003ckeyword\u003e\n    \u003cvalue\u003ecin\u003c/value\u003e\n    \u003cvariants\u003ec in\u003c/variants\u003e\n    \u003cweight\u003e0.7\u003c/weight\u003e\n  \u003c/keyword\u003e\n  \u003ckeyword\u003e\n    \u003cvalue\u003egetline\u003c/value\u003e\n    \u003cvariants\u003e\u003c/variants\u003e\n    \u003cweight\u003e0.6\u003c/weight\u003e\n  \u003c/keyword\u003e\n  \u003ckeyword\u003e\n    \u003cvalue\u003etoken\u003c/value\u003e\n    \u003cvariants\u003etokens tokenization tokenize\u003c/variants\u003e\n    \u003cweight\u003e0.9\u003c/weight\u003e\n  \u003c/keyword\u003e\n  \u003ckeyword\u003e","stopReason":""}


            event: completion

            data: {"completion":" \u003ckeywords\u003e\n  \u003ckeyword\u003e\n    \u003cvalue\u003escanf\u003c/value\u003e\n    \u003cvariants\u003escan f scan_f\u003c/variants\u003e\n    \u003cweight\u003e0.8\u003c/weight\u003e\n  \u003c/keyword\u003e\n  \u003ckeyword\u003e\n    \u003cvalue\u003ecin\u003c/value\u003e\n    \u003cvariants\u003ec in\u003c/variants\u003e\n    \u003cweight\u003e0.7\u003c/weight\u003e\n  \u003c/keyword\u003e\n  \u003ckeyword\u003e\n    \u003cvalue\u003egetline\u003c/value\u003e\n    \u003cvariants\u003e\u003c/variants\u003e\n    \u003cweight\u003e0.6\u003c/weight\u003e\n  \u003c/keyword\u003e\n  \u003ckeyword\u003e\n    \u003cvalue\u003etoken\u003c/value\u003e\n    \u003cvariants\u003etokens tokenization tokenize\u003c/variants\u003e\n    \u003cweight\u003e0.9\u003c/weight\u003e\n  \u003c/keyword\u003e\n  \u003ckeyword\u003e\n   ","stopReason":""}


            event: completion

            data: {"completion":" \u003ckeywords\u003e\n  \u003ckeyword\u003e\n    \u003cvalue\u003escanf\u003c/value\u003e\n    \u003cvariants\u003escan f scan_f\u003c/variants\u003e\n    \u003cweight\u003e0.8\u003c/weight\u003e\n  \u003c/keyword\u003e\n  \u003ckeyword\u003e\n    \u003cvalue\u003ecin\u003c/value\u003e\n    \u003cvariants\u003ec in\u003c/variants\u003e\n    \u003cweight\u003e0.7\u003c/weight\u003e\n  \u003c/keyword\u003e\n  \u003ckeyword\u003e\n    \u003cvalue\u003egetline\u003c/value\u003e\n    \u003cvariants\u003e\u003c/variants\u003e\n    \u003cweight\u003e0.6\u003c/weight\u003e\n  \u003c/keyword\u003e\n  \u003ckeyword\u003e\n    \u003cvalue\u003etoken\u003c/value\u003e\n    \u003cvariants\u003etokens tokenization tokenize\u003c/variants\u003e\n    \u003cweight\u003e0.9\u003c/weight\u003e\n  \u003c/keyword\u003e\n  \u003ckeyword\u003e\n    ","stopReason":""}


            event: completion

            data: {"completion":" \u003ckeywords\u003e\n  \u003ckeyword\u003e\n    \u003cvalue\u003escanf\u003c/value\u003e\n    \u003cvariants\u003escan f scan_f\u003c/variants\u003e\n    \u003cweight\u003e0.8\u003c/weight\u003e\n  \u003c/keyword\u003e\n  \u003ckeyword\u003e\n    \u003cvalue\u003ecin\u003c/value\u003e\n    \u003cvariants\u003ec in\u003c/variants\u003e\n    \u003cweight\u003e0.7\u003c/weight\u003e\n  \u003c/keyword\u003e\n  \u003ckeyword\u003e\n    \u003cvalue\u003egetline\u003c/value\u003e\n    \u003cvariants\u003e\u003c/variants\u003e\n    \u003cweight\u003e0.6\u003c/weight\u003e\n  \u003c/keyword\u003e\n  \u003ckeyword\u003e\n    \u003cvalue\u003etoken\u003c/value\u003e\n    \u003cvariants\u003etokens tokenization tokenize\u003c/variants\u003e\n    \u003cweight\u003e0.9\u003c/weight\u003e\n  \u003c/keyword\u003e\n  \u003ckeyword\u003e\n    \u003cvalue","stopReason":""}


            event: completion

            data: {"completion":" \u003ckeywords\u003e\n  \u003ckeyword\u003e\n    \u003cvalue\u003escanf\u003c/value\u003e\n    \u003cvariants\u003escan f scan_f\u003c/variants\u003e\n    \u003cweight\u003e0.8\u003c/weight\u003e\n  \u003c/keyword\u003e\n  \u003ckeyword\u003e\n    \u003cvalue\u003ecin\u003c/value\u003e\n    \u003cvariants\u003ec in\u003c/variants\u003e\n    \u003cweight\u003e0.7\u003c/weight\u003e\n  \u003c/keyword\u003e\n  \u003ckeyword\u003e\n    \u003cvalue\u003egetline\u003c/value\u003e\n    \u003cvariants\u003e\u003c/variants\u003e\n    \u003cweight\u003e0.6\u003c/weight\u003e\n  \u003c/keyword\u003e\n  \u003ckeyword\u003e\n    \u003cvalue\u003etoken\u003c/value\u003e\n    \u003cvariants\u003etokens tokenization tokenize\u003c/variants\u003e\n    \u003cweight\u003e0.9\u003c/weight\u003e\n  \u003c/keyword\u003e\n  \u003ckeyword\u003e\n    \u003cvalue\u003e","stopReason":""}


            event: completion

            data: {"completion":" \u003ckeywords\u003e\n  \u003ckeyword\u003e\n    \u003cvalue\u003escanf\u003c/value\u003e\n    \u003cvariants\u003escan f scan_f\u003c/variants\u003e\n    \u003cweight\u003e0.8\u003c/weight\u003e\n  \u003c/keyword\u003e\n  \u003ckeyword\u003e\n    \u003cvalue\u003ecin\u003c/value\u003e\n    \u003cvariants\u003ec in\u003c/variants\u003e\n    \u003cweight\u003e0.7\u003c/weight\u003e\n  \u003c/keyword\u003e\n  \u003ckeyword\u003e\n    \u003cvalue\u003egetline\u003c/value\u003e\n    \u003cvariants\u003e\u003c/variants\u003e\n    \u003cweight\u003e0.6\u003c/weight\u003e\n  \u003c/keyword\u003e\n  \u003ckeyword\u003e\n    \u003cvalue\u003etoken\u003c/value\u003e\n    \u003cvariants\u003etokens tokenization tokenize\u003c/variants\u003e\n    \u003cweight\u003e0.9\u003c/weight\u003e\n  \u003c/keyword\u003e\n  \u003ckeyword\u003e\n    \u003cvalue\u003ecpp","stopReason":""}


            event: completion

            data: {"completion":" \u003ckeywords\u003e\n  \u003ckeyword\u003e\n    \u003cvalue\u003escanf\u003c/value\u003e\n    \u003cvariants\u003escan f scan_f\u003c/variants\u003e\n    \u003cweight\u003e0.8\u003c/weight\u003e\n  \u003c/keyword\u003e\n  \u003ckeyword\u003e\n    \u003cvalue\u003ecin\u003c/value\u003e\n    \u003cvariants\u003ec in\u003c/variants\u003e\n    \u003cweight\u003e0.7\u003c/weight\u003e\n  \u003c/keyword\u003e\n  \u003ckeyword\u003e\n    \u003cvalue\u003egetline\u003c/value\u003e\n    \u003cvariants\u003e\u003c/variants\u003e\n    \u003cweight\u003e0.6\u003c/weight\u003e\n  \u003c/keyword\u003e\n  \u003ckeyword\u003e\n    \u003cvalue\u003etoken\u003c/value\u003e\n    \u003cvariants\u003etokens tokenization tokenize\u003c/variants\u003e\n    \u003cweight\u003e0.9\u003c/weight\u003e\n  \u003c/keyword\u003e\n  \u003ckeyword\u003e\n    \u003cvalue\u003ecpp\u003c/","stopReason":""}


            event: completion

            data: {"completion":" \u003ckeywords\u003e\n  \u003ckeyword\u003e\n    \u003cvalue\u003escanf\u003c/value\u003e\n    \u003cvariants\u003escan f scan_f\u003c/variants\u003e\n    \u003cweight\u003e0.8\u003c/weight\u003e\n  \u003c/keyword\u003e\n  \u003ckeyword\u003e\n    \u003cvalue\u003ecin\u003c/value\u003e\n    \u003cvariants\u003ec in\u003c/variants\u003e\n    \u003cweight\u003e0.7\u003c/weight\u003e\n  \u003c/keyword\u003e\n  \u003ckeyword\u003e\n    \u003cvalue\u003egetline\u003c/value\u003e\n    \u003cvariants\u003e\u003c/variants\u003e\n    \u003cweight\u003e0.6\u003c/weight\u003e\n  \u003c/keyword\u003e\n  \u003ckeyword\u003e\n    \u003cvalue\u003etoken\u003c/value\u003e\n    \u003cvariants\u003etokens tokenization tokenize\u003c/variants\u003e\n    \u003cweight\u003e0.9\u003c/weight\u003e\n  \u003c/keyword\u003e\n  \u003ckeyword\u003e\n    \u003cvalue\u003ecpp\u003c/value","stopReason":""}


            event: completion

            data: {"completion":" \u003ckeywords\u003e\n  \u003ckeyword\u003e\n    \u003cvalue\u003escanf\u003c/value\u003e\n    \u003cvariants\u003escan f scan_f\u003c/variants\u003e\n    \u003cweight\u003e0.8\u003c/weight\u003e\n  \u003c/keyword\u003e\n  \u003ckeyword\u003e\n    \u003cvalue\u003ecin\u003c/value\u003e\n    \u003cvariants\u003ec in\u003c/variants\u003e\n    \u003cweight\u003e0.7\u003c/weight\u003e\n  \u003c/keyword\u003e\n  \u003ckeyword\u003e\n    \u003cvalue\u003egetline\u003c/value\u003e\n    \u003cvariants\u003e\u003c/variants\u003e\n    \u003cweight\u003e0.6\u003c/weight\u003e\n  \u003c/keyword\u003e\n  \u003ckeyword\u003e\n    \u003cvalue\u003etoken\u003c/value\u003e\n    \u003cvariants\u003etokens tokenization tokenize\u003c/variants\u003e\n    \u003cweight\u003e0.9\u003c/weight\u003e\n  \u003c/keyword\u003e\n  \u003ckeyword\u003e\n    \u003cvalue\u003ecpp\u003c/value\u003e","stopReason":""}


            event: completion

            data: {"completion":" \u003ckeywords\u003e\n  \u003ckeyword\u003e\n    \u003cvalue\u003escanf\u003c/value\u003e\n    \u003cvariants\u003escan f scan_f\u003c/variants\u003e\n    \u003cweight\u003e0.8\u003c/weight\u003e\n  \u003c/keyword\u003e\n  \u003ckeyword\u003e\n    \u003cvalue\u003ecin\u003c/value\u003e\n    \u003cvariants\u003ec in\u003c/variants\u003e\n    \u003cweight\u003e0.7\u003c/weight\u003e\n  \u003c/keyword\u003e\n  \u003ckeyword\u003e\n    \u003cvalue\u003egetline\u003c/value\u003e\n    \u003cvariants\u003e\u003c/variants\u003e\n    \u003cweight\u003e0.6\u003c/weight\u003e\n  \u003c/keyword\u003e\n  \u003ckeyword\u003e\n    \u003cvalue\u003etoken\u003c/value\u003e\n    \u003cvariants\u003etokens tokenization tokenize\u003c/variants\u003e\n    \u003cweight\u003e0.9\u003c/weight\u003e\n  \u003c/keyword\u003e\n  \u003ckeyword\u003e\n    \u003cvalue\u003ecpp\u003c/value\u003e\n   ","stopReason":""}


            event: completion

            data: {"completion":" \u003ckeywords\u003e\n  \u003ckeyword\u003e\n    \u003cvalue\u003escanf\u003c/value\u003e\n    \u003cvariants\u003escan f scan_f\u003c/variants\u003e\n    \u003cweight\u003e0.8\u003c/weight\u003e\n  \u003c/keyword\u003e\n  \u003ckeyword\u003e\n    \u003cvalue\u003ecin\u003c/value\u003e\n    \u003cvariants\u003ec in\u003c/variants\u003e\n    \u003cweight\u003e0.7\u003c/weight\u003e\n  \u003c/keyword\u003e\n  \u003ckeyword\u003e\n    \u003cvalue\u003egetline\u003c/value\u003e\n    \u003cvariants\u003e\u003c/variants\u003e\n    \u003cweight\u003e0.6\u003c/weight\u003e\n  \u003c/keyword\u003e\n  \u003ckeyword\u003e\n    \u003cvalue\u003etoken\u003c/value\u003e\n    \u003cvariants\u003etokens tokenization tokenize\u003c/variants\u003e\n    \u003cweight\u003e0.9\u003c/weight\u003e\n  \u003c/keyword\u003e\n  \u003ckeyword\u003e\n    \u003cvalue\u003ecpp\u003c/value\u003e\n    ","stopReason":""}


            event: completion

            data: {"completion":" \u003ckeywords\u003e\n  \u003ckeyword\u003e\n    \u003cvalue\u003escanf\u003c/value\u003e\n    \u003cvariants\u003escan f scan_f\u003c/variants\u003e\n    \u003cweight\u003e0.8\u003c/weight\u003e\n  \u003c/keyword\u003e\n  \u003ckeyword\u003e\n    \u003cvalue\u003ecin\u003c/value\u003e\n    \u003cvariants\u003ec in\u003c/variants\u003e\n    \u003cweight\u003e0.7\u003c/weight\u003e\n  \u003c/keyword\u003e\n  \u003ckeyword\u003e\n    \u003cvalue\u003egetline\u003c/value\u003e\n    \u003cvariants\u003e\u003c/variants\u003e\n    \u003cweight\u003e0.6\u003c/weight\u003e\n  \u003c/keyword\u003e\n  \u003ckeyword\u003e\n    \u003cvalue\u003etoken\u003c/value\u003e\n    \u003cvariants\u003etokens tokenization tokenize\u003c/variants\u003e\n    \u003cweight\u003e0.9\u003c/weight\u003e\n  \u003c/keyword\u003e\n  \u003ckeyword\u003e\n    \u003cvalue\u003ecpp\u003c/value\u003e\n    \u003cvariants","stopReason":""}


            event: completion

            data: {"completion":" \u003ckeywords\u003e\n  \u003ckeyword\u003e\n    \u003cvalue\u003escanf\u003c/value\u003e\n    \u003cvariants\u003escan f scan_f\u003c/variants\u003e\n    \u003cweight\u003e0.8\u003c/weight\u003e\n  \u003c/keyword\u003e\n  \u003ckeyword\u003e\n    \u003cvalue\u003ecin\u003c/value\u003e\n    \u003cvariants\u003ec in\u003c/variants\u003e\n    \u003cweight\u003e0.7\u003c/weight\u003e\n  \u003c/keyword\u003e\n  \u003ckeyword\u003e\n    \u003cvalue\u003egetline\u003c/value\u003e\n    \u003cvariants\u003e\u003c/variants\u003e\n    \u003cweight\u003e0.6\u003c/weight\u003e\n  \u003c/keyword\u003e\n  \u003ckeyword\u003e\n    \u003cvalue\u003etoken\u003c/value\u003e\n    \u003cvariants\u003etokens tokenization tokenize\u003c/variants\u003e\n    \u003cweight\u003e0.9\u003c/weight\u003e\n  \u003c/keyword\u003e\n  \u003ckeyword\u003e\n    \u003cvalue\u003ecpp\u003c/value\u003e\n    \u003cvariants\u003e","stopReason":""}


            event: completion

            data: {"completion":" \u003ckeywords\u003e\n  \u003ckeyword\u003e\n    \u003cvalue\u003escanf\u003c/value\u003e\n    \u003cvariants\u003escan f scan_f\u003c/variants\u003e\n    \u003cweight\u003e0.8\u003c/weight\u003e\n  \u003c/keyword\u003e\n  \u003ckeyword\u003e\n    \u003cvalue\u003ecin\u003c/value\u003e\n    \u003cvariants\u003ec in\u003c/variants\u003e\n    \u003cweight\u003e0.7\u003c/weight\u003e\n  \u003c/keyword\u003e\n  \u003ckeyword\u003e\n    \u003cvalue\u003egetline\u003c/value\u003e\n    \u003cvariants\u003e\u003c/variants\u003e\n    \u003cweight\u003e0.6\u003c/weight\u003e\n  \u003c/keyword\u003e\n  \u003ckeyword\u003e\n    \u003cvalue\u003etoken\u003c/value\u003e\n    \u003cvariants\u003etokens tokenization tokenize\u003c/variants\u003e\n    \u003cweight\u003e0.9\u003c/weight\u003e\n  \u003c/keyword\u003e\n  \u003ckeyword\u003e\n    \u003cvalue\u003ecpp\u003c/value\u003e\n    \u003cvariants\u003ec","stopReason":""}


            event: completion

            data: {"completion":" \u003ckeywords\u003e\n  \u003ckeyword\u003e\n    \u003cvalue\u003escanf\u003c/value\u003e\n    \u003cvariants\u003escan f scan_f\u003c/variants\u003e\n    \u003cweight\u003e0.8\u003c/weight\u003e\n  \u003c/keyword\u003e\n  \u003ckeyword\u003e\n    \u003cvalue\u003ecin\u003c/value\u003e\n    \u003cvariants\u003ec in\u003c/variants\u003e\n    \u003cweight\u003e0.7\u003c/weight\u003e\n  \u003c/keyword\u003e\n  \u003ckeyword\u003e\n    \u003cvalue\u003egetline\u003c/value\u003e\n    \u003cvariants\u003e\u003c/variants\u003e\n    \u003cweight\u003e0.6\u003c/weight\u003e\n  \u003c/keyword\u003e\n  \u003ckeyword\u003e\n    \u003cvalue\u003etoken\u003c/value\u003e\n    \u003cvariants\u003etokens tokenization tokenize\u003c/variants\u003e\n    \u003cweight\u003e0.9\u003c/weight\u003e\n  \u003c/keyword\u003e\n  \u003ckeyword\u003e\n    \u003cvalue\u003ecpp\u003c/value\u003e\n    \u003cvariants\u003ec++","stopReason":""}


            event: completion

            data: {"completion":" \u003ckeywords\u003e\n  \u003ckeyword\u003e\n    \u003cvalue\u003escanf\u003c/value\u003e\n    \u003cvariants\u003escan f scan_f\u003c/variants\u003e\n    \u003cweight\u003e0.8\u003c/weight\u003e\n  \u003c/keyword\u003e\n  \u003ckeyword\u003e\n    \u003cvalue\u003ecin\u003c/value\u003e\n    \u003cvariants\u003ec in\u003c/variants\u003e\n    \u003cweight\u003e0.7\u003c/weight\u003e\n  \u003c/keyword\u003e\n  \u003ckeyword\u003e\n    \u003cvalue\u003egetline\u003c/value\u003e\n    \u003cvariants\u003e\u003c/variants\u003e\n    \u003cweight\u003e0.6\u003c/weight\u003e\n  \u003c/keyword\u003e\n  \u003ckeyword\u003e\n    \u003cvalue\u003etoken\u003c/value\u003e\n    \u003cvariants\u003etokens tokenization tokenize\u003c/variants\u003e\n    \u003cweight\u003e0.9\u003c/weight\u003e\n  \u003c/keyword\u003e\n  \u003ckeyword\u003e\n    \u003cvalue\u003ecpp\u003c/value\u003e\n    \u003cvariants\u003ec++ c","stopReason":""}


            event: completion

            data: {"completion":" \u003ckeywords\u003e\n  \u003ckeyword\u003e\n    \u003cvalue\u003escanf\u003c/value\u003e\n    \u003cvariants\u003escan f scan_f\u003c/variants\u003e\n    \u003cweight\u003e0.8\u003c/weight\u003e\n  \u003c/keyword\u003e\n  \u003ckeyword\u003e\n    \u003cvalue\u003ecin\u003c/value\u003e\n    \u003cvariants\u003ec in\u003c/variants\u003e\n    \u003cweight\u003e0.7\u003c/weight\u003e\n  \u003c/keyword\u003e\n  \u003ckeyword\u003e\n    \u003cvalue\u003egetline\u003c/value\u003e\n    \u003cvariants\u003e\u003c/variants\u003e\n    \u003cweight\u003e0.6\u003c/weight\u003e\n  \u003c/keyword\u003e\n  \u003ckeyword\u003e\n    \u003cvalue\u003etoken\u003c/value\u003e\n    \u003cvariants\u003etokens tokenization tokenize\u003c/variants\u003e\n    \u003cweight\u003e0.9\u003c/weight\u003e\n  \u003c/keyword\u003e\n  \u003ckeyword\u003e\n    \u003cvalue\u003ecpp\u003c/value\u003e\n    \u003cvariants\u003ec++ cplus","stopReason":""}


            event: completion

            data: {"completion":" \u003ckeywords\u003e\n  \u003ckeyword\u003e\n    \u003cvalue\u003escanf\u003c/value\u003e\n    \u003cvariants\u003escan f scan_f\u003c/variants\u003e\n    \u003cweight\u003e0.8\u003c/weight\u003e\n  \u003c/keyword\u003e\n  \u003ckeyword\u003e\n    \u003cvalue\u003ecin\u003c/value\u003e\n    \u003cvariants\u003ec in\u003c/variants\u003e\n    \u003cweight\u003e0.7\u003c/weight\u003e\n  \u003c/keyword\u003e\n  \u003ckeyword\u003e\n    \u003cvalue\u003egetline\u003c/value\u003e\n    \u003cvariants\u003e\u003c/variants\u003e\n    \u003cweight\u003e0.6\u003c/weight\u003e\n  \u003c/keyword\u003e\n  \u003ckeyword\u003e\n    \u003cvalue\u003etoken\u003c/value\u003e\n    \u003cvariants\u003etokens tokenization tokenize\u003c/variants\u003e\n    \u003cweight\u003e0.9\u003c/weight\u003e\n  \u003c/keyword\u003e\n  \u003ckeyword\u003e\n    \u003cvalue\u003ecpp\u003c/value\u003e\n    \u003cvariants\u003ec++ cplusplus","stopReason":""}


            event: completion

            data: {"completion":" \u003ckeywords\u003e\n  \u003ckeyword\u003e\n    \u003cvalue\u003escanf\u003c/value\u003e\n    \u003cvariants\u003escan f scan_f\u003c/variants\u003e\n    \u003cweight\u003e0.8\u003c/weight\u003e\n  \u003c/keyword\u003e\n  \u003ckeyword\u003e\n    \u003cvalue\u003ecin\u003c/value\u003e\n    \u003cvariants\u003ec in\u003c/variants\u003e\n    \u003cweight\u003e0.7\u003c/weight\u003e\n  \u003c/keyword\u003e\n  \u003ckeyword\u003e\n    \u003cvalue\u003egetline\u003c/value\u003e\n    \u003cvariants\u003e\u003c/variants\u003e\n    \u003cweight\u003e0.6\u003c/weight\u003e\n  \u003c/keyword\u003e\n  \u003ckeyword\u003e\n    \u003cvalue\u003etoken\u003c/value\u003e\n    \u003cvariants\u003etokens tokenization tokenize\u003c/variants\u003e\n    \u003cweight\u003e0.9\u003c/weight\u003e\n  \u003c/keyword\u003e\n  \u003ckeyword\u003e\n    \u003cvalue\u003ecpp\u003c/value\u003e\n    \u003cvariants\u003ec++ cplusplus\u003c/","stopReason":""}


            event: completion

            data: {"completion":" \u003ckeywords\u003e\n  \u003ckeyword\u003e\n    \u003cvalue\u003escanf\u003c/value\u003e\n    \u003cvariants\u003escan f scan_f\u003c/variants\u003e\n    \u003cweight\u003e0.8\u003c/weight\u003e\n  \u003c/keyword\u003e\n  \u003ckeyword\u003e\n    \u003cvalue\u003ecin\u003c/value\u003e\n    \u003cvariants\u003ec in\u003c/variants\u003e\n    \u003cweight\u003e0.7\u003c/weight\u003e\n  \u003c/keyword\u003e\n  \u003ckeyword\u003e\n    \u003cvalue\u003egetline\u003c/value\u003e\n    \u003cvariants\u003e\u003c/variants\u003e\n    \u003cweight\u003e0.6\u003c/weight\u003e\n  \u003c/keyword\u003e\n  \u003ckeyword\u003e\n    \u003cvalue\u003etoken\u003c/value\u003e\n    \u003cvariants\u003etokens tokenization tokenize\u003c/variants\u003e\n    \u003cweight\u003e0.9\u003c/weight\u003e\n  \u003c/keyword\u003e\n  \u003ckeyword\u003e\n    \u003cvalue\u003ecpp\u003c/value\u003e\n    \u003cvariants\u003ec++ cplusplus\u003c/variants","stopReason":""}


            event: completion

            data: {"completion":" \u003ckeywords\u003e\n  \u003ckeyword\u003e\n    \u003cvalue\u003escanf\u003c/value\u003e\n    \u003cvariants\u003escan f scan_f\u003c/variants\u003e\n    \u003cweight\u003e0.8\u003c/weight\u003e\n  \u003c/keyword\u003e\n  \u003ckeyword\u003e\n    \u003cvalue\u003ecin\u003c/value\u003e\n    \u003cvariants\u003ec in\u003c/variants\u003e\n    \u003cweight\u003e0.7\u003c/weight\u003e\n  \u003c/keyword\u003e\n  \u003ckeyword\u003e\n    \u003cvalue\u003egetline\u003c/value\u003e\n    \u003cvariants\u003e\u003c/variants\u003e\n    \u003cweight\u003e0.6\u003c/weight\u003e\n  \u003c/keyword\u003e\n  \u003ckeyword\u003e\n    \u003cvalue\u003etoken\u003c/value\u003e\n    \u003cvariants\u003etokens tokenization tokenize\u003c/variants\u003e\n    \u003cweight\u003e0.9\u003c/weight\u003e\n  \u003c/keyword\u003e\n  \u003ckeyword\u003e\n    \u003cvalue\u003ecpp\u003c/value\u003e\n    \u003cvariants\u003ec++ cplusplus\u003c/variants\u003e","stopReason":""}


            event: completion

            data: {"completion":" \u003ckeywords\u003e\n  \u003ckeyword\u003e\n    \u003cvalue\u003escanf\u003c/value\u003e\n    \u003cvariants\u003escan f scan_f\u003c/variants\u003e\n    \u003cweight\u003e0.8\u003c/weight\u003e\n  \u003c/keyword\u003e\n  \u003ckeyword\u003e\n    \u003cvalue\u003ecin\u003c/value\u003e\n    \u003cvariants\u003ec in\u003c/variants\u003e\n    \u003cweight\u003e0.7\u003c/weight\u003e\n  \u003c/keyword\u003e\n  \u003ckeyword\u003e\n    \u003cvalue\u003egetline\u003c/value\u003e\n    \u003cvariants\u003e\u003c/variants\u003e\n    \u003cweight\u003e0.6\u003c/weight\u003e\n  \u003c/keyword\u003e\n  \u003ckeyword\u003e\n    \u003cvalue\u003etoken\u003c/value\u003e\n    \u003cvariants\u003etokens tokenization tokenize\u003c/variants\u003e\n    \u003cweight\u003e0.9\u003c/weight\u003e\n  \u003c/keyword\u003e\n  \u003ckeyword\u003e\n    \u003cvalue\u003ecpp\u003c/value\u003e\n    \u003cvariants\u003ec++ cplusplus\u003c/variants\u003e\n   ","stopReason":""}


            event: completion

            data: {"completion":" \u003ckeywords\u003e\n  \u003ckeyword\u003e\n    \u003cvalue\u003escanf\u003c/value\u003e\n    \u003cvariants\u003escan f scan_f\u003c/variants\u003e\n    \u003cweight\u003e0.8\u003c/weight\u003e\n  \u003c/keyword\u003e\n  \u003ckeyword\u003e\n    \u003cvalue\u003ecin\u003c/value\u003e\n    \u003cvariants\u003ec in\u003c/variants\u003e\n    \u003cweight\u003e0.7\u003c/weight\u003e\n  \u003c/keyword\u003e\n  \u003ckeyword\u003e\n    \u003cvalue\u003egetline\u003c/value\u003e\n    \u003cvariants\u003e\u003c/variants\u003e\n    \u003cweight\u003e0.6\u003c/weight\u003e\n  \u003c/keyword\u003e\n  \u003ckeyword\u003e\n    \u003cvalue\u003etoken\u003c/value\u003e\n    \u003cvariants\u003etokens tokenization tokenize\u003c/variants\u003e\n    \u003cweight\u003e0.9\u003c/weight\u003e\n  \u003c/keyword\u003e\n  \u003ckeyword\u003e\n    \u003cvalue\u003ecpp\u003c/value\u003e\n    \u003cvariants\u003ec++ cplusplus\u003c/variants\u003e\n    ","stopReason":""}


            event: completion

            data: {"completion":" \u003ckeywords\u003e\n  \u003ckeyword\u003e\n    \u003cvalue\u003escanf\u003c/value\u003e\n    \u003cvariants\u003escan f scan_f\u003c/variants\u003e\n    \u003cweight\u003e0.8\u003c/weight\u003e\n  \u003c/keyword\u003e\n  \u003ckeyword\u003e\n    \u003cvalue\u003ecin\u003c/value\u003e\n    \u003cvariants\u003ec in\u003c/variants\u003e\n    \u003cweight\u003e0.7\u003c/weight\u003e\n  \u003c/keyword\u003e\n  \u003ckeyword\u003e\n    \u003cvalue\u003egetline\u003c/value\u003e\n    \u003cvariants\u003e\u003c/variants\u003e\n    \u003cweight\u003e0.6\u003c/weight\u003e\n  \u003c/keyword\u003e\n  \u003ckeyword\u003e\n    \u003cvalue\u003etoken\u003c/value\u003e\n    \u003cvariants\u003etokens tokenization tokenize\u003c/variants\u003e\n    \u003cweight\u003e0.9\u003c/weight\u003e\n  \u003c/keyword\u003e\n  \u003ckeyword\u003e\n    \u003cvalue\u003ecpp\u003c/value\u003e\n    \u003cvariants\u003ec++ cplusplus\u003c/variants\u003e\n    \u003cweight","stopReason":""}


            event: completion

            data: {"completion":" \u003ckeywords\u003e\n  \u003ckeyword\u003e\n    \u003cvalue\u003escanf\u003c/value\u003e\n    \u003cvariants\u003escan f scan_f\u003c/variants\u003e\n    \u003cweight\u003e0.8\u003c/weight\u003e\n  \u003c/keyword\u003e\n  \u003ckeyword\u003e\n    \u003cvalue\u003ecin\u003c/value\u003e\n    \u003cvariants\u003ec in\u003c/variants\u003e\n    \u003cweight\u003e0.7\u003c/weight\u003e\n  \u003c/keyword\u003e\n  \u003ckeyword\u003e\n    \u003cvalue\u003egetline\u003c/value\u003e\n    \u003cvariants\u003e\u003c/variants\u003e\n    \u003cweight\u003e0.6\u003c/weight\u003e\n  \u003c/keyword\u003e\n  \u003ckeyword\u003e\n    \u003cvalue\u003etoken\u003c/value\u003e\n    \u003cvariants\u003etokens tokenization tokenize\u003c/variants\u003e\n    \u003cweight\u003e0.9\u003c/weight\u003e\n  \u003c/keyword\u003e\n  \u003ckeyword\u003e\n    \u003cvalue\u003ecpp\u003c/value\u003e\n    \u003cvariants\u003ec++ cplusplus\u003c/variants\u003e\n    \u003cweight\u003e","stopReason":""}


            event: completion

            data: {"completion":" \u003ckeywords\u003e\n  \u003ckeyword\u003e\n    \u003cvalue\u003escanf\u003c/value\u003e\n    \u003cvariants\u003escan f scan_f\u003c/variants\u003e\n    \u003cweight\u003e0.8\u003c/weight\u003e\n  \u003c/keyword\u003e\n  \u003ckeyword\u003e\n    \u003cvalue\u003ecin\u003c/value\u003e\n    \u003cvariants\u003ec in\u003c/variants\u003e\n    \u003cweight\u003e0.7\u003c/weight\u003e\n  \u003c/keyword\u003e\n  \u003ckeyword\u003e\n    \u003cvalue\u003egetline\u003c/value\u003e\n    \u003cvariants\u003e\u003c/variants\u003e\n    \u003cweight\u003e0.6\u003c/weight\u003e\n  \u003c/keyword\u003e\n  \u003ckeyword\u003e\n    \u003cvalue\u003etoken\u003c/value\u003e\n    \u003cvariants\u003etokens tokenization tokenize\u003c/variants\u003e\n    \u003cweight\u003e0.9\u003c/weight\u003e\n  \u003c/keyword\u003e\n  \u003ckeyword\u003e\n    \u003cvalue\u003ecpp\u003c/value\u003e\n    \u003cvariants\u003ec++ cplusplus\u003c/variants\u003e\n    \u003cweight\u003e1","stopReason":""}


            event: completion

            data: {"completion":" \u003ckeywords\u003e\n  \u003ckeyword\u003e\n    \u003cvalue\u003escanf\u003c/value\u003e\n    \u003cvariants\u003escan f scan_f\u003c/variants\u003e\n    \u003cweight\u003e0.8\u003c/weight\u003e\n  \u003c/keyword\u003e\n  \u003ckeyword\u003e\n    \u003cvalue\u003ecin\u003c/value\u003e\n    \u003cvariants\u003ec in\u003c/variants\u003e\n    \u003cweight\u003e0.7\u003c/weight\u003e\n  \u003c/keyword\u003e\n  \u003ckeyword\u003e\n    \u003cvalue\u003egetline\u003c/value\u003e\n    \u003cvariants\u003e\u003c/variants\u003e\n    \u003cweight\u003e0.6\u003c/weight\u003e\n  \u003c/keyword\u003e\n  \u003ckeyword\u003e\n    \u003cvalue\u003etoken\u003c/value\u003e\n    \u003cvariants\u003etokens tokenization tokenize\u003c/variants\u003e\n    \u003cweight\u003e0.9\u003c/weight\u003e\n  \u003c/keyword\u003e\n  \u003ckeyword\u003e\n    \u003cvalue\u003ecpp\u003c/value\u003e\n    \u003cvariants\u003ec++ cplusplus\u003c/variants\u003e\n    \u003cweight\u003e1.","stopReason":""}


            event: completion

            data: {"completion":" \u003ckeywords\u003e\n  \u003ckeyword\u003e\n    \u003cvalue\u003escanf\u003c/value\u003e\n    \u003cvariants\u003escan f scan_f\u003c/variants\u003e\n    \u003cweight\u003e0.8\u003c/weight\u003e\n  \u003c/keyword\u003e\n  \u003ckeyword\u003e\n    \u003cvalue\u003ecin\u003c/value\u003e\n    \u003cvariants\u003ec in\u003c/variants\u003e\n    \u003cweight\u003e0.7\u003c/weight\u003e\n  \u003c/keyword\u003e\n  \u003ckeyword\u003e\n    \u003cvalue\u003egetline\u003c/value\u003e\n    \u003cvariants\u003e\u003c/variants\u003e\n    \u003cweight\u003e0.6\u003c/weight\u003e\n  \u003c/keyword\u003e\n  \u003ckeyword\u003e\n    \u003cvalue\u003etoken\u003c/value\u003e\n    \u003cvariants\u003etokens tokenization tokenize\u003c/variants\u003e\n    \u003cweight\u003e0.9\u003c/weight\u003e\n  \u003c/keyword\u003e\n  \u003ckeyword\u003e\n    \u003cvalue\u003ecpp\u003c/value\u003e\n    \u003cvariants\u003ec++ cplusplus\u003c/variants\u003e\n    \u003cweight\u003e1.0","stopReason":""}


            event: completion

            data: {"completion":" \u003ckeywords\u003e\n  \u003ckeyword\u003e\n    \u003cvalue\u003escanf\u003c/value\u003e\n    \u003cvariants\u003escan f scan_f\u003c/variants\u003e\n    \u003cweight\u003e0.8\u003c/weight\u003e\n  \u003c/keyword\u003e\n  \u003ckeyword\u003e\n    \u003cvalue\u003ecin\u003c/value\u003e\n    \u003cvariants\u003ec in\u003c/variants\u003e\n    \u003cweight\u003e0.7\u003c/weight\u003e\n  \u003c/keyword\u003e\n  \u003ckeyword\u003e\n    \u003cvalue\u003egetline\u003c/value\u003e\n    \u003cvariants\u003e\u003c/variants\u003e\n    \u003cweight\u003e0.6\u003c/weight\u003e\n  \u003c/keyword\u003e\n  \u003ckeyword\u003e\n    \u003cvalue\u003etoken\u003c/value\u003e\n    \u003cvariants\u003etokens tokenization tokenize\u003c/variants\u003e\n    \u003cweight\u003e0.9\u003c/weight\u003e\n  \u003c/keyword\u003e\n  \u003ckeyword\u003e\n    \u003cvalue\u003ecpp\u003c/value\u003e\n    \u003cvariants\u003ec++ cplusplus\u003c/variants\u003e\n    \u003cweight\u003e1.0\u003c/","stopReason":""}


            event: completion

            data: {"completion":" \u003ckeywords\u003e\n  \u003ckeyword\u003e\n    \u003cvalue\u003escanf\u003c/value\u003e\n    \u003cvariants\u003escan f scan_f\u003c/variants\u003e\n    \u003cweight\u003e0.8\u003c/weight\u003e\n  \u003c/keyword\u003e\n  \u003ckeyword\u003e\n    \u003cvalue\u003ecin\u003c/value\u003e\n    \u003cvariants\u003ec in\u003c/variants\u003e\n    \u003cweight\u003e0.7\u003c/weight\u003e\n  \u003c/keyword\u003e\n  \u003ckeyword\u003e\n    \u003cvalue\u003egetline\u003c/value\u003e\n    \u003cvariants\u003e\u003c/variants\u003e\n    \u003cweight\u003e0.6\u003c/weight\u003e\n  \u003c/keyword\u003e\n  \u003ckeyword\u003e\n    \u003cvalue\u003etoken\u003c/value\u003e\n    \u003cvariants\u003etokens tokenization tokenize\u003c/variants\u003e\n    \u003cweight\u003e0.9\u003c/weight\u003e\n  \u003c/keyword\u003e\n  \u003ckeyword\u003e\n    \u003cvalue\u003ecpp\u003c/value\u003e\n    \u003cvariants\u003ec++ cplusplus\u003c/variants\u003e\n    \u003cweight\u003e1.0\u003c/weight","stopReason":""}


            event: completion

            data: {"completion":" \u003ckeywords\u003e\n  \u003ckeyword\u003e\n    \u003cvalue\u003escanf\u003c/value\u003e\n    \u003cvariants\u003escan f scan_f\u003c/variants\u003e\n    \u003cweight\u003e0.8\u003c/weight\u003e\n  \u003c/keyword\u003e\n  \u003ckeyword\u003e\n    \u003cvalue\u003ecin\u003c/value\u003e\n    \u003cvariants\u003ec in\u003c/variants\u003e\n    \u003cweight\u003e0.7\u003c/weight\u003e\n  \u003c/keyword\u003e\n  \u003ckeyword\u003e\n    \u003cvalue\u003egetline\u003c/value\u003e\n    \u003cvariants\u003e\u003c/variants\u003e\n    \u003cweight\u003e0.6\u003c/weight\u003e\n  \u003c/keyword\u003e\n  \u003ckeyword\u003e\n    \u003cvalue\u003etoken\u003c/value\u003e\n    \u003cvariants\u003etokens tokenization tokenize\u003c/variants\u003e\n    \u003cweight\u003e0.9\u003c/weight\u003e\n  \u003c/keyword\u003e\n  \u003ckeyword\u003e\n    \u003cvalue\u003ecpp\u003c/value\u003e\n    \u003cvariants\u003ec++ cplusplus\u003c/variants\u003e\n    \u003cweight\u003e1.0\u003c/weight\u003e","stopReason":""}


            event: completion

            data: {"completion":" \u003ckeywords\u003e\n  \u003ckeyword\u003e\n    \u003cvalue\u003escanf\u003c/value\u003e\n    \u003cvariants\u003escan f scan_f\u003c/variants\u003e\n    \u003cweight\u003e0.8\u003c/weight\u003e\n  \u003c/keyword\u003e\n  \u003ckeyword\u003e\n    \u003cvalue\u003ecin\u003c/value\u003e\n    \u003cvariants\u003ec in\u003c/variants\u003e\n    \u003cweight\u003e0.7\u003c/weight\u003e\n  \u003c/keyword\u003e\n  \u003ckeyword\u003e\n    \u003cvalue\u003egetline\u003c/value\u003e\n    \u003cvariants\u003e\u003c/variants\u003e\n    \u003cweight\u003e0.6\u003c/weight\u003e\n  \u003c/keyword\u003e\n  \u003ckeyword\u003e\n    \u003cvalue\u003etoken\u003c/value\u003e\n    \u003cvariants\u003etokens tokenization tokenize\u003c/variants\u003e\n    \u003cweight\u003e0.9\u003c/weight\u003e\n  \u003c/keyword\u003e\n  \u003ckeyword\u003e\n    \u003cvalue\u003ecpp\u003c/value\u003e\n    \u003cvariants\u003ec++ cplusplus\u003c/variants\u003e\n    \u003cweight\u003e1.0\u003c/weight\u003e\n ","stopReason":""}


            event: completion

            data: {"completion":" \u003ckeywords\u003e\n  \u003ckeyword\u003e\n    \u003cvalue\u003escanf\u003c/value\u003e\n    \u003cvariants\u003escan f scan_f\u003c/variants\u003e\n    \u003cweight\u003e0.8\u003c/weight\u003e\n  \u003c/keyword\u003e\n  \u003ckeyword\u003e\n    \u003cvalue\u003ecin\u003c/value\u003e\n    \u003cvariants\u003ec in\u003c/variants\u003e\n    \u003cweight\u003e0.7\u003c/weight\u003e\n  \u003c/keyword\u003e\n  \u003ckeyword\u003e\n    \u003cvalue\u003egetline\u003c/value\u003e\n    \u003cvariants\u003e\u003c/variants\u003e\n    \u003cweight\u003e0.6\u003c/weight\u003e\n  \u003c/keyword\u003e\n  \u003ckeyword\u003e\n    \u003cvalue\u003etoken\u003c/value\u003e\n    \u003cvariants\u003etokens tokenization tokenize\u003c/variants\u003e\n    \u003cweight\u003e0.9\u003c/weight\u003e\n  \u003c/keyword\u003e\n  \u003ckeyword\u003e\n    \u003cvalue\u003ecpp\u003c/value\u003e\n    \u003cvariants\u003ec++ cplusplus\u003c/variants\u003e\n    \u003cweight\u003e1.0\u003c/weight\u003e\n  \u003c/","stopReason":""}


            event: completion

            data: {"completion":" \u003ckeywords\u003e\n  \u003ckeyword\u003e\n    \u003cvalue\u003escanf\u003c/value\u003e\n    \u003cvariants\u003escan f scan_f\u003c/variants\u003e\n    \u003cweight\u003e0.8\u003c/weight\u003e\n  \u003c/keyword\u003e\n  \u003ckeyword\u003e\n    \u003cvalue\u003ecin\u003c/value\u003e\n    \u003cvariants\u003ec in\u003c/variants\u003e\n    \u003cweight\u003e0.7\u003c/weight\u003e\n  \u003c/keyword\u003e\n  \u003ckeyword\u003e\n    \u003cvalue\u003egetline\u003c/value\u003e\n    \u003cvariants\u003e\u003c/variants\u003e\n    \u003cweight\u003e0.6\u003c/weight\u003e\n  \u003c/keyword\u003e\n  \u003ckeyword\u003e\n    \u003cvalue\u003etoken\u003c/value\u003e\n    \u003cvariants\u003etokens tokenization tokenize\u003c/variants\u003e\n    \u003cweight\u003e0.9\u003c/weight\u003e\n  \u003c/keyword\u003e\n  \u003ckeyword\u003e\n    \u003cvalue\u003ecpp\u003c/value\u003e\n    \u003cvariants\u003ec++ cplusplus\u003c/variants\u003e\n    \u003cweight\u003e1.0\u003c/weight\u003e\n  \u003c/keyword","stopReason":""}


            event: completion

            data: {"completion":" \u003ckeywords\u003e\n  \u003ckeyword\u003e\n    \u003cvalue\u003escanf\u003c/value\u003e\n    \u003cvariants\u003escan f scan_f\u003c/variants\u003e\n    \u003cweight\u003e0.8\u003c/weight\u003e\n  \u003c/keyword\u003e\n  \u003ckeyword\u003e\n    \u003cvalue\u003ecin\u003c/value\u003e\n    \u003cvariants\u003ec in\u003c/variants\u003e\n    \u003cweight\u003e0.7\u003c/weight\u003e\n  \u003c/keyword\u003e\n  \u003ckeyword\u003e\n    \u003cvalue\u003egetline\u003c/value\u003e\n    \u003cvariants\u003e\u003c/variants\u003e\n    \u003cweight\u003e0.6\u003c/weight\u003e\n  \u003c/keyword\u003e\n  \u003ckeyword\u003e\n    \u003cvalue\u003etoken\u003c/value\u003e\n    \u003cvariants\u003etokens tokenization tokenize\u003c/variants\u003e\n    \u003cweight\u003e0.9\u003c/weight\u003e\n  \u003c/keyword\u003e\n  \u003ckeyword\u003e\n    \u003cvalue\u003ecpp\u003c/value\u003e\n    \u003cvariants\u003ec++ cplusplus\u003c/variants\u003e\n    \u003cweight\u003e1.0\u003c/weight\u003e\n  \u003c/keyword\u003e","stopReason":""}


            event: completion

            data: {"completion":" \u003ckeywords\u003e\n  \u003ckeyword\u003e\n    \u003cvalue\u003escanf\u003c/value\u003e\n    \u003cvariants\u003escan f scan_f\u003c/variants\u003e\n    \u003cweight\u003e0.8\u003c/weight\u003e\n  \u003c/keyword\u003e\n  \u003ckeyword\u003e\n    \u003cvalue\u003ecin\u003c/value\u003e\n    \u003cvariants\u003ec in\u003c/variants\u003e\n    \u003cweight\u003e0.7\u003c/weight\u003e\n  \u003c/keyword\u003e\n  \u003ckeyword\u003e\n    \u003cvalue\u003egetline\u003c/value\u003e\n    \u003cvariants\u003e\u003c/variants\u003e\n    \u003cweight\u003e0.6\u003c/weight\u003e\n  \u003c/keyword\u003e\n  \u003ckeyword\u003e\n    \u003cvalue\u003etoken\u003c/value\u003e\n    \u003cvariants\u003etokens tokenization tokenize\u003c/variants\u003e\n    \u003cweight\u003e0.9\u003c/weight\u003e\n  \u003c/keyword\u003e\n  \u003ckeyword\u003e\n    \u003cvalue\u003ecpp\u003c/value\u003e\n    \u003cvariants\u003ec++ cplusplus\u003c/variants\u003e\n    \u003cweight\u003e1.0\u003c/weight\u003e\n  \u003c/keyword\u003e\n\u003c/","stopReason":""}


            event: completion

            data: {"completion":" \u003ckeywords\u003e\n  \u003ckeyword\u003e\n    \u003cvalue\u003escanf\u003c/value\u003e\n    \u003cvariants\u003escan f scan_f\u003c/variants\u003e\n    \u003cweight\u003e0.8\u003c/weight\u003e\n  \u003c/keyword\u003e\n  \u003ckeyword\u003e\n    \u003cvalue\u003ecin\u003c/value\u003e\n    \u003cvariants\u003ec in\u003c/variants\u003e\n    \u003cweight\u003e0.7\u003c/weight\u003e\n  \u003c/keyword\u003e\n  \u003ckeyword\u003e\n    \u003cvalue\u003egetline\u003c/value\u003e\n    \u003cvariants\u003e\u003c/variants\u003e\n    \u003cweight\u003e0.6\u003c/weight\u003e\n  \u003c/keyword\u003e\n  \u003ckeyword\u003e\n    \u003cvalue\u003etoken\u003c/value\u003e\n    \u003cvariants\u003etokens tokenization tokenize\u003c/variants\u003e\n    \u003cweight\u003e0.9\u003c/weight\u003e\n  \u003c/keyword\u003e\n  \u003ckeyword\u003e\n    \u003cvalue\u003ecpp\u003c/value\u003e\n    \u003cvariants\u003ec++ cplusplus\u003c/variants\u003e\n    \u003cweight\u003e1.0\u003c/weight\u003e\n  \u003c/keyword\u003e\n\u003c/keywords","stopReason":""}


            event: completion

            data: {"completion":" \u003ckeywords\u003e\n  \u003ckeyword\u003e\n    \u003cvalue\u003escanf\u003c/value\u003e\n    \u003cvariants\u003escan f scan_f\u003c/variants\u003e\n    \u003cweight\u003e0.8\u003c/weight\u003e\n  \u003c/keyword\u003e\n  \u003ckeyword\u003e\n    \u003cvalue\u003ecin\u003c/value\u003e\n    \u003cvariants\u003ec in\u003c/variants\u003e\n    \u003cweight\u003e0.7\u003c/weight\u003e\n  \u003c/keyword\u003e\n  \u003ckeyword\u003e\n    \u003cvalue\u003egetline\u003c/value\u003e\n    \u003cvariants\u003e\u003c/variants\u003e\n    \u003cweight\u003e0.6\u003c/weight\u003e\n  \u003c/keyword\u003e\n  \u003ckeyword\u003e\n    \u003cvalue\u003etoken\u003c/value\u003e\n    \u003cvariants\u003etokens tokenization tokenize\u003c/variants\u003e\n    \u003cweight\u003e0.9\u003c/weight\u003e\n  \u003c/keyword\u003e\n  \u003ckeyword\u003e\n    \u003cvalue\u003ecpp\u003c/value\u003e\n    \u003cvariants\u003ec++ cplusplus\u003c/variants\u003e\n    \u003cweight\u003e1.0\u003c/weight\u003e\n  \u003c/keyword\u003e\n\u003c/keywords\u003e","stopReason":""}


            event: completion

            data: {"completion":" \u003ckeywords\u003e\n  \u003ckeyword\u003e\n    \u003cvalue\u003escanf\u003c/value\u003e\n    \u003cvariants\u003escan f scan_f\u003c/variants\u003e\n    \u003cweight\u003e0.8\u003c/weight\u003e\n  \u003c/keyword\u003e\n  \u003ckeyword\u003e\n    \u003cvalue\u003ecin\u003c/value\u003e\n    \u003cvariants\u003ec in\u003c/variants\u003e\n    \u003cweight\u003e0.7\u003c/weight\u003e\n  \u003c/keyword\u003e\n  \u003ckeyword\u003e\n    \u003cvalue\u003egetline\u003c/value\u003e\n    \u003cvariants\u003e\u003c/variants\u003e\n    \u003cweight\u003e0.6\u003c/weight\u003e\n  \u003c/keyword\u003e\n  \u003ckeyword\u003e\n    \u003cvalue\u003etoken\u003c/value\u003e\n    \u003cvariants\u003etokens tokenization tokenize\u003c/variants\u003e\n    \u003cweight\u003e0.9\u003c/weight\u003e\n  \u003c/keyword\u003e\n  \u003ckeyword\u003e\n    \u003cvalue\u003ecpp\u003c/value\u003e\n    \u003cvariants\u003ec++ cplusplus\u003c/variants\u003e\n    \u003cweight\u003e1.0\u003c/weight\u003e\n  \u003c/keyword\u003e\n\u003c/keywords\u003e","stopReason":"stop_sequence"}


            event: done

            data: {}

        cookies: []
        headers:
          - name: date
<<<<<<< HEAD
            value: Wed, 13 Mar 2024 06:26:29 GMT
=======
            value: Fri, 15 Mar 2024 01:24:24 GMT
>>>>>>> b7afc00a
          - name: content-type
            value: text/event-stream
          - name: transfer-encoding
            value: chunked
          - name: connection
            value: keep-alive
          - name: access-control-allow-credentials
            value: "true"
          - name: access-control-allow-origin
            value: ""
          - name: cache-control
            value: no-cache
          - name: vary
            value: Cookie,Accept-Encoding,Authorization,Cookie, Authorization,
              X-Requested-With,Cookie
          - name: x-content-type-options
            value: nosniff
          - name: x-frame-options
            value: DENY
          - name: x-xss-protection
            value: 1; mode=block
          - name: strict-transport-security
            value: max-age=31536000; includeSubDomains; preload
        headersSize: 1284
        httpVersion: HTTP/1.1
        redirectURL: ""
        status: 200
        statusText: OK
<<<<<<< HEAD
      startedDateTime: 2024-03-13T06:26:28.293Z
=======
      startedDateTime: 2024-03-15T01:24:23.344Z
>>>>>>> b7afc00a
      time: 0
      timings:
        blocked: -1
        connect: -1
        dns: -1
        receive: 0
        send: 0
        ssl: -1
        wait: 0
  pages: []
  version: "1.2"<|MERGE_RESOLUTION|>--- conflicted
+++ resolved
@@ -5,11 +5,7 @@
     name: Polly.JS
     version: 6.0.6
   entries:
-<<<<<<< HEAD
-    - _id: 041025e4f9a7d4a6db8afad7549bec32
-=======
     - _id: 8f85234992664e43a41b9158d12d2e4a
->>>>>>> b7afc00a
       _order: 0
       cache: {}
       request:
@@ -22,11 +18,7 @@
             value: gzip;q=0
           - name: authorization
             value: token
-<<<<<<< HEAD
-              REDACTED_f85d49897492dbaf3cfd1f9a3a4492a4a80b01c118a325644753b34a21fa7354
-=======
               REDACTED_b09f01644a4261b32aa2ee4aea4f279ba69a57cff389f9b119b5265e913c0ea4
->>>>>>> b7afc00a
           - name: host
             value: sourcegraph.com
         headersSize: 231
@@ -1208,11 +1200,7 @@
         cookies: []
         headers:
           - name: date
-<<<<<<< HEAD
-            value: Wed, 13 Mar 2024 06:26:19 GMT
-=======
             value: Fri, 15 Mar 2024 01:24:14 GMT
->>>>>>> b7afc00a
           - name: content-type
             value: text/event-stream
           - name: transfer-encoding
@@ -1241,11 +1229,7 @@
         redirectURL: ""
         status: 200
         statusText: OK
-<<<<<<< HEAD
-      startedDateTime: 2024-03-13T06:26:18.078Z
-=======
       startedDateTime: 2024-03-15T01:24:13.267Z
->>>>>>> b7afc00a
       time: 0
       timings:
         blocked: -1
@@ -1255,11 +1239,7 @@
         send: 0
         ssl: -1
         wait: 0
-<<<<<<< HEAD
-    - _id: 9bdf30cd2cfb8ee290c796dd150c089d
-=======
     - _id: ca1c5912d3ea774c33fabc5ee68ee582
->>>>>>> b7afc00a
       _order: 0
       cache: {}
       request:
@@ -1272,11 +1252,7 @@
             value: gzip;q=0
           - name: authorization
             value: token
-<<<<<<< HEAD
-              REDACTED_f85d49897492dbaf3cfd1f9a3a4492a4a80b01c118a325644753b34a21fa7354
-=======
               REDACTED_b09f01644a4261b32aa2ee4aea4f279ba69a57cff389f9b119b5265e913c0ea4
->>>>>>> b7afc00a
           - name: host
             value: sourcegraph.com
         headersSize: 231
@@ -2084,11 +2060,7 @@
         cookies: []
         headers:
           - name: date
-<<<<<<< HEAD
-            value: Wed, 13 Mar 2024 06:26:23 GMT
-=======
             value: Fri, 15 Mar 2024 01:24:17 GMT
->>>>>>> b7afc00a
           - name: content-type
             value: text/event-stream
           - name: transfer-encoding
@@ -2117,11 +2089,7 @@
         redirectURL: ""
         status: 200
         statusText: OK
-<<<<<<< HEAD
-      startedDateTime: 2024-03-13T06:26:21.598Z
-=======
       startedDateTime: 2024-03-15T01:24:16.491Z
->>>>>>> b7afc00a
       time: 0
       timings:
         blocked: -1
@@ -2131,11 +2099,7 @@
         send: 0
         ssl: -1
         wait: 0
-<<<<<<< HEAD
-    - _id: 9fd5dd8a85da200867f8dd78376a9198
-=======
     - _id: 5cf1cf114d493fed67ae906e2be8cbeb
->>>>>>> b7afc00a
       _order: 0
       cache: {}
       request:
@@ -2148,11 +2112,7 @@
             value: gzip;q=0
           - name: authorization
             value: token
-<<<<<<< HEAD
-              REDACTED_f85d49897492dbaf3cfd1f9a3a4492a4a80b01c118a325644753b34a21fa7354
-=======
               REDACTED_b09f01644a4261b32aa2ee4aea4f279ba69a57cff389f9b119b5265e913c0ea4
->>>>>>> b7afc00a
           - name: host
             value: sourcegraph.com
         headersSize: 231
@@ -2755,11 +2715,7 @@
         cookies: []
         headers:
           - name: date
-<<<<<<< HEAD
-            value: Wed, 13 Mar 2024 06:26:25 GMT
-=======
             value: Fri, 15 Mar 2024 01:24:19 GMT
->>>>>>> b7afc00a
           - name: content-type
             value: text/event-stream
           - name: transfer-encoding
@@ -2788,11 +2744,7 @@
         redirectURL: ""
         status: 200
         statusText: OK
-<<<<<<< HEAD
-      startedDateTime: 2024-03-13T06:26:24.184Z
-=======
       startedDateTime: 2024-03-15T01:24:18.807Z
->>>>>>> b7afc00a
       time: 0
       timings:
         blocked: -1
@@ -2802,11 +2754,7 @@
         send: 0
         ssl: -1
         wait: 0
-<<<<<<< HEAD
-    - _id: 54548873d810d5c6acc70105abeb2c63
-=======
     - _id: ffcce0cfbcc5f0916b581609919a7e9b
->>>>>>> b7afc00a
       _order: 0
       cache: {}
       request:
@@ -2819,11 +2767,7 @@
             value: gzip;q=0
           - name: authorization
             value: token
-<<<<<<< HEAD
-              REDACTED_f85d49897492dbaf3cfd1f9a3a4492a4a80b01c118a325644753b34a21fa7354
-=======
               REDACTED_b09f01644a4261b32aa2ee4aea4f279ba69a57cff389f9b119b5265e913c0ea4
->>>>>>> b7afc00a
           - name: host
             value: sourcegraph.com
         headersSize: 231
@@ -3600,11 +3544,7 @@
         cookies: []
         headers:
           - name: date
-<<<<<<< HEAD
-            value: Wed, 13 Mar 2024 06:26:27 GMT
-=======
             value: Fri, 15 Mar 2024 01:24:22 GMT
->>>>>>> b7afc00a
           - name: content-type
             value: text/event-stream
           - name: transfer-encoding
@@ -3633,11 +3573,7 @@
         redirectURL: ""
         status: 200
         statusText: OK
-<<<<<<< HEAD
-      startedDateTime: 2024-03-13T06:26:26.100Z
-=======
       startedDateTime: 2024-03-15T01:24:20.967Z
->>>>>>> b7afc00a
       time: 0
       timings:
         blocked: -1
@@ -3647,11 +3583,7 @@
         send: 0
         ssl: -1
         wait: 0
-<<<<<<< HEAD
-    - _id: 101ba2012eba07231b7cb031ac567ef5
-=======
     - _id: 752ff98cdeb8766d3dfc1e331c20fbfb
->>>>>>> b7afc00a
       _order: 0
       cache: {}
       request:
@@ -3664,11 +3596,7 @@
             value: gzip;q=0
           - name: authorization
             value: token
-<<<<<<< HEAD
-              REDACTED_f85d49897492dbaf3cfd1f9a3a4492a4a80b01c118a325644753b34a21fa7354
-=======
               REDACTED_b09f01644a4261b32aa2ee4aea4f279ba69a57cff389f9b119b5265e913c0ea4
->>>>>>> b7afc00a
           - name: host
             value: sourcegraph.com
         headersSize: 231
@@ -4655,11 +4583,7 @@
         cookies: []
         headers:
           - name: date
-<<<<<<< HEAD
-            value: Wed, 13 Mar 2024 06:26:29 GMT
-=======
             value: Fri, 15 Mar 2024 01:24:24 GMT
->>>>>>> b7afc00a
           - name: content-type
             value: text/event-stream
           - name: transfer-encoding
@@ -4688,11 +4612,7 @@
         redirectURL: ""
         status: 200
         statusText: OK
-<<<<<<< HEAD
-      startedDateTime: 2024-03-13T06:26:28.293Z
-=======
       startedDateTime: 2024-03-15T01:24:23.344Z
->>>>>>> b7afc00a
       time: 0
       timings:
         blocked: -1
