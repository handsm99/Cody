## Explain Selected Code

<video autoPlay muted loop playsInline>
    <source
        type="video/mp4"
        src="https://storage.googleapis.com/sourcegraph-assets/website/Product%20Animations/cody-explain-code-aug2023.mp4"
    />
</video>

<<<<<<< HEAD
Cody can explain code in an easy-to-understand manner. Highlight any code block and execute the `Explain Code` command from your right-click menu, and Cody will explain it to you in conversational language.
=======
Cody can explain code in an easy-to-understand manner. Highlight any code block and execute the `Explain Code` command from your right-click menu, and Cody will explain it to you in conversational language.

You can also execute a command from the [Cody: Commands Menu (Shortcut: ⌥C)](command:cody.action.commands.menu).
>>>>>>> 7bdce68a
<|MERGE_RESOLUTION|>--- conflicted
+++ resolved
@@ -7,10 +7,6 @@
     />
 </video>
 
-<<<<<<< HEAD
-Cody can explain code in an easy-to-understand manner. Highlight any code block and execute the `Explain Code` command from your right-click menu, and Cody will explain it to you in conversational language.
-=======
 Cody can explain code in an easy-to-understand manner. Highlight any code block and execute the `Explain Code` command from your right-click menu, and Cody will explain it to you in conversational language.
 
-You can also execute a command from the [Cody: Commands Menu (Shortcut: ⌥C)](command:cody.action.commands.menu).
->>>>>>> 7bdce68a
+You can also execute a command from the [Cody: Commands Menu (Shortcut: ⌥C)](command:cody.action.commands.menu).