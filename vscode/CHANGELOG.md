--- conflicted
+++ resolved
@@ -19,11 +19,8 @@
 
 - Fix a potential race condition for autocomplete requests that happen when a completion is stored as the last shown candidate when it will not be shown. [pull/1059](https://github.com/sourcegraph/cody/pull/1059)
 - Use `insert` instead of `replace` for `Insert at Cursor` button for inserting code to current cursor position. [pull/1118](https://github.com/sourcegraph/cody/pull/1118)
-<<<<<<< HEAD
 - Autocomplete: Fix support for working with CRLF line endings. [pull/1124](https://github.com/sourcegraph/cody/pull/1124)
-=======
 - Fix issue that caused the custom commands menu to unable to execute commands. [pull/1123](https://github.com/sourcegraph/cody/pull/1123)
->>>>>>> 0c4d3204
 
 ### Changed
 
