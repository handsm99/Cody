# Changelog

All notable changes to Sourcegraph Cody will be documented in this file.

Starting from `0.2.0`, Cody is using `major.EVEN_NUMBER.patch` for release versions and `major.ODD_NUMBER.patch` for pre-release versions.

## [Unreleased]

### Added

<<<<<<< HEAD
- New setting `cody.chat.preInstruction` for configuring custom message added to the start of every chat request. Extension reload required. [pull/963](https://github.com/sourcegraph/cody/pull/963)
=======
- Add a UI indicator when you're not signed in. [pull/970](https://github.com/sourcegraph/cody/pull/970)
- Added a completion statistics summary to the autocomplete trace view. [pull/973](https://github.com/sourcegraph/cody/pull/973)
- Add experimental option `claude-instant-infill` to the `cody.autocomplete.advanced.model` config option that enables users using the Claude Instant model to get suggestions with context awareness (infill). [pull/974](https://github.com/sourcegraph/cody/pull/974)
>>>>>>> 799bf2ef

### Fixed

### Changed

- Remove `starter` and `premade` fields from the configuration files for custom commands (cody.json). [pull/939](https://github.com/sourcegraph/cody/pull/939)

## [0.10.1]

### Added

### Fixed

- Fix feature flag initialization for autocomplete providers. [pull/965](https://github.com/sourcegraph/cody/pull/965)

### Changed

## [0.10.0]

### Added

- New button in Chat UI to export chat history to a JSON file. [pull/829](https://github.com/sourcegraph/cody/pull/829)
- Rank autocomplete suggestion with tree-sitter when `cody.autocomplete.experimental.syntacticPostProcessing` is enabled. [pull/837](https://github.com/sourcegraph/cody/pull/837)
- Rate limit during autocomplete will now surface to the user through the status bar item. [pull/851](https://github.com/sourcegraph/cody/pull/851)

### Fixed

- Do not display error messages after clicking on the "stop-generating" button. [pull/776](https://github.com/sourcegraph/cody/pull/776)
- Add null check to Inline Controller on file change that caused the `Cannot read properties of undefined (reading 'scheme')` error when starting a new chat session. [pull/781](https://github.com/sourcegraph/cody/pull/781)
- Fixup: Resolved issue where `/fix` command incorrectly returned error "/fix is not a valid command". The `/fix` command now functions as expected when invoked in the sidebar chat. [pull/790](https://github.com/sourcegraph/cody/pull/790)
- Set font family and size in side chat code blocks to match editor font. [pull/813](https://github.com/sourcegraph/cody/pull/813)
- Add error handling to unblock Command Menu from being started up when invalid json file for custom commands is detected. [pull/827](https://github.com/sourcegraph/cody/pull/827)
- Enhanced the main quick pick menu items filtering logic. [pull/852](https://github.com/sourcegraph/cody/pull/852)
- Sidebar chat commands now match main quick pick menu commands. [pull/902](https://github.com/sourcegraph/cody/pull/902)

### Changed

- Trigger single-line completion instead of multi-line completion if the cursor is at the start of a non-empty block. [pull/913](https://github.com/sourcegraph/cody/pull/913)
- Autocomplete on VS Code desktop instances now reuses TCP connections to reduce latency. [pull/868](https://github.com/sourcegraph/cody/pull/868)
- Errors are now always logged to the output console, even if the debug mode is not enabled. [pull/851](https://github.com/sourcegraph/cody/pull/851)
- Changed default and custom commands format: slash command is now required. [pull/841](https://github.com/sourcegraph/cody/pull/841)

## [0.8.0]

### Added

- Cody Commands: New `/smell` command, an improved version of the old `Find Code Smell` recipe. [pull/602](https://github.com/sourcegraph/cody/pull/602)
- Cody Commands: Display of clickable file path for current selection in chat view after executing a command. [pull/602](https://github.com/sourcegraph/cody/pull/602)
- Add a settings button to Cody pane header. [pull/701](https://github.com/sourcegraph/cody/pull/701)
- Compute suggestions based on the currently selected option in the suggest widget when `cody.autocomplete.experimental.completeSuggestWidgetSelection` is enabled. [pull/636](https://github.com/sourcegraph/cody/pull/636)
- Fixup: New `Discard` code lens to remove suggestions and decorations. [pull/711](https://github.com/sourcegraph/cody/pull/711)
- Adds an experiment to stream autocomplete responses in order to improve latency. [pull/723](https://github.com/sourcegraph/cody/pull/723)
- New chat message input, with auto-resizing and a command button. [pull/718](https://github.com/sourcegraph/cody/pull/718)
- Increased autocomplete debounce time feature flag support. [pull/733](https://github.com/sourcegraph/cody/pull/733)
- Show an update notice after extension updates. [pull/746](https://github.com/sourcegraph/cody/pull/746)
- Experimental user setting `cody.experimental.localSymbols` to enable inclusion of symbol definitions in the LLM context window. [pull/692](https://github.com/sourcegraph/cody/pull/692)
- Experimental command `/symf`, which uses a local keyword index to perform searches for symbols. Requires setting `cody.experimental.symf.path` and `cody.experimental.symf.anthropicKey`. [pull/728](https://github.com/sourcegraph/cody/pull/728).

### Fixed

- Inline Chat: Fix issue where state was not being set correctly, causing Cody Commands to use the selection range from the last created Inline Chat instead of the current selection. [pull/602](https://github.com/sourcegraph/cody/pull/602)
- Cody Commands: Commands that use the current file as context now correctly generate context message for the current file instead of using codebase context generated from current selection. [pull/683](https://github.com/sourcegraph/cody/pull/683)
- Improves the autocomplete responses on a new line after a comment. [pull/727](https://github.com/sourcegraph/cody/pull/727)
- Fixes an issue where the inline chat UI would render briefly when starting VS Code even when the feature is disabled. [pull/764](https://github.com/sourcegraph/cody/pull/764)

### Changed

- `Explain Code` command now includes visible content of the current file when no code is selected. [pull/602](https://github.com/sourcegraph/cody/pull/602)
- Cody Commands: Show errors in chat view instead of notification windows. [pull/602](https://github.com/sourcegraph/cody/pull/602)
- Cody Commands: Match commands on description in Cody menu. [pull/702](https://github.com/sourcegraph/cody/pull/702)
- Cody Commands: Don't require Esc to dismiss Cody menu. [pull/700](https://github.com/sourcegraph/cody/pull/700)
- Updated welcome chat words. [pull/748](https://github.com/sourcegraph/cody/pull/748)
- Autocomplete: Reduce network bandwidth with requests are resolved by previous responses. [pull/762](https://github.com/sourcegraph/cody/pull/762)
- Fixup: Remove `/document` and other command handling from the Refactor Menu. [pull/766](https://github.com/sourcegraph/cody/pull/766)
- The `/test` (Generate Unit Test) command was updated to use file dependencies and test examples when fetching context, in order to produce better results. To use this command, select code in your editor and run the `/test` command. It is recommended to set up test files before running the command to get optimal results. [pull/683](https://github.com/sourcegraph/cody/pull/683) [pull/602](https://github.com/sourcegraph/cody/pull/602)

## [0.6.7]

### Added

- Include token count for code generated and button click events. [pull/675](https://github.com/sourcegraph/cody/pull/675)

### Fixed

### Changed

- Include the number of accepted characters per autocomplete suggestion. [pull/674](https://github.com/sourcegraph/cody/pull/674)

## [0.6.6]

### Added

- Cody Commands: Add tab-to-complete & enter-to-complete behavior. [pull/606](https://github.com/sourcegraph/cody/pull/606)
- Option to toggle `cody.experimental.editorTitleCommandIcon` setting through status bar. [pull/611](https://github.com/sourcegraph/cody/pull/611)
- New walkthrough for Cody Commands. [pull/648](https://github.com/sourcegraph/cody/pull/648)

### Fixed

- Update file link color to match buttons. [pull/600](https://github.com/sourcegraph/cody/pull/600)
- Handle `socket hung up` errors that are not caused by the `stop generating` button. [pull/598](https://github.com/sourcegraph/cody/pull/598)
- Fix "Reload Window" appearing in all VS Code views. [pull/603](https://github.com/sourcegraph/cody/pull/603)
- Fixes issues where in some instances, suggested autocomplete events were under counted. [pull/649](https://github.com/sourcegraph/cody/pull/649)
- Various smaller tweaks to autocomplete analytics. [pull/644](https://github.com/sourcegraph/cody/pull/644)
- Includes the correct pre-release version in analytics events. [pull/641](https://github.com/sourcegraph/cody/pull/641)

### Changed

- Removed beta labels from Autocomplete and Inline Chat features. [pull/605](https://github.com/sourcegraph/cody/pull/605)
- Update shortcut for Cody Commands to `alt` + `c` due to conflict with existing keybinding for `fixup`. [pull/648](https://github.com/sourcegraph/cody/pull/648)

## [0.6.5]

### Added

- Custom Commands: An experimental feature for creating Cody chat commands with custom prompts and context. [pull/386](https://github.com/sourcegraph/cody/pull/386)
- Custom Commands: Quick pick menu for running default and custom commands. [pull/386](https://github.com/sourcegraph/cody/pull/386)
- New commands:
  - `/explain`: Explain Code
  - `/doc`: Document Code
  - `/fix`: Inline Fixup
  - `/test`: Generate Unit Tests
- Code Actions: You can now ask Cody to explain or fix errors and warnings that are highlighted in your editor. [pull/510](https://github.com/sourcegraph/cody/pull/510)
- Inline Fixup: You can now run parallel inline fixes, you do not need to wait for the previous fix to complete. [pull/510](https://github.com/sourcegraph/cody/pull/510)
- Inline Fixup: You no longer need to select code to generate an inline fix. [pull/510](https://github.com/sourcegraph/cody/pull/510)

### Fixed

- Bug: Fixes an issue where the codebase context was not correctly inferred to load embeddings context for autocomplete. [pull/525](https://github.com/sourcegraph/cody/pull/525)
- Inline Fixup: `/chat` will now redirect your question to the chat view correctly through the Non-Stop Fixup input box. [pull/386](https://github.com/sourcegraph/cody/pull/386)
- Fix REGEX issue for existing `/reset`, `/search`, and `/fix` commands. [pull/594](https://github.com/sourcegraph/cody/pull/594)

### Changed

- `Recipes` are removed in favor of `Commands`, which is the improved version of `Recipes`. [pull/386](https://github.com/sourcegraph/cody/pull/386)
- Remove `Header` and `Navbar` from `Chat` view due to removal of the `Recipes` tab. [pull/386](https://github.com/sourcegraph/cody/pull/386)
- Replace `Custom Recipes` with `Custom Commands`. [pull/386](https://github.com/sourcegraph/cody/pull/386)
- Inline Fixup: Integrated the input field into the command palette. [pull/510](https://github.com/sourcegraph/cody/pull/510)
- Inline Fixup: Using `/fix` from Inline Chat now triggers an improved fixup experience. [pull/510](https://github.com/sourcegraph/cody/pull/510)
- Autocomplete: Include current file name in anthropic prompt. [580](https://github.com/sourcegraph/cody/pull/580)
- Autocomplete: Requests can now be resolved while the network request is still in progress. [pull/559](https://github.com/sourcegraph/cody/pull/559)

## [0.6.4]

### Added

- Inline Fixups: Cody is now aware of errors, warnings and hints within your editor selection. [pull/376](https://github.com/sourcegraph/cody/pull/376)
- Experimental user setting `cody.experimental.localTokenPath` to store authentication token in local file system when keychain access is unavailable. This provides alternative to [settings sync keychain storage](https://code.visualstudio.com/docs/editor/settings-sync#_troubleshooting-keychain-issues), but is not the recommended method for storing tokens securely. Use at your own risk. [pull/471](https://github.com/sourcegraph/cody/pull/471)

### Fixed

- Bug: Chat History command shows chat view instead of history view. [pull/414](https://github.com/sourcegraph/cody/pull/414)
- Fix some bad trailing `}` autocomplete results. [pull/378](https://github.com/sourcegraph/cody/pull/378)

### Changed

- Inline Fixups: Added intent detection to improve prompt and context quality. [pull/376](https://github.com/sourcegraph/cody/pull/376)
- Layout cleanups: smaller header and single line message input. [pull/449](https://github.com/sourcegraph/cody/pull/449)
- Improve response feedback button behavior. [pull/451](https://github.com/sourcegraph/cody/pull/451)
- Remove in-chat onboarding buttons for new chats. [pull/450](https://github.com/sourcegraph/cody/pull/450)
- Improve the stability of autocomplete results. [pull/442](https://github.com/sourcegraph/cody/pull/442)

## [0.6.3]

### Added

- Added the functionality to drag and reorder the recipes. [pull/314](https://github.com/sourcegraph/cody/pull/314)

### Fixed

### Changed

- Removed the experimental hallucination detection that highlighted nonexistent file paths.
- Hide the feedback button in case of error assistant response. [pull/448](https://github.com/sourcegraph/cody/pull/448)

## [0.6.2]

### Added

- [Internal] `Custom Recipes`: An experimental feature now available behind the `cody.experimental.customRecipes` feature flag for internal testing purpose. [pull/348](https://github.com/sourcegraph/cody/pull/348)
- Inline Chat: Improved response quality by ensuring each inline chat maintains its own unique context, and doesn't share with the sidebar and other inline chats. This should also benefit response quality for inline /fix and /touch commands.
- Inline Chat: Added the option to 'Stop generating' from within the inline chat window.
- Inline Chat: Added the option to transfer a chat from the inline window to the Cody sidebar.

### Fixed

### Changed

- The setting `cody.autocomplete.experimental.triggerMoreEagerly` (which causes autocomplete to trigger earlier, before you type a space or other non-word character) now defaults to `true`.
- If you run the `Trigger Inline Suggestion` VS Code action, 3 suggestions instead of just 1 will be shown.

## [0.6.1]

### Added

- A new experimental user setting `cody.autocomplete.experimental.triggerMoreEagerly` causes autocomplete to trigger earlier, before you type a space or other non-word character.
- [Internal Only] `Custom Recipe`: Support context type selection when creating a new recipe via UI. [pull/279](https://github.com/sourcegraph/cody/pull/279)
- New `/open` command for opening workspace files from chat box. [pull/327](https://github.com/sourcegraph/cody/pull/327)

### Fixed

- Insert at Cusor now inserts the complete code snippets at cursor position. [pull/282](https://github.com/sourcegraph/cody/pull/282)
- Minimizing the change of Cody replying users with response related to the language-uage prompt. [pull/279](https://github.com/sourcegraph/cody/pull/279)
- Inline Chat: Add missing icons for Inline Chat and Inline Fixups decorations. [pull/320](https://github.com/sourcegraph/cody/pull/320)
- Fix the behaviour of input history down button. [pull/328](https://github.com/sourcegraph/cody/pull/328)

### Changed

- Exclude context for chat input with only one word. [pull/279](https://github.com/sourcegraph/cody/pull/279)
- [Internal Only] `Custom Recipe`: Store `cody.json` file for user recipes within the `.vscode` folder located in the $HOME directory. [pull/279](https://github.com/sourcegraph/cody/pull/279)
- Various autocomplete improvements. [pull/344](https://github.com/sourcegraph/cody/pull/344)

## [0.4.4]

### Added

- Added support for the CMD+K hotkey to clear the code chat history. [pull/245](https://github.com/sourcegraph/cody/pull/245)
- [Internal Only] `Custom Recipe` is available for S2 internal users for testing purpose. [pull/81](https://github.com/sourcegraph/cody/pull/81)

### Fixed

- Fixed a bug that caused messages to disappear when signed-in users encounter an authentication error. [pull/201](https://github.com/sourcegraph/cody/pull/201)
- Inline Chat: Since last version, running Inline Fixups would add an additional `</selection>` tag to the end of the code edited by Cody, which has now been removed. [pull/182](https://github.com/sourcegraph/cody/pull/182)
- Chat Command: Fixed an issue where /r(est) had a trailing space. [pull/245](https://github.com/sourcegraph/cody/pull/245)
- Inline Fixups: Fixed a regression where Cody's inline fixup suggestions were not properly replacing the user's selection. [pull/70](https://github.com/sourcegraph/cody/pull/70)

### Changed

## [0.4.3]

### Added

- Added support for server-side token limits to Chat. [pull/54488](https://github.com/sourcegraph/sourcegraph/pull/54488)
- Add "Find code smells" recipe to editor context menu and command pallette [pull/54432](https://github.com/sourcegraph/sourcegraph/pull/54432)
- Add a typewriter effect to Cody's responses to mimic typing in characters rather than varying chunks [pull/54522](https://github.com/sourcegraph/sourcegraph/pull/54522)
- Add suggested recipes to the new chat welcome message. [pull/54277](https://github.com/sourcegraph/sourcegraph/pull/54277)
- Inline Chat: Added the option to collapse all inline chats from within the inline chat window. [pull/54675](https://github.com/sourcegraph/sourcegraph/pull/54675)
- Inline Chat: We now stream messages rather than waiting for the response to be fully complete. This means you can read Cody's response as it is being generated. [pull/54665](https://github.com/sourcegraph/sourcegraph/pull/54665)
- Show network error message when connection is lost and a reload button to get back when network is restored. [pull/107](https://github.com/sourcegraph/cody/pull/107)

### Fixed

- Inline Chat: Update keybind when condition to `editorFocus`. [pull/54437](https://github.com/sourcegraph/sourcegraph/pull/54437)
- Inline Touch: Create a new `.test.` file when `test` or `tests` is included in the instruction. [pull/54437](https://github.com/sourcegraph/sourcegraph/pull/54437)
- Prevents errors from being displayed for a cancelled requests. [pull/54429](https://github.com/sourcegraph/sourcegraph/pull/54429)

### Changed

- Inline Touch: Remove Inline Touch from submenu and command palette. It can be started with `/touch` or `/t` from the Inline Chat due to current limitation. [pull/54437](https://github.com/sourcegraph/sourcegraph/pull/54437)
- Removed the Optimize Code recipe. [pull/54471](https://github.com/sourcegraph/sourcegraph/pull/54471)

## [0.4.2]

### Added

- Add support for onboarding Cody App users on Intel Mac and Linux. [pull/54405](https://github.com/sourcegraph/sourcegraph/pull/54405)

### Fixed

### Changed

## [0.4.1]

### Fixed

- Fixed `cody.customHeaders` never being passed through. [pull/54354](https://github.com/sourcegraph/sourcegraph/pull/54354)
- Fixed users are signed out on 0.4.0 update [pull/54367](https://github.com/sourcegraph/sourcegraph/pull/54367)

### Changed

- Provide more information on Cody App, and improved the login page design for Enterprise customers. [pull/54362](https://github.com/sourcegraph/sourcegraph/pull/54362)

## [0.4.0]

### Added

- The range of the editor selection, if present, is now displayed alongside the file name in the chat footer. [pull/53742](https://github.com/sourcegraph/sourcegraph/pull/53742)
- Support switching between multiple instances with `Switch Account`. [pull/53434](https://github.com/sourcegraph/sourcegraph/pull/53434)
- Automate sign-in flow with Cody App. [pull/53908](https://github.com/sourcegraph/sourcegraph/pull/53908)
- Add a warning message to recipes when the selection gets truncated. [pull/54025](https://github.com/sourcegraph/sourcegraph/pull/54025)
- Start up loading screen. [pull/54106](https://github.com/sourcegraph/sourcegraph/pull/54106)

### Fixed

- Autocomplete: Include the number of lines of an accepted autocomplete recommendation and fix an issue where sometimes accepted completions would not be logged correctly. [pull/53878](https://github.com/sourcegraph/sourcegraph/pull/53878)
- Stop-Generating button does not stop Cody from responding if pressed before answer is generating. [pull/53827](https://github.com/sourcegraph/sourcegraph/pull/53827)
- Endpoint setting out of sync issue. [pull/53434](https://github.com/sourcegraph/sourcegraph/pull/53434)
- Endpoint URL without protocol causing sign-ins to fail. [pull/53908](https://github.com/sourcegraph/sourcegraph/pull/53908)
- Autocomplete: Fix network issues when using remote VS Code setups. [pull/53956](https://github.com/sourcegraph/sourcegraph/pull/53956)
- Autocomplete: Fix an issue where the loading indicator would not reset when a network error ocurred. [pull/53956](https://github.com/sourcegraph/sourcegraph/pull/53956)
- Autocomplete: Improve local context performance. [pull/54124](https://github.com/sourcegraph/sourcegraph/pull/54124)
- Chat: Fix an issue where the window would automatically scroll to the bottom as Cody responds regardless of where the users scroll position was. [pull/54188](https://github.com/sourcegraph/sourcegraph/pull/54188)
- Codebase index status does not get updated on workspace change. [pull/54106](https://github.com/sourcegraph/sourcegraph/pull/54106)
- Button for connect to App after user is signed out. [pull/54106](https://github.com/sourcegraph/sourcegraph/pull/54106)
- Fixes an issue with link formatting. [pull/54200](https://github.com/sourcegraph/sourcegraph/pull/54200)
- Fixes am issue where Cody would sometimes not respond. [pull/54268](https://github.com/sourcegraph/sourcegraph/pull/54268)
- Fixes authentication related issues. [pull/54237](https://github.com/sourcegraph/sourcegraph/pull/54237)

### Changed

- Autocomplete: Improve completion quality. [pull/53720](https://github.com/sourcegraph/sourcegraph/pull/53720)
- Autocomplete: Completions are now referred to as autocomplete. [pull/53851](https://github.com/sourcegraph/sourcegraph/pull/53851)
- Autocomplete: Autocomplete is now turned on by default. [pull/54166](https://github.com/sourcegraph/sourcegraph/pull/54166)
- Improved the response quality when Cody is asked about a selected piece of code through the chat window. [pull/53742](https://github.com/sourcegraph/sourcegraph/pull/53742)
- Refactored authentication process. [pull/53434](https://github.com/sourcegraph/sourcegraph/pull/53434)
- New sign-in and sign-out flow. [pull/53434](https://github.com/sourcegraph/sourcegraph/pull/53434)
- Analytical logs are now displayed in the Output view. [pull/53870](https://github.com/sourcegraph/sourcegraph/pull/53870)
- Inline Chat: Renamed Inline Assist to Inline Chat. [pull/53725](https://github.com/sourcegraph/sourcegraph/pull/53725) [pull/54315](https://github.com/sourcegraph/sourcegraph/pull/54315)
- Chat: Link to the "Getting Started" guide directly from the first chat message instead of the external documentation website. [pull/54175](https://github.com/sourcegraph/sourcegraph/pull/54175)
- Codebase status icons. [pull/54262](https://github.com/sourcegraph/sourcegraph/pull/54262)
- Changed the keyboard shortcut for the file touch recipe to `ctrl+alt+/` to avoid conflicts. [pull/54275](https://github.com/sourcegraph/sourcegraph/pull/54275)
- Inline Chat: Do not change current focus when Inline Fixup is done. [pull/53980](https://github.com/sourcegraph/sourcegraph/pull/53980)
- Inline Chat: Replace Close CodeLens with Accept. [pull/53980](https://github.com/sourcegraph/sourcegraph/pull/53980)
- Inline Chat: Moved to Beta state. It is now enabled by default. [pull/54315](https://github.com/sourcegraph/sourcegraph/pull/54315)

## [0.2.5]

### Added

- `Stop Generating` button to cancel a request and stop Cody's response. [pull/53332](https://github.com/sourcegraph/sourcegraph/pull/53332)

### Fixed

- Fixes the rendering of duplicate context files in response. [pull/53662](https://github.com/sourcegraph/sourcegraph/pull/53662)
- Fixes an issue where local keyword context was trying to open binary files. [pull/53662](https://github.com/sourcegraph/sourcegraph/pull/53662)
- Fixes the hallucination detection behavior for directory, API and git refs pattern. [pull/53553](https://github.com/sourcegraph/sourcegraph/pull/53553)

### Changed

- Completions: Updating configuration no longer requires reloading the extension. [pull/53401](https://github.com/sourcegraph/sourcegraph/pull/53401)
- New chat layout. [pull/53332](https://github.com/sourcegraph/sourcegraph/pull/53332)
- Completions: Completions can now be used on unsaved files. [pull/53495](https://github.com/sourcegraph/sourcegraph/pull/53495)
- Completions: Add multi-line heuristics for C, C++, C#, and Java. [pull/53631](https://github.com/sourcegraph/sourcegraph/pull/53631)
- Completions: Add context summaries and language information to analytics. [pull/53746](https://github.com/sourcegraph/sourcegraph/pull/53746)
- More compact chat suggestion buttons. [pull/53755](https://github.com/sourcegraph/sourcegraph/pull/53755)

## [0.2.4]

### Added

- Hover tooltips to intent-detection underlines. [pull/52029](https://github.com/sourcegraph/sourcegraph/pull/52029)
- Notification to prompt users to setup Cody if it wasn't configured initially. [pull/53321](https://github.com/sourcegraph/sourcegraph/pull/53321)
- Added a new Cody status bar item to relay global loading states and allowing you to quickly enable/disable features. [pull/53307](https://github.com/sourcegraph/sourcegraph/pull/53307)

### Fixed

- Fix `Continue with Sourcegraph.com` callback URL. [pull/53418](https://github.com/sourcegraph/sourcegraph/pull/53418)

### Changed

- Simplified the appearance of commands in various parts of the UI [pull/53395](https://github.com/sourcegraph/sourcegraph/pull/53395)

## [0.2.3]

### Added

- Add delete button for removing individual history. [pull/52904](https://github.com/sourcegraph/sourcegraph/pull/52904)
- Load the recent ongoing chat on reload of window. [pull/52904](https://github.com/sourcegraph/sourcegraph/pull/52904)
- Handle URL callbacks from `vscode-insiders`. [pull/53313](https://github.com/sourcegraph/sourcegraph/pull/53313)
- Inline Assist: New Code Lens to undo `inline fix` performed by Cody. [pull/53348](https://github.com/sourcegraph/sourcegraph/pull/53348)

### Fixed

- Fix the loading of files and scroll chat to the end while restoring the history. [pull/52904](https://github.com/sourcegraph/sourcegraph/pull/52904)
- Open file paths from Cody's responses in a workspace with the correct protocol. [pull/53103](https://github.com/sourcegraph/sourcegraph/pull/53103)
- Cody completions: Fixes an issue where completions would often start in the next line. [pull/53246](https://github.com/sourcegraph/sourcegraph/pull/53246)

### Changed

- Save the current ongoing conversation to the chat history [pull/52904](https://github.com/sourcegraph/sourcegraph/pull/52904)
- Inline Assist: Updating configuration no longer requires reloading the extension. [pull/53348](https://github.com/sourcegraph/sourcegraph/pull/53348)
- Context quality has been improved when the repository has not been indexed. The LLM is used to generate keyword and filename queries, and the LLM also reranks results from multiple sources. Response latency has also improved on long user queries. [pull/52815](https://github.com/sourcegraph/sourcegraph/pull/52815)

## [0.2.2]

### Added

- New recipe: `Generate PR description`. Generate the PR description using the PR template guidelines for the changes made in the current branch. [pull/51721](https://github.com/sourcegraph/sourcegraph/pull/51721)
- Open context search results links as workspace file. [pull/52856](https://github.com/sourcegraph/sourcegraph/pull/52856)
- Cody Inline Assist: Decorations for `/fix` errors. [pull/52796](https://github.com/sourcegraph/sourcegraph/pull/52796)
- Open file paths from Cody's responses in workspace. [pull/53069](https://github.com/sourcegraph/sourcegraph/pull/53069)
- Help & Getting Started: Walkthrough to help users get setup with Cody and discover new features. [pull/52560](https://github.com/sourcegraph/sourcegraph/pull/52560)

### Fixed

- Cody Inline Assist: Decorations for `/fix` on light theme. [pull/52796](https://github.com/sourcegraph/sourcegraph/pull/52796)
- Cody Inline Assist: Use more than 1 context file for `/touch`. [pull/52796](https://github.com/sourcegraph/sourcegraph/pull/52796)
- Cody Inline Assist: Fixes cody processing indefinitely issue. [pull/52796](https://github.com/sourcegraph/sourcegraph/pull/52796)
- Cody completions: Various fixes for completion analytics. [pull/52935](https://github.com/sourcegraph/sourcegraph/pull/52935)
- Cody Inline Assist: Indentation on `/fix` [pull/53068](https://github.com/sourcegraph/sourcegraph/pull/53068)

### Changed

- Internal: Do not log events during tests. [pull/52865](https://github.com/sourcegraph/sourcegraph/pull/52865)
- Cody completions: Improved the number of completions presented and reduced the latency. [pull/52935](https://github.com/sourcegraph/sourcegraph/pull/52935)
- Cody completions: Various improvements to the context. [pull/53043](https://github.com/sourcegraph/sourcegraph/pull/53043)

## [0.2.1]

### Fixed

- Escape Windows path separator in fast file finder path pattern. [pull/52754](https://github.com/sourcegraph/sourcegraph/pull/52754)
- Only display errors from the embeddings clients for users connected to an indexed codebase. [pull/52780](https://github.com/sourcegraph/sourcegraph/pull/52780)

### Changed

## [0.2.0]

### Added

- Cody Inline Assist: New recipe for creating new files with `/touch` command. [pull/52511](https://github.com/sourcegraph/sourcegraph/pull/52511)
- Cody completions: Experimental support for multi-line inline completions for JavaScript, TypeScript, Go, and Python using indentation based truncation. [issues/52588](https://github.com/sourcegraph/sourcegraph/issues/52588)
- Display embeddings search, and connection error to the webview panel. [pull/52491](https://github.com/sourcegraph/sourcegraph/pull/52491)
- New recipe: `Optimize Code`. Optimize the time and space consumption of code. [pull/51974](https://github.com/sourcegraph/sourcegraph/pull/51974)
- Button to insert code block text at cursor position in text editor. [pull/52528](https://github.com/sourcegraph/sourcegraph/pull/52528)

### Fixed

- Cody completions: Fixed interop between spaces and tabs. [pull/52497](https://github.com/sourcegraph/sourcegraph/pull/52497)
- Fixes an issue where new conversations did not bring the chat into the foreground. [pull/52363](https://github.com/sourcegraph/sourcegraph/pull/52363)
- Cody completions: Prevent completions for lines that have a word in the suffix. [issues/52582](https://github.com/sourcegraph/sourcegraph/issues/52582)
- Cody completions: Fixes an issue where multi-line inline completions closed the current block even if it already had content. [pull/52615](https://github.com/sourcegraph/sourcegraph/52615)
- Cody completions: Fixed an issue where the Cody response starts with a newline and was previously ignored. [issues/52586](https://github.com/sourcegraph/sourcegraph/issues/52586)

### Changed

- Cody is now using `major.EVEN_NUMBER.patch` for release versions and `major.ODD_NUMBER.patch` for pre-release versions. [pull/52412](https://github.com/sourcegraph/sourcegraph/pull/52412)
- Cody completions: Fixed an issue where the Cody response starts with a newline and was previously ignored [issues/52586](https://github.com/sourcegraph/sourcegraph/issues/52586)
- Cody completions: Improves the behavior of the completions cache when characters are deleted from the editor. [pull/52695](https://github.com/sourcegraph/sourcegraph/pull/52695)

### Changed

- Cody completions: Improve completion logger and measure the duration a completion is displayed for. [pull/52695](https://github.com/sourcegraph/sourcegraph/pull/52695)

## [0.1.5]

### Added

### Fixed

- Inline Assist broken decorations for Inline-Fixup tasks [pull/52322](https://github.com/sourcegraph/sourcegraph/pull/52322)

### Changed

- Various Cody completions related improvements [pull/52365](https://github.com/sourcegraph/sourcegraph/pull/52365)

## [0.1.4]

### Added

- Added support for local keyword search on Windows. [pull/52251](https://github.com/sourcegraph/sourcegraph/pull/52251)

### Fixed

- Setting `cody.useContext` to `none` will now limit Cody to using only the currently open file. [pull/52126](https://github.com/sourcegraph/sourcegraph/pull/52126)
- Fixes race condition in telemetry. [pull/52279](https://github.com/sourcegraph/sourcegraph/pull/52279)
- Don't search for file paths if no file paths to validate. [pull/52267](https://github.com/sourcegraph/sourcegraph/pull/52267)
- Fix handling of embeddings search backward compatibility. [pull/52286](https://github.com/sourcegraph/sourcegraph/pull/52286)

### Changed

- Cleanup the design of the VSCode history view. [pull/51246](https://github.com/sourcegraph/sourcegraph/pull/51246)
- Changed menu icons and order. [pull/52263](https://github.com/sourcegraph/sourcegraph/pull/52263)
- Deprecate `cody.debug` for three new settings: `cody.debug.enable`, `cody.debug.verbose`, and `cody.debug.filter`. [pull/52236](https://github.com/sourcegraph/sourcegraph/pull/52236)

## [0.1.3]

### Added

- Add support for connecting to Sourcegraph App when a supported version is installed. [pull/52075](https://github.com/sourcegraph/sourcegraph/pull/52075)

### Fixed

- Displays error banners on all view instead of chat view only. [pull/51883](https://github.com/sourcegraph/sourcegraph/pull/51883)
- Surfaces errors for corrupted token from secret storage. [pull/51883](https://github.com/sourcegraph/sourcegraph/pull/51883)
- Inline Assist add code lenses to all open files [pull/52014](https://github.com/sourcegraph/sourcegraph/pull/52014)

### Changed

- Removes unused configuration option: `cody.enabled`. [pull/51883](https://github.com/sourcegraph/sourcegraph/pull/51883)
- Arrow key behavior: you can now navigate forwards through messages with the down arrow; additionally the up and down arrows will navigate backwards and forwards only if you're at the start or end of the drafted text, respectively. [pull/51586](https://github.com/sourcegraph/sourcegraph/pull/51586)
- Display a more user-friendly error message when the user is connected to sourcegraph.com and doesn't have a verified email. [pull/51870](https://github.com/sourcegraph/sourcegraph/pull/51870)
- Keyword context: Excludes files larger than 1M and adds a 30sec timeout period [pull/52038](https://github.com/sourcegraph/sourcegraph/pull/52038)

## [0.1.2]

### Added

- `Inline Assist`: a new way to interact with Cody inside your files. To enable this feature, please set the `cody.experimental.inline` option to true. [pull/51679](https://github.com/sourcegraph/sourcegraph/pull/51679)

### Fixed

- UI bug that capped buttons at 300px max-width with visible border [pull/51726](https://github.com/sourcegraph/sourcegraph/pull/51726)
- Fixes anonymous user id resetting after logout [pull/51532](https://github.com/sourcegraph/sourcegraph/pull/51532)
- Add error message on top of Cody's response instead of overriding it [pull/51762](https://github.com/sourcegraph/sourcegraph/pull/51762)
- Fixes an issue where chat input messages where not rendered in the UI immediately [pull/51783](https://github.com/sourcegraph/sourcegraph/pull/51783)
- Fixes an issue where file where the hallucination detection was not working properly [pull/51785](https://github.com/sourcegraph/sourcegraph/pull/51785)
- Aligns Edit button style with feedback buttons [pull/51767](https://github.com/sourcegraph/sourcegraph/pull/51767)

### Changed

- Pressing the icon to reset the clear history now makes sure that the chat tab is shown [pull/51786](https://github.com/sourcegraph/sourcegraph/pull/51786)
- Rename the extension from "Sourcegraph Cody" to "Cody AI by Sourcegraph" [pull/51702](https://github.com/sourcegraph/sourcegraph/pull/51702)
- Remove HTML escaping artifacts [pull/51797](https://github.com/sourcegraph/sourcegraph/pull/51797)

## [0.1.1]

### Fixed

- Remove system alerts from non-actionable items [pull/51714](https://github.com/sourcegraph/sourcegraph/pull/51714)

## [0.1.0]

### Added

- New recipe: `Codebase Context Search`. Run an approximate search across the codebase. It searches within the embeddings when available to provide relevant code context. [pull/51077](https://github.com/sourcegraph/sourcegraph/pull/51077)
- Add support to slash commands `/` in chat. [pull/51077](https://github.com/sourcegraph/sourcegraph/pull/51077)
  - `/r` or `/reset` to reset chat
  - `/s` or `/search` to perform codebase context search
- Adds usage metrics to the experimental chat predictions feature [pull/51474](https://github.com/sourcegraph/sourcegraph/pull/51474)
- Add highlighted code to context message automatically [pull/51585](https://github.com/sourcegraph/sourcegraph/pull/51585)
- New recipe: `Generate Release Notes` --generate release notes based on the available tags or the selected commits for the time period. It summarises the git commits into standard release notes format of new features, bugs fixed, docs improvements. [pull/51481](https://github.com/sourcegraph/sourcegraph/pull/51481)
- New recipe: `Generate Release Notes`. Generate release notes based on the available tags or the selected commits for the time period. It summarizes the git commits into standard release notes format of new features, bugs fixed, docs improvements. [pull/51481](https://github.com/sourcegraph/sourcegraph/pull/51481)

### Fixed

- Error notification display pattern for rate limit [pull/51521](https://github.com/sourcegraph/sourcegraph/pull/51521)
- Fixes issues with branch switching and file deletions when using the experimental completions feature [pull/51565](https://github.com/sourcegraph/sourcegraph/pull/51565)
- Improves performance of hallucination detection for file paths and supports paths relative to the project root [pull/51558](https://github.com/sourcegraph/sourcegraph/pull/51558), [pull/51625](https://github.com/sourcegraph/sourcegraph/pull/51625)
- Fixes an issue where inline code blocks were unexpectedly escaped [pull/51576](https://github.com/sourcegraph/sourcegraph/pull/51576)

### Changed

- Promote Cody from experimental to beta [pull/](https://github.com/sourcegraph/sourcegraph/pull/)
- Various improvements to the experimental completions feature

## [0.0.10]

### Added

- Adds usage metrics to the experimental completions feature [pull/51350](https://github.com/sourcegraph/sourcegraph/pull/51350)
- Updating `cody.codebase` does not require reloading VS Code [pull/51274](https://github.com/sourcegraph/sourcegraph/pull/51274)

### Fixed

- Fixes an issue where code blocks were unexpectedly escaped [pull/51247](https://github.com/sourcegraph/sourcegraph/pull/51247)

### Changed

- Improved Cody header and layout details [pull/51348](https://github.com/sourcegraph/sourcegraph/pull/51348)
- Replace `Cody: Set Access Token` command with `Cody: Sign in` [pull/51274](https://github.com/sourcegraph/sourcegraph/pull/51274)
- Various improvements to the experimental completions feature

## [0.0.9]

### Added

- Adds new experimental chat predictions feature to suggest follow-up conversations. Enable it with the new `cody.experimental.chatPredictions` feature flag. [pull/51201](https://github.com/sourcegraph/sourcegraph/pull/51201)
- Auto update `cody.codebase` setting from current open file [pull/51045](https://github.com/sourcegraph/sourcegraph/pull/51045)
- Properly render rate-limiting on requests [pull/51200](https://github.com/sourcegraph/sourcegraph/pull/51200)
- Error display in UI [pull/51005](https://github.com/sourcegraph/sourcegraph/pull/51005)
- Edit buttons for editing last submitted message [pull/51009](https://github.com/sourcegraph/sourcegraph/pull/51009)
- [Security] Content security policy to webview [pull/51152](https://github.com/sourcegraph/sourcegraph/pull/51152)

### Fixed

- Escaped HTML issue [pull/51144](https://github.com/sourcegraph/sourcegraph/pull/51151)
- Unauthorized sessions [pull/51005](https://github.com/sourcegraph/sourcegraph/pull/51005)

### Changed

- Various improvements to the experimental completions feature [pull/51161](https://github.com/sourcegraph/sourcegraph/pull/51161) [51046](https://github.com/sourcegraph/sourcegraph/pull/51046)
- Visual improvements to the history page, ability to resume past conversations [pull/51159](https://github.com/sourcegraph/sourcegraph/pull/51159)

## [Template]

### Added

### Fixed

### Changed<|MERGE_RESOLUTION|>--- conflicted
+++ resolved
@@ -8,13 +8,10 @@
 
 ### Added
 
-<<<<<<< HEAD
-- New setting `cody.chat.preInstruction` for configuring custom message added to the start of every chat request. Extension reload required. [pull/963](https://github.com/sourcegraph/cody/pull/963)
-=======
 - Add a UI indicator when you're not signed in. [pull/970](https://github.com/sourcegraph/cody/pull/970)
 - Added a completion statistics summary to the autocomplete trace view. [pull/973](https://github.com/sourcegraph/cody/pull/973)
 - Add experimental option `claude-instant-infill` to the `cody.autocomplete.advanced.model` config option that enables users using the Claude Instant model to get suggestions with context awareness (infill). [pull/974](https://github.com/sourcegraph/cody/pull/974)
->>>>>>> 799bf2ef
+- New `cody.chat.preInstruction` configuration option for adding custom message at the start of all chat messages sent to Cody. Extension reload required. [pull/963](https://github.com/sourcegraph/cody/pull/963)
 
 ### Fixed
 
