# Changelog

This is a log of all notable changes to Cody for VS Code. [Unreleased] changes are included in the nightly pre-release builds.

## [Unreleased]

### Added

- Cody Enterprise users now have access to an `experimental-openaicompatible` which allows bringing your own LLM via any OpenAI-compatible API. For now, this is only supported with Starchat and specific configurations - but we continue to generalize this work to support more models and OpenAI-compatible endpoints. [pull/3218](https://github.com/sourcegraph/cody/pull/3218)
- Edit/Chat: Cody now expands the selection to the nearest enclosing function, if available, before attempting to expand to the nearest enclosing block. [pull/3507](https://github.com/sourcegraph/cody/pull/3507)
- Edit: New `cody.edit.preInstruction` configuration option for adding custom instruction at the end of all your requests. [pull/3542](https://github.com/sourcegraph/cody/pull/3542)
- Edit: Add support for the new `cody.edit.preInstruction` setting. [pull/3542](https://github.com/sourcegraph/cody/pull/3542)
- Edit: Added telemetry to measure the persistence of edits in the document. [pull/3550](https://github.com/sourcegraph/cody/pull/3550)
- Edit: "Ask Cody to Fix" now uses Claude 3 Sonnet. [pull/3555](https://github.com/sourcegraph/cody/pull/3555)
- Chat: Added buttons in the chat input box for enabling/disabling Enhanced Context. [pull/3547](https://github.com/sourcegraph/cody/pull/3547)
- Edit: Display warnings for large @-mentioned files during selection. [pull/3494](https://github.com/sourcegraph/cody/pull/3494)
- Edit: Automatically show open tabs as available options when triggering an @-mention. [pull/3494](https://github.com/sourcegraph/cody/pull/3494)

### Fixed

- Chat: Large file cannot be added via @-mention. [pull/3531](https://github.com/sourcegraph/cody/pull/3531)
- Edit: Improved the response reliability, Edit commands should no longer occasionally produce Markdown outputs.[pull/3192](https://github.com/sourcegraph/cody/pull/3192)
- Chat: Handle empty chat message input and prevent submission of empty messages. [pull/3554](https://github.com/sourcegraph/cody/pull/3554)
- Chat: Warnings are now displayed correctly for large files in the @-mention file selection list. [pull/3526](https://github.com/sourcegraph/cody/pull/3526)
- Custom Commands: Errors when running context command scripts now show the error output in the notification message. [pull/3565](https://github.com/sourcegraph/cody/pull/3565)
- Edit: Improved the response reliability, Edit commands should no longer occasionally produce Markdown outputs. [pull/3192](https://github.com/sourcegraph/cody/pull/3192)
- Edit: The `document` command now defaults to Claude 3 Haiku. [pull/3572](https://github.com/sourcegraph/cody/pull/3572)

### Changed

- Chat: The Enhanced Context Settings modal is opened by default for the first chat session. [pull/3547](https://github.com/sourcegraph/cody/pull/3547)
- Add information on which Cody tier is being used to analytics events. [pull/3508](https://github.com/sourcegraph/cody/pull/3508)
<<<<<<< HEAD
- Auth: Enable the new onboarding flow that does not require the redirect back to VS Code for everyone. [pull/3574](https://github.com/sourcegraph/cody/pull/3574)
=======
- Chat: Claude 3 Sonnet is now the default model for every Cody Free or Pro user. [pull/3575](https://github.com/sourcegraph/cody/pull/3575)
- Edit: Removed a previous Edit shortcut (`Shift+Cmd/Ctrl+v`), use `Opt/Alt+K` to trigger Edits. [pull/3591](https://github.com/sourcegraph/cody/pull/3591)

## [1.10.1]

### Added

- Autocomplete: Add Claude 3 Haiku experimental autocomplete support. [pull/3538](https://github.com/sourcegraph/cody/pull/3538)

### Changed

- Telemetry: Upgrade Sentry version. [pull/3502](https://github.com/sourcegraph/cody/pull/3502)
- Autocomplete: Subsequent new lines are added to the singleline stop sequences. [pull/3549](https://github.com/sourcegraph/cody/pull/3549)
>>>>>>> f3c5075b

## [1.10.0]

### Added

- Added support links for Cody Pro and Enterprise users. [pull/3330](https://github.com/sourcegraph/cody/pull/3330)
- Autocomplete: Add StarCoder2 experimental support. [pull/61207](https://github.com/sourcegraph/cody/pull/61207)
- Autocomplete: Add `cody.autocomplete.experimental.fireworksOptions` for local debugging with Fireworks. [pull/3415](https://github.com/sourcegraph/cody/pull/3415)
- Chat: Add Claude 3 Haiku for Pro users. [pull/3423](https://github.com/sourcegraph/cody/pull/3423)
- Chat: Upgrade GPT 4 turbo model. [pull/3468](https://github.com/sourcegraph/cody/pull/3468)
- Chat: Added experimental support for including web pages as context by @-mentioning a URL (when the undocumented `cody.experimental.urlContext` VS Code setting is enabled). [pull/3436](https://github.com/sourcegraph/cody/pull/3436)
- Document: Added support for automatically determining the symbol and range of a documentable block from the users' cursor position. Currently supported in JavaScript, TypeScript, Go and Python. [pull/3275](https://github.com/sourcegraph/cody/pull/3275)
- Document: Added a ghost text hint ("Alt+D to Document") that shows when the users' cursor is on a documentable symbol. Currently supported in JavaScript, TypeScript, Go and Python. [pull/3275](https://github.com/sourcegraph/cody/pull/3275)
- Document: Added a shortcut (`Alt+D`) to immediately execute the document command. [pull/3275](https://github.com/sourcegraph/cody/pull/3275)
- Edit: Added a ghost text hint ("Alt+K to Generate Code") that shows on empty files. [pull/3275](https://github.com/sourcegraph/cody/pull/3275)

### Fixed

- Chat: When `@`-mentioning files in chat and edits, the list of fuzzy-matching files is shown much faster (which is especially noticeable in large workspaces).
- Chat: Fix abort related error messages with Claude 3. [pull/3466](https://github.com/sourcegraph/cody/pull/3466)
- Document: Fixed an issue where the generated documentation would be incorrectly inserted for Python. Cody will now follow PEP 257 – Docstring Conventions. [pull/3275](https://github.com/sourcegraph/cody/pull/3275)
- Edit: Fixed incorrect decorations being shown for edits that only insert new code. [pull/3424](https://github.com/sourcegraph/cody/pull/3424)

### Changed

- Autocomplete: Upgrade tree-sitter and expand language support. [pull/3373](https://github.com/sourcegraph/cody/pull/3373)
- Autocomplete: Do not cut off completions when they are almost identical to the following non-empty line. [pull/3377](https://github.com/sourcegraph/cody/pull/3377)
- Autocomplete: Enabled dynamic multiline completions by default. [pull/3392](https://github.com/sourcegraph/cody/pull/3392)
- Autocomplete: Improve StarCoder2 Ollama support. [pull/3452](https://github.com/sourcegraph/cody/pull/3452)
- Autocomplete: Upgrade tree-sitter grammars and add Dart support. [pull/3476](https://github.com/sourcegraph/cody/pull/3476)
- Autocomplete: Wrap tree-sitter parse calls in OpenTelemetry spans. [pull/3419](https://github.com/sourcegraph/cody/pull/3419)
- Chat: The <kbd>UpArrow</kbd> key in an empty chat editor now edits the most recently sent message instead of populating the editor with the last message's text.
- Chat: The chat editor uses a new rich editor component. If you open an old chat added before this version and edit a message in the transcript with @-mentions, the @-mentions will show up as plain text and will not actually include the mentioned files unless you re-type them.
- Command: Enhanced the context provided to the Test command to help the language model determine the appropriate testing framework to use. [pull/3344](https://github.com/sourcegraph/cody/pull/3344)
- Document: Upgraded to use a faster model. [pull/3275](https://github.com/sourcegraph/cody/pull/3275)
- Properly throw an error when attempting to parse an incomplete SSE stream with the nodeClient. [pull/3479](https://github.com/sourcegraph/cody/pull/3479)

## [1.8.3]

### Fixed

- Fix crash upon initialization in the stable build if a prerelease version of the VS Code extension was used for chat after 2024-03-08. [pull/3394](https://github.com/sourcegraph/cody/pull/3394)

## [1.8.2]

### Added

- Debug: Added new commands (`Cody Debug: Enable Debug Mode` and `Cody Debug: Open Output Channel`) to the editor Command Palette and the `Settings & Support` sidebar to streamline the process of getting started with debugging Cody. [pull/3342](https://github.com/sourcegraph/cody/pull/3342)

### Fixed

- Chat: Fixed an issue where in some cases the entire document instead of just the visible portion would be included as context. [pull/3351](https://github.com/sourcegraph/cody/pull/3351)
- Chat: Fixed an issue where user aborts was not handled correctly for Claude 3. [pull/3355](https://github.com/sourcegraph/cody/pull/3355)

### Changed

- Autocomplete: Improved the stop sequences list for Ollama models. [pull/3352](https://github.com/sourcegraph/cody/pull/3352)
- Chat: Welcome message is only shown on new chat panel. [pull/3341](https://github.com/sourcegraph/cody/pull/3341)
- Chat: Wrap pasted code blocks in triple-backticks automatically. [pull/3357](https://github.com/sourcegraph/cody/pull/3357)
- Command: You can now choose a LLM model for the Generate Unit Test command. [pull/3343](https://github.com/sourcegraph/cody/pull/3343)

## [1.8.1]

### Added

### Fixed

- Fixed an issue with the new auth experience that could prevent you from opening a sign in link. [pull/3339](https://github.com/sourcegraph/cody/pull/3339)
- Custom Commands: Fixed an issue that blocked shell commands from running on Windows. [pull/3333](https://github.com/sourcegraph/cody/pull/3333)

### Changed

## [1.8.0]

### Added

- Chat: Adds experimental support for local Ollama chat models. Simply start the Ollama app. You should be able to find the models you have pulled from Ollama in the model dropdown list in your chat panel after restarting VS Code. For detailed instructions, see [pull/3282](https://github.com/sourcegraph/cody/pull/3282)
- Chat: Adds support for line ranges with @-mentioned files (Example: `Explain @src/README.md:1-5`). [pull/3174](https://github.com/sourcegraph/cody/pull/3174)
- Chat: Command prompts are now editable and compatible with @ mentions. [pull/3243](https://github.com/sourcegraph/cody/pull/3243)
- Chat: Add Claude 3 Sonnet and Claude 3 Opus for Pro users. [pull/3301](https://github.com/sourcegraph/cody/pull/3301)
- Commands: Updated the prompts for the `Explain Code` and `Find Code Smell` commands to include file ranges. [pull/3243](https://github.com/sourcegraph/cody/pull/3243)
- Custom Command: All custom commands are now listed individually under the `Custom Commands` section in the Cody sidebar. [pull/3245](https://github.com/sourcegraph/cody/pull/3245)
- Custom Commands: You can now assign keybindings to individual custom commands. Simply search for `cody.command.custom.{CUSTOM_COMMAND_NAME}` (e.g. `cody.command.custom.commit`) in the Keyboard Shortcuts editor to add keybinding. [pull/3242](https://github.com/sourcegraph/cody/pull/3242)
- Chat/Search: Local indexes are rebuilt automatically on a daily cadence when they are stale. Staleness is determined by checking whether files have changed across Git commits and in the set of working file updates not yet committed. [pull/3261](https://github.com/sourcegraph/cody/pull/3261)
- Debug: Added `Export Logs` functionality to `Settings & Support` sidebar for exporting output logs when `cody.debug.enabled` is enabled. Also available in the Command Palette under `Cody: Export Logs`. [pull/3256](https://github.com/sourcegraph/cody/pull/3256)
- Auth: Adds a new onboarding flow that does not require the redirect back to VS Code behind a feature flag. [pull/3244](https://github.com/sourcegraph/cody/pull/3244)
- Font: Adds Ollama logo. [pull/3281](https://github.com/sourcegraph/cody/pull/3281)

### Fixed

- Auth: Logging in via redirect should now work in Cursor. This requires Sourcegraph 5.3.2 or later. [pull/3241](https://github.com/sourcegraph/cody/pull/3241)
- Chat: Fixed error `found consecutive messages with the same speaker 'assistant'` that occurred when prompt length exceeded limit. [pull/3228](https://github.com/sourcegraph/cody/pull/3228)
- Edit: Fixed an issue where preceding and following text would not be included for instruction-based Edits. [pull/3309](https://github.com/sourcegraph/cody/pull/3309)

### Changed

- Debug: The `cody.debug.enabled` setting is now set to `true` by default. [pull/](https://github.com/sourcegraph/cody/pull/)

## [1.6.1]

### Changed

- Autocomplete: Reduce the adaptive timeout to match latency improvements. [pull/3283](https://github.com/sourcegraph/cody/pull/3283)

## [1.6.0]

### Added

- Autocomplete: Adds a new experimental throttling mechanism that should decrease latency and backend load. [pull/3186](https://github.com/sourcegraph/cody/pull/3186)
- Edit: Added keyboard shortcuts for codelens actions such as "Undo" and "Retry" [pull/2757][https://github.com/sourcegraph/cody/pull/2757]
- Chat: Displays warnings for large @-mentioned files during selection. [pull/3118](https://github.com/sourcegraph/cody/pull/3118)
- Once [sourcegraph/sourcegraph#60515](https://github.com/sourcegraph/sourcegraph/pull/60515) is deployed, login works in VSCodium. [pull/3167](https://github.com/sourcegraph/cody/pull/3167)

### Fixed

- Autocomplete: Fixed an issue where the loading indicator might get stuck in the loading state. [pull/3178](https://github.com/sourcegraph/cody/pull/3178)
- Autocomplete: Fixes an issue where Ollama results were sometimes not visible when the current line has text after the cursor. [pull/3213](https://github.com/sourcegraph/cody/pull/3213)
- Chat: Fixed an issue where Cody Chat steals focus from file editor after a request is completed. [pull/3147](https://github.com/sourcegraph/cody/pull/3147)
- Chat: Fixed an issue where the links in the welcome message for chat are unclickable. [pull/3155](https://github.com/sourcegraph/cody/pull/3155)
- Chat: File range is now displayed correctly in the chat view. [pull/3172](https://github.com/sourcegraph/cody/pull/3172)

### Changed

- Autocomplete: Removes the latency for cached completions. [pull/3138](https://github.com/sourcegraph/cody/pull/3138)
- Autocomplete: Enable the recent jaccard similarity improvements by default. [pull/3135](https://github.com/sourcegraph/cody/pull/3135)
- Autocomplete: Start retrieval phase earlier to improve latency. [pull/3149](https://github.com/sourcegraph/cody/pull/3149)
- Autocomplete: Trigger one LLM request instead of three for multiline completions to reduce the response latency. [pull/3176](https://github.com/sourcegraph/cody/pull/3176)
- Autocomplete: Allow the client to pick up feature flag changes that were previously requiring a client restart. [pull/2992](https://github.com/sourcegraph/cody/pull/2992)
- Chat: Add tracing. [pull/3168](https://github.com/sourcegraph/cody/pull/3168)
- Command: Leading slashes are removed from command names in the command menu. [pull/3061](https://github.com/sourcegraph/cody/pull/3061)

## [1.4.4]

### Added

### Fixed

- The signin menu now displays a warning for invalid URL input. [pull/3156](https://github.com/sourcegraph/cody/pull/3156)

### Changed

## [1.4.3]

### Added

- Autocomplete: Updated the BFG binary version. [pull/3130](https://github.com/sourcegraph/cody/pull/3130)

### Changed

## [1.4.2]

### Fixed

- Chat: Fixed an issue where Cody would sometimes exceed the context window limit for shorter context OpenAI models. [pull/3121](https://github.com/sourcegraph/cody/pull/3121)

## [1.4.1]

### Added

- Chat: Support `@-mentioned` in mid sentences. [pull/3043](https://github.com/sourcegraph/cody/pull/3043)
- Chat: Support `@-mentioned` in editing mode. [pull/3091](https://github.com/sourcegraph/cody/pull/3091)

### Fixed

- Autocomplete: Fixed the completion partial removal upon acceptance caused by `cody.autocomplete.formatOnAccept`. [pull/3083](https://github.com/sourcegraph/cody/pull/3083)

### Changed

- Autocomplete: Improve client side tracing to get a better understanding of the E2E latency. [pull/3034](https://github.com/sourcegraph/cody/pull/3034)
- Autocomplete: Move some work off the critical path in an attempt to further reduce latency. [pull/3096](https://github.com/sourcegraph/cody/pull/3096)
- Custom Command: The `description` field is now optional and will default to use the command prompt. [pull/3025](https://github.com/sourcegraph/cody/pull/3025)

## [1.4.0]

### Added

- Autocomplete: Add a new `cody.autocomplete.disableInsideComments` option to prevent completions from being displayed while writing code comments. [pull/3049](https://github.com/sourcegraph/cody/pull/3049)
- Autocomplete: Added a shortcut to go to the Autocomplete settings from the Cody Settings overlay. [pull/3048](https://github.com/sourcegraph/cody/pull/3048)
- Chat: Display Cody icon in the editor title of the chat panels when `cody.editorTitleCommandIcon` is enabled. [pull/2937](https://github.com/sourcegraph/cody/pull/2937)
- Command: The `Generate Unit Tests` command now functions as an inline edit command. When executed, the new tests will be automatically appended to the test file. If no existing test file is found, a temporary one will be created. [pull/2959](https://github.com/sourcegraph/cody/pull/2959)
- Command: You can now highlight the output in your terminal panel and right-click to `Ask Cody to Explain`. [pull/3008](https://github.com/sourcegraph/cody/pull/3008)
- Edit: Added a multi-model selector to the Edit input, allowing quick access to change the Edit LLM. [pull/2951](https://github.com/sourcegraph/cody/pull/2951)
- Edit: Added Cody Pro support for models: GPT-4, GPT-3.5, Claude 2.1 and Claude Instant. [pull/2951](https://github.com/sourcegraph/cody/pull/2951)
- Edit: Added new keyboard shortcuts for Edit (`Alt+K`) and Chat (`Alt+L`). [pull/2865](https://github.com/sourcegraph/cody/pull/2865)
- Edit: Improved the input UX. You can now adjust the range of the Edit, select from available symbols in the document, and get quick access to the "Document" and "Test" commands. [pull/2884](https://github.com/sourcegraph/cody/pull/2884)
- Edit/Chat: Added "ghost" text alongside code to showcase Edit and Chat commands. Enable it by setting `cody.commandHints.enabled` to true. [pull/2865](https://github.com/sourcegraph/cody/pull/2865)
- [Internal] Command: Added new code lenses for generating additional unit tests. [pull/2959](https://github.com/sourcegraph/cody/pull/2959)

### Fixed

- Chat: Messages without enhanced context should not include the sparkle emoji in context list. [pull/3006](https://github.com/sourcegraph/cody/pull/3006)
- Custom Command: Fixed an issue where custom commands could fail to load due to an invalid entry (e.g. missing prompt). [pull/3012](https://github.com/sourcegraph/cody/pull/3012)
- Edit: Fixed an issue where "Ask Cody to Explain" would result in an error. [pull/3015](https://github.com/sourcegraph/cody/pull/3015)

### Changed

- Autocomplete: Expanded the configuration list to include `astro`, `rust`, `svelte`, and `elixir` for enhanced detection of multiline triggers. [pulls/3044](https://github.com/sourcegraph/cody/pull/3044)
- Autocomplete: Improved the new jaccard similarity retriever and context mixing experiments. [pull/2898](https://github.com/sourcegraph/cody/pull/2898)
- Autocomplete: Multiline completions are now enabled only for languages from a predefined list. [pulls/3044](https://github.com/sourcegraph/cody/pull/3044)
- Autocomplete: Remove obvious prompt-continuations. [pull/2974](https://github.com/sourcegraph/cody/pull/2974)
- Autocomplete: Enables the new fast-path mode for all Cody community users to directly connect with our inference service. [pull/2927](https://github.com/sourcegraph/cody/pull/2927)
- Autocomplete: Rename `unstable-ollama` option to `experimental-ollama` to better communicate the current state. We still support `unstable-ollama` in the config for backward compatibility. [pull/3077](https://github.com/sourcegraph/cody/pull/3077)
- Chat: Edit buttons are disabled on messages generated by the default commands. [pull/3005](https://github.com/sourcegraph/cody/pull/3005)

## [1.2.3]

### Added

- Autocomplete: local inference support with [deepseek-coder](https://ollama.ai/library/deepseek-coder) powered by ollama. [pull/2966](https://github.com/sourcegraph/cody/pull/2966)
- Autocomplete: Add a new experimental fast-path mode for Cody community users that directly connections to our inference services. [pull/2927](https://github.com/sourcegraph/cody/pull/2927)

## [1.2.2]

### Fixed

- Fixed an issue where the natural language search panel would disappear instead of showing results. [pull/2981](https://github.com/sourcegraph/cody/pull/2981)

## [1.2.1]

### Fixed

- Fixed an authentication issue that caused users to be unable to sign in. [pull/2943](https://github.com/sourcegraph/cody/pull/2943)
- Chat: Updated Chat input tips as commands are no longer executable from chat. [pull/2934](https://github.com/sourcegraph/cody/pull/2934)
- Custom Command: Removed codebase as context option from the custom command menu. [pull/2932](https://github.com/sourcegraph/cody/pull/2932)
- Command: Add `/ask` back to the Cody command menu, which was removed by accident. [pull/2939](https://github.com/sourcegraph/cody/pull/2939)

### Changed

- Chat: Updated message placeholder to mention you can @# to include symbols. [pull/2866](https://github.com/sourcegraph/cody/pull/2866)

## [1.2.0]

### Added

- Chat: Add a history quick in the editor panel for chats grouped by last interaction timestamp. [pull/2250](https://github.com/sourcegraph/cody/pull/2250)
- Added support for the new `fireworks/starcoder` virtual model name when used in combination with an Enterprise instance. [pull/2714](https://github.com/sourcegraph/cody/pull/2714)
- Chat: Added support for editing any non-command chat messages. [pull/2826](https://github.com/sourcegraph/cody/pull/2826)
- Chat: New action buttons added above the chat input area for easy keyboard access. [pull/2826](https://github.com/sourcegraph/cody/pull/2826)
- Chat: Using 'Up'/'Down' to reuse previous chat messages will now correctly bring `@`-mentioned files [pull/2473](https://github.com/sourcegraph/cody/pull/2473)
- Chat: Enterprise users can now search multiple repositories for context. [pull/2879](https://github.com/sourcegraph/cody/pull/2879)
- [Internal] Edit/Chat: Added "ghost" text alongside code to showcase Edit and Chat commands. [pull/2611](https://github.com/sourcegraph/cody/pull/2611)
- [Internal] Edit/Chat: Added Cmd/Ctrl+K and Cmd/Ctrl+L commands to trigger Edit and Chat [pull/2611](https://github.com/sourcegraph/cody/pull/2611)

### Fixed

- Edit: Fixed an issue where concurrent applying edits could result in the incorrect insertion point for a new edit. [pull/2707](https://github.com/sourcegraph/cody/pull/2707)
- Edit: Fixed an issue where the file/symbol hint would remain even after the file/symbol prefix had been deleted. [pull/2712](https://github.com/sourcegraph/cody/pull/2712)
- Commands: Fixed an issue where Cody failed to register additional instructions followed by the command key when submitted from the command menu. [pull/2789](https://github.com/sourcegraph/cody/pull/2789)
- Chat: The title for the chat panel is now reset correctly on "Restart Chat Session"/"New Chat Session" button click. [pull/2786](https://github.com/sourcegraph/cody/pull/2786)
- Chat: Fixed an issue where Ctrl+Enter on Windows would not work (did not send a follow-on chat). [pull/2823](https://github.com/sourcegraph/cody/pull/2823)
- Fixes an issue where the codebase URL was not properly inferred for a git repo when the repo name contains dots. [pull/2901](https://github.com/sourcegraph/cody/pull/2901)
- Chat: Fixed an issue where the user authentication view appeared in the chat panel. [pull/2904](https://github.com/sourcegraph/cody/pull/2904)

### Changed

- Changed code block UI to show actions immediately instead of waiting for Cody's response to be completed. [pull/2737](https://github.com/sourcegraph/cody/pull/2737)
- Removed recipes, which were replaced by commands in November 2023 (version 0.18.0).
- Edit: Updated the codelens display to be more descriptive. [pull/2710](https://github.com/sourcegraph/cody/pull/2710)
- New chats are now the default when the user submits a new quesetion. Previously, follow-up questions were the default, but this frequently led to exceeding the LLM context window, which users interpreted as an error state. Follow-up questions are still accessible via ⌘-Enter or Ctrl-Enter. [pull/2768](https://github.com/sourcegraph/cody/pull/2768)
- We now allocate no more than 60% of the overall LLM context window for enhanced context. This preserves more room for follow-up questions and context. [pull/2768](https://github.com/sourcegraph/cody/pull/2768)
- Chat: Renamed the "Restart Chat Session" button to "New Chat Session". [pull/2786](https://github.com/sourcegraph/cody/pull/2786)
- Removed the `cody.experimental.chatPredictions` setting. [pull/2848](https://github.com/sourcegraph/cody/pull/2848)
- Removed support for the `context.codebase` custom command property. [pull/2848](https://github.com/sourcegraph/cody/pull/2848)
- Autocomplete: Better cancellation of requests that are no longer relevant. [pull/2855](https://github.com/sourcegraph/cody/pull/2855)
- Updated Enhanced Context popover copy and added a link to the docs. [pull/2864](https://github.com/sourcegraph/cody/pull/2864)
- Include meta information about unit test files in Autocomplete analytics. [pull/2868](https://github.com/sourcegraph/cody/pull/2868)
- Moved the Context Limit errors in chat into the deboug log output. [pull/2891](https://github.com/sourcegraph/cody/pull/2891)
- Cleaned up chat editor title buttons & history separators. [pull/2895](https://github.com/sourcegraph/cody/pull/2895)
- Context: Embeddings search by sourcegraph.com have been removed. For the moment, remote embeddings may still affect results for Sourcegraph Enterprise users through the new multi-repo search feature described above. Local embeddings are not affected by this change. [pull/2879](https://github.com/sourcegraph/cody/pull/2879)
- [Internal] New generate unit test available behind `cody.internal.unstable`. [pull/2646](https://github.com/sourcegraph/cody/pull/2646)
- Commands: Slash commands are no longer supported in chat panel. [pull/2869](https://github.com/sourcegraph/cody/pull/2869)
- Commands: The underlying prompt for the default chat commands will be displayed in the chat panel. [pull/2869](https://github.com/sourcegraph/cody/pull/2869)

## [1.1.3]

### Added

### Fixed

- Autocomplete: Fixes an issue where the context retriever would truncate the results too aggressively. [pull/2652](https://github.com/sourcegraph/cody/pull/2652)
- Autocomplete: Improve the stability of multiline completion truncation during streaming by gracefully handling missing brackets in incomplete code segments. [pull/2682](https://github.com/sourcegraph/cody/pull/2682)
- Autocomplete: Improves the jaccard similarity retriever to find better matches. [pull/2662](https://github.com/sourcegraph/cody/pull/2662)
- Fixed prompt construction issue for the edit command. [pull/2716](https://github.com/sourcegraph/cody/pull/2716)

### Changed

- Made the Enterprise login button more prominent. [pull/2672](https://github.com/sourcegraph/cody/pull/2672)
- Edit: Cody will now always generate new code when the cursor is on an empty line. [pull/2611](https://github.com/sourcegraph/cody/pull/2611)

## [1.1.2]

### Fixed

- Fixing Steal the cursor issue https://github.com/sourcegraph/cody/pull/2674

## [1.1.1]

### Fixed

- Fixed authentication issue when trying to connect to an enterprise instance. [pull/2667](https://github.com/sourcegraph/cody/pull/2667)

## [1.1.0]

### Added

- Edit: Added support for user-provided context. Use "@" to include files and "@#" to include specific symbols. [pull/2574](https://github.com/sourcegraph/cody/pull/2574)
- Autocomplete: Experimental support for inline completions with Code Llama via [Ollama](https://ollama.ai/) running locally. [pull/2635](https://github.com/sourcegraph/cody/pull/2635)

### Fixed

- Chat no longer shows "embeddings" as the source for all automatically included context files [issues/2244](https://github.com/sourcegraph/cody/issues/2244)/[pull/2408](https://github.com/sourcegraph/cody/pull/2408)
- Display the source and range of enhanced context correctly in UI. [pull/2542](https://github.com/sourcegraph/cody/pull/2542)
- Context from directory for commands and custom commands now shows up correctly under enhanced context. [issues/2548](https://github.com/sourcegraph/cody/issues/2548)/[pull/2542](https://github.com/sourcegraph/cody/pull/2542)
- @-mentioning the same file a second time in chat no longer duplicates the filename prefix [issues/2243](https://github.com/sourcegraph/cody/issues/2243)/[pull/2474](https://github.com/sourcegraph/cody/pull/2474)
- Do not automatically append open file name to display text for chat questions. [pull/2580](https://github.com/sourcegraph/cody/pull/2580)
- Fixed unresponsive stop button in chat when an error is presented. [pull/2588](https://github.com/sourcegraph/cody/pull/2588)
- Added existing `cody.useContext` config to chat to control context fetching strategy. [pull/2616](https://github.com/sourcegraph/cody/pull/2616)
- Fixed extension start up issue for enterprise users who do not have primary email set up. [pull/2665](https://github.com/sourcegraph/cody/pull/2665)
- All Chat windows are now closed properly on sign out. [pull/2665](https://github.com/sourcegraph/cody/pull/2665)
- Fixed issue with incorrect chat model selected on first chat session for DotCom users after reauthorization. [issues/2648](https://github.com/sourcegraph/cody/issues/2648)
- Fixed unresponsive dropdown menu for selecting chat model in Chat view. [pull/2627](https://github.com/sourcegraph/cody/pull/2627)
- [Internal] Opening files with non-file schemed URLs no longer breaks Autocomplete when `.cody/ignore` is enabled. [pull/2640](https://github.com/sourcegraph/cody/pull/2640)

### Changed

- Chat: Display chats in the treeview provider grouped by last interaction timestamp. [pull/2250](https://github.com/sourcegraph/cody/pull/2250)
- Autocomplete: Accepting a full line completion will not immedialty start another completion request on the same line. [pulls/2446](https://github.com/sourcegraph/cody/pull/2446)
- Folders named 'bin/' are no longer filtered out from chat `@`-mentions but instead ranked lower. [pull/2472](https://github.com/sourcegraph/cody/pull/2472)
- Files ignored in `.cody/ignore` (if the internal experiment is enabled) will no longer show up in chat `@`-mentions. [pull/2472](https://github.com/sourcegraph/cody/pull/2472)
- Adds a new experiment to test a higher parameter StarCoder model for single-line completions. [pull/2632](https://github.com/sourcegraph/cody/pull/2632)
- [Internal] All non-file schemed URLs are now ignored by default when `.cody/ignore` is enabled. [pull/2640](https://github.com/sourcegraph/cody/pull/2640)

## [1.0.5]

### Added

- [Internal] New `cody.internal.unstable` setting for enabling unstable experimental features for internal use only. Included `.cody/ignore` for internal testing. [pulls/1382](https://github.com/sourcegraph/cody/pull/1382)

### Fixed

- @-mentioning files on Windows no longer sometimes renders visible markdown for the links in the chat [issues/2388](https://github.com/sourcegraph/cody/issues/2388)/[pull/2398](https://github.com/sourcegraph/cody/pull/2398)
- Mentioning multiple files in chat no longer only includes the first file [issues/2402](https://github.com/sourcegraph/cody/issues/2402)/[pull/2405](https://github.com/sourcegraph/cody/pull/2405)
- Enhanced context is no longer added to commands and custom commands that do not require codebase context. [pulls/2537](https://github.com/sourcegraph/cody/pull/2537)
- Unblock `AltGraph` key on chat inputs. [pulls/2558](https://github.com/sourcegraph/cody/pull/2558)
- Display error messages from the LLM without replacing existing responses from Cody in the Chat UI. [pull/2566](https://github.com/sourcegraph/cody/pull/2566)

### Changed

- The `inline` mode for Custom Commands has been removed. [pull/2551](https://github.com/sourcegraph/cody/pull/2551)

## [1.0.4]

### Added

### Fixed

- Fixed config parsing to ensure we read the right remote server endpoint everywhere. [pulls/2456](https://github.com/sourcegraph/cody/pull/2456)

### Changed

- Autocomplete: Accepting a full line completion will not immediately start another completion request on the same line. [pulls/2446](https://github.com/sourcegraph/cody/pull/2446)
- Changes to the model in the new chat experience on the Cody Pro plan will now be remembered. [pull/2438](https://github.com/sourcegraph/cody/pull/2438)

## [1.0.3]

### Added

### Fixed

### Changed

- Logging improvements for accuracy. [pulls/2444](https://github.com/sourcegraph/cody/pull/2444)

## [1.0.2]

### Added

### Fixed

- Chat: Honor the cody.codebase setting for manually setting the remote codebase context. [pulls/2415](https://github.com/sourcegraph/cody/pull/2415)
- Fixes the Code Lenses feature. [issues/2428](https://github.com/sourcegraph/cody/issues/2428)

### Changed

- The chat history is now associated to the currently logged in account. [issues/2261](https://github.com/sourcegraph/cody/issues/2261)

## [1.0.1]

### Added

### Fixed

- Fixes an issue where GPT 3.5 requests were sometimes left hanging. [pull/2386](https://github.com/sourcegraph/cody/pull/2386)
- Chat: Use the proper token limits for enterprise users. [pulls/2395](https://github.com/sourcegraph/cody/pull/2395)

### Changed

- Hide the LLM dropdown in the new Chat UX for enterprise instances where there is no choice to switch models. [pulls/2393](https://github.com/sourcegraph/cody/pull/2393)

## [1.0.0]

### Added

- Adds support for Mixtral by Mistral in the LLM dropdown list. [issues/2307](https://github.com/sourcegraph/cody/issues/2307)

### Fixed

- Context: The "Continue Indexing" button works on Windows. [issues/2328](https://github.com/sourcegraph/cody/issues/2328)
- Context: The "Embeddings Incomplete" status bar item shows an accurate percent completion. Previously we showed the percent *in*complete, but labeled it percent complete. We no longer display a spurious "Cody Embeddings Index Complete" toast if indexing fails a second time. [pull/2368](https://github.com/sourcegraph/cody/pull/2368)

### Changed

- Updates the code smell icon so it does not stand out in some VS Code themes.

## [0.18.6]

### Added

- Context: Incomplete embeddings indexing status can seen in the status bar. On macOS and Linux, indexing can be resumed by clicking there. However Windows users will still see an OS error 5 (access denied) when retrying indexing. [pull/2265](https://github.com/sourcegraph/cody/pull/2265)
- Autocomplete: Add the `cody.autocomplete.formatOnAccept` user setting, which allows users to enable or disable the automatic formatting of autocomplete suggestions upon acceptance. [pull/2327](https://github.com/sourcegraph/cody/pull/2327)

### Fixed

- Autocomplete: Don't show loading indicator when a user is rate limited. [pull/2314](https://github.com/sourcegraph/cody/pull/2314)
- Fixes an issue where the wrong rate limit count was shown. [pull/2312](https://github.com/sourcegraph/cody/pull/2312)
- Chat: Fix icon rendering on the null state. [pull/2336](https://github.com/sourcegraph/cody/pull/2336)
- Chat: The current file, when included as context, is now shown as a relative path and is a clickable link. [pull/2344](https://github.com/sourcegraph/cody/pull/2344)
- Chat: Reopened chat panels now use the correct chat title. [pull/2345](https://github.com/sourcegraph/cody/pull/2345)
- Chat: Fixed an issue where the command settings menu would not open when clicked. [pull/2346](https://github.com/sourcegraph/cody/pull/2346)
- Fixed an issue where `/reset` command throws an error in the chat panel. [pull/2313](https://github.com/sourcegraph/cody/pull/2313)

### Changed

- Update Getting Started Guide. [pull/2279](https://github.com/sourcegraph/cody/pull/2279)
- Commands: Edit commands are no longer shown in the chat slash command menu. [pull/2339](https://github.com/sourcegraph/cody/pull/2339)
- Change Natural Language Search to Beta [pull/2351](https://github.com/sourcegraph/cody/pull/2351)

## [0.18.5]

### Added

### Fixed

- Chat: Fixed support for the `cody.chat.preInstruction` setting. [pull/2255](https://github.com/sourcegraph/cody/pull/2255)
- Fixes an issue where pasting into the document was not properly tracked. [pull/2293](https://github.com/sourcegraph/cody/pull/2293)
- Edit: Fixed an issue where the documentation command would incorrectly position inserted edits. [pull/2290](https://github.com/sourcegraph/cody/pull/2290)
- Edit: Fixed an issue where the documentation command would scroll to code that is already visible [pull/2296](https://github.com/sourcegraph/cody/pull/2296)

### Changed

- Settings: Relabel "symf Context" as "Search Context". [pull/2285](https://github.com/sourcegraph/cody/pull/2285)
- Chat: Removed 'Chat Suggestions' setting. [pull/2284](https://github.com/sourcegraph/cody/pull/2284)
- Edit: Completed edits are no longer scrolled back into view in the active file. [pull/2297](https://github.com/sourcegraph/cody/pull/2297)
- Chat: Update welcome message. [pull/2298](https://github.com/sourcegraph/cody/pull/2298)
- Edit: Decorations are no longer shown once an edit has been applied. [pull/2304](https://github.com/sourcegraph/cody/pull/2304)

## [0.18.4]

### Added

### Fixed

- Fixes an issue where the sidebar would not properly load when not signed in. [pull/2267](https://github.com/sourcegraph/cody/pull/2267)
- Fixes an issue where telemetry events were not properly logged with the new chat experience. [pull/2291](https://github.com/sourcegraph/cody/pull/2291)

### Changed

## [0.18.3]

### Added

- Autocomplete: Adds a new experimental option to improve the latency when showing the next line after accepting a completion (hot streak mode). [pull/2118](https://github.com/sourcegraph/cody/pull/2118)
- Chat: Add a settings button in the Chat panel to open extension settings. [pull/2117](https://github.com/sourcegraph/cody/pull/2117)

### Fixed

- Fix pre-release version numbers not being correctly detected. [pull/2240](https://github.com/sourcegraph/cody/pull/2240)
- Embeddings appear in the enhanced context selector when the user is already signed in and loads/reloads VSCode. [pull/2247](https://github.com/sourcegraph/cody/pull/2247)
- Embeddings status in the enhanced context selector has accurate messages when working in workspaces that aren't git repositories, or in git repositories which don't have remotes. [pull/2235](https://github.com/sourcegraph/cody/pull/2235)

### Changed

- Replace "Sign Out" with an account dialog. [pull/2233](https://github.com/sourcegraph/cody/pull/2233)
- Chat: Update chat icon and transcript gradient. [pull/2254](https://github.com/sourcegraph/cody/pull/2254)
- Remove the experimental `syntacticPostProcessing` flag. This behavior is now the default.

## [0.18.2]

### Added

### Fixed

- Chat: You can @-mention files starting with a dot. [pull/2209](https://github.com/sourcegraph/cody/pull/2209)
- Chat: Typing a complete filename when @-mentioning files and then pressing `<tab>` will no longer duplicate the filename [pull/2218](https://github.com/sourcegraph/cody/pull/2218)
- Autocomplete: Fixes an issue where changing user accounts caused some configuration issues. [pull/2182](https://github.com/sourcegraph/cody/pull/2182)
- Fixes an issue where focusing the VS Code extension window caused unexpected errors when connected to an Enterprise instance. [pull/2182](https://github.com/sourcegraph/cody/pull/2182)
- Embeddings: Send embeddings/initialize to the local embeddings controller. [pull/2183](https://github.com/sourcegraph/cody/pull/2183)
- Chat: Do not parse Windows file paths as URIs. [pull/2197](https://github.com/sourcegraph/cody/pull/2197)
- Search: Fix symf index dir on Windows. [pull/2207](https://github.com/sourcegraph/cody/pull/2207)
- Chat: You can @-mention files on Windows without generating an error. [pull/2197](https://github.com/sourcegraph/cody/pull/2197)
- Chat: You can @-mention files on Windows using backslashes and displayed filenames will use backslashes [pull/2215](https://github.com/sourcegraph/cody/pull/2215)
- Sidebar: Fix "Release Notes" label & link for pre-releases in sidebar. [pull/2210](https://github.com/sourcegraph/cody/pull/2210)
- Search: Send sigkill to symf when extension exits. [pull/2225](https://github.com/sourcegraph/cody/pull/2225)
- Search: Support cancelling index. [pull/2202](https://github.com/sourcegraph/cody/pull/2202)
- Chat Fix cursor blink issue and ensure proper chat initialization synchronization. [pull/2193](https://github.com/sourcegraph/cody/pull/2193)
- plg: display errors when autocomplete rate limits trigger [pull/2193](https://github.com/sourcegraph/cody/pull/2135)
- Mark Upgrade/Usage links as dot-com only [pull/2219](https://github.com/sourcegraph/cody/pull/2219)

### Changed

- Search: Only show search instructions on hover or focus [pull/2212](https://github.com/sourcegraph/cody/pull/2212)

## [0.18.1]

### Added

### Fixed

- Chat: Always include selection in Enhanced Context. [pull/2144](https://github.com/sourcegraph/cody/pull/2144)
- Chat: Fix abort. [pull/2159](https://github.com/sourcegraph/cody/pull/2159)
- Autocomplete: Fix rate limits messages for short time spans. [pull/2152](https://github.com/sourcegraph/cody/pull/2152)

### Changed

- Chat: Improve slash command heading padding. [pull/2173](https://github.com/sourcegraph/cody/pull/2173)

## [0.18.0]

### Added

- Edit: "Ask Cody to Generate" or the "Edit" command now stream incoming code directly to the document when only inserting new code. [pull/1883](https://github.com/sourcegraph/cody/pull/1883)
- Chat: New chat preview models `claude-2.1` is now avaliable for sourcegraph.com users. [pull/1860](https://github.com/sourcegraph/cody/pull/1860)
- Edit: Added context-aware code actions for "Generate", "Edit" and "Document" commands. [pull/1724](https://github.com/sourcegraph/cody/pull/1724)
- Chat: @'ing files now uses a case insensitive fuzzy search. [pull/1889](https://github.com/sourcegraph/cody/pull/1889)
- Edit: Added a faster, more optimized response for the "document" command. [pull/1900](https://github.com/sourcegraph/cody/pull/1900)
- Chat: Restore last opened chat panel on reload. [pull/1918](https://github.com/sourcegraph/cody/pull/1918)

### Fixed

- Chat: Display OS specific keybinding in chat welcome message. [pull/2051](https://github.com/sourcegraph/cody/pull/2051)
- Embeddings indexes can be generated and stored locally in repositories with a default fetch URL that is not already indexed by sourcegraph.com through the Enhanced Context selector. [pull/2069](https://github.com/sourcegraph/cody/pull/2069)
- Chat: Support chat input history on "up" and "down" arrow keys again. [pull/2059](https://github.com/sourcegraph/cody/pull/2059)
- Chat: Decreased debounce time for creating chat panels to improve responsiveness. [pull/2115](https://github.com/sourcegraph/cody/pull/2115)
- Chat: Fix infinite loop when searching for symbols. [pull/2114](https://github.com/sourcegraph/cody/pull/2114)
- Chat: Speed up chat panel debounce w/ trigger on leading edge too. [pull/2126](https://github.com/sourcegraph/cody/pull/2126)
- Chat: Fix message input overlapping with enhanced context button. [pull/2141](https://github.com/sourcegraph/cody/pull/2141)
- Support chat input history on "up" and "down" arrow keys again. [pull/2059](https://github.com/sourcegraph/cody/pull/2059)
- Edit: Fixed an issue where Cody would regularly include unrelated XML tags in the generated output. [pull/1789](https://github.com/sourcegraph/cody/pull/1789)
- Chat: Fixed an issue that caused Cody to be unable to locate active editors when running commands from the new chat panel. [pull/1793](https://github.com/sourcegraph/cody/pull/1793)
- Chat: Replaced uses of deprecated getWorkspaceRootPath that caused Cody to be unable to determine the current workspace in the chat panel. [pull/1793](https://github.com/sourcegraph/cody/pull/1793)
- Chat: Input history is now preserved between chat sessions. [pull/1826](https://github.com/sourcegraph/cody/pull/1826)
- Chat: Fixed chat command selection behavior in chat input box. [pull/1828](https://github.com/sourcegraph/cody/pull/1828)
- Chat: Add delays before sending webview ready events to prevent premature sending. This fixes issue where chat panel fails to load when multiple chat panels are opened simultaneously. [pull/1836](https://github.com/sourcegraph/cody/pull/1836)
- Autocomplete: Fixes a bug that caused autocomplete to be triggered at the end of a block or function invocation. [pull/1864](https://github.com/sourcegraph/cody/pull/1864)
- Edit: Incoming edits that are afixed to the selected code and now handled properly (e.g. docstrings). [pull/1724](https://github.com/sourcegraph/cody/pull/1724)
- Chat: Allowed backspace and delete keys to remove characters in chat messages input box.
- Edit: Retrying an edit will now correctly use the original intended range. [pull/1926](https://github.com/sourcegraph/cody/pull/1926)
- Chat: Allowed backspace and delete keys to remove characters in chat messages input box. [pull/1906](https://github.com/sourcegraph/cody/pull/1906)
- Chat: The commands display box in the chat input box now uses the same styles as the @ command results box. [pull/1962](https://github.com/sourcegraph/cody/pull/1962)
- Chat: Sort commands and prompts alphabetically in commands menu and chat. [pull/1998](https://github.com/sourcegraph/cody/pull/1998)
- Chat: Fix chat command selection to only filter on '/' prefix. [pull/1980](https://github.com/sourcegraph/cody/pull/1980)
- Chat: Improve @-file completion to better preserve input value. [pull/1980](https://github.com/sourcegraph/cody/pull/1980)
- Edit: Fixed "Ask Cody: Edit Code" no longer showing in the command palette. [pull/2004](https://github.com/sourcegraph/cody/pull/2004)
- Edit: Fixed an issue where Cody could incorrectly produce edits when repositioning code or moving your cursor onto new lines. [pull/2005](https://github.com/sourcegraph/cody/pull/2005)

### Changed

- Chat: Uses the new Chat UI by default. [pull/2079](https://github.com/sourcegraph/cody/pull/2079)
- Inline Chat is now deprecated and removed. [pull/2079](https://github.com/sourcegraph/cody/pull/2079)
- Fixup Tree View is now deprecated and removed. [pull/2079](https://github.com/sourcegraph/cody/pull/2079)
- Enhanced Context used to turn off automatically after the first chat. Now it stays enabled until you disable it. [pull/2069](https://github.com/sourcegraph/cody/pull/2069)
- Chat: Reuse existing New Chat panel to prevent having multiple new chats open at once. [pull/2087](https://github.com/sourcegraph/cody/pull/2087)
- Chat: Close the Enhanced Context popover on chat input focus. [pull/2091](https://github.com/sourcegraph/cody/pull/2091)
- Chat: Show onboarding glowy dot guide until first time opening Enhanced Context. [pull/2097](https://github.com/sourcegraph/cody/pull/2097)
- In 0.12, we simplified the sign-in process and removed the option to sign into
  Cody App from VScode. If you were still signed in to Cody App, we invite you to
  sign in to Sourcegraph.com directly. The extension will do this automatically if
  possible but you may need to sign in again. If you have set up embeddings in
  Cody App, VScode will now search your local embeddings automatically: You no
  longer need to have the Cody App open. Note, the sidebar chat indicator may
  say embeddings were not found while we work on improving chat.
  [pull/2099](https://github.com/sourcegraph/cody/pull/2099)
- Commands: Expose commands in the VS Code command palette and clean up the context menu. [pull/1209](https://github.com/sourcegraph/cody/pull/2109)
- Search: Style and UX improvements to the search panel. [pull/2138](https://github.com/sourcegraph/cody/pull/2138)
- Chat: Reduce size of chats list blank copy. [pull/2137](https://github.com/sourcegraph/cody/pull/2137)
- Chat: Update message input placeholder to mention slash commands. [pull/2142](https://github.com/sourcegraph/cody/pull/2142)
- Inline Chat will soon be deprecated in favor of the improved chat and command experience. It is now disabled by default and does not work when the new chat panel is enabled. [pull/1797](https://github.com/sourcegraph/cody/pull/1797)
- Chat: Updated the design and location for the `chat submit` button and `stop generating` button. [pull/1782](https://github.com/sourcegraph/cody/pull/1782)
- Commands: `Command Code Lenses` has been moved out of experimental feature and is now available to general. [pull/0000](https://github.com/sourcegraph/cody/pull/0000)
- Commands: `Custom Commands` has been moved out of experimental and is now at Beta. [pull/0000](https://github.com/sourcegraph/cody/pull/0000)
- Commands: The Custom Commands Menu now closes on click outside of the menu. [pull/1854](https://github.com/sourcegraph/cody/pull/1854)
- Autocomplete: Remove the frequency of unhelpful autocompletions. [pull/1862](https://github.com/sourcegraph/cody/pull/1862)
- Chat: The default chat model `claude-2` has been replaced with the pinned version `claude-2.0`. [pull/1860](https://github.com/sourcegraph/cody/pull/1860)
- Edit: Improved the response consistency for edits. Incoming code should now better match the surrounding code and contain less formatting errors [pull/1892](https://github.com/sourcegraph/cody/pull/1892)
- Command: Editor title icon will only show up in non-readonly file editor views. [pull/1909](https://github.com/sourcegraph/cody/pull/1909)
- Chat: Include text in dotCom chat events. [pull/1910](https://github.com/sourcegraph/cody/pull/1910)
- Chat: Replaced vscode links with custom "cody.chat.open.file" protocol when displaying file names in chat. [pull/1919](https://github.com/sourcegraph/cody/pull/1919)
- Chat: Change "Restart Chat Session" icon and add a confirmation. [pull/2002](https://github.com/sourcegraph/cody/pull/2002)
- Chat; Improve enhanced context popover and button styles. [pull/2075](https://github.com/sourcegraph/cody/pull/2075)

## [0.16.3]

### Added

### Fixed

### Changed

- Reverting back to v0.16.1 due to critical issue found in v0.16.2.

## [0.16.2]

### Added

- Chat: New chat preview models `claude-2.1` is now avaliable for sourcegraph.com users. [pull/1860](https://github.com/sourcegraph/cody/pull/1860)
- Edit: Added context-aware code actions for "Generate", "Edit" and "Document" commands. [pull/1724](https://github.com/sourcegraph/cody/pull/1724)
- Chat: @'ing files now uses a case insensitive fuzzy search. [pull/1889](https://github.com/sourcegraph/cody/pull/1889)
- Edit: Added a faster, more optimized response for the "document" command. [pull/1900](https://github.com/sourcegraph/cody/pull/1900)
- Chat: Restore last opened chat panel on reload. [pull/1918](https://github.com/sourcegraph/cody/pull/1918)
- Chat: Edit button to rename the chat history. [pull/1818](https://github.com/sourcegraph/cody/pull/1818)

### Fixed

- Edit: Fixed an issue where Cody would regularly include unrelated XML tags in the generated output. [pull/1789](https://github.com/sourcegraph/cody/pull/1789)
- Chat: Fixed an issue that caused Cody to be unable to locate active editors when running commands from the new chat panel. [pull/1793](https://github.com/sourcegraph/cody/pull/1793)
- Chat: Replaced uses of deprecated getWorkspaceRootPath that caused Cody to be unable to determine the current workspace in the chat panel. [pull/1793](https://github.com/sourcegraph/cody/pull/1793)
- Chat: Input history is now preserved between chat sessions. [pull/1826](https://github.com/sourcegraph/cody/pull/1826)
- Chat: Fixed chat command selection behavior in chat input box. [pull/1828](https://github.com/sourcegraph/cody/pull/1828)
- Chat: Add delays before sending webview ready events to prevent premature sending. This fixes issue where chat panel fails to load when multiple chat panels are opened simultaneously. [pull/1836](https://github.com/sourcegraph/cody/pull/1836)
- Autocomplete: Fixes a bug that caused autocomplete to be triggered at the end of a block or function invocation. [pull/1864](https://github.com/sourcegraph/cody/pull/1864)
- Edit: Incoming edits that are afixed to the selected code and now handled properly (e.g. docstrings). [pull/1724](https://github.com/sourcegraph/cody/pull/1724)
- Chat: Allowed backspace and delete keys to remove characters in chat messages input box.
- Edit: Retrying an edit will now correctly use the original intended range. [pull/1926](https://github.com/sourcegraph/cody/pull/1926)
- Chat: Allowed backspace and delete keys to remove characters in chat messages input box. [pull/1906](https://github.com/sourcegraph/cody/pull/1906)
- Chat: The commands display box in the chat input box now uses the same styles as the @ command results box. [pull/1962](https://github.com/sourcegraph/cody/pull/1962)
- Chat: Sort commands and prompts alphabetically in commands menu and chat. [pull/1998](https://github.com/sourcegraph/cody/pull/1998)
- Chat: Fix chat command selection to only filter on '/' prefix. [pull/1980](https://github.com/sourcegraph/cody/pull/1980)
- Chat: Improve @-file completion to better preserve input value. [pull/1980](https://github.com/sourcegraph/cody/pull/1980)
- Edit: Fixed "Ask Cody: Edit Code" no longer showing in the command palette. [pull/2004](https://github.com/sourcegraph/cody/pull/2004)
- Edit: Fixed an issue where Cody could incorrectly produce edits when repositioning code or moving your cursor onto new lines. [pull/2005](https://github.com/sourcegraph/cody/pull/2005)

### Changed

- Inline Chat will soon be deprecated in favor of the improved chat and command experience. It is now disabled by default and does not work when the new chat panel is enabled. [pull/1797](https://github.com/sourcegraph/cody/pull/1797)
- Chat: Updated the design and location for the `chat submit` button and `stop generating` button. [pull/1782](https://github.com/sourcegraph/cody/pull/1782)
- Commands: `Command Code Lenses` has been moved out of experimental feature and is now available to general. [pull/0000](https://github.com/sourcegraph/cody/pull/0000)
- Commands: `Custom Commands` has been moved out of experimental and is now at Beta. [pull/0000](https://github.com/sourcegraph/cody/pull/0000)
- Commands: The Custom Commands Menu now closes on click outside of the menu. [pull/1854](https://github.com/sourcegraph/cody/pull/1854)
- Autocomplete: Remove the frequency of unhelpful autocompletions. [pull/1862](https://github.com/sourcegraph/cody/pull/1862)
- Chat: The default chat model `claude-2` has been replaced with the pinned version `claude-2.0`. [pull/1860](https://github.com/sourcegraph/cody/pull/1860)
- Edit: Improved the response consistency for edits. Incoming code should now better match the surrounding code and contain less formatting errors [pull/1892](https://github.com/sourcegraph/cody/pull/1892)
- Command: Editor title icon will only show up in non-readonly file editor views. [pull/1909](https://github.com/sourcegraph/cody/pull/1909)
- Chat: Include text in dotCom chat events. [pull/1910](https://github.com/sourcegraph/cody/pull/1910)
- Chat: Replaced vscode links with custom "cody.chat.open.file" protocol when displaying file names in chat. [pull/1919](https://github.com/sourcegraph/cody/pull/1919)
- Chat: Change "Restart Chat Session" icon and add a confirmation. [pull/2002](https://github.com/sourcegraph/cody/pull/2002)
- Chat; Improve enhanced context popover and button styles. [pull/2075](https://github.com/sourcegraph/cody/pull/2075)

## [0.16.1]

### Added

### Fixed

### Changed

- Move decision about which autocomplete deployment to use for StarCoder to the server. [pull/1845](https://github.com/sourcegraph/cody/pull/1845)

## [0.16.0]

### Added

- Chat: A new chat model selection dropdown that allows selecting between different chat models when connected to the sourcegraph.com instance. [pull/1676](https://github.com/sourcegraph/cody/pull/1676)
- Chat: New button in editor title for restarting chat session in current chat panel (non-sidebar chat view). [pull/1687](https://github.com/sourcegraph/cody/pull/1687)
- Chat: New `@` command that allows you to attach files via the chat input box. [pull/1631](https://github.com/sourcegraph/cody/pull/1631)
- Edit: Added a specific, faster, response flow for fixes when triggered directly from code actions. [pull/1639](https://github.com/sourcegraph/cody/pull/1639)
- Edit: Improved context fetching for quick fixes to better include code related to the problem. [pull/1723](https://github.com/sourcegraph/cody/pull/1723)
- Chat: Added option to configure whether to add enhanced context from codebase for chat question in the new chat panel. [pull/1738](https://github.com/sourcegraph/cody/pull/1738)
- Autocomplete: Added new retrieval and mixing strategies to improve Autocomplete context. [pull/1752](https://github.com/sourcegraph/cody/pull/1752)
- Commands: Supports passing additional input text to commands via the chat input box. For example, adds additional instruction after the command key: `/explain response in Spanish`. [pull/1731](https://github.com/sourcegraph/cody/pull/1731)

### Fixed

- Edit: Updated the fixup create task to just use the previous command text. [pull/1615](https://github.com/sourcegraph/cody/pull/1615)
- Fixed an issue that would cause an aborted chat message to show an error "Cody did not respond with any text". [pull/1668](https://github.com/sourcegraph/cody/pull/1668)
- Chat: Opening files from the new chat panel will now show up beside the chat panel instead of on top of the chat panel. [pull/1677](https://github.com/sourcegraph/cody/pull/1677)
- Chat: Prevented default events on certain key combos when chat box is focused. [pull/1690](https://github.com/sourcegraph/cody/pull/1690)
- Command: Fixed an issue that opened a new chat window when running `/doc` and `/edit` commands from the command palette. [pull/1678](https://github.com/sourcegraph/cody/pull/1678)
- Chat: Prevent sidebar from opening when switching editor chat panels. [pull/1691](https://github.com/sourcegraph/cody/pull/1691)
- Chat: Prevent `"command 'cody.chat'panel.new' not found"` error when the new chat panel UI is disabled. [pull/1696](https://github.com/sourcegraph/cody/pull/1696)
- Autocomplete: Improved the multiline completions truncation logic. [pull/1709](https://github.com/sourcegraph/cody/pull/1709)
- Autocomplete: Fix an issue where typing as suggested causes the completion to behave unexpectedly. [pull/1701](https://github.com/sourcegraph/cody/pull/1701)
- Chat: Forbid style tags in DOMPurify config to prevent code block rendering issues. [pull/1747](https://github.com/sourcegraph/cody/pull/1747)
- Edit: Fix `selectedCode` and `problemCode` sometimes being added to the document after an edit. [pull/1765](https://github.com/sourcegraph/cody/pull/1765)
- Edit: Fix the code lens containing options to diff, undo and retry being automatically dismissed for users who have `autoSave` enabled. [pull/1767](https://github.com/sourcegraph/cody/pull/1767)

### Changed

- Edit: Fixed formatting issues with some editor formatters that required explict indendation configuration. [pull/1620](https://github.com/sourcegraph/cody/pull/1620)
- Edit: Fixed an issue where the diff for an edit could expand recursively each time it is viewed. [pull/1621](https://github.com/sourcegraph/cody/pull/1621)
- Editor Title Icon has been moved out of the experimental stage and is now enabled by default. [pull/1651](https://github.com/sourcegraph/cody/pull/1651)
- Clean up login page styles and make Enterprise login more prominent. [pull/1708](https://github.com/sourcegraph/cody/pull/1708)
- Autocomplete: Slightly increase the amount of time we wait for another keystroke before starting completion requests. [pull/1737](https://github.com/sourcegraph/cody/pull/1737)
- Improved new chat model selector styles. [pull/1750](https://github.com/sourcegraph/cody/pull/1750)
- Improved response time for chat, commands and edits on repositories without embeddings. [pull/1722](https://github.com/sourcegraph/cody/pull/1722)

## [0.14.5]

### Added

### Fixed

### Changed

- Added support to test a Sourcegraph specific StarCoder setup for dotcom. [pull/1670]

## [0.14.4]

### Added

### Fixed

- Chat: Fixed an issue where multiple action buttons were appended to each Code Block per chat message. [pull/1617](https://github.com/sourcegraph/cody/pull/1617)

### Changed

## [0.14.3]

### Added

- Autocomplete: Add completion intent to analytics events. [pull/1457](https://github.com/sourcegraph/cody/pull/1457)
- Edit: Added the ability to provide instructions when retrying an edit. [pull/1411](https://github.com/sourcegraph/cody/pull/1411)
- Edit: Added the ability to undo an applied edit. [pull/1411](https://github.com/sourcegraph/cody/pull/1411)
- Edit: Support applying edits in the background, instead of relying on the users' open file. [pull/1411](https://github.com/sourcegraph/cody/pull/1411)
- Assign requestID to each Code Block actions. [pull/1586](https://github.com/sourcegraph/cody/pull/1586)
- [Internal Experimental] Chat: New Experimental Chat View that appears in the editor panel instead of the sidebar when `cody.experimental.chatPanel` is enabled. [pull/1509](https://github.com/sourcegraph/cody/pull/1509)

### Fixed

- Commands: Smart selection not working on the first line of code. [pull/1508](https://github.com/sourcegraph/cody/pull/1508)
- Chat: Aborted messages are now saved to local chat history properly. [pull/1550](https://github.com/sourcegraph/cody/pull/1550)
- Adjust a completion range if it does not match the current line suffix. [pull/1507](https://github.com/sourcegraph/cody/pull/1507)
- Chat: Fix heading styles and inline code colors. [pull/1528](https://github.com/sourcegraph/cody/pull/1528)
- Custom Commands: Fix custom command menu not showing for a single custom command. [pull/1532](https://github.com/sourcegraph/cody/pull/1532)
- Chat: Focus chat input on mount even when notification for version update is shown. [pull/1556](https://github.com/sourcegraph/cody/pull/1556)
- Commands: Commands selector in chat will now scroll to the selected item's viewport automatically. [pull/1556](https://github.com/sourcegraph/cody/pull/1556)
- Edit: Errors are now shown separately to incoming edits, and will not be applied to the document. [pull/1376](https://github.com/sourcegraph/cody/pull/1376)
- Chat: Prevent cursor from moving during chat command selection. [pull/1592](https://github.com/sourcegraph/cody/pull/1592)

### Changed

- Chat: Start prompt mixin by default. [pull/1479](https://github.com/sourcegraph/cody/pull/1479)
- Edit: Incoming changes are now applied by default. [pull/1411](https://github.com/sourcegraph/cody/pull/1411)

## [0.14.2]

### Added

- Code applied from the `/edit` command will be formatted automatically through the VS Code `formatDocument` API. [pull/1441](https://github.com/sourcegraph/cody/pull/1441)

### Fixed

- User selection in active editor will not be replaced by smart selections for the `/edit` command. [pull/1429](https://github.com/sourcegraph/cody/pull/1429)
- Fixes an issue that caused part of the autocomplete response to be completed when selecting an item from the suggest widget. [pull/1477](https://github.com/sourcegraph/cody/pull/1477)
- Fixed issues where autocomplete suggestions displayed on the wrong line when connected to Anthropic as provider. [pull/1440](https://github.com/sourcegraph/cody/pull/1440)

### Changed

- Changed the "Ask Cody to Explain" Code Action to respond in the Cody sidebar instead of Inline Chat. [pull/1427](https://github.com/sourcegraph/cody/pull/1427)
- Updated prompt preambles and mixin for chat to mitigate hallucinations. [pull/1442](https://github.com/sourcegraph/cody/pull/1442)
- Cody can now respond in languages other than the default language of the user's editor. [pull/1442](https://github.com/sourcegraph/cody/pull/1442)

## [0.14.1]

### Added

- Added client-side request timeouts to Autocomplete requests. [pull/1355](https://github.com/sourcegraph/cody/pull/1355)
- Added telemetry on how long accepted autocomplete requests are kept in the document. [pull/1380](https://github.com/sourcegraph/cody/pull/1380)
- Added support for using (workspace) relative paths in `filePath`and `directoryPath` fields as context for Custom Commands. [pull/1385](https://github.com/sourcegraph/cody/pull/1385)
- [Internal] Added `CodyAutocompleteLowPerformanceDebounce` feature flag to increase debounce interval for autocomplete requests in low-performance environments. [pull/1409](https://github.com/sourcegraph/cody/pull/1409)
- New `Regenerate` Code Lens for `/edit` command that allows users to easily ask Cody to generate a new response for the current request. [pull/1383](https://github.com/sourcegraph/cody/pull/1383)

### Fixed

- Fixed an issue where autocomplete suggestions where sometimes not shown when the overlap with the next line was too large. [pull/1320](https://github.com/sourcegraph/cody/pull/1320)
- Fixed unresponsive UI for the `Configure Custom Commands` option inside the `Cody: Custom Command (Experimental)` menu. [pull/1416](https://github.com/sourcegraph/cody/pull/1416)
- Fixed last 5 used commands not showing up in the custom command history menu. [pull/1416](https://github.com/sourcegraph/cody/pull/1416)

### Changed

- Removed the unused `unstable-codegen` autocomplete provider. [pull/1364](https://github.com/sourcegraph/cody/pull/1364)
- The Fireworks autocomplete provider is now considered stable. [pull/1363](https://github.com/sourcegraph/cody/pull/1363)
- The `CodyAutocompleteMinimumLatency` feature flag is now split into three independent feature flags: `CodyAutocompleteLanguageLatency`, `CodyAutocompleteProviderLatency`, and `CodyAutocompleteUserLatency`. [pull/1351](https://github.com/sourcegraph/cody/pull/1351)
- Prevents unhelpful autocomplete suggestions at the end of file when cursor position is at 0 and the line above is also empty. [pull/1330](https://github.com/sourcegraph/cody/pull/1330)
- Adds popups to show the state of indexing for dotcom/Cody App in more situations. Fixes an issue where the database icon below the chat input status box was low contrast in some dark themes. [pull/1374](https://github.com/sourcegraph/cody/pull/1374)
- Workspace-level custom commands now works in [trusted workspaces](https://code.visualstudio.com/api/extension-guides/workspace-trust#what-is-workspace-trust) only. This does not apply to user-level custom commands. [pull/1415](https://github.com/sourcegraph/cody/pull/1415)
- Custom commands can no longer override default commands. [pull/1414](https://github.com/sourcegraph/cody/pull/1414)

## [0.14.0]

### Added

- Added information to host operating system to our analytic events. [pull/1254](https://github.com/sourcegraph/cody/pull/1254)
- Executed the `/doc` command now automatically adds the documentation directly above your selected code in your editor, instead of shown in chat. [pull/1116](https://github.com/sourcegraph/cody/pull/1116)
- New `mode` field in the Custom Commands config file enables a command to be configured on how the prompt should be run by Cody. Currently supports `inline` (run command prompt in inline chat), `edit` (run command prompt on selected code for refactoring purpose), and `insert` (run command prompt on selected code where Cody's response will be inserted on top of the selected code) modes. [pull/1116](https://github.com/sourcegraph/cody/pull/1116)
- Experimentally added `smart selection` which removes the need to manually highlight code before running the `/doc` and `/test` commands. [pull/1116](https://github.com/sourcegraph/cody/pull/1116)
- Show a notice on first autocomplete. [pull/1071](https://github.com/sourcegraph/cody/pull/1071)
- Autocomplete now takes the currently selected item in the suggest widget into account. This behavior can be disabled by setting `cody.autocomplete.suggestWidgetSelection` to `false`.
- Add the `cody.autocomplete.languages` user setting to enable or disable inline code suggestions for specified languages. [pull/1290](https://github.com/sourcegraph/cody/pull/1290)

### Fixed

- Improved quality of documentation created by the `/doc` command. [pull/1198](https://github.com/sourcegraph/cody/pull/1198)
- Removed chat and chat history created by `/edit` and `/doc` commands. [pull/1220](https://github.com/sourcegraph/cody/pull/1220)
- Only show "Ask Cody Inline" context menu item when signed in. [pull/1281](https://github.com/sourcegraph/cody/pull/1281)

### Changed

- Improved detection for the most common test runner files. [pull/1297](https://github.com/sourcegraph/cody/pull/1297)

## [0.12.4]

### Added

- New "Save Code to File.." button on code blocks. [pull/1119](https://github.com/sourcegraph/cody/pull/1119)
- Add logging for partially accepting completions. [pull/1214](https://github.com/sourcegraph/cody/pull/1214)

### Fixed

- Removed invalid variable from logs that stopped rate-limit errors from displaying properly. [pull/1205](https://github.com/sourcegraph/cody/pull/1205)
- Disable `Ask Cody Inline` in Cody Context Menu when `cody.InlineChat.enabled` is set to false. [pull/1209](https://github.com/sourcegraph/cody/pull/1209)

### Changed

- Moved "Insert at Cursor" and "Copy" buttons to the bottom of code blocks, and no longer just show on hover. [pull/1119](https://github.com/sourcegraph/cody/pull/1119)
- Increased the token limit for the selection Cody uses for the `/edit` command. [pull/1139](https://github.com/sourcegraph/cody/pull/1139)
- Autocomplete now supports infilling through the customized `claude-instant-infill` model created for Anthropic Claude Instant by default. [pull/1164](https://github.com/sourcegraph/cody/pull/1164)
- Expand the range used for code actions (thought `smart selection`) to the top-level enclosing range rather than just the line. This improves the quality of fixup actions by providing more context. [pull/1163](https://github.com/sourcegraph/cody/pull/1163)
- Autocomplete no longer triggers after the end of a block of function invocation. [pull/1218](https://github.com/sourcegraph/cody/pull/1218)

## [0.12.3]

### Added

- Add situation-based latency for unwanted autocomplete suggestions. [pull/1202](https://github.com/sourcegraph/cody/pull/1202)

### Fixed

### Changed

- Simplified sign-in in, added in 0.12.0 [pull/1036,](https://github.com/sourcegraph/cody/pull/1036) is now rolled out to 100% of new installs. [pull/1235](https://github.com/sourcegraph/cody/pull/1235)
- VScode can communicate with Cody App, even if App is started after the user has signed in to sourcegraph.com. VScode continues to monitor Cody App if it is started and stopped. [pull/1210](https://github.com/sourcegraph/cody/pull/1210)

## [0.12.2]

### Added

- Adds information about completion `items` to the `CompletionEvent` we send on every completion suggestion. [pull/1144](https://github.com/sourcegraph/cody/pull/1144)
- Clicking on the status indicator under the chat input box displays a popup to install Cody App, open Cody App, etc. The popups are only displayed under certain circumstances where Cody App can provide embeddings. [pull/1089](https://github.com/sourcegraph/cody/pull/1089)

### Fixed

### Changed

- Improves interop with the VS Code suggest widget when using the `completeSuggestWidgetSelection` feature flag. [pull/1158](https://github.com/sourcegraph/cody/pull/1158)
- Removes the need to set an Anthropic API key for the `/symf` command. The `symf` binary is now automatically downloaded. [pull/1207](https://github.com/sourcegraph/cody/pull/1207)
- Replace the "Fixup ready | Apply" buttons when you do a code edit with a single "Apply Edits" button. [pull/1201](https://github.com/sourcegraph/cody/pull/1201)
- Updated "Refactor Code" to be "Edit Code" in right click context menu. [pull/1200](https://github.com/sourcegraph/cody/pull/1200)

## [0.12.1]

### Added

### Fixed

- Fixes an issue that caused the `cody-autocomplete-claude-instant-infill` feature flag to have no effect. [pull/1132](https://github.com/sourcegraph/cody/pull/1132)

### Changed

## [0.12.0]

### Added

- Add a UI indicator when you're not signed in. [pull/970](https://github.com/sourcegraph/cody/pull/970)
- Added a completion statistics summary to the autocomplete trace view. [pull/973](https://github.com/sourcegraph/cody/pull/973)
- Add experimental option `claude-instant-infill` to the `cody.autocomplete.advanced.model` config option that enables users using the Claude Instant model to get suggestions with context awareness (infill). [pull/974](https://github.com/sourcegraph/cody/pull/974)
- New `cody.chat.preInstruction` configuration option for adding custom message at the start of all chat messages sent to Cody. Extension reload required. [pull/963](https://github.com/sourcegraph/cody/pull/963)
- Add a simplified sign-in. 50% of people will see these new sign-in buttons. [pull/1036](https://github.com/sourcegraph/cody/pull/1036)
- Now removes completions from cache when the initial suggestion prefix is deleted by users after a suggestion was displayed. This avoids unhelpful/stale suggestions from persisting. [pull/1105](https://github.com/sourcegraph/cody/pull/1105)
- VScode can now share a dotcom access token with future versions of Cody App. [pull/1090](https://github.com/sourcegraph/cody/pull/1090)

### Fixed

- Fix a potential race condition for autocomplete requests that happen when a completion is stored as the last shown candidate when it will not be shown. [pull/1059](https://github.com/sourcegraph/cody/pull/1059)
- Use `insert` instead of `replace` for `Insert at Cursor` button for inserting code to current cursor position. [pull/1118](https://github.com/sourcegraph/cody/pull/1118)
- Autocomplete: Fix support for working with CRLF line endings. [pull/1124](https://github.com/sourcegraph/cody/pull/1124)
- Fix issue that caused the custom commands menu to unable to execute commands. [pull/1123](https://github.com/sourcegraph/cody/pull/1123)

### Changed

- Remove `starter` and `premade` fields from the configuration files for custom commands (cody.json). [pull/939](https://github.com/sourcegraph/cody/pull/939)
- Enabled streaming responses for all autocomplete requests. [pull/995](https://github.com/sourcegraph/cody/pull/995)
- Sign out immediately instead of showing the quick-pick menu. [pull/1032](https://github.com/sourcegraph/cody/pull/1032)
- UX improvements to the custom command workflow (and new [custom command docs](https://sourcegraph.com/docs/cody/custom-commands)). [pull/992](https://github.com/sourcegraph/cody/pull/992)
- You can now use `alt` + `\` to trigger autocomplete requests manually. [pull/1060](https://github.com/sourcegraph/cody/pull/1060)
- Slightly reduce latency when manually triggering autocomplete requests. [pull/1060](https://github.com/sourcegraph/cody/pull/1060)
- Configure autocomplete provider based on cody LLM settings in site config. [pull/1035](https://github.com/sourcegraph/cody/pull/1035)
- Filters out single character autocomplete results. [pull/1109](https://github.com/sourcegraph/cody/pull/1109)
- Register inline completion provider for text files and notebooks only to ensure autocomplete works in environments that are fully supported. [pull/1114](https://github.com/sourcegraph/cody/pull/1114)
- The `Generate Unit Tests` command has been improved with an enhanced context fetching process that produces test results with better quality. [pull/907](https://github.com/sourcegraph/cody/pull/907)

## [0.10.2]

### Added

### Fixed

### Changed

- Use the same token limits for StarCoder as we do for Anthropic for the current experiments. [pull/1058](https://github.com/sourcegraph/cody/pull/1058)

## [0.10.1]

### Added

### Fixed

- Fix feature flag initialization for autocomplete providers. [pull/965](https://github.com/sourcegraph/cody/pull/965)

### Changed

## [0.10.0]

### Added

- New button in Chat UI to export chat history to a JSON file. [pull/829](https://github.com/sourcegraph/cody/pull/829)
- Rank autocomplete suggestion with tree-sitter when `cody.autocomplete.experimental.syntacticPostProcessing` is enabled. [pull/837](https://github.com/sourcegraph/cody/pull/837)
- Rate limit during autocomplete will now surface to the user through the status bar item. [pull/851](https://github.com/sourcegraph/cody/pull/851)

### Fixed

- Do not display error messages after clicking on the "stop-generating" button. [pull/776](https://github.com/sourcegraph/cody/pull/776)
- Add null check to Inline Controller on file change that caused the `Cannot read properties of undefined (reading 'scheme')` error when starting a new chat session. [pull/781](https://github.com/sourcegraph/cody/pull/781)
- Fixup: Resolved issue where `/fix` command incorrectly returned error "/fix is not a valid command". The `/fix` command now functions as expected when invoked in the sidebar chat. [pull/790](https://github.com/sourcegraph/cody/pull/790)
- Set font family and size in side chat code blocks to match editor font. [pull/813](https://github.com/sourcegraph/cody/pull/813)
- Add error handling to unblock Command Menu from being started up when invalid json file for custom commands is detected. [pull/827](https://github.com/sourcegraph/cody/pull/827)
- Enhanced the main quick pick menu items filtering logic. [pull/852](https://github.com/sourcegraph/cody/pull/852)
- Sidebar chat commands now match main quick pick menu commands. [pull/902](https://github.com/sourcegraph/cody/pull/902)

### Changed

- Trigger single-line completion instead of multi-line completion if the cursor is at the start of a non-empty block. [pull/913](https://github.com/sourcegraph/cody/pull/913)
- Autocomplete on VS Code desktop instances now reuses TCP connections to reduce latency. [pull/868](https://github.com/sourcegraph/cody/pull/868)
- Errors are now always logged to the output console, even if the debug mode is not enabled. [pull/851](https://github.com/sourcegraph/cody/pull/851)
- Changed default and custom commands format: slash command is now required. [pull/841](https://github.com/sourcegraph/cody/pull/841)
- The `Generate Unit Tests` command has been improved with an enhanced context fetching process that produces test results with better quality. [pull/907](https://github.com/sourcegraph/cody/pull/907)

## [0.8.0]

### Added

- Cody Commands: New `/smell` command, an improved version of the old `Find Code Smell` recipe. [pull/602](https://github.com/sourcegraph/cody/pull/602)
- Cody Commands: Display of clickable file path for current selection in chat view after executing a command. [pull/602](https://github.com/sourcegraph/cody/pull/602)
- Add a settings button to Cody pane header. [pull/701](https://github.com/sourcegraph/cody/pull/701)
- Compute suggestions based on the currently selected option in the suggest widget when `cody.autocomplete.experimental.completeSuggestWidgetSelection` is enabled. [pull/636](https://github.com/sourcegraph/cody/pull/636)
- Fixup: New `Discard` code lens to remove suggestions and decorations. [pull/711](https://github.com/sourcegraph/cody/pull/711)
- Adds an experiment to stream autocomplete responses in order to improve latency. [pull/723](https://github.com/sourcegraph/cody/pull/723)
- New chat message input, with auto-resizing and a command button. [pull/718](https://github.com/sourcegraph/cody/pull/718)
- Increased autocomplete debounce time feature flag support. [pull/733](https://github.com/sourcegraph/cody/pull/733)
- Show an update notice after extension updates. [pull/746](https://github.com/sourcegraph/cody/pull/746)
- Experimental user setting `cody.experimental.localSymbols` to enable inclusion of symbol definitions in the LLM context window. [pull/692](https://github.com/sourcegraph/cody/pull/692)
- Experimental command `/symf`, which uses a local keyword index to perform searches for symbols. Requires setting `cody.experimental.symf.path` and `cody.experimental.symf.anthropicKey`. [pull/728](https://github.com/sourcegraph/cody/pull/728).

### Fixed

- Inline Chat: Fix issue where state was not being set correctly, causing Cody Commands to use the selection range from the last created Inline Chat instead of the current selection. [pull/602](https://github.com/sourcegraph/cody/pull/602)
- Cody Commands: Commands that use the current file as context now correctly generate context message for the current file instead of using codebase context generated from current selection. [pull/683](https://github.com/sourcegraph/cody/pull/683)
- Improves the autocomplete responses on a new line after a comment. [pull/727](https://github.com/sourcegraph/cody/pull/727)
- Fixes an issue where the inline chat UI would render briefly when starting VS Code even when the feature is disabled. [pull/764](https://github.com/sourcegraph/cody/pull/764)

### Changed

- `Explain Code` command now includes visible content of the current file when no code is selected. [pull/602](https://github.com/sourcegraph/cody/pull/602)
- Cody Commands: Show errors in chat view instead of notification windows. [pull/602](https://github.com/sourcegraph/cody/pull/602)
- Cody Commands: Match commands on description in Cody menu. [pull/702](https://github.com/sourcegraph/cody/pull/702)
- Cody Commands: Don't require Esc to dismiss Cody menu. [pull/700](https://github.com/sourcegraph/cody/pull/700)
- Updated welcome chat words. [pull/748](https://github.com/sourcegraph/cody/pull/748)
- Autocomplete: Reduce network bandwidth with requests are resolved by previous responses. [pull/762](https://github.com/sourcegraph/cody/pull/762)
- Fixup: Remove `/document` and other command handling from the Refactor Menu. [pull/766](https://github.com/sourcegraph/cody/pull/766)
- The `/test` (Generate Unit Test) command was updated to use file dependencies and test examples when fetching context, in order to produce better results. To use this command, select code in your editor and run the `/test` command. It is recommended to set up test files before running the command to get optimal results. [pull/683](https://github.com/sourcegraph/cody/pull/683) [pull/602](https://github.com/sourcegraph/cody/pull/602)

## [0.6.7]

### Added

- Include token count for code generated and button click events. [pull/675](https://github.com/sourcegraph/cody/pull/675)

### Fixed

### Changed

- Include the number of accepted characters per autocomplete suggestion. [pull/674](https://github.com/sourcegraph/cody/pull/674)

## [0.6.6]

### Added

- Cody Commands: Add tab-to-complete & enter-to-complete behavior. [pull/606](https://github.com/sourcegraph/cody/pull/606)
- Option to toggle `cody.experimental.editorTitleCommandIcon` setting through status bar. [pull/611](https://github.com/sourcegraph/cody/pull/611)
- New walkthrough for Cody Commands. [pull/648](https://github.com/sourcegraph/cody/pull/648)

### Fixed

- Update file link color to match buttons. [pull/600](https://github.com/sourcegraph/cody/pull/600)
- Handle `socket hung up` errors that are not caused by the `stop generating` button. [pull/598](https://github.com/sourcegraph/cody/pull/598)
- Fix "Reload Window" appearing in all VS Code views. [pull/603](https://github.com/sourcegraph/cody/pull/603)
- Fixes issues where in some instances, suggested autocomplete events were under counted. [pull/649](https://github.com/sourcegraph/cody/pull/649)
- Various smaller tweaks to autocomplete analytics. [pull/644](https://github.com/sourcegraph/cody/pull/644)
- Includes the correct pre-release version in analytics events. [pull/641](https://github.com/sourcegraph/cody/pull/641)

### Changed

- Removed beta labels from Autocomplete and Inline Chat features. [pull/605](https://github.com/sourcegraph/cody/pull/605)
- Update shortcut for Cody Commands to `alt` + `c` due to conflict with existing keybinding for `fixup`. [pull/648](https://github.com/sourcegraph/cody/pull/648)

## [0.6.5]

### Added

- Custom Commands: An experimental feature for creating Cody chat commands with custom prompts and context. [pull/386](https://github.com/sourcegraph/cody/pull/386)
- Custom Commands: Quick pick menu for running default and custom commands. [pull/386](https://github.com/sourcegraph/cody/pull/386)
- New commands:
  - `/explain`: Explain Code
  - `/doc`: Document Code
  - `/fix`: Inline Fixup
  - `/test`: Generate Unit Tests
- Code Actions: You can now ask Cody to explain or fix errors and warnings that are highlighted in your editor. [pull/510](https://github.com/sourcegraph/cody/pull/510)
- Inline Fixup: You can now run parallel inline fixes, you do not need to wait for the previous fix to complete. [pull/510](https://github.com/sourcegraph/cody/pull/510)
- Inline Fixup: You no longer need to select code to generate an inline fix. [pull/510](https://github.com/sourcegraph/cody/pull/510)

### Fixed

- Bug: Fixes an issue where the codebase context was not correctly inferred to load embeddings context for autocomplete. [pull/525](https://github.com/sourcegraph/cody/pull/525)
- Inline Fixup: `/chat` will now redirect your question to the chat view correctly through the Non-Stop Fixup input box. [pull/386](https://github.com/sourcegraph/cody/pull/386)
- Fix REGEX issue for existing `/reset`, `/search`, and `/fix` commands. [pull/594](https://github.com/sourcegraph/cody/pull/594)

### Changed

- `Recipes` are removed in favor of `Commands`, which is the improved version of `Recipes`. [pull/386](https://github.com/sourcegraph/cody/pull/386)
- Remove `Header` and `Navbar` from `Chat` view due to removal of the `Recipes` tab. [pull/386](https://github.com/sourcegraph/cody/pull/386)
- Replace `Custom Recipes` with `Custom Commands`. [pull/386](https://github.com/sourcegraph/cody/pull/386)
- Inline Fixup: Integrated the input field into the command palette. [pull/510](https://github.com/sourcegraph/cody/pull/510)
- Inline Fixup: Using `/fix` from Inline Chat now triggers an improved fixup experience. [pull/510](https://github.com/sourcegraph/cody/pull/510)
- Autocomplete: Include current file name in anthropic prompt. [580](https://github.com/sourcegraph/cody/pull/580)
- Autocomplete: Requests can now be resolved while the network request is still in progress. [pull/559](https://github.com/sourcegraph/cody/pull/559)

## [0.6.4]

### Added

- Inline Fixups: Cody is now aware of errors, warnings and hints within your editor selection. [pull/376](https://github.com/sourcegraph/cody/pull/376)
- Experimental user setting `cody.experimental.localTokenPath` to store authentication token in local file system when keychain access is unavailable. This provides alternative to [settings sync keychain storage](https://code.visualstudio.com/docs/editor/settings-sync#_troubleshooting-keychain-issues), but is not the recommended method for storing tokens securely. Use at your own risk. [pull/471](https://github.com/sourcegraph/cody/pull/471)

### Fixed

- Bug: Chat History command shows chat view instead of history view. [pull/414](https://github.com/sourcegraph/cody/pull/414)
- Fix some bad trailing `}` autocomplete results. [pull/378](https://github.com/sourcegraph/cody/pull/378)

### Changed

- Inline Fixups: Added intent detection to improve prompt and context quality. [pull/376](https://github.com/sourcegraph/cody/pull/376)
- Layout cleanups: smaller header and single line message input. [pull/449](https://github.com/sourcegraph/cody/pull/449)
- Improve response feedback button behavior. [pull/451](https://github.com/sourcegraph/cody/pull/451)
- Remove in-chat onboarding buttons for new chats. [pull/450](https://github.com/sourcegraph/cody/pull/450)
- Improve the stability of autocomplete results. [pull/442](https://github.com/sourcegraph/cody/pull/442)

## [0.6.3]

### Added

- Added the functionality to drag and reorder the recipes. [pull/314](https://github.com/sourcegraph/cody/pull/314)

### Fixed

### Changed

- Removed the experimental hallucination detection that highlighted nonexistent file paths.
- Hide the feedback button in case of error assistant response. [pull/448](https://github.com/sourcegraph/cody/pull/448)

## [0.6.2]

### Added

- [Internal] `Custom Recipes`: An experimental feature now available behind the `cody.experimental.customRecipes` feature flag for internal testing purpose. [pull/348](https://github.com/sourcegraph/cody/pull/348)
- Inline Chat: Improved response quality by ensuring each inline chat maintains its own unique context, and doesn't share with the sidebar and other inline chats. This should also benefit response quality for inline /fix and /touch commands.
- Inline Chat: Added the option to 'Stop generating' from within the inline chat window.
- Inline Chat: Added the option to transfer a chat from the inline window to the Cody sidebar.

### Fixed

### Changed

- The setting `cody.autocomplete.experimental.triggerMoreEagerly` (which causes autocomplete to trigger earlier, before you type a space or other non-word character) now defaults to `true`.
- If you run the `Trigger Inline Suggestion` VS Code action, 3 suggestions instead of just 1 will be shown.

## [0.6.1]

### Added

- A new experimental user setting `cody.autocomplete.experimental.triggerMoreEagerly` causes autocomplete to trigger earlier, before you type a space or other non-word character.
- [Internal Only] `Custom Recipe`: Support context type selection when creating a new recipe via UI. [pull/279](https://github.com/sourcegraph/cody/pull/279)
- New `/open` command for opening workspace files from chat box. [pull/327](https://github.com/sourcegraph/cody/pull/327)

### Fixed

- Insert at Cusor now inserts the complete code snippets at cursor position. [pull/282](https://github.com/sourcegraph/cody/pull/282)
- Minimizing the change of Cody replying users with response related to the language-uage prompt. [pull/279](https://github.com/sourcegraph/cody/pull/279)
- Inline Chat: Add missing icons for Inline Chat and Inline Fixups decorations. [pull/320](https://github.com/sourcegraph/cody/pull/320)
- Fix the behaviour of input history down button. [pull/328](https://github.com/sourcegraph/cody/pull/328)

### Changed

- Exclude context for chat input with only one word. [pull/279](https://github.com/sourcegraph/cody/pull/279)
- [Internal Only] `Custom Recipe`: Store `cody.json` file for user recipes within the `.vscode` folder located in the $HOME directory. [pull/279](https://github.com/sourcegraph/cody/pull/279)
- Various autocomplete improvements. [pull/344](https://github.com/sourcegraph/cody/pull/344)

## [0.4.4]

### Added

- Added support for the CMD+K hotkey to clear the code chat history. [pull/245](https://github.com/sourcegraph/cody/pull/245)
- [Internal Only] `Custom Recipe` is available for S2 internal users for testing purpose. [pull/81](https://github.com/sourcegraph/cody/pull/81)

### Fixed

- Fixed a bug that caused messages to disappear when signed-in users encounter an authentication error. [pull/201](https://github.com/sourcegraph/cody/pull/201)
- Inline Chat: Since last version, running Inline Fixups would add an additional `</selection>` tag to the end of the code edited by Cody, which has now been removed. [pull/182](https://github.com/sourcegraph/cody/pull/182)
- Chat Command: Fixed an issue where /r(est) had a trailing space. [pull/245](https://github.com/sourcegraph/cody/pull/245)
- Inline Fixups: Fixed a regression where Cody's inline fixup suggestions were not properly replacing the user's selection. [pull/70](https://github.com/sourcegraph/cody/pull/70)

### Changed

## [0.4.3]

### Added

- Added support for server-side token limits to Chat. [pull/54488](https://github.com/sourcegraph/sourcegraph/pull/54488)
- Add "Find code smells" recipe to editor context menu and command pallette [pull/54432](https://github.com/sourcegraph/sourcegraph/pull/54432)
- Add a typewriter effect to Cody's responses to mimic typing in characters rather than varying chunks [pull/54522](https://github.com/sourcegraph/sourcegraph/pull/54522)
- Add suggested recipes to the new chat welcome message. [pull/54277](https://github.com/sourcegraph/sourcegraph/pull/54277)
- Inline Chat: Added the option to collapse all inline chats from within the inline chat window. [pull/54675](https://github.com/sourcegraph/sourcegraph/pull/54675)
- Inline Chat: We now stream messages rather than waiting for the response to be fully complete. This means you can read Cody's response as it is being generated. [pull/54665](https://github.com/sourcegraph/sourcegraph/pull/54665)
- Show network error message when connection is lost and a reload button to get back when network is restored. [pull/107](https://github.com/sourcegraph/cody/pull/107)

### Fixed

- Inline Chat: Update keybind when condition to `editorFocus`. [pull/54437](https://github.com/sourcegraph/sourcegraph/pull/54437)
- Inline Touch: Create a new `.test.` file when `test` or `tests` is included in the instruction. [pull/54437](https://github.com/sourcegraph/sourcegraph/pull/54437)
- Prevents errors from being displayed for a cancelled requests. [pull/54429](https://github.com/sourcegraph/sourcegraph/pull/54429)

### Changed

- Inline Touch: Remove Inline Touch from submenu and command palette. It can be started with `/touch` or `/t` from the Inline Chat due to current limitation. [pull/54437](https://github.com/sourcegraph/sourcegraph/pull/54437)
- Removed the Optimize Code recipe. [pull/54471](https://github.com/sourcegraph/sourcegraph/pull/54471)

## [0.4.2]

### Added

- Add support for onboarding Cody App users on Intel Mac and Linux. [pull/54405](https://github.com/sourcegraph/sourcegraph/pull/54405)

### Fixed

- Fixed HTML escaping in inline chat markdown. [pull/1349](https://github.com/sourcegraph/sourcegraph/pull/1349)

### Changed

## [0.4.1]

### Fixed

- Fixed `cody.customHeaders` never being passed through. [pull/54354](https://github.com/sourcegraph/sourcegraph/pull/54354)
- Fixed users are signed out on 0.4.0 update [pull/54367](https://github.com/sourcegraph/sourcegraph/pull/54367)

### Changed

- Provide more information on Cody App, and improved the login page design for Enterprise customers. [pull/54362](https://github.com/sourcegraph/sourcegraph/pull/54362)

## [0.4.0]

### Added

- The range of the editor selection, if present, is now displayed alongside the file name in the chat footer. [pull/53742](https://github.com/sourcegraph/sourcegraph/pull/53742)
- Support switching between multiple instances with `Switch Account`. [pull/53434](https://github.com/sourcegraph/sourcegraph/pull/53434)
- Automate sign-in flow with Cody App. [pull/53908](https://github.com/sourcegraph/sourcegraph/pull/53908)
- Add a warning message to recipes when the selection gets truncated. [pull/54025](https://github.com/sourcegraph/sourcegraph/pull/54025)
- Start up loading screen. [pull/54106](https://github.com/sourcegraph/sourcegraph/pull/54106)

### Fixed

- Autocomplete: Include the number of lines of an accepted autocomplete recommendation and fix an issue where sometimes accepted completions would not be logged correctly. [pull/53878](https://github.com/sourcegraph/sourcegraph/pull/53878)
- Stop-Generating button does not stop Cody from responding if pressed before answer is generating. [pull/53827](https://github.com/sourcegraph/sourcegraph/pull/53827)
- Endpoint setting out of sync issue. [pull/53434](https://github.com/sourcegraph/sourcegraph/pull/53434)
- Endpoint URL without protocol causing sign-ins to fail. [pull/53908](https://github.com/sourcegraph/sourcegraph/pull/53908)
- Autocomplete: Fix network issues when using remote VS Code setups. [pull/53956](https://github.com/sourcegraph/sourcegraph/pull/53956)
- Autocomplete: Fix an issue where the loading indicator would not reset when a network error ocurred. [pull/53956](https://github.com/sourcegraph/sourcegraph/pull/53956)
- Autocomplete: Improve local context performance. [pull/54124](https://github.com/sourcegraph/sourcegraph/pull/54124)
- Chat: Fix an issue where the window would automatically scroll to the bottom as Cody responds regardless of where the users scroll position was. [pull/54188](https://github.com/sourcegraph/sourcegraph/pull/54188)
- Codebase index status does not get updated on workspace change. [pull/54106](https://github.com/sourcegraph/sourcegraph/pull/54106)
- Button for connect to App after user is signed out. [pull/54106](https://github.com/sourcegraph/sourcegraph/pull/54106)
- Fixes an issue with link formatting. [pull/54200](https://github.com/sourcegraph/sourcegraph/pull/54200)
- Fixes am issue where Cody would sometimes not respond. [pull/54268](https://github.com/sourcegraph/sourcegraph/pull/54268)
- Fixes authentication related issues. [pull/54237](https://github.com/sourcegraph/sourcegraph/pull/54237)

### Changed

- Autocomplete: Improve completion quality. [pull/53720](https://github.com/sourcegraph/sourcegraph/pull/53720)
- Autocomplete: Completions are now referred to as autocomplete. [pull/53851](https://github.com/sourcegraph/sourcegraph/pull/53851)
- Autocomplete: Autocomplete is now turned on by default. [pull/54166](https://github.com/sourcegraph/sourcegraph/pull/54166)
- Improved the response quality when Cody is asked about a selected piece of code through the chat window. [pull/53742](https://github.com/sourcegraph/sourcegraph/pull/53742)
- Refactored authentication process. [pull/53434](https://github.com/sourcegraph/sourcegraph/pull/53434)
- New sign-in and sign-out flow. [pull/53434](https://github.com/sourcegraph/sourcegraph/pull/53434)
- Analytical logs are now displayed in the Output view. [pull/53870](https://github.com/sourcegraph/sourcegraph/pull/53870)
- Inline Chat: Renamed Inline Assist to Inline Chat. [pull/53725](https://github.com/sourcegraph/sourcegraph/pull/53725) [pull/54315](https://github.com/sourcegraph/sourcegraph/pull/54315)
- Chat: Link to the "Getting Started" guide directly from the first chat message instead of the external documentation website. [pull/54175](https://github.com/sourcegraph/sourcegraph/pull/54175)
- Codebase status icons. [pull/54262](https://github.com/sourcegraph/sourcegraph/pull/54262)
- Changed the keyboard shortcut for the file touch recipe to `ctrl+alt+/` to avoid conflicts. [pull/54275](https://github.com/sourcegraph/sourcegraph/pull/54275)
- Inline Chat: Do not change current focus when Inline Fixup is done. [pull/53980](https://github.com/sourcegraph/sourcegraph/pull/53980)
- Inline Chat: Replace Close CodeLens with Accept. [pull/53980](https://github.com/sourcegraph/sourcegraph/pull/53980)
- Inline Chat: Moved to Beta state. It is now enabled by default. [pull/54315](https://github.com/sourcegraph/sourcegraph/pull/54315)

## [0.2.5]

### Added

- `Stop Generating` button to cancel a request and stop Cody's response. [pull/53332](https://github.com/sourcegraph/sourcegraph/pull/53332)

### Fixed

- Fixes the rendering of duplicate context files in response. [pull/53662](https://github.com/sourcegraph/sourcegraph/pull/53662)
- Fixes an issue where local keyword context was trying to open binary files. [pull/53662](https://github.com/sourcegraph/sourcegraph/pull/53662)
- Fixes the hallucination detection behavior for directory, API and git refs pattern. [pull/53553](https://github.com/sourcegraph/sourcegraph/pull/53553)

### Changed

- Completions: Updating configuration no longer requires reloading the extension. [pull/53401](https://github.com/sourcegraph/sourcegraph/pull/53401)
- New chat layout. [pull/53332](https://github.com/sourcegraph/sourcegraph/pull/53332)
- Completions: Completions can now be used on unsaved files. [pull/53495](https://github.com/sourcegraph/sourcegraph/pull/53495)
- Completions: Add multi-line heuristics for C, C++, C#, and Java. [pull/53631](https://github.com/sourcegraph/sourcegraph/pull/53631)
- Completions: Add context summaries and language information to analytics. [pull/53746](https://github.com/sourcegraph/sourcegraph/pull/53746)
- More compact chat suggestion buttons. [pull/53755](https://github.com/sourcegraph/sourcegraph/pull/53755)

## [0.2.4]

### Added

- Hover tooltips to intent-detection underlines. [pull/52029](https://github.com/sourcegraph/sourcegraph/pull/52029)
- Notification to prompt users to setup Cody if it wasn't configured initially. [pull/53321](https://github.com/sourcegraph/sourcegraph/pull/53321)
- Added a new Cody status bar item to relay global loading states and allowing you to quickly enable/disable features. [pull/53307](https://github.com/sourcegraph/sourcegraph/pull/53307)

### Fixed

- Fix `Continue with Sourcegraph.com` callback URL. [pull/53418](https://github.com/sourcegraph/sourcegraph/pull/53418)

### Changed

- Simplified the appearance of commands in various parts of the UI [pull/53395](https://github.com/sourcegraph/sourcegraph/pull/53395)

## [0.2.3]

### Added

- Add delete button for removing individual history. [pull/52904](https://github.com/sourcegraph/sourcegraph/pull/52904)
- Load the recent ongoing chat on reload of window. [pull/52904](https://github.com/sourcegraph/sourcegraph/pull/52904)
- Handle URL callbacks from `vscode-insiders`. [pull/53313](https://github.com/sourcegraph/sourcegraph/pull/53313)
- Inline Assist: New Code Lens to undo `inline fix` performed by Cody. [pull/53348](https://github.com/sourcegraph/sourcegraph/pull/53348)

### Fixed

- Fix the loading of files and scroll chat to the end while restoring the history. [pull/52904](https://github.com/sourcegraph/sourcegraph/pull/52904)
- Open file paths from Cody's responses in a workspace with the correct protocol. [pull/53103](https://github.com/sourcegraph/sourcegraph/pull/53103)
- Cody completions: Fixes an issue where completions would often start in the next line. [pull/53246](https://github.com/sourcegraph/sourcegraph/pull/53246)

### Changed

- Save the current ongoing conversation to the chat history [pull/52904](https://github.com/sourcegraph/sourcegraph/pull/52904)
- Inline Assist: Updating configuration no longer requires reloading the extension. [pull/53348](https://github.com/sourcegraph/sourcegraph/pull/53348)
- Context quality has been improved when the repository has not been indexed. The LLM is used to generate keyword and filename queries, and the LLM also reranks results from multiple sources. Response latency has also improved on long user queries. [pull/52815](https://github.com/sourcegraph/sourcegraph/pull/52815)

## [0.2.2]

### Added

- New recipe: `Generate PR description`. Generate the PR description using the PR template guidelines for the changes made in the current branch. [pull/51721](https://github.com/sourcegraph/sourcegraph/pull/51721)
- Open context search results links as workspace file. [pull/52856](https://github.com/sourcegraph/sourcegraph/pull/52856)
- Cody Inline Assist: Decorations for `/fix` errors. [pull/52796](https://github.com/sourcegraph/sourcegraph/pull/52796)
- Open file paths from Cody's responses in workspace. [pull/53069](https://github.com/sourcegraph/sourcegraph/pull/53069)
- Help & Getting Started: Walkthrough to help users get setup with Cody and discover new features. [pull/52560](https://github.com/sourcegraph/sourcegraph/pull/52560)

### Fixed

- Cody Inline Assist: Decorations for `/fix` on light theme. [pull/52796](https://github.com/sourcegraph/sourcegraph/pull/52796)
- Cody Inline Assist: Use more than 1 context file for `/touch`. [pull/52796](https://github.com/sourcegraph/sourcegraph/pull/52796)
- Cody Inline Assist: Fixes cody processing indefinitely issue. [pull/52796](https://github.com/sourcegraph/sourcegraph/pull/52796)
- Cody completions: Various fixes for completion analytics. [pull/52935](https://github.com/sourcegraph/sourcegraph/pull/52935)
- Cody Inline Assist: Indentation on `/fix` [pull/53068](https://github.com/sourcegraph/sourcegraph/pull/53068)

### Changed

- Internal: Do not log events during tests. [pull/52865](https://github.com/sourcegraph/sourcegraph/pull/52865)
- Cody completions: Improved the number of completions presented and reduced the latency. [pull/52935](https://github.com/sourcegraph/sourcegraph/pull/52935)
- Cody completions: Various improvements to the context. [pull/53043](https://github.com/sourcegraph/sourcegraph/pull/53043)

## [0.2.1]

### Fixed

- Escape Windows path separator in fast file finder path pattern. [pull/52754](https://github.com/sourcegraph/sourcegraph/pull/52754)
- Only display errors from the embeddings clients for users connected to an indexed codebase. [pull/52780](https://github.com/sourcegraph/sourcegraph/pull/52780)

### Changed

## [0.2.0]

### Added

- Cody Inline Assist: New recipe for creating new files with `/touch` command. [pull/52511](https://github.com/sourcegraph/sourcegraph/pull/52511)
- Cody completions: Experimental support for multi-line inline completions for JavaScript, TypeScript, Go, and Python using indentation based truncation. [issues/52588](https://github.com/sourcegraph/sourcegraph/issues/52588)
- Display embeddings search, and connection error to the webview panel. [pull/52491](https://github.com/sourcegraph/sourcegraph/pull/52491)
- New recipe: `Optimize Code`. Optimize the time and space consumption of code. [pull/51974](https://github.com/sourcegraph/sourcegraph/pull/51974)
- Button to insert code block text at cursor position in text editor. [pull/52528](https://github.com/sourcegraph/sourcegraph/pull/52528)

### Fixed

- Cody completions: Fixed interop between spaces and tabs. [pull/52497](https://github.com/sourcegraph/sourcegraph/pull/52497)
- Fixes an issue where new conversations did not bring the chat into the foreground. [pull/52363](https://github.com/sourcegraph/sourcegraph/pull/52363)
- Cody completions: Prevent completions for lines that have a word in the suffix. [issues/52582](https://github.com/sourcegraph/sourcegraph/issues/52582)
- Cody completions: Fixes an issue where multi-line inline completions closed the current block even if it already had content. [pull/52615](https://github.com/sourcegraph/sourcegraph/52615)
- Cody completions: Fixed an issue where the Cody response starts with a newline and was previously ignored. [issues/52586](https://github.com/sourcegraph/sourcegraph/issues/52586)

### Changed

- Cody is now using `major.EVEN_NUMBER.patch` for release versions and `major.ODD_NUMBER.patch` for pre-release versions. [pull/52412](https://github.com/sourcegraph/sourcegraph/pull/52412)
- Cody completions: Fixed an issue where the Cody response starts with a newline and was previously ignored [issues/52586](https://github.com/sourcegraph/sourcegraph/issues/52586)
- Cody completions: Improves the behavior of the completions cache when characters are deleted from the editor. [pull/52695](https://github.com/sourcegraph/sourcegraph/pull/52695)

### Changed

- Cody completions: Improve completion logger and measure the duration a completion is displayed for. [pull/52695](https://github.com/sourcegraph/sourcegraph/pull/52695)

## [0.1.5]

### Added

### Fixed

- Inline Assist broken decorations for Inline-Fixup tasks [pull/52322](https://github.com/sourcegraph/sourcegraph/pull/52322)

### Changed

- Various Cody completions related improvements [pull/52365](https://github.com/sourcegraph/sourcegraph/pull/52365)

## [0.1.4]

### Added

- Added support for local keyword search on Windows. [pull/52251](https://github.com/sourcegraph/sourcegraph/pull/52251)

### Fixed

- Setting `cody.useContext` to `none` will now limit Cody to using only the currently open file. [pull/52126](https://github.com/sourcegraph/sourcegraph/pull/52126)
- Fixes race condition in telemetry. [pull/52279](https://github.com/sourcegraph/sourcegraph/pull/52279)
- Don't search for file paths if no file paths to validate. [pull/52267](https://github.com/sourcegraph/sourcegraph/pull/52267)
- Fix handling of embeddings search backward compatibility. [pull/52286](https://github.com/sourcegraph/sourcegraph/pull/52286)

### Changed

- Cleanup the design of the VSCode history view. [pull/51246](https://github.com/sourcegraph/sourcegraph/pull/51246)
- Changed menu icons and order. [pull/52263](https://github.com/sourcegraph/sourcegraph/pull/52263)
- Deprecate `cody.debug` for three new settings: `cody.debug.enable`, `cody.debug.verbose`, and `cody.debug.filter`. [pull/52236](https://github.com/sourcegraph/sourcegraph/pull/52236)

## [0.1.3]

### Added

- Add support for connecting to Sourcegraph App when a supported version is installed. [pull/52075](https://github.com/sourcegraph/sourcegraph/pull/52075)

### Fixed

- Displays error banners on all view instead of chat view only. [pull/51883](https://github.com/sourcegraph/sourcegraph/pull/51883)
- Surfaces errors for corrupted token from secret storage. [pull/51883](https://github.com/sourcegraph/sourcegraph/pull/51883)
- Inline Assist add code lenses to all open files [pull/52014](https://github.com/sourcegraph/sourcegraph/pull/52014)

### Changed

- Removes unused configuration option: `cody.enabled`. [pull/51883](https://github.com/sourcegraph/sourcegraph/pull/51883)
- Arrow key behavior: you can now navigate forwards through messages with the down arrow; additionally the up and down arrows will navigate backwards and forwards only if you're at the start or end of the drafted text, respectively. [pull/51586](https://github.com/sourcegraph/sourcegraph/pull/51586)
- Display a more user-friendly error message when the user is connected to sourcegraph.com and doesn't have a verified email. [pull/51870](https://github.com/sourcegraph/sourcegraph/pull/51870)
- Keyword context: Excludes files larger than 1M and adds a 30sec timeout period [pull/52038](https://github.com/sourcegraph/sourcegraph/pull/52038)

## [0.1.2]

### Added

- `Inline Assist`: a new way to interact with Cody inside your files. To enable this feature, please set the `cody.experimental.inline` option to true. [pull/51679](https://github.com/sourcegraph/sourcegraph/pull/51679)

### Fixed

- UI bug that capped buttons at 300px max-width with visible border [pull/51726](https://github.com/sourcegraph/sourcegraph/pull/51726)
- Fixes anonymous user id resetting after logout [pull/51532](https://github.com/sourcegraph/sourcegraph/pull/51532)
- Add error message on top of Cody's response instead of overriding it [pull/51762](https://github.com/sourcegraph/sourcegraph/pull/51762)
- Fixes an issue where chat input messages where not rendered in the UI immediately [pull/51783](https://github.com/sourcegraph/sourcegraph/pull/51783)
- Fixes an issue where file where the hallucination detection was not working properly [pull/51785](https://github.com/sourcegraph/sourcegraph/pull/51785)
- Aligns Edit button style with feedback buttons [pull/51767](https://github.com/sourcegraph/sourcegraph/pull/51767)

### Changed

- Pressing the icon to reset the clear history now makes sure that the chat tab is shown [pull/51786](https://github.com/sourcegraph/sourcegraph/pull/51786)
- Rename the extension from "Sourcegraph Cody" to "Cody AI by Sourcegraph" [pull/51702](https://github.com/sourcegraph/sourcegraph/pull/51702)
- Remove HTML escaping artifacts [pull/51797](https://github.com/sourcegraph/sourcegraph/pull/51797)

## [0.1.1]

### Fixed

- Remove system alerts from non-actionable items [pull/51714](https://github.com/sourcegraph/sourcegraph/pull/51714)

## [0.1.0]

### Added

- New recipe: `Codebase Context Search`. Run an approximate search across the codebase. It searches within the embeddings when available to provide relevant code context. [pull/51077](https://github.com/sourcegraph/sourcegraph/pull/51077)
- Add support to slash commands `/` in chat. [pull/51077](https://github.com/sourcegraph/sourcegraph/pull/51077)
  - `/r` or `/reset` to reset chat
  - `/s` or `/search` to perform codebase context search
- Adds usage metrics to the experimental chat predictions feature [pull/51474](https://github.com/sourcegraph/sourcegraph/pull/51474)
- Add highlighted code to context message automatically [pull/51585](https://github.com/sourcegraph/sourcegraph/pull/51585)
- New recipe: `Generate Release Notes` --generate release notes based on the available tags or the selected commits for the time period. It summarises the git commits into standard release notes format of new features, bugs fixed, docs improvements. [pull/51481](https://github.com/sourcegraph/sourcegraph/pull/51481)
- New recipe: `Generate Release Notes`. Generate release notes based on the available tags or the selected commits for the time period. It summarizes the git commits into standard release notes format of new features, bugs fixed, docs improvements. [pull/51481](https://github.com/sourcegraph/sourcegraph/pull/51481)

### Fixed

- Error notification display pattern for rate limit [pull/51521](https://github.com/sourcegraph/sourcegraph/pull/51521)
- Fixes issues with branch switching and file deletions when using the experimental completions feature [pull/51565](https://github.com/sourcegraph/sourcegraph/pull/51565)
- Improves performance of hallucination detection for file paths and supports paths relative to the project root [pull/51558](https://github.com/sourcegraph/sourcegraph/pull/51558), [pull/51625](https://github.com/sourcegraph/sourcegraph/pull/51625)
- Fixes an issue where inline code blocks were unexpectedly escaped [pull/51576](https://github.com/sourcegraph/sourcegraph/pull/51576)

### Changed

- Promote Cody from experimental to beta [pull/](https://github.com/sourcegraph/sourcegraph/pull/)
- Various improvements to the experimental completions feature

## [0.0.10]

### Added

- Adds usage metrics to the experimental completions feature [pull/51350](https://github.com/sourcegraph/sourcegraph/pull/51350)
- Updating `cody.codebase` does not require reloading VS Code [pull/51274](https://github.com/sourcegraph/sourcegraph/pull/51274)

### Fixed

- Fixes an issue where code blocks were unexpectedly escaped [pull/51247](https://github.com/sourcegraph/sourcegraph/pull/51247)

### Changed

- Improved Cody header and layout details [pull/51348](https://github.com/sourcegraph/sourcegraph/pull/51348)
- Replace `Cody: Set Access Token` command with `Cody: Sign in` [pull/51274](https://github.com/sourcegraph/sourcegraph/pull/51274)
- Various improvements to the experimental completions feature

## [0.0.9]

### Added

- Adds new experimental chat predictions feature to suggest follow-up conversations. Enable it with the new `cody.experimental.chatPredictions` feature flag. [pull/51201](https://github.com/sourcegraph/sourcegraph/pull/51201)
- Auto update `cody.codebase` setting from current open file [pull/51045](https://github.com/sourcegraph/sourcegraph/pull/51045)
- Properly render rate-limiting on requests [pull/51200](https://github.com/sourcegraph/sourcegraph/pull/51200)
- Error display in UI [pull/51005](https://github.com/sourcegraph/sourcegraph/pull/51005)
- Edit buttons for editing last submitted message [pull/51009](https://github.com/sourcegraph/sourcegraph/pull/51009)
- [Security] Content security policy to webview [pull/51152](https://github.com/sourcegraph/sourcegraph/pull/51152)

### Fixed

- Escaped HTML issue [pull/51144](https://github.com/sourcegraph/sourcegraph/pull/51151)
- Unauthorized sessions [pull/51005](https://github.com/sourcegraph/sourcegraph/pull/51005)

### Changed

- Various improvements to the experimental completions feature [pull/51161](https://github.com/sourcegraph/sourcegraph/pull/51161) [51046](https://github.com/sourcegraph/sourcegraph/pull/51046)
- Visual improvements to the history page, ability to resume past conversations [pull/51159](https://github.com/sourcegraph/sourcegraph/pull/51159)

## [Template]

### Added

### Fixed

### Changed<|MERGE_RESOLUTION|>--- conflicted
+++ resolved
@@ -30,9 +30,7 @@
 
 - Chat: The Enhanced Context Settings modal is opened by default for the first chat session. [pull/3547](https://github.com/sourcegraph/cody/pull/3547)
 - Add information on which Cody tier is being used to analytics events. [pull/3508](https://github.com/sourcegraph/cody/pull/3508)
-<<<<<<< HEAD
 - Auth: Enable the new onboarding flow that does not require the redirect back to VS Code for everyone. [pull/3574](https://github.com/sourcegraph/cody/pull/3574)
-=======
 - Chat: Claude 3 Sonnet is now the default model for every Cody Free or Pro user. [pull/3575](https://github.com/sourcegraph/cody/pull/3575)
 - Edit: Removed a previous Edit shortcut (`Shift+Cmd/Ctrl+v`), use `Opt/Alt+K` to trigger Edits. [pull/3591](https://github.com/sourcegraph/cody/pull/3591)
 
@@ -46,7 +44,6 @@
 
 - Telemetry: Upgrade Sentry version. [pull/3502](https://github.com/sourcegraph/cody/pull/3502)
 - Autocomplete: Subsequent new lines are added to the singleline stop sequences. [pull/3549](https://github.com/sourcegraph/cody/pull/3549)
->>>>>>> f3c5075b
 
 ## [1.10.0]
 
