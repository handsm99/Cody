# Changelog

This is a log of all notable changes to Cody for VS Code. [Unreleased] changes are included in the nightly pre-release builds.

## [Unreleased]

### Added

### Fixed
<<<<<<< HEAD
- Chat: The @-mentions for workspace repositories, which are added to the input box by default for new messages, now takes context filters into consideration and do not mention the excluded repos. [pull/4427](https://github.com/sourcegraph/cody/pull/4427)
- Chat: Fixed the contrast and colors of send button. [pull/4436](https://github.com/sourcegraph/cody/pull/4436)
=======

- Chat: The @-mentions for workspace repositories, which are added to the input box by default for new messages, now take context filters into consideration and do not mention the excluded repos. [pull/4427](https://github.com/sourcegraph/cody/pull/4427)
- Chat: Fixed an issue where the buttons for copying and inserting code in assistant responses were not showing. [pull/4422](https://github.com/sourcegraph/cody/pull/4422)
- Edit: Fixed an issue where the edit commands context was removed from the final prompt. [pull/4432](https://github.com/sourcegraph/cody/pull/4432)
- Agent: Fixed an issue where the agent incorrectly calculated document range for out of bounds line numbers. [pull/4435](https://github.com/sourcegraph/cody/pull/4435)
>>>>>>> d640fd59

### Changed

## [1.20.0]

### Added

- Chat: Integrated OpenCtx providers with @-mention context menu. [pull/4201](https://github.com/sourcegraph/cody/pull/4201)
- Enterprise: Adds support for the `completions.smartContextWindow` (available in Sourcegraph v5.5.0+) site configuration. [pull/4236](https://github.com/sourcegraph/cody/pull/4236)
- Chat: Integrated OpenCtx providers with @-mention context menu. [pull/4201](https://github.com/sourcegraph/cody/pull/4201/files)
- Keybinding: Assign the same keyboard shortcut for starting a new chat to the "New Chat with Selection" command. [pull/4255](https://github.com/sourcegraph/cody/pull/4255)
- Telemetry: Adds a new telemetry event when users uninstall the extension. [pull/4246](https://github.com/sourcegraph/cody/pull/4246)
- Chat: Added @-mention remote repositories search provider for enterprise. [pull/4311](https://github.com/sourcegraph/cody/pull/4311)
- Chat: Editor selection is now included in all chats by default. [pull/4292](https://github.com/sourcegraph/cody/pull/4292)
- Chat: Assistant responses now have a "Try again with different context" line at the bottom with ways you can improve the context used to generate the response. [pull/4317](https://github.com/sourcegraph/cody/pull/4317)
- Document Code: Adds additional languages support for range expansion:
  - Java: [pull/4353](https://github.com/sourcegraph/cody/pull/4353)
  - Kotlin: [pull/4355](https://github.com/sourcegraph/cody/pull/4355)
  - Rust: [pull/4358](https://github.com/sourcegraph/cody/pull/4358)
  - PHP: [pull/4359](https://github.com/sourcegraph/cody/pull/4359)
  - C: [pull/4391](https://github.com/sourcegraph/cody/pull/4391)
  - C++: [pull/4392](https://github.com/sourcegraph/cody/pull/4392)

### Fixed

- Autocomplete: Fixed an issue where formatting on save could cause completions to show duplicated characters. [pull/4404](https://github.com/sourcegraph/cody/pull/4404)
- Edit: Fixed an issue where streamed insertions used invalid document ranges. [pull/4172](https://github.com/sourcegraph/cody/pull/4172)
- Chat: Fixed issues with chat commands where selection context is removed from context items. [pull/4229](https://github.com/sourcegraph/cody/pull/4229)
- Auth: Fixes an issue where Login page is not reloaded when proxy settings have changed. [pull/4233](https://github.com/sourcegraph/cody/pull/4233)
- Chat: Fixes issues with chat commands where selection context is removed from context items. [pull/4229](https://github.com/sourcegraph/cody/pull/4229)
- Chat: Fixes intermittent issues with `Add Selection to Cody Chat` where sometimes the @-mention would not actually be added. [pull/4237](https://github.com/sourcegraph/cody/pull/4237)
- Menu: Fixes an issue where the `Add Selection to Cody Chat` context menu item was incorrectly disabled when no new chat was open. [pull/4242](https://github.com/sourcegraph/cody/pull/4242)
- Fixed an issue where the test file name was incorrectly inserted with the unit test command. [pull/4262](https://github.com/sourcegraph/cody/pull/4262)
- Chat: Fixed a long-standing bug where it was not possible to copy code from Cody's response before it was finished. [pull/4268](https://github.com/sourcegraph/cody/pull/4268)
- Chat: Fixed a bug where list bullets or numbers were not shown in chat responses. [pull/4294](https://github.com/sourcegraph/cody/pull/4294)
- Chat: Fixed a bug where long messages could not be scrolled vertically in the input. [pull/4313](https://github.com/sourcegraph/cody/pull/4313)
- Chat: Copying and pasting @-mentions in the chat input now works. [pull/4319](https://github.com/sourcegraph/cody/pull/4319)
- Document Code: Fixed an issue where documentation would be incorrectly inserted in the middle of a line. [pull/4325](https://github.com/sourcegraph/cody/pull/4325)
- Edit: Fixed an issue where an invalid prompt would be used, resulting in an error in certain enterprise configurations. [pull/4350](https://github.com/sourcegraph/cody/pull/4350)

### Changed

- Chat: Pressing <kbd>Space</kbd> no longer accepts an @-mention item. Press <kbd>Tab</kbd> or <kbd>Enter</kbd> instead. [pull/4154](https://github.com/sourcegraph/cody/pull/4154)
- Chat: You can now change the model after you send a chat message. Subsequent messages will be sent using your selected model. [pull/4189](https://github.com/sourcegraph/cody/pull/4189)
- Chat: The @-mention menu now shows the types of context you can include. [pull/4188](https://github.com/sourcegraph/cody/pull/4188)
- Increases the context window for the new `GPT-4o` model. [pull/4180](https://github.com/sourcegraph/cody/pull/4180)
- Commands/Chat: Increased the maximum output limit of LLM responses for recommended Enterprise models. [pull/4203](https://github.com/sourcegraph/cody/pull/4203)
- Chat: The chat UI has been updated to make messages editable in-place and stream down from the top. [pull/4209](https://github.com/sourcegraph/cody/pull/4209)
- Chat: Improved chat model selector UI with GPT-4o now as a recommended model, improved usability for Cody Free users, and a chat models documentation link. [pull/4254](https://github.com/sourcegraph/cody/pull/4254)
- Chat: New welcome screen. [pull/4303](https://github.com/sourcegraph/cody/pull/4303)
- Chat: Added @-mention provider icons. [pull/4336](https://github.com/sourcegraph/cody/pull/4336)
- Chat: New chats now start with @-mentions of your current repository and file. Use @-mentions to include other context. Enterprise users can @-mention remote repositories to chat across multiple repositories. [pull/4364](https://github.com/sourcegraph/cody/pull/4364)

### Removed

- Chat: The `Rename Chat` functionality.

## [1.18.2]

### Added

- Feature flags for the fine-tuning model experiment for code completions. [pull/4245](https://github.com/sourcegraph/cody/pull/4245)

### Fixed

### Changed

## [1.18.1]

### Added

- Automatically start embeddings indexing using Sourcegraph embeddings API. [pull/4091](https://github.com/sourcegraph/cody/pull/4091/)
- Simplify upstream latency collector and measure Cody Gateway latency[pull/4193](https://github.com/sourcegraph/cody/pull/4193)

### Fixed

### Changed

## [1.18.0]

### Added

- Search: A new `Search Code` command added to the `Commands` sidebar for Cody's Natural Language Search. [pull/3991](https://github.com/sourcegraph/cody/pull/3991)
- Context Menu: Added commands to send file to chat as @-mention from the explorer context menu. [pull/4000](https://github.com/sourcegraph/cody/pull/4000)
  - `Add File to Chat`: Add file to the current opened chat, or start a new chat if no panel is opened.
  - `New Chat with File Content`: Opens a new chat with the file content when no existing chat panel is open.
- Chat: New optimization for prompt quality and token usage, deduplicating context items, and optimizing token allocation. [pull/3929](https://github.com/sourcegraph/cody/pull/3929)
- Document Code/Generate Tests: User selections are now matched against known symbol ranges, and adjusted in cases where a user selection in a suitable subset of one of these ranges. [pull/4031](https://github.com/sourcegraph/cody/pull/4031)
- Extension: Added the `vscode.git` extension to the `extensionDependencies` list. [pull/4110](https://github.com/sourcegraph/cody/pull/4110)
- Command: Add a new `Generate Commit Message` command for generating commit messages, available in the Cody sidebar, command palette, and Source Control panel. [pull/4130](https://github.com/sourcegraph/cody/pull/4130)
- Chat: The new `GPT-4o` model is available for Cody Pro users. [pull/4164](https://github.com/sourcegraph/cody/pull/4164)

### Fixed

- Autocomplete: Handle incomplete Ollama response chunks gracefully. [pull/4066](https://github.com/sourcegraph/cody/pull/4066)
- Edit: Improved handling of responses that contain HTML entities. [pull/4085](https://github.com/sourcegraph/cody/pull/4085)
- Chat: Fixed an issue where the chat message editor field was not able to be scrolled with the mouse or trackpad. [pull/4127](https://github.com/sourcegraph/cody/pull/4127)

### Changed

- Extension has been renamed from `Cody AI` to `Cody: AI Coding Assistant with Autocomplete & Chat`. [pull/4079](https://github.com/sourcegraph/cody/pull/4079)
- Search: Cody's Natural Language Search has been moved to a new quick pick interface, and the search box has been removed from the sidebar. [pull/3991](https://github.com/sourcegraph/cody/pull/3991)
- Editor Context Menu: Updated the existing `Cody Chat: Add context` command to handle selected code from the editor as @-mention . [pull/4000](https://github.com/sourcegraph/cody/pull/4000)
  - `Add Code to Chat`: Add selected code to the current opened chat, or new chat if no panel is opened.
  - `New Chat with Code`: Opens a new chat with the selected code when no existing chat panel is open and code is selected in the editor.
- Fixes an issue where triggering a recipe with no open editor window will cause unexpected behavior. [pull/3911](https://github.com/sourcegraph/cody/pull/3911)
- Edit: The "Document Code" and "Generate Tests" commands now execute with a single click/action, rather than requiring the user to specify the range first. The range can be modified from the normal Edit input. [pull/4071](https://github.com/sourcegraph/cody/pull/4071)
- Chat: The model selector now groups chat model choices by characteristics (such as "Optimized for Accuracy", "Balanced", "Optimized for Speed", and "Ollama") and indicates the default choice. [pull/4033](https://github.com/sourcegraph/cody/pull/4033) and [pull/4133](https://github.com/sourcegraph/cody/pull/4133)

## [1.16.7]

### Added

### Fixed

- Chat: Fixed a bug where the chat model dropdown would not work on first click. [pull/4122](https://github.com/sourcegraph/cody/pull/4122)

### Changed

## [1.16.6]

### Added

- Edit: Added a maximum timeout to the formatting logic, so the Edit does not appear stuck if the users' formatter takes a particularly long amount of time. [pull/4113](https://github.com/sourcegraph/cody/pull/4113)

### Fixed

- Edit: Fixed cases where the formatting of an Edit would not respect the editor tab size with certain formatters. [pull/4111](https://github.com/sourcegraph/cody/pull/4111)

### Changed

## [1.16.5]

### Added

### Fixed

- Tutorial: Fixed a bug where the tutorial would not open on first authentication. [pull/4108](https://github.com/sourcegraph/cody/pull/4108)

### Changed

## [1.16.4]

### Added

### Fixed

- Chat: Fixed a bug where the entire Cody chat view would appear blank when clicking the chat model dropdown. [pull/4098](https://github.com/sourcegraph/cody/pull/4098)

### Changed

## [1.16.3]

### Added

### Fixed

- Tutorial: Fixed telemetry when activating the tutorial on first authentication. [pull/4068](https://github.com/sourcegraph/cody/pull/4068)
- Tutorial: Improved the reliability and discoverability of the Edit command. [pull/4068](https://github.com/sourcegraph/cody/pull/4068)

### Changed

## [1.16.2]

### Added

### Fixed

- Chat: Fixed a bug where the entire Cody chat view would appear blank. [pull/4062](https://github.com/sourcegraph/cody/pull/4062)

### Changed

## [1.16.1]

### Added

### Fixed

- Fixed a bug where old Sourcegraph instances' error messages caused Cody to ignore all context files. [pull/4024](https://github.com/sourcegraph/cody/pull/4024)
- Fixed a visually distracting drop shadow on some text labels in the model selection dropdown menu. [pull/4026](https://github.com/sourcegraph/cody/pull/4026)

### Changed

## [1.16.0]

### Added

- Chat: The context window for the `Claude 3 Sonnet` and `Claude 3 Opus` models is now increased by default for all non-Enterprise users, without requiring a feature flag. [pull/3953](https://github.com/sourcegraph/cody/pull/3953)
- Custom Commands: Added the ability to create new custom Edit commands via the Custom Command Menu. [pull/3862](https://github.com/sourcegraph/cody/pull/3862)
- Custom Commands: Added 'currentFile' option to include the full file content in the Custom Commands menu. [pull/3960](https://github.com/sourcegraph/cody/pull/3960)
- Chat: Pressing <kbd>Alt+Enter</kbd> or <kbd>Opt+Enter</kbd> will submit a chat message without enhanced context (only @-mentions). [pull/3996](https://github.com/sourcegraph/cody/pull/3996)

### Fixed

- Chat: Fixed an issue where Cody's responses were not visible in small windows. [pull/3865](https://github.com/sourcegraph/cody/pull/3865)
- Edit: Fixed an issue where an Edit task would not correctly respin when an irresolvable conflict is encountered. [pull/3872](https://github.com/sourcegraph/cody/pull/3872)
- Chat: Fixed an issue where older chats were displaying as 'N months ago' instead of the number in the Chat History sidebar. [pull/3864](https://github.com/sourcegraph/cody/pull/3864)
- Custom Commands: Fixed an issue where the "selection" option was not being toggled correctly based on the user's selection in the Custom Command menu. [pull/3960](https://github.com/sourcegraph/cody/pull/3960)
- Chat: Fixed an issue where the chat title showed up as "New Chat" when the question started with a new line. [pull/3977](https://github.com/sourcegraph/cody/pull/3977)

### Changed

- Sidebar (Settings & Support): For Pro & Enterprise, moved 'Account' up to the top. For Pro only, removed 'Usage' as it can be accessed via 'Account' → 'Manage Account'. [pull/3868](https://github.com/sourcegraph/cody/pull/3868)
- Debug: Removed the `cody.debug.enabled` setting. Baseline debugging is now enabled by default [pull/3873](https://github.com/sourcegraph/cody/pull/3873)
- Chat: The experimental Ollama Chat feature, which allows using local Ollama models for chat and commands, is now enabled by default. [pull/3914](https://github.com/sourcegraph/cody/pull/3914)
- Removed Claude 2, Claude 2.1 and Claude Instant from Cody Free and Cody Pro. All users are now upgraded to use Claude 3 by default [pull/3971](https://github.com/sourcegraph/cody/pull/3971)

## [1.14.0]

### Added

- Chat: Add highlighted code to Cody Chat as `@-mentions` context by right-clicking on the code and selecting `Cody Chat: Add context`. [pull/3713](https://github.com/sourcegraph/cody/pull/3713)
- Autocomplete: Add the proper infilling prompt for Codegemma when using Ollama. [pull/3754](https://github.com/sourcegraph/cody/pull/3754)
- Chat: The new `Mixtral 8x22B` chat model is available for Cody Pro users. [pull/3768](https://github.com/sourcegraph/cody/pull/3768)
- Chat: Add a "Pop out" button to the chat title bar that allows you to move Cody chat into a floating window. [pull/3773](https://github.com/sourcegraph/cody/pull/3773)
- Sidebar: A new button to copy the current Cody extension version to the clipboard shows up next to the Release Notes item in the SETTINGS & SUPPORT sidebar on hover. This is useful for reporting issues or getting information about the installed version. [pull/3802](https://github.com/sourcegraph/cody/pull/3802)
- Generate Unit Tests: Added a new code action "Ask Cody to Test" currently shows against functions in JS, TS, Go and Python. [pull/3763](https://github.com/sourcegraph/cody/pull/3763)
- Chat: @-mentions that exceed the context window will be displayed as invalid to make it easier to identify them during input. [pull/3742](https://github.com/sourcegraph/cody/pull/3742)

### Fixed

- Generate Unit Tests: Fixed an issue where Cody would generate tests for the wrong code in the file. [pull/3759](https://github.com/sourcegraph/cody/pull/3759)
- Chat: Fixed an issue where changing the chat model did not update the token limit for the model. [pull/3762](https://github.com/sourcegraph/cody/pull/3762)
- Troubleshoot: Don't show SignIn page if the authentication error is because of network connectivity issues [pull/3750](https://github.com/sourcegraph/cody/pull/3750)
- Edit: Large file warnings for @-mentions are now updated dynamically as you add or remove them. [pull/3767](https://github.com/sourcegraph/cody/pull/3767)
- Generate Unit Tests: Improved quality for creating file names. [pull/3763](https://github.com/sourcegraph/cody/pull/3763)
- Custom Commands: Fixed an issue where newly added custom commands were not working when clicked in the sidebar tree view. [pull/3804](https://github.com/sourcegraph/cody/pull/3804)
- Chat: Fixed an issue where whitespaces in messages submitted by users were omitted. [pull/3817](https://github.com/sourcegraph/cody/pull/3817)
- Chat: Improved token counting mechanism that allows more context to be correctly included or excluded. [pull/3742](https://github.com/sourcegraph/cody/pull/3742)
- Chat: Fixed an issue where context files were opened with an incorrect link for Enterprise users due to double encoding. [pull/3818](https://github.com/sourcegraph/cody/pull/3818)
- Chat: Line numbers for @-mentions are now included and counted toward the "x lines from y files" section in the UI. [pull/3842](https://github.com/sourcegraph/cody/pull/3842)

### Changed

- Command: Ghost text hint for `Document Code` ("Alt+D to Document") now only shows on documentable symbols without an existing docstring. [pull/3622](https://github.com/sourcegraph/cody/pull/3622)
- Chat: Updates to the latest GPT 4 Turbo model. [pull/3790](https://github.com/sourcegraph/cody/pull/3790)
- Chat: Slightly speeds up enhanced context fetching on Cody Free and Cody Pro when both embeddings and search is used. [pull/3798](https://github.com/sourcegraph/cody/pull/3798)
- Support Sidebar: Consolidated all support links to our new [Support page](https://srcgr.ph/cody-support), which includes a new [Community Forum](https://community.sourcegraph.com/c/cody/vs-code/6) for user discussion.. [pull/3803](https://github.com/sourcegraph/cody/pull/3803)
- Support Sidebar: Update the icon for Discord to use the official Discord logo. [pull/3803](https://github.com/sourcegraph/cody/pull/3803)
- Commands/Chat: Increased the maximum output limit of LLM responses. [pull/3797](https://github.com/sourcegraph/cody/pull/3797)
- Commands: Updated the naming of various code actions to be more descriptive. [pull/3831](https://github.com/sourcegraph/cody/pull/3831)
- Chat: Adds chat model to more telemetry events. [pull/3829](https://github.com/sourcegraph/cody/pull/3829)
- Telemetry: Adds a new telemetry event when users sign-in the first time. [pull/3836](https://github.com/sourcegraph/cody/pull/3836)

### Feature Flags

> This section covers experiments that run behind feature flags for non-Enterprise users.

- Chat: Increased context window size when using the `Claude 3 Sonnet` and `Claude 3 Opus` models. [pull/3742](https://github.com/sourcegraph/cody/pull/3742)

## [1.12.0]

### Added

- Edit/Chat: Cody now expands the selection to the nearest enclosing function, if available, before attempting to expand to the nearest enclosing block. [pull/3507](https://github.com/sourcegraph/cody/pull/3507)
- Edit: New `cody.edit.preInstruction` configuration option for adding custom instruction at the end of all your requests. [pull/3542](https://github.com/sourcegraph/cody/pull/3542)
- Edit: Add support for the new `cody.edit.preInstruction` setting. [pull/3542](https://github.com/sourcegraph/cody/pull/3542)
- Edit: Added telemetry to measure the persistence of edits in the document. [pull/3550](https://github.com/sourcegraph/cody/pull/3550)
- Edit: "Ask Cody to Fix" now uses Claude 3 Sonnet. [pull/3555](https://github.com/sourcegraph/cody/pull/3555)
- Chat: Added buttons in the chat input box for enabling/disabling Enhanced Context. [pull/3547](https://github.com/sourcegraph/cody/pull/3547)
- Edit: Display warnings for large @-mentioned files during selection. [pull/3494](https://github.com/sourcegraph/cody/pull/3494)
- Edit: Automatically show open tabs as available options when triggering an @-mention. [pull/3494](https://github.com/sourcegraph/cody/pull/3494)
- `Cody Debug: Report Issue` command to easily file a pre-filled GitHub issue form for reporting bugs and issues directly inside VS Code. The `Cody Debug: Report Issue` command is accessible from the command palette and the `...` menu in the Cody Support sidebar. [pull/3624](https://github.com/sourcegraph/cody/pull/3624)

### Fixed

- Chat: Fixed issue where large files could not be added via @-mention. You can now @-mention line ranges within large files. [pull/3531](https://github.com/sourcegraph/cody/pull/3531) & [pull/3585](https://github.com/sourcegraph/cody/pull/3585)
- Edit: Improved the response reliability, Edit commands should no longer occasionally produce Markdown outputs.[pull/3192](https://github.com/sourcegraph/cody/pull/3192)
- Chat: Handle empty chat message input and prevent submission of empty messages. [pull/3554](https://github.com/sourcegraph/cody/pull/3554)
- Chat: Warnings are now displayed correctly for large files in the @-mention file selection list. [pull/3526](https://github.com/sourcegraph/cody/pull/3526)
- Custom Commands: Errors when running context command scripts now show the error output in the notification message. [pull/3565](https://github.com/sourcegraph/cody/pull/3565)
- Edit: Improved the response reliability, Edit commands should no longer occasionally produce Markdown outputs. [pull/3192](https://github.com/sourcegraph/cody/pull/3192)
- Edit: The `document` command now defaults to Claude 3 Haiku. [pull/3572](https://github.com/sourcegraph/cody/pull/3572)

### Changed

- Chat: A new design for chat messages, with avatars and a separate context row. [pull/3639](https://github.com/sourcegraph/cody/pull/3639)
- Chat: The Enhanced Context Settings modal is opened by default for the first chat session. [pull/3547](https://github.com/sourcegraph/cody/pull/3547)
- Add information on which Cody tier is being used to analytics events. [pull/3508](https://github.com/sourcegraph/cody/pull/3508)
- Auth: Enable the new onboarding flow that does not require the redirect back to VS Code for everyone. [pull/3574](https://github.com/sourcegraph/cody/pull/3574)
- Chat: Claude 3 Sonnet is now the default model for every Cody Free or Pro user. [pull/3575](https://github.com/sourcegraph/cody/pull/3575)
- Edit: Removed a previous Edit shortcut (`Shift+Cmd/Ctrl+v`), use `Opt/Alt+K` to trigger Edits. [pull/3591](https://github.com/sourcegraph/cody/pull/3591)
- Commands: The `Editor Title Icon` configuration option has been removed from the Cody Settings menu. Users can configure the title bar icon by right-clicking on the title bar. [pull/3677](https://github.com/sourcegraph/cody/pull/3677)

### Feature Flags

> This section covers experiments that run behind feature flags for non-Enterprise users.

- Hover Commands: Cody commands are now integrated with the native hover provider, allowing you to seamlessly access essential commands on mouse hover. [pull/3585](https://github.com/sourcegraph/cody/pull/3585)

## [1.10.2]

### Added

- Cody Enterprise users now have access to an `experimental-openaicompatible` which allows bringing your own LLM via any OpenAI-compatible API. For now, this is only supported with Starchat and specific configurations - but we continue to generalize this work to support more models and OpenAI-compatible endpoints. [pull/3218](https://github.com/sourcegraph/cody/pull/3218)

## [1.10.1]

### Added

- Autocomplete: Add Claude 3 Haiku experimental autocomplete support. [pull/3538](https://github.com/sourcegraph/cody/pull/3538)

### Changed

- Telemetry: Upgrade Sentry version. [pull/3502](https://github.com/sourcegraph/cody/pull/3502)
- Autocomplete: Subsequent new lines are added to the singleline stop sequences. [pull/3549](https://github.com/sourcegraph/cody/pull/3549)

## [1.10.0]

### Added

- Added support links for Cody Pro and Enterprise users. [pull/3330](https://github.com/sourcegraph/cody/pull/3330)
- Autocomplete: Add StarCoder2 experimental support. [pull/61207](https://github.com/sourcegraph/cody/pull/61207)
- Autocomplete: Add `cody.autocomplete.experimental.fireworksOptions` for local debugging with Fireworks. [pull/3415](https://github.com/sourcegraph/cody/pull/3415)
- Chat: Add Claude 3 Haiku for Pro users. [pull/3423](https://github.com/sourcegraph/cody/pull/3423)
- Chat: Upgrade GPT 4 turbo model. [pull/3468](https://github.com/sourcegraph/cody/pull/3468)
- Chat: Added experimental support for including web pages as context by @-mentioning a URL (when the undocumented `cody.experimental.urlContext` VS Code setting is enabled). [pull/3436](https://github.com/sourcegraph/cody/pull/3436)
- Document: Added support for automatically determining the symbol and range of a documentable block from the users' cursor position. Currently supported in JavaScript, TypeScript, Go and Python. [pull/3275](https://github.com/sourcegraph/cody/pull/3275)
- Document: Added a ghost text hint ("Alt+D to Document") that shows when the users' cursor is on a documentable symbol. Currently supported in JavaScript, TypeScript, Go and Python. [pull/3275](https://github.com/sourcegraph/cody/pull/3275)
- Document: Added a shortcut (`Alt+D`) to immediately execute the document command. [pull/3275](https://github.com/sourcegraph/cody/pull/3275)
- Edit: Added a ghost text hint ("Alt+K to Generate Code") that shows on empty files. [pull/3275](https://github.com/sourcegraph/cody/pull/3275)

### Fixed

- Chat: When `@`-mentioning files in chat and edits, the list of fuzzy-matching files is shown much faster (which is especially noticeable in large workspaces).
- Chat: Fix abort related error messages with Claude 3. [pull/3466](https://github.com/sourcegraph/cody/pull/3466)
- Document: Fixed an issue where the generated documentation would be incorrectly inserted for Python. Cody will now follow PEP 257 – Docstring Conventions. [pull/3275](https://github.com/sourcegraph/cody/pull/3275)
- Edit: Fixed incorrect decorations being shown for edits that only insert new code. [pull/3424](https://github.com/sourcegraph/cody/pull/3424)

### Changed

- Autocomplete: Upgrade tree-sitter and expand language support. [pull/3373](https://github.com/sourcegraph/cody/pull/3373)
- Autocomplete: Do not cut off completions when they are almost identical to the following non-empty line. [pull/3377](https://github.com/sourcegraph/cody/pull/3377)
- Autocomplete: Enabled dynamic multiline completions by default. [pull/3392](https://github.com/sourcegraph/cody/pull/3392)
- Autocomplete: Improve StarCoder2 Ollama support. [pull/3452](https://github.com/sourcegraph/cody/pull/3452)
- Autocomplete: Upgrade tree-sitter grammars and add Dart support. [pull/3476](https://github.com/sourcegraph/cody/pull/3476)
- Autocomplete: Wrap tree-sitter parse calls in OpenTelemetry spans. [pull/3419](https://github.com/sourcegraph/cody/pull/3419)
- Chat: The <kbd>UpArrow</kbd> key in an empty chat editor now edits the most recently sent message instead of populating the editor with the last message's text.
- Chat: The chat editor uses a new rich editor component. If you open an old chat added before this version and edit a message in the transcript with @-mentions, the @-mentions will show up as plain text and will not actually include the mentioned files unless you re-type them.
- Command: Enhanced the context provided to the Test command to help the language model determine the appropriate testing framework to use. [pull/3344](https://github.com/sourcegraph/cody/pull/3344)
- Document: Upgraded to use a faster model. [pull/3275](https://github.com/sourcegraph/cody/pull/3275)
- Properly throw an error when attempting to parse an incomplete SSE stream with the nodeClient. [pull/3479](https://github.com/sourcegraph/cody/pull/3479)

## [1.8.3]

### Fixed

- Fix crash upon initialization in the stable build if a prerelease version of the VS Code extension was used for chat after 2024-03-08. [pull/3394](https://github.com/sourcegraph/cody/pull/3394)

## [1.8.2]

### Added

- Debug: Added new commands (`Cody Debug: Enable Debug Mode` and `Cody Debug: Open Output Channel`) to the editor Command Palette and the `Settings & Support` sidebar to streamline the process of getting started with debugging Cody. [pull/3342](https://github.com/sourcegraph/cody/pull/3342)

### Fixed

- Chat: Fixed an issue where in some cases the entire document instead of just the visible portion would be included as context. [pull/3351](https://github.com/sourcegraph/cody/pull/3351)
- Chat: Fixed an issue where user aborts was not handled correctly for Claude 3. [pull/3355](https://github.com/sourcegraph/cody/pull/3355)

### Changed

- Autocomplete: Improved the stop sequences list for Ollama models. [pull/3352](https://github.com/sourcegraph/cody/pull/3352)
- Chat: Welcome message is only shown on new chat panel. [pull/3341](https://github.com/sourcegraph/cody/pull/3341)
- Chat: Wrap pasted code blocks in triple-backticks automatically. [pull/3357](https://github.com/sourcegraph/cody/pull/3357)
- Command: You can now choose a LLM model for the Generate Unit Test command. [pull/3343](https://github.com/sourcegraph/cody/pull/3343)

## [1.8.1]

### Added

### Fixed

- Fixed an issue with the new auth experience that could prevent you from opening a sign in link. [pull/3339](https://github.com/sourcegraph/cody/pull/3339)
- Custom Commands: Fixed an issue that blocked shell commands from running on Windows. [pull/3333](https://github.com/sourcegraph/cody/pull/3333)

### Changed

## [1.8.0]

### Added

- Chat: Adds experimental support for local Ollama chat models. Simply start the Ollama app. You should be able to find the models you have pulled from Ollama in the model dropdown list in your chat panel after restarting VS Code. For detailed instructions, see [pull/3282](https://github.com/sourcegraph/cody/pull/3282)
- Chat: Adds support for line ranges with @-mentioned files (Example: `Explain @src/README.md:1-5`). [pull/3174](https://github.com/sourcegraph/cody/pull/3174)
- Chat: Command prompts are now editable and compatible with @ mentions. [pull/3243](https://github.com/sourcegraph/cody/pull/3243)
- Chat: Add Claude 3 Sonnet and Claude 3 Opus for Pro users. [pull/3301](https://github.com/sourcegraph/cody/pull/3301)
- Commands: Updated the prompts for the `Explain Code` and `Find Code Smell` commands to include file ranges. [pull/3243](https://github.com/sourcegraph/cody/pull/3243)
- Custom Command: All custom commands are now listed individually under the `Custom Commands` section in the Cody sidebar. [pull/3245](https://github.com/sourcegraph/cody/pull/3245)
- Custom Commands: You can now assign keybindings to individual custom commands. Simply search for `cody.command.custom.{CUSTOM_COMMAND_NAME}` (e.g. `cody.command.custom.commit`) in the Keyboard Shortcuts editor to add keybinding. [pull/3242](https://github.com/sourcegraph/cody/pull/3242)
- Chat/Search: Local indexes are rebuilt automatically on a daily cadence when they are stale. Staleness is determined by checking whether files have changed across Git commits and in the set of working file updates not yet committed. [pull/3261](https://github.com/sourcegraph/cody/pull/3261)
- Debug: Added `Export Logs` functionality to `Settings & Support` sidebar for exporting output logs when `cody.debug.enabled` is enabled. Also available in the Command Palette under `Cody: Export Logs`. [pull/3256](https://github.com/sourcegraph/cody/pull/3256)
- Auth: Adds a new onboarding flow that does not require the redirect back to VS Code behind a feature flag. [pull/3244](https://github.com/sourcegraph/cody/pull/3244)
- Font: Adds Ollama logo. [pull/3281](https://github.com/sourcegraph/cody/pull/3281)

### Fixed

- Auth: Logging in via redirect should now work in Cursor. This requires Sourcegraph 5.3.2 or later. [pull/3241](https://github.com/sourcegraph/cody/pull/3241)
- Chat: Fixed error `found consecutive messages with the same speaker 'assistant'` that occurred when prompt length exceeded limit. [pull/3228](https://github.com/sourcegraph/cody/pull/3228)
- Edit: Fixed an issue where preceding and following text would not be included for instruction-based Edits. [pull/3309](https://github.com/sourcegraph/cody/pull/3309)

### Changed

- Debug: The `cody.debug.enabled` setting is now set to `true` by default. [pull/](https://github.com/sourcegraph/cody/pull/)

## [1.6.1]

### Changed

- Autocomplete: Reduce the adaptive timeout to match latency improvements. [pull/3283](https://github.com/sourcegraph/cody/pull/3283)

## [1.6.0]

### Added

- Autocomplete: Adds a new experimental throttling mechanism that should decrease latency and backend load. [pull/3186](https://github.com/sourcegraph/cody/pull/3186)
- Edit: Added keyboard shortcuts for codelens actions such as "Undo" and "Retry" [pull/2757][https://github.com/sourcegraph/cody/pull/2757]
- Chat: Displays warnings for large @-mentioned files during selection. [pull/3118](https://github.com/sourcegraph/cody/pull/3118)
- Once [sourcegraph/sourcegraph#60515](https://github.com/sourcegraph/sourcegraph/pull/60515) is deployed, login works in VSCodium. [pull/3167](https://github.com/sourcegraph/cody/pull/3167)

### Fixed

- Autocomplete: Fixed an issue where the loading indicator might get stuck in the loading state. [pull/3178](https://github.com/sourcegraph/cody/pull/3178)
- Autocomplete: Fixes an issue where Ollama results were sometimes not visible when the current line has text after the cursor. [pull/3213](https://github.com/sourcegraph/cody/pull/3213)
- Chat: Fixed an issue where Cody Chat steals focus from file editor after a request is completed. [pull/3147](https://github.com/sourcegraph/cody/pull/3147)
- Chat: Fixed an issue where the links in the welcome message for chat are unclickable. [pull/3155](https://github.com/sourcegraph/cody/pull/3155)
- Chat: File range is now displayed correctly in the chat view. [pull/3172](https://github.com/sourcegraph/cody/pull/3172)

### Changed

- Autocomplete: Removes the latency for cached completions. [pull/3138](https://github.com/sourcegraph/cody/pull/3138)
- Autocomplete: Enable the recent jaccard similarity improvements by default. [pull/3135](https://github.com/sourcegraph/cody/pull/3135)
- Autocomplete: Start retrieval phase earlier to improve latency. [pull/3149](https://github.com/sourcegraph/cody/pull/3149)
- Autocomplete: Trigger one LLM request instead of three for multiline completions to reduce the response latency. [pull/3176](https://github.com/sourcegraph/cody/pull/3176)
- Autocomplete: Allow the client to pick up feature flag changes that were previously requiring a client restart. [pull/2992](https://github.com/sourcegraph/cody/pull/2992)
- Chat: Add tracing. [pull/3168](https://github.com/sourcegraph/cody/pull/3168)
- Command: Leading slashes are removed from command names in the command menu. [pull/3061](https://github.com/sourcegraph/cody/pull/3061)

## [1.4.4]

### Added

### Fixed

- The signin menu now displays a warning for invalid URL input. [pull/3156](https://github.com/sourcegraph/cody/pull/3156)

### Changed

## [1.4.3]

### Added

- Autocomplete: Updated the BFG binary version. [pull/3130](https://github.com/sourcegraph/cody/pull/3130)

### Changed

## [1.4.2]

### Fixed

- Chat: Fixed an issue where Cody would sometimes exceed the context window limit for shorter context OpenAI models. [pull/3121](https://github.com/sourcegraph/cody/pull/3121)

## [1.4.1]

### Added

- Chat: Support `@-mentioned` in mid sentences. [pull/3043](https://github.com/sourcegraph/cody/pull/3043)
- Chat: Support `@-mentioned` in editing mode. [pull/3091](https://github.com/sourcegraph/cody/pull/3091)

### Fixed

- Autocomplete: Fixed the completion partial removal upon acceptance caused by `cody.autocomplete.formatOnAccept`. [pull/3083](https://github.com/sourcegraph/cody/pull/3083)

### Changed

- Autocomplete: Improve client side tracing to get a better understanding of the E2E latency. [pull/3034](https://github.com/sourcegraph/cody/pull/3034)
- Autocomplete: Move some work off the critical path in an attempt to further reduce latency. [pull/3096](https://github.com/sourcegraph/cody/pull/3096)
- Custom Command: The `description` field is now optional and will default to use the command prompt. [pull/3025](https://github.com/sourcegraph/cody/pull/3025)

## [1.4.0]

### Added

- Autocomplete: Add a new `cody.autocomplete.disableInsideComments` option to prevent completions from being displayed while writing code comments. [pull/3049](https://github.com/sourcegraph/cody/pull/3049)
- Autocomplete: Added a shortcut to go to the Autocomplete settings from the Cody Settings overlay. [pull/3048](https://github.com/sourcegraph/cody/pull/3048)
- Chat: Display Cody icon in the editor title of the chat panels when `cody.editorTitleCommandIcon` is enabled. [pull/2937](https://github.com/sourcegraph/cody/pull/2937)
- Command: The `Generate Unit Tests` command now functions as an inline edit command. When executed, the new tests will be automatically appended to the test file. If no existing test file is found, a temporary one will be created. [pull/2959](https://github.com/sourcegraph/cody/pull/2959)
- Command: You can now highlight the output in your terminal panel and right-click to `Ask Cody to Explain`. [pull/3008](https://github.com/sourcegraph/cody/pull/3008)
- Edit: Added a multi-model selector to the Edit input, allowing quick access to change the Edit LLM. [pull/2951](https://github.com/sourcegraph/cody/pull/2951)
- Edit: Added Cody Pro support for models: GPT-4, GPT-3.5, Claude 2.1 and Claude Instant. [pull/2951](https://github.com/sourcegraph/cody/pull/2951)
- Edit: Added new keyboard shortcuts for Edit (`Alt+K`) and Chat (`Alt+L`). [pull/2865](https://github.com/sourcegraph/cody/pull/2865)
- Edit: Improved the input UX. You can now adjust the range of the Edit, select from available symbols in the document, and get quick access to the "Document" and "Test" commands. [pull/2884](https://github.com/sourcegraph/cody/pull/2884)
- Edit/Chat: Added "ghost" text alongside code to showcase Edit and Chat commands. Enable it by setting `cody.commandHints.enabled` to true. [pull/2865](https://github.com/sourcegraph/cody/pull/2865)
- [Internal] Command: Added new code lenses for generating additional unit tests. [pull/2959](https://github.com/sourcegraph/cody/pull/2959)

### Fixed

- Chat: Messages without enhanced context should not include the sparkle emoji in context list. [pull/3006](https://github.com/sourcegraph/cody/pull/3006)
- Custom Command: Fixed an issue where custom commands could fail to load due to an invalid entry (e.g. missing prompt). [pull/3012](https://github.com/sourcegraph/cody/pull/3012)
- Edit: Fixed an issue where "Ask Cody to Explain" would result in an error. [pull/3015](https://github.com/sourcegraph/cody/pull/3015)

### Changed

- Autocomplete: Expanded the configuration list to include `astro`, `rust`, `svelte`, and `elixir` for enhanced detection of multiline triggers. [pulls/3044](https://github.com/sourcegraph/cody/pull/3044)
- Autocomplete: Improved the new jaccard similarity retriever and context mixing experiments. [pull/2898](https://github.com/sourcegraph/cody/pull/2898)
- Autocomplete: Multiline completions are now enabled only for languages from a predefined list. [pulls/3044](https://github.com/sourcegraph/cody/pull/3044)
- Autocomplete: Remove obvious prompt-continuations. [pull/2974](https://github.com/sourcegraph/cody/pull/2974)
- Autocomplete: Enables the new fast-path mode for all Cody community users to directly connect with our inference service. [pull/2927](https://github.com/sourcegraph/cody/pull/2927)
- Autocomplete: Rename `unstable-ollama` option to `experimental-ollama` to better communicate the current state. We still support `unstable-ollama` in the config for backward compatibility. [pull/3077](https://github.com/sourcegraph/cody/pull/3077)
- Chat: Edit buttons are disabled on messages generated by the default commands. [pull/3005](https://github.com/sourcegraph/cody/pull/3005)

## [1.2.3]

### Added

- Autocomplete: local inference support with [deepseek-coder](https://ollama.ai/library/deepseek-coder) powered by ollama. [pull/2966](https://github.com/sourcegraph/cody/pull/2966)
- Autocomplete: Add a new experimental fast-path mode for Cody community users that directly connections to our inference services. [pull/2927](https://github.com/sourcegraph/cody/pull/2927)

## [1.2.2]

### Fixed

- Fixed an issue where the natural language search panel would disappear instead of showing results. [pull/2981](https://github.com/sourcegraph/cody/pull/2981)

## [1.2.1]

### Fixed

- Fixed an authentication issue that caused users to be unable to sign in. [pull/2943](https://github.com/sourcegraph/cody/pull/2943)
- Chat: Updated Chat input tips as commands are no longer executable from chat. [pull/2934](https://github.com/sourcegraph/cody/pull/2934)
- Custom Command: Removed codebase as context option from the custom command menu. [pull/2932](https://github.com/sourcegraph/cody/pull/2932)
- Command: Add `/ask` back to the Cody command menu, which was removed by accident. [pull/2939](https://github.com/sourcegraph/cody/pull/2939)

### Changed

- Chat: Updated message placeholder to mention you can @# to include symbols. [pull/2866](https://github.com/sourcegraph/cody/pull/2866)

## [1.2.0]

### Added

- Chat: Add a history quick in the editor panel for chats grouped by last interaction timestamp. [pull/2250](https://github.com/sourcegraph/cody/pull/2250)
- Added support for the new `fireworks/starcoder` virtual model name when used in combination with an Enterprise instance. [pull/2714](https://github.com/sourcegraph/cody/pull/2714)
- Chat: Added support for editing any non-command chat messages. [pull/2826](https://github.com/sourcegraph/cody/pull/2826)
- Chat: New action buttons added above the chat input area for easy keyboard access. [pull/2826](https://github.com/sourcegraph/cody/pull/2826)
- Chat: Using 'Up'/'Down' to reuse previous chat messages will now correctly bring `@`-mentioned files [pull/2473](https://github.com/sourcegraph/cody/pull/2473)
- Chat: Enterprise users can now search multiple repositories for context. [pull/2879](https://github.com/sourcegraph/cody/pull/2879)
- [Internal] Edit/Chat: Added "ghost" text alongside code to showcase Edit and Chat commands. [pull/2611](https://github.com/sourcegraph/cody/pull/2611)
- [Internal] Edit/Chat: Added Cmd/Ctrl+K and Cmd/Ctrl+L commands to trigger Edit and Chat [pull/2611](https://github.com/sourcegraph/cody/pull/2611)

### Fixed

- Edit: Fixed an issue where concurrent applying edits could result in the incorrect insertion point for a new edit. [pull/2707](https://github.com/sourcegraph/cody/pull/2707)
- Edit: Fixed an issue where the file/symbol hint would remain even after the file/symbol prefix had been deleted. [pull/2712](https://github.com/sourcegraph/cody/pull/2712)
- Commands: Fixed an issue where Cody failed to register additional instructions followed by the command key when submitted from the command menu. [pull/2789](https://github.com/sourcegraph/cody/pull/2789)
- Chat: The title for the chat panel is now reset correctly on "Restart Chat Session"/"New Chat Session" button click. [pull/2786](https://github.com/sourcegraph/cody/pull/2786)
- Chat: Fixed an issue where Ctrl+Enter on Windows would not work (did not send a follow-on chat). [pull/2823](https://github.com/sourcegraph/cody/pull/2823)
- Fixes an issue where the codebase URL was not properly inferred for a git repo when the repo name contains dots. [pull/2901](https://github.com/sourcegraph/cody/pull/2901)
- Chat: Fixed an issue where the user authentication view appeared in the chat panel. [pull/2904](https://github.com/sourcegraph/cody/pull/2904)

### Changed

- Changed code block UI to show actions immediately instead of waiting for Cody's response to be completed. [pull/2737](https://github.com/sourcegraph/cody/pull/2737)
- Removed recipes, which were replaced by commands in November 2023 (version 0.18.0).
- Edit: Updated the codelens display to be more descriptive. [pull/2710](https://github.com/sourcegraph/cody/pull/2710)
- New chats are now the default when the user submits a new quesetion. Previously, follow-up questions were the default, but this frequently led to exceeding the LLM context window, which users interpreted as an error state. Follow-up questions are still accessible via ⌘-Enter or Ctrl-Enter. [pull/2768](https://github.com/sourcegraph/cody/pull/2768)
- We now allocate no more than 60% of the overall LLM context window for enhanced context. This preserves more room for follow-up questions and context. [pull/2768](https://github.com/sourcegraph/cody/pull/2768)
- Chat: Renamed the "Restart Chat Session" button to "New Chat Session". [pull/2786](https://github.com/sourcegraph/cody/pull/2786)
- Removed the `cody.experimental.chatPredictions` setting. [pull/2848](https://github.com/sourcegraph/cody/pull/2848)
- Removed support for the `context.codebase` custom command property. [pull/2848](https://github.com/sourcegraph/cody/pull/2848)
- Autocomplete: Better cancellation of requests that are no longer relevant. [pull/2855](https://github.com/sourcegraph/cody/pull/2855)
- Updated Enhanced Context popover copy and added a link to the docs. [pull/2864](https://github.com/sourcegraph/cody/pull/2864)
- Include meta information about unit test files in Autocomplete analytics. [pull/2868](https://github.com/sourcegraph/cody/pull/2868)
- Moved the Context Limit errors in chat into the deboug log output. [pull/2891](https://github.com/sourcegraph/cody/pull/2891)
- Cleaned up chat editor title buttons & history separators. [pull/2895](https://github.com/sourcegraph/cody/pull/2895)
- Context: Embeddings search by sourcegraph.com have been removed. For the moment, remote embeddings may still affect results for Sourcegraph Enterprise users through the new multi-repo search feature described above. Local embeddings are not affected by this change. [pull/2879](https://github.com/sourcegraph/cody/pull/2879)
- [Internal] New generate unit test available behind `cody.internal.unstable`. [pull/2646](https://github.com/sourcegraph/cody/pull/2646)
- Commands: Slash commands are no longer supported in chat panel. [pull/2869](https://github.com/sourcegraph/cody/pull/2869)
- Commands: The underlying prompt for the default chat commands will be displayed in the chat panel. [pull/2869](https://github.com/sourcegraph/cody/pull/2869)

## [1.1.3]

### Added

### Fixed

- Autocomplete: Fixes an issue where the context retriever would truncate the results too aggressively. [pull/2652](https://github.com/sourcegraph/cody/pull/2652)
- Autocomplete: Improve the stability of multiline completion truncation during streaming by gracefully handling missing brackets in incomplete code segments. [pull/2682](https://github.com/sourcegraph/cody/pull/2682)
- Autocomplete: Improves the jaccard similarity retriever to find better matches. [pull/2662](https://github.com/sourcegraph/cody/pull/2662)
- Fixed prompt construction issue for the edit command. [pull/2716](https://github.com/sourcegraph/cody/pull/2716)

### Changed

- Made the Enterprise login button more prominent. [pull/2672](https://github.com/sourcegraph/cody/pull/2672)
- Edit: Cody will now always generate new code when the cursor is on an empty line. [pull/2611](https://github.com/sourcegraph/cody/pull/2611)

## [1.1.2]

### Fixed

- Fixing Steal the cursor issue https://github.com/sourcegraph/cody/pull/2674

## [1.1.1]

### Fixed

- Fixed authentication issue when trying to connect to an enterprise instance. [pull/2667](https://github.com/sourcegraph/cody/pull/2667)

## [1.1.0]

### Added

- Edit: Added support for user-provided context. Use "@" to include files and "@#" to include specific symbols. [pull/2574](https://github.com/sourcegraph/cody/pull/2574)
- Autocomplete: Experimental support for inline completions with Code Llama via [Ollama](https://ollama.ai/) running locally. [pull/2635](https://github.com/sourcegraph/cody/pull/2635)

### Fixed

- Chat no longer shows "embeddings" as the source for all automatically included context files [issues/2244](https://github.com/sourcegraph/cody/issues/2244)/[pull/2408](https://github.com/sourcegraph/cody/pull/2408)
- Display the source and range of enhanced context correctly in UI. [pull/2542](https://github.com/sourcegraph/cody/pull/2542)
- Context from directory for commands and custom commands now shows up correctly under enhanced context. [issues/2548](https://github.com/sourcegraph/cody/issues/2548)/[pull/2542](https://github.com/sourcegraph/cody/pull/2542)
- @-mentioning the same file a second time in chat no longer duplicates the filename prefix [issues/2243](https://github.com/sourcegraph/cody/issues/2243)/[pull/2474](https://github.com/sourcegraph/cody/pull/2474)
- Do not automatically append open file name to display text for chat questions. [pull/2580](https://github.com/sourcegraph/cody/pull/2580)
- Fixed unresponsive stop button in chat when an error is presented. [pull/2588](https://github.com/sourcegraph/cody/pull/2588)
- Added existing `cody.useContext` config to chat to control context fetching strategy. [pull/2616](https://github.com/sourcegraph/cody/pull/2616)
- Fixed extension start up issue for enterprise users who do not have primary email set up. [pull/2665](https://github.com/sourcegraph/cody/pull/2665)
- All Chat windows are now closed properly on sign out. [pull/2665](https://github.com/sourcegraph/cody/pull/2665)
- Fixed issue with incorrect chat model selected on first chat session for DotCom users after reauthorization. [issues/2648](https://github.com/sourcegraph/cody/issues/2648)
- Fixed unresponsive dropdown menu for selecting chat model in Chat view. [pull/2627](https://github.com/sourcegraph/cody/pull/2627)
- [Internal] Opening files with non-file schemed URLs no longer breaks Autocomplete when `.cody/ignore` is enabled. [pull/2640](https://github.com/sourcegraph/cody/pull/2640)

### Changed

- Chat: Display chats in the treeview provider grouped by last interaction timestamp. [pull/2250](https://github.com/sourcegraph/cody/pull/2250)
- Autocomplete: Accepting a full line completion will not immedialty start another completion request on the same line. [pulls/2446](https://github.com/sourcegraph/cody/pull/2446)
- Folders named 'bin/' are no longer filtered out from chat `@`-mentions but instead ranked lower. [pull/2472](https://github.com/sourcegraph/cody/pull/2472)
- Files ignored in `.cody/ignore` (if the internal experiment is enabled) will no longer show up in chat `@`-mentions. [pull/2472](https://github.com/sourcegraph/cody/pull/2472)
- Adds a new experiment to test a higher parameter StarCoder model for single-line completions. [pull/2632](https://github.com/sourcegraph/cody/pull/2632)
- [Internal] All non-file schemed URLs are now ignored by default when `.cody/ignore` is enabled. [pull/2640](https://github.com/sourcegraph/cody/pull/2640)

## [1.0.5]

### Added

- [Internal] New `cody.internal.unstable` setting for enabling unstable experimental features for internal use only. Included `.cody/ignore` for internal testing. [pulls/1382](https://github.com/sourcegraph/cody/pull/1382)

### Fixed

- @-mentioning files on Windows no longer sometimes renders visible markdown for the links in the chat [issues/2388](https://github.com/sourcegraph/cody/issues/2388)/[pull/2398](https://github.com/sourcegraph/cody/pull/2398)
- Mentioning multiple files in chat no longer only includes the first file [issues/2402](https://github.com/sourcegraph/cody/issues/2402)/[pull/2405](https://github.com/sourcegraph/cody/pull/2405)
- Enhanced context is no longer added to commands and custom commands that do not require codebase context. [pulls/2537](https://github.com/sourcegraph/cody/pull/2537)
- Unblock `AltGraph` key on chat inputs. [pulls/2558](https://github.com/sourcegraph/cody/pull/2558)
- Display error messages from the LLM without replacing existing responses from Cody in the Chat UI. [pull/2566](https://github.com/sourcegraph/cody/pull/2566)

### Changed

- The `inline` mode for Custom Commands has been removed. [pull/2551](https://github.com/sourcegraph/cody/pull/2551)

## [1.0.4]

### Added

### Fixed

- Fixed config parsing to ensure we read the right remote server endpoint everywhere. [pulls/2456](https://github.com/sourcegraph/cody/pull/2456)

### Changed

- Autocomplete: Accepting a full line completion will not immediately start another completion request on the same line. [pulls/2446](https://github.com/sourcegraph/cody/pull/2446)
- Changes to the model in the new chat experience on the Cody Pro plan will now be remembered. [pull/2438](https://github.com/sourcegraph/cody/pull/2438)

## [1.0.3]

### Added

### Fixed

### Changed

- Logging improvements for accuracy. [pulls/2444](https://github.com/sourcegraph/cody/pull/2444)

## [1.0.2]

### Added

### Fixed

- Chat: Honor the cody.codebase setting for manually setting the remote codebase context. [pulls/2415](https://github.com/sourcegraph/cody/pull/2415)
- Fixes the Code Lenses feature. [issues/2428](https://github.com/sourcegraph/cody/issues/2428)

### Changed

- The chat history is now associated to the currently logged in account. [issues/2261](https://github.com/sourcegraph/cody/issues/2261)

## [1.0.1]

### Added

### Fixed

- Fixes an issue where GPT 3.5 requests were sometimes left hanging. [pull/2386](https://github.com/sourcegraph/cody/pull/2386)
- Chat: Use the proper token limits for enterprise users. [pulls/2395](https://github.com/sourcegraph/cody/pull/2395)

### Changed

- Hide the LLM dropdown in the new Chat UX for enterprise instances where there is no choice to switch models. [pulls/2393](https://github.com/sourcegraph/cody/pull/2393)

## [1.0.0]

### Added

- Adds support for Mixtral by Mistral in the LLM dropdown list. [issues/2307](https://github.com/sourcegraph/cody/issues/2307)

### Fixed

- Context: The "Continue Indexing" button works on Windows. [issues/2328](https://github.com/sourcegraph/cody/issues/2328)
- Context: The "Embeddings Incomplete" status bar item shows an accurate percent completion. Previously we showed the percent *in*complete, but labeled it percent complete. We no longer display a spurious "Cody Embeddings Index Complete" toast if indexing fails a second time. [pull/2368](https://github.com/sourcegraph/cody/pull/2368)

### Changed

- Updates the code smell icon so it does not stand out in some VS Code themes.

## [0.18.6]

### Added

- Context: Incomplete embeddings indexing status can seen in the status bar. On macOS and Linux, indexing can be resumed by clicking there. However Windows users will still see an OS error 5 (access denied) when retrying indexing. [pull/2265](https://github.com/sourcegraph/cody/pull/2265)
- Autocomplete: Add the `cody.autocomplete.formatOnAccept` user setting, which allows users to enable or disable the automatic formatting of autocomplete suggestions upon acceptance. [pull/2327](https://github.com/sourcegraph/cody/pull/2327)

### Fixed

- Autocomplete: Don't show loading indicator when a user is rate limited. [pull/2314](https://github.com/sourcegraph/cody/pull/2314)
- Fixes an issue where the wrong rate limit count was shown. [pull/2312](https://github.com/sourcegraph/cody/pull/2312)
- Chat: Fix icon rendering on the null state. [pull/2336](https://github.com/sourcegraph/cody/pull/2336)
- Chat: The current file, when included as context, is now shown as a relative path and is a clickable link. [pull/2344](https://github.com/sourcegraph/cody/pull/2344)
- Chat: Reopened chat panels now use the correct chat title. [pull/2345](https://github.com/sourcegraph/cody/pull/2345)
- Chat: Fixed an issue where the command settings menu would not open when clicked. [pull/2346](https://github.com/sourcegraph/cody/pull/2346)
- Fixed an issue where `/reset` command throws an error in the chat panel. [pull/2313](https://github.com/sourcegraph/cody/pull/2313)

### Changed

- Update Getting Started Guide. [pull/2279](https://github.com/sourcegraph/cody/pull/2279)
- Commands: Edit commands are no longer shown in the chat slash command menu. [pull/2339](https://github.com/sourcegraph/cody/pull/2339)
- Change Natural Language Search to Beta [pull/2351](https://github.com/sourcegraph/cody/pull/2351)

## [0.18.5]

### Added

### Fixed

- Chat: Fixed support for the `cody.chat.preInstruction` setting. [pull/2255](https://github.com/sourcegraph/cody/pull/2255)
- Fixes an issue where pasting into the document was not properly tracked. [pull/2293](https://github.com/sourcegraph/cody/pull/2293)
- Edit: Fixed an issue where the documentation command would incorrectly position inserted edits. [pull/2290](https://github.com/sourcegraph/cody/pull/2290)
- Edit: Fixed an issue where the documentation command would scroll to code that is already visible [pull/2296](https://github.com/sourcegraph/cody/pull/2296)

### Changed

- Settings: Relabel "symf Context" as "Search Context". [pull/2285](https://github.com/sourcegraph/cody/pull/2285)
- Chat: Removed 'Chat Suggestions' setting. [pull/2284](https://github.com/sourcegraph/cody/pull/2284)
- Edit: Completed edits are no longer scrolled back into view in the active file. [pull/2297](https://github.com/sourcegraph/cody/pull/2297)
- Chat: Update welcome message. [pull/2298](https://github.com/sourcegraph/cody/pull/2298)
- Edit: Decorations are no longer shown once an edit has been applied. [pull/2304](https://github.com/sourcegraph/cody/pull/2304)

## [0.18.4]

### Added

### Fixed

- Fixes an issue where the sidebar would not properly load when not signed in. [pull/2267](https://github.com/sourcegraph/cody/pull/2267)
- Fixes an issue where telemetry events were not properly logged with the new chat experience. [pull/2291](https://github.com/sourcegraph/cody/pull/2291)

### Changed

## [0.18.3]

### Added

- Autocomplete: Adds a new experimental option to improve the latency when showing the next line after accepting a completion (hot streak mode). [pull/2118](https://github.com/sourcegraph/cody/pull/2118)
- Chat: Add a settings button in the Chat panel to open extension settings. [pull/2117](https://github.com/sourcegraph/cody/pull/2117)

### Fixed

- Fix pre-release version numbers not being correctly detected. [pull/2240](https://github.com/sourcegraph/cody/pull/2240)
- Embeddings appear in the enhanced context selector when the user is already signed in and loads/reloads VSCode. [pull/2247](https://github.com/sourcegraph/cody/pull/2247)
- Embeddings status in the enhanced context selector has accurate messages when working in workspaces that aren't git repositories, or in git repositories which don't have remotes. [pull/2235](https://github.com/sourcegraph/cody/pull/2235)

### Changed

- Replace "Sign Out" with an account dialog. [pull/2233](https://github.com/sourcegraph/cody/pull/2233)
- Chat: Update chat icon and transcript gradient. [pull/2254](https://github.com/sourcegraph/cody/pull/2254)
- Remove the experimental `syntacticPostProcessing` flag. This behavior is now the default.

## [0.18.2]

### Added

### Fixed

- Chat: You can @-mention files starting with a dot. [pull/2209](https://github.com/sourcegraph/cody/pull/2209)
- Chat: Typing a complete filename when @-mentioning files and then pressing `<tab>` will no longer duplicate the filename [pull/2218](https://github.com/sourcegraph/cody/pull/2218)
- Autocomplete: Fixes an issue where changing user accounts caused some configuration issues. [pull/2182](https://github.com/sourcegraph/cody/pull/2182)
- Fixes an issue where focusing the VS Code extension window caused unexpected errors when connected to an Enterprise instance. [pull/2182](https://github.com/sourcegraph/cody/pull/2182)
- Embeddings: Send embeddings/initialize to the local embeddings controller. [pull/2183](https://github.com/sourcegraph/cody/pull/2183)
- Chat: Do not parse Windows file paths as URIs. [pull/2197](https://github.com/sourcegraph/cody/pull/2197)
- Search: Fix symf index dir on Windows. [pull/2207](https://github.com/sourcegraph/cody/pull/2207)
- Chat: You can @-mention files on Windows without generating an error. [pull/2197](https://github.com/sourcegraph/cody/pull/2197)
- Chat: You can @-mention files on Windows using backslashes and displayed filenames will use backslashes [pull/2215](https://github.com/sourcegraph/cody/pull/2215)
- Sidebar: Fix "Release Notes" label & link for pre-releases in sidebar. [pull/2210](https://github.com/sourcegraph/cody/pull/2210)
- Search: Send sigkill to symf when extension exits. [pull/2225](https://github.com/sourcegraph/cody/pull/2225)
- Search: Support cancelling index. [pull/2202](https://github.com/sourcegraph/cody/pull/2202)
- Chat Fix cursor blink issue and ensure proper chat initialization synchronization. [pull/2193](https://github.com/sourcegraph/cody/pull/2193)
- plg: display errors when autocomplete rate limits trigger [pull/2193](https://github.com/sourcegraph/cody/pull/2135)
- Mark Upgrade/Usage links as dot-com only [pull/2219](https://github.com/sourcegraph/cody/pull/2219)

### Changed

- Search: Only show search instructions on hover or focus [pull/2212](https://github.com/sourcegraph/cody/pull/2212)

## [0.18.1]

### Added

### Fixed

- Chat: Always include selection in Enhanced Context. [pull/2144](https://github.com/sourcegraph/cody/pull/2144)
- Chat: Fix abort. [pull/2159](https://github.com/sourcegraph/cody/pull/2159)
- Autocomplete: Fix rate limits messages for short time spans. [pull/2152](https://github.com/sourcegraph/cody/pull/2152)

### Changed

- Chat: Improve slash command heading padding. [pull/2173](https://github.com/sourcegraph/cody/pull/2173)

## [0.18.0]

### Added

- Edit: "Ask Cody to Generate" or the "Edit" command now stream incoming code directly to the document when only inserting new code. [pull/1883](https://github.com/sourcegraph/cody/pull/1883)
- Chat: New chat preview models `claude-2.1` is now avaliable for sourcegraph.com users. [pull/1860](https://github.com/sourcegraph/cody/pull/1860)
- Edit: Added context-aware code actions for "Generate", "Edit" and "Document" commands. [pull/1724](https://github.com/sourcegraph/cody/pull/1724)
- Chat: @'ing files now uses a case insensitive fuzzy search. [pull/1889](https://github.com/sourcegraph/cody/pull/1889)
- Edit: Added a faster, more optimized response for the "document" command. [pull/1900](https://github.com/sourcegraph/cody/pull/1900)
- Chat: Restore last opened chat panel on reload. [pull/1918](https://github.com/sourcegraph/cody/pull/1918)

### Fixed

- Chat: Display OS specific keybinding in chat welcome message. [pull/2051](https://github.com/sourcegraph/cody/pull/2051)
- Embeddings indexes can be generated and stored locally in repositories with a default fetch URL that is not already indexed by sourcegraph.com through the Enhanced Context selector. [pull/2069](https://github.com/sourcegraph/cody/pull/2069)
- Chat: Support chat input history on "up" and "down" arrow keys again. [pull/2059](https://github.com/sourcegraph/cody/pull/2059)
- Chat: Decreased debounce time for creating chat panels to improve responsiveness. [pull/2115](https://github.com/sourcegraph/cody/pull/2115)
- Chat: Fix infinite loop when searching for symbols. [pull/2114](https://github.com/sourcegraph/cody/pull/2114)
- Chat: Speed up chat panel debounce w/ trigger on leading edge too. [pull/2126](https://github.com/sourcegraph/cody/pull/2126)
- Chat: Fix message input overlapping with enhanced context button. [pull/2141](https://github.com/sourcegraph/cody/pull/2141)
- Support chat input history on "up" and "down" arrow keys again. [pull/2059](https://github.com/sourcegraph/cody/pull/2059)
- Edit: Fixed an issue where Cody would regularly include unrelated XML tags in the generated output. [pull/1789](https://github.com/sourcegraph/cody/pull/1789)
- Chat: Fixed an issue that caused Cody to be unable to locate active editors when running commands from the new chat panel. [pull/1793](https://github.com/sourcegraph/cody/pull/1793)
- Chat: Replaced uses of deprecated getWorkspaceRootPath that caused Cody to be unable to determine the current workspace in the chat panel. [pull/1793](https://github.com/sourcegraph/cody/pull/1793)
- Chat: Input history is now preserved between chat sessions. [pull/1826](https://github.com/sourcegraph/cody/pull/1826)
- Chat: Fixed chat command selection behavior in chat input box. [pull/1828](https://github.com/sourcegraph/cody/pull/1828)
- Chat: Add delays before sending webview ready events to prevent premature sending. This fixes issue where chat panel fails to load when multiple chat panels are opened simultaneously. [pull/1836](https://github.com/sourcegraph/cody/pull/1836)
- Autocomplete: Fixes a bug that caused autocomplete to be triggered at the end of a block or function invocation. [pull/1864](https://github.com/sourcegraph/cody/pull/1864)
- Edit: Incoming edits that are afixed to the selected code and now handled properly (e.g. docstrings). [pull/1724](https://github.com/sourcegraph/cody/pull/1724)
- Chat: Allowed backspace and delete keys to remove characters in chat messages input box.
- Edit: Retrying an edit will now correctly use the original intended range. [pull/1926](https://github.com/sourcegraph/cody/pull/1926)
- Chat: Allowed backspace and delete keys to remove characters in chat messages input box. [pull/1906](https://github.com/sourcegraph/cody/pull/1906)
- Chat: The commands display box in the chat input box now uses the same styles as the @ command results box. [pull/1962](https://github.com/sourcegraph/cody/pull/1962)
- Chat: Sort commands and prompts alphabetically in commands menu and chat. [pull/1998](https://github.com/sourcegraph/cody/pull/1998)
- Chat: Fix chat command selection to only filter on '/' prefix. [pull/1980](https://github.com/sourcegraph/cody/pull/1980)
- Chat: Improve @-file completion to better preserve input value. [pull/1980](https://github.com/sourcegraph/cody/pull/1980)
- Edit: Fixed "Ask Cody: Edit Code" no longer showing in the command palette. [pull/2004](https://github.com/sourcegraph/cody/pull/2004)
- Edit: Fixed an issue where Cody could incorrectly produce edits when repositioning code or moving your cursor onto new lines. [pull/2005](https://github.com/sourcegraph/cody/pull/2005)

### Changed

- Chat: Uses the new Chat UI by default. [pull/2079](https://github.com/sourcegraph/cody/pull/2079)
- Inline Chat is now deprecated and removed. [pull/2079](https://github.com/sourcegraph/cody/pull/2079)
- Fixup Tree View is now deprecated and removed. [pull/2079](https://github.com/sourcegraph/cody/pull/2079)
- Enhanced Context used to turn off automatically after the first chat. Now it stays enabled until you disable it. [pull/2069](https://github.com/sourcegraph/cody/pull/2069)
- Chat: Reuse existing New Chat panel to prevent having multiple new chats open at once. [pull/2087](https://github.com/sourcegraph/cody/pull/2087)
- Chat: Close the Enhanced Context popover on chat input focus. [pull/2091](https://github.com/sourcegraph/cody/pull/2091)
- Chat: Show onboarding glowy dot guide until first time opening Enhanced Context. [pull/2097](https://github.com/sourcegraph/cody/pull/2097)
- In 0.12, we simplified the sign-in process and removed the option to sign into
  Cody App from VScode. If you were still signed in to Cody App, we invite you to
  sign in to Sourcegraph.com directly. The extension will do this automatically if
  possible but you may need to sign in again. If you have set up embeddings in
  Cody App, VScode will now search your local embeddings automatically: You no
  longer need to have the Cody App open. Note, the sidebar chat indicator may
  say embeddings were not found while we work on improving chat.
  [pull/2099](https://github.com/sourcegraph/cody/pull/2099)
- Commands: Expose commands in the VS Code command palette and clean up the context menu. [pull/1209](https://github.com/sourcegraph/cody/pull/2109)
- Search: Style and UX improvements to the search panel. [pull/2138](https://github.com/sourcegraph/cody/pull/2138)
- Chat: Reduce size of chats list blank copy. [pull/2137](https://github.com/sourcegraph/cody/pull/2137)
- Chat: Update message input placeholder to mention slash commands. [pull/2142](https://github.com/sourcegraph/cody/pull/2142)
- Inline Chat will soon be deprecated in favor of the improved chat and command experience. It is now disabled by default and does not work when the new chat panel is enabled. [pull/1797](https://github.com/sourcegraph/cody/pull/1797)
- Chat: Updated the design and location for the `chat submit` button and `stop generating` button. [pull/1782](https://github.com/sourcegraph/cody/pull/1782)
- Commands: `Command Code Lenses` has been moved out of experimental feature and is now available to general. [pull/0000](https://github.com/sourcegraph/cody/pull/0000)
- Commands: `Custom Commands` has been moved out of experimental and is now at Beta. [pull/0000](https://github.com/sourcegraph/cody/pull/0000)
- Commands: The Custom Commands Menu now closes on click outside of the menu. [pull/1854](https://github.com/sourcegraph/cody/pull/1854)
- Autocomplete: Remove the frequency of unhelpful autocompletions. [pull/1862](https://github.com/sourcegraph/cody/pull/1862)
- Chat: The default chat model `claude-2` has been replaced with the pinned version `claude-2.0`. [pull/1860](https://github.com/sourcegraph/cody/pull/1860)
- Edit: Improved the response consistency for edits. Incoming code should now better match the surrounding code and contain less formatting errors [pull/1892](https://github.com/sourcegraph/cody/pull/1892)
- Command: Editor title icon will only show up in non-readonly file editor views. [pull/1909](https://github.com/sourcegraph/cody/pull/1909)
- Chat: Include text in dotCom chat events. [pull/1910](https://github.com/sourcegraph/cody/pull/1910)
- Chat: Replaced vscode links with custom "cody.chat.open.file" protocol when displaying file names in chat. [pull/1919](https://github.com/sourcegraph/cody/pull/1919)
- Chat: Change "Restart Chat Session" icon and add a confirmation. [pull/2002](https://github.com/sourcegraph/cody/pull/2002)
- Chat; Improve enhanced context popover and button styles. [pull/2075](https://github.com/sourcegraph/cody/pull/2075)

## [0.16.3]

### Added

### Fixed

### Changed

- Reverting back to v0.16.1 due to critical issue found in v0.16.2.

## [0.16.2]

### Added

- Chat: New chat preview models `claude-2.1` is now avaliable for sourcegraph.com users. [pull/1860](https://github.com/sourcegraph/cody/pull/1860)
- Edit: Added context-aware code actions for "Generate", "Edit" and "Document" commands. [pull/1724](https://github.com/sourcegraph/cody/pull/1724)
- Chat: @'ing files now uses a case insensitive fuzzy search. [pull/1889](https://github.com/sourcegraph/cody/pull/1889)
- Edit: Added a faster, more optimized response for the "document" command. [pull/1900](https://github.com/sourcegraph/cody/pull/1900)
- Chat: Restore last opened chat panel on reload. [pull/1918](https://github.com/sourcegraph/cody/pull/1918)
- Chat: Edit button to rename the chat history. [pull/1818](https://github.com/sourcegraph/cody/pull/1818)

### Fixed

- Edit: Fixed an issue where Cody would regularly include unrelated XML tags in the generated output. [pull/1789](https://github.com/sourcegraph/cody/pull/1789)
- Chat: Fixed an issue that caused Cody to be unable to locate active editors when running commands from the new chat panel. [pull/1793](https://github.com/sourcegraph/cody/pull/1793)
- Chat: Replaced uses of deprecated getWorkspaceRootPath that caused Cody to be unable to determine the current workspace in the chat panel. [pull/1793](https://github.com/sourcegraph/cody/pull/1793)
- Chat: Input history is now preserved between chat sessions. [pull/1826](https://github.com/sourcegraph/cody/pull/1826)
- Chat: Fixed chat command selection behavior in chat input box. [pull/1828](https://github.com/sourcegraph/cody/pull/1828)
- Chat: Add delays before sending webview ready events to prevent premature sending. This fixes issue where chat panel fails to load when multiple chat panels are opened simultaneously. [pull/1836](https://github.com/sourcegraph/cody/pull/1836)
- Autocomplete: Fixes a bug that caused autocomplete to be triggered at the end of a block or function invocation. [pull/1864](https://github.com/sourcegraph/cody/pull/1864)
- Edit: Incoming edits that are afixed to the selected code and now handled properly (e.g. docstrings). [pull/1724](https://github.com/sourcegraph/cody/pull/1724)
- Chat: Allowed backspace and delete keys to remove characters in chat messages input box.
- Edit: Retrying an edit will now correctly use the original intended range. [pull/1926](https://github.com/sourcegraph/cody/pull/1926)
- Chat: Allowed backspace and delete keys to remove characters in chat messages input box. [pull/1906](https://github.com/sourcegraph/cody/pull/1906)
- Chat: The commands display box in the chat input box now uses the same styles as the @ command results box. [pull/1962](https://github.com/sourcegraph/cody/pull/1962)
- Chat: Sort commands and prompts alphabetically in commands menu and chat. [pull/1998](https://github.com/sourcegraph/cody/pull/1998)
- Chat: Fix chat command selection to only filter on '/' prefix. [pull/1980](https://github.com/sourcegraph/cody/pull/1980)
- Chat: Improve @-file completion to better preserve input value. [pull/1980](https://github.com/sourcegraph/cody/pull/1980)
- Edit: Fixed "Ask Cody: Edit Code" no longer showing in the command palette. [pull/2004](https://github.com/sourcegraph/cody/pull/2004)
- Edit: Fixed an issue where Cody could incorrectly produce edits when repositioning code or moving your cursor onto new lines. [pull/2005](https://github.com/sourcegraph/cody/pull/2005)

### Changed

- Inline Chat will soon be deprecated in favor of the improved chat and command experience. It is now disabled by default and does not work when the new chat panel is enabled. [pull/1797](https://github.com/sourcegraph/cody/pull/1797)
- Chat: Updated the design and location for the `chat submit` button and `stop generating` button. [pull/1782](https://github.com/sourcegraph/cody/pull/1782)
- Commands: `Command Code Lenses` has been moved out of experimental feature and is now available to general. [pull/0000](https://github.com/sourcegraph/cody/pull/0000)
- Commands: `Custom Commands` has been moved out of experimental and is now at Beta. [pull/0000](https://github.com/sourcegraph/cody/pull/0000)
- Commands: The Custom Commands Menu now closes on click outside of the menu. [pull/1854](https://github.com/sourcegraph/cody/pull/1854)
- Autocomplete: Remove the frequency of unhelpful autocompletions. [pull/1862](https://github.com/sourcegraph/cody/pull/1862)
- Chat: The default chat model `claude-2` has been replaced with the pinned version `claude-2.0`. [pull/1860](https://github.com/sourcegraph/cody/pull/1860)
- Edit: Improved the response consistency for edits. Incoming code should now better match the surrounding code and contain less formatting errors [pull/1892](https://github.com/sourcegraph/cody/pull/1892)
- Command: Editor title icon will only show up in non-readonly file editor views. [pull/1909](https://github.com/sourcegraph/cody/pull/1909)
- Chat: Include text in dotCom chat events. [pull/1910](https://github.com/sourcegraph/cody/pull/1910)
- Chat: Replaced vscode links with custom "cody.chat.open.file" protocol when displaying file names in chat. [pull/1919](https://github.com/sourcegraph/cody/pull/1919)
- Chat: Change "Restart Chat Session" icon and add a confirmation. [pull/2002](https://github.com/sourcegraph/cody/pull/2002)
- Chat; Improve enhanced context popover and button styles. [pull/2075](https://github.com/sourcegraph/cody/pull/2075)

## [0.16.1]

### Added

### Fixed

### Changed

- Move decision about which autocomplete deployment to use for StarCoder to the server. [pull/1845](https://github.com/sourcegraph/cody/pull/1845)

## [0.16.0]

### Added

- Chat: A new chat model selection dropdown that allows selecting between different chat models when connected to the sourcegraph.com instance. [pull/1676](https://github.com/sourcegraph/cody/pull/1676)
- Chat: New button in editor title for restarting chat session in current chat panel (non-sidebar chat view). [pull/1687](https://github.com/sourcegraph/cody/pull/1687)
- Chat: New `@` command that allows you to attach files via the chat input box. [pull/1631](https://github.com/sourcegraph/cody/pull/1631)
- Edit: Added a specific, faster, response flow for fixes when triggered directly from code actions. [pull/1639](https://github.com/sourcegraph/cody/pull/1639)
- Edit: Improved context fetching for quick fixes to better include code related to the problem. [pull/1723](https://github.com/sourcegraph/cody/pull/1723)
- Chat: Added option to configure whether to add enhanced context from codebase for chat question in the new chat panel. [pull/1738](https://github.com/sourcegraph/cody/pull/1738)
- Autocomplete: Added new retrieval and mixing strategies to improve Autocomplete context. [pull/1752](https://github.com/sourcegraph/cody/pull/1752)
- Commands: Supports passing additional input text to commands via the chat input box. For example, adds additional instruction after the command key: `/explain response in Spanish`. [pull/1731](https://github.com/sourcegraph/cody/pull/1731)

### Fixed

- Edit: Updated the fixup create task to just use the previous command text. [pull/1615](https://github.com/sourcegraph/cody/pull/1615)
- Fixed an issue that would cause an aborted chat message to show an error "Cody did not respond with any text". [pull/1668](https://github.com/sourcegraph/cody/pull/1668)
- Chat: Opening files from the new chat panel will now show up beside the chat panel instead of on top of the chat panel. [pull/1677](https://github.com/sourcegraph/cody/pull/1677)
- Chat: Prevented default events on certain key combos when chat box is focused. [pull/1690](https://github.com/sourcegraph/cody/pull/1690)
- Command: Fixed an issue that opened a new chat window when running `/doc` and `/edit` commands from the command palette. [pull/1678](https://github.com/sourcegraph/cody/pull/1678)
- Chat: Prevent sidebar from opening when switching editor chat panels. [pull/1691](https://github.com/sourcegraph/cody/pull/1691)
- Chat: Prevent `"command 'cody.chat'panel.new' not found"` error when the new chat panel UI is disabled. [pull/1696](https://github.com/sourcegraph/cody/pull/1696)
- Autocomplete: Improved the multiline completions truncation logic. [pull/1709](https://github.com/sourcegraph/cody/pull/1709)
- Autocomplete: Fix an issue where typing as suggested causes the completion to behave unexpectedly. [pull/1701](https://github.com/sourcegraph/cody/pull/1701)
- Chat: Forbid style tags in DOMPurify config to prevent code block rendering issues. [pull/1747](https://github.com/sourcegraph/cody/pull/1747)
- Edit: Fix `selectedCode` and `problemCode` sometimes being added to the document after an edit. [pull/1765](https://github.com/sourcegraph/cody/pull/1765)
- Edit: Fix the code lens containing options to diff, undo and retry being automatically dismissed for users who have `autoSave` enabled. [pull/1767](https://github.com/sourcegraph/cody/pull/1767)

### Changed

- Edit: Fixed formatting issues with some editor formatters that required explict indendation configuration. [pull/1620](https://github.com/sourcegraph/cody/pull/1620)
- Edit: Fixed an issue where the diff for an edit could expand recursively each time it is viewed. [pull/1621](https://github.com/sourcegraph/cody/pull/1621)
- Editor Title Icon has been moved out of the experimental stage and is now enabled by default. [pull/1651](https://github.com/sourcegraph/cody/pull/1651)
- Clean up login page styles and make Enterprise login more prominent. [pull/1708](https://github.com/sourcegraph/cody/pull/1708)
- Autocomplete: Slightly increase the amount of time we wait for another keystroke before starting completion requests. [pull/1737](https://github.com/sourcegraph/cody/pull/1737)
- Improved new chat model selector styles. [pull/1750](https://github.com/sourcegraph/cody/pull/1750)
- Improved response time for chat, commands and edits on repositories without embeddings. [pull/1722](https://github.com/sourcegraph/cody/pull/1722)

## [0.14.5]

### Added

### Fixed

### Changed

- Added support to test a Sourcegraph specific StarCoder setup for dotcom. [pull/1670]

## [0.14.4]

### Added

### Fixed

- Chat: Fixed an issue where multiple action buttons were appended to each Code Block per chat message. [pull/1617](https://github.com/sourcegraph/cody/pull/1617)

### Changed

## [0.14.3]

### Added

- Autocomplete: Add completion intent to analytics events. [pull/1457](https://github.com/sourcegraph/cody/pull/1457)
- Edit: Added the ability to provide instructions when retrying an edit. [pull/1411](https://github.com/sourcegraph/cody/pull/1411)
- Edit: Added the ability to undo an applied edit. [pull/1411](https://github.com/sourcegraph/cody/pull/1411)
- Edit: Support applying edits in the background, instead of relying on the users' open file. [pull/1411](https://github.com/sourcegraph/cody/pull/1411)
- Assign requestID to each Code Block actions. [pull/1586](https://github.com/sourcegraph/cody/pull/1586)
- [Internal Experimental] Chat: New Experimental Chat View that appears in the editor panel instead of the sidebar when `cody.experimental.chatPanel` is enabled. [pull/1509](https://github.com/sourcegraph/cody/pull/1509)

### Fixed

- Commands: Smart selection not working on the first line of code. [pull/1508](https://github.com/sourcegraph/cody/pull/1508)
- Chat: Aborted messages are now saved to local chat history properly. [pull/1550](https://github.com/sourcegraph/cody/pull/1550)
- Adjust a completion range if it does not match the current line suffix. [pull/1507](https://github.com/sourcegraph/cody/pull/1507)
- Chat: Fix heading styles and inline code colors. [pull/1528](https://github.com/sourcegraph/cody/pull/1528)
- Custom Commands: Fix custom command menu not showing for a single custom command. [pull/1532](https://github.com/sourcegraph/cody/pull/1532)
- Chat: Focus chat input on mount even when notification for version update is shown. [pull/1556](https://github.com/sourcegraph/cody/pull/1556)
- Commands: Commands selector in chat will now scroll to the selected item's viewport automatically. [pull/1556](https://github.com/sourcegraph/cody/pull/1556)
- Edit: Errors are now shown separately to incoming edits, and will not be applied to the document. [pull/1376](https://github.com/sourcegraph/cody/pull/1376)
- Chat: Prevent cursor from moving during chat command selection. [pull/1592](https://github.com/sourcegraph/cody/pull/1592)

### Changed

- Chat: Start prompt mixin by default. [pull/1479](https://github.com/sourcegraph/cody/pull/1479)
- Edit: Incoming changes are now applied by default. [pull/1411](https://github.com/sourcegraph/cody/pull/1411)

## [0.14.2]

### Added

- Code applied from the `/edit` command will be formatted automatically through the VS Code `formatDocument` API. [pull/1441](https://github.com/sourcegraph/cody/pull/1441)

### Fixed

- User selection in active editor will not be replaced by smart selections for the `/edit` command. [pull/1429](https://github.com/sourcegraph/cody/pull/1429)
- Fixes an issue that caused part of the autocomplete response to be completed when selecting an item from the suggest widget. [pull/1477](https://github.com/sourcegraph/cody/pull/1477)
- Fixed issues where autocomplete suggestions displayed on the wrong line when connected to Anthropic as provider. [pull/1440](https://github.com/sourcegraph/cody/pull/1440)

### Changed

- Changed the "Ask Cody to Explain" Code Action to respond in the Cody sidebar instead of Inline Chat. [pull/1427](https://github.com/sourcegraph/cody/pull/1427)
- Updated prompt preambles and mixin for chat to mitigate hallucinations. [pull/1442](https://github.com/sourcegraph/cody/pull/1442)
- Cody can now respond in languages other than the default language of the user's editor. [pull/1442](https://github.com/sourcegraph/cody/pull/1442)

## [0.14.1]

### Added

- Added client-side request timeouts to Autocomplete requests. [pull/1355](https://github.com/sourcegraph/cody/pull/1355)
- Added telemetry on how long accepted autocomplete requests are kept in the document. [pull/1380](https://github.com/sourcegraph/cody/pull/1380)
- Added support for using (workspace) relative paths in `filePath`and `directoryPath` fields as context for Custom Commands. [pull/1385](https://github.com/sourcegraph/cody/pull/1385)
- [Internal] Added `CodyAutocompleteLowPerformanceDebounce` feature flag to increase debounce interval for autocomplete requests in low-performance environments. [pull/1409](https://github.com/sourcegraph/cody/pull/1409)
- New `Regenerate` Code Lens for `/edit` command that allows users to easily ask Cody to generate a new response for the current request. [pull/1383](https://github.com/sourcegraph/cody/pull/1383)

### Fixed

- Fixed an issue where autocomplete suggestions where sometimes not shown when the overlap with the next line was too large. [pull/1320](https://github.com/sourcegraph/cody/pull/1320)
- Fixed unresponsive UI for the `Configure Custom Commands` option inside the `Cody: Custom Command (Experimental)` menu. [pull/1416](https://github.com/sourcegraph/cody/pull/1416)
- Fixed last 5 used commands not showing up in the custom command history menu. [pull/1416](https://github.com/sourcegraph/cody/pull/1416)

### Changed

- Removed the unused `unstable-codegen` autocomplete provider. [pull/1364](https://github.com/sourcegraph/cody/pull/1364)
- The Fireworks autocomplete provider is now considered stable. [pull/1363](https://github.com/sourcegraph/cody/pull/1363)
- The `CodyAutocompleteMinimumLatency` feature flag is now split into three independent feature flags: `CodyAutocompleteLanguageLatency`, `CodyAutocompleteProviderLatency`, and `CodyAutocompleteUserLatency`. [pull/1351](https://github.com/sourcegraph/cody/pull/1351)
- Prevents unhelpful autocomplete suggestions at the end of file when cursor position is at 0 and the line above is also empty. [pull/1330](https://github.com/sourcegraph/cody/pull/1330)
- Adds popups to show the state of indexing for dotcom/Cody App in more situations. Fixes an issue where the database icon below the chat input status box was low contrast in some dark themes. [pull/1374](https://github.com/sourcegraph/cody/pull/1374)
- Workspace-level custom commands now works in [trusted workspaces](https://code.visualstudio.com/api/extension-guides/workspace-trust#what-is-workspace-trust) only. This does not apply to user-level custom commands. [pull/1415](https://github.com/sourcegraph/cody/pull/1415)
- Custom commands can no longer override default commands. [pull/1414](https://github.com/sourcegraph/cody/pull/1414)

## [0.14.0]

### Added

- Added information to host operating system to our analytic events. [pull/1254](https://github.com/sourcegraph/cody/pull/1254)
- Executed the `/doc` command now automatically adds the documentation directly above your selected code in your editor, instead of shown in chat. [pull/1116](https://github.com/sourcegraph/cody/pull/1116)
- New `mode` field in the Custom Commands config file enables a command to be configured on how the prompt should be run by Cody. Currently supports `inline` (run command prompt in inline chat), `edit` (run command prompt on selected code for refactoring purpose), and `insert` (run command prompt on selected code where Cody's response will be inserted on top of the selected code) modes. [pull/1116](https://github.com/sourcegraph/cody/pull/1116)
- Experimentally added `smart selection` which removes the need to manually highlight code before running the `/doc` and `/test` commands. [pull/1116](https://github.com/sourcegraph/cody/pull/1116)
- Show a notice on first autocomplete. [pull/1071](https://github.com/sourcegraph/cody/pull/1071)
- Autocomplete now takes the currently selected item in the suggest widget into account. This behavior can be disabled by setting `cody.autocomplete.suggestWidgetSelection` to `false`.
- Add the `cody.autocomplete.languages` user setting to enable or disable inline code suggestions for specified languages. [pull/1290](https://github.com/sourcegraph/cody/pull/1290)

### Fixed

- Improved quality of documentation created by the `/doc` command. [pull/1198](https://github.com/sourcegraph/cody/pull/1198)
- Removed chat and chat history created by `/edit` and `/doc` commands. [pull/1220](https://github.com/sourcegraph/cody/pull/1220)
- Only show "Ask Cody Inline" context menu item when signed in. [pull/1281](https://github.com/sourcegraph/cody/pull/1281)

### Changed

- Improved detection for the most common test runner files. [pull/1297](https://github.com/sourcegraph/cody/pull/1297)

## [0.12.4]

### Added

- New "Save Code to File.." button on code blocks. [pull/1119](https://github.com/sourcegraph/cody/pull/1119)
- Add logging for partially accepting completions. [pull/1214](https://github.com/sourcegraph/cody/pull/1214)

### Fixed

- Removed invalid variable from logs that stopped rate-limit errors from displaying properly. [pull/1205](https://github.com/sourcegraph/cody/pull/1205)
- Disable `Ask Cody Inline` in Cody Context Menu when `cody.InlineChat.enabled` is set to false. [pull/1209](https://github.com/sourcegraph/cody/pull/1209)

### Changed

- Moved "Insert at Cursor" and "Copy" buttons to the bottom of code blocks, and no longer just show on hover. [pull/1119](https://github.com/sourcegraph/cody/pull/1119)
- Increased the token limit for the selection Cody uses for the `/edit` command. [pull/1139](https://github.com/sourcegraph/cody/pull/1139)
- Autocomplete now supports infilling through the customized `claude-instant-infill` model created for Anthropic Claude Instant by default. [pull/1164](https://github.com/sourcegraph/cody/pull/1164)
- Expand the range used for code actions (thought `smart selection`) to the top-level enclosing range rather than just the line. This improves the quality of fixup actions by providing more context. [pull/1163](https://github.com/sourcegraph/cody/pull/1163)
- Autocomplete no longer triggers after the end of a block of function invocation. [pull/1218](https://github.com/sourcegraph/cody/pull/1218)

## [0.12.3]

### Added

- Add situation-based latency for unwanted autocomplete suggestions. [pull/1202](https://github.com/sourcegraph/cody/pull/1202)

### Fixed

### Changed

- Simplified sign-in in, added in 0.12.0 [pull/1036,](https://github.com/sourcegraph/cody/pull/1036) is now rolled out to 100% of new installs. [pull/1235](https://github.com/sourcegraph/cody/pull/1235)
- VScode can communicate with Cody App, even if App is started after the user has signed in to sourcegraph.com. VScode continues to monitor Cody App if it is started and stopped. [pull/1210](https://github.com/sourcegraph/cody/pull/1210)

## [0.12.2]

### Added

- Adds information about completion `items` to the `CompletionEvent` we send on every completion suggestion. [pull/1144](https://github.com/sourcegraph/cody/pull/1144)
- Clicking on the status indicator under the chat input box displays a popup to install Cody App, open Cody App, etc. The popups are only displayed under certain circumstances where Cody App can provide embeddings. [pull/1089](https://github.com/sourcegraph/cody/pull/1089)

### Fixed

### Changed

- Improves interop with the VS Code suggest widget when using the `completeSuggestWidgetSelection` feature flag. [pull/1158](https://github.com/sourcegraph/cody/pull/1158)
- Removes the need to set an Anthropic API key for the `/symf` command. The `symf` binary is now automatically downloaded. [pull/1207](https://github.com/sourcegraph/cody/pull/1207)
- Replace the "Fixup ready | Apply" buttons when you do a code edit with a single "Apply Edits" button. [pull/1201](https://github.com/sourcegraph/cody/pull/1201)
- Updated "Refactor Code" to be "Edit Code" in right click context menu. [pull/1200](https://github.com/sourcegraph/cody/pull/1200)

## [0.12.1]

### Added

### Fixed

- Fixes an issue that caused the `cody-autocomplete-claude-instant-infill` feature flag to have no effect. [pull/1132](https://github.com/sourcegraph/cody/pull/1132)

### Changed

## [0.12.0]

### Added

- Add a UI indicator when you're not signed in. [pull/970](https://github.com/sourcegraph/cody/pull/970)
- Added a completion statistics summary to the autocomplete trace view. [pull/973](https://github.com/sourcegraph/cody/pull/973)
- Add experimental option `claude-instant-infill` to the `cody.autocomplete.advanced.model` config option that enables users using the Claude Instant model to get suggestions with context awareness (infill). [pull/974](https://github.com/sourcegraph/cody/pull/974)
- New `cody.chat.preInstruction` configuration option for adding custom message at the start of all chat messages sent to Cody. Extension reload required. [pull/963](https://github.com/sourcegraph/cody/pull/963)
- Add a simplified sign-in. 50% of people will see these new sign-in buttons. [pull/1036](https://github.com/sourcegraph/cody/pull/1036)
- Now removes completions from cache when the initial suggestion prefix is deleted by users after a suggestion was displayed. This avoids unhelpful/stale suggestions from persisting. [pull/1105](https://github.com/sourcegraph/cody/pull/1105)
- VScode can now share a dotcom access token with future versions of Cody App. [pull/1090](https://github.com/sourcegraph/cody/pull/1090)

### Fixed

- Fix a potential race condition for autocomplete requests that happen when a completion is stored as the last shown candidate when it will not be shown. [pull/1059](https://github.com/sourcegraph/cody/pull/1059)
- Use `insert` instead of `replace` for `Insert at Cursor` button for inserting code to current cursor position. [pull/1118](https://github.com/sourcegraph/cody/pull/1118)
- Autocomplete: Fix support for working with CRLF line endings. [pull/1124](https://github.com/sourcegraph/cody/pull/1124)
- Fix issue that caused the custom commands menu to unable to execute commands. [pull/1123](https://github.com/sourcegraph/cody/pull/1123)

### Changed

- Remove `starter` and `premade` fields from the configuration files for custom commands (cody.json). [pull/939](https://github.com/sourcegraph/cody/pull/939)
- Enabled streaming responses for all autocomplete requests. [pull/995](https://github.com/sourcegraph/cody/pull/995)
- Sign out immediately instead of showing the quick-pick menu. [pull/1032](https://github.com/sourcegraph/cody/pull/1032)
- UX improvements to the custom command workflow (and new [custom command docs](https://sourcegraph.com/docs/cody/custom-commands)). [pull/992](https://github.com/sourcegraph/cody/pull/992)
- You can now use `alt` + `\` to trigger autocomplete requests manually. [pull/1060](https://github.com/sourcegraph/cody/pull/1060)
- Slightly reduce latency when manually triggering autocomplete requests. [pull/1060](https://github.com/sourcegraph/cody/pull/1060)
- Configure autocomplete provider based on cody LLM settings in site config. [pull/1035](https://github.com/sourcegraph/cody/pull/1035)
- Filters out single character autocomplete results. [pull/1109](https://github.com/sourcegraph/cody/pull/1109)
- Register inline completion provider for text files and notebooks only to ensure autocomplete works in environments that are fully supported. [pull/1114](https://github.com/sourcegraph/cody/pull/1114)
- The `Generate Unit Tests` command has been improved with an enhanced context fetching process that produces test results with better quality. [pull/907](https://github.com/sourcegraph/cody/pull/907)

## [0.10.2]

### Added

### Fixed

### Changed

- Use the same token limits for StarCoder as we do for Anthropic for the current experiments. [pull/1058](https://github.com/sourcegraph/cody/pull/1058)

## [0.10.1]

### Added

### Fixed

- Fix feature flag initialization for autocomplete providers. [pull/965](https://github.com/sourcegraph/cody/pull/965)

### Changed

## [0.10.0]

### Added

- New button in Chat UI to export chat history to a JSON file. [pull/829](https://github.com/sourcegraph/cody/pull/829)
- Rank autocomplete suggestion with tree-sitter when `cody.autocomplete.experimental.syntacticPostProcessing` is enabled. [pull/837](https://github.com/sourcegraph/cody/pull/837)
- Rate limit during autocomplete will now surface to the user through the status bar item. [pull/851](https://github.com/sourcegraph/cody/pull/851)

### Fixed

- Do not display error messages after clicking on the "stop-generating" button. [pull/776](https://github.com/sourcegraph/cody/pull/776)
- Add null check to Inline Controller on file change that caused the `Cannot read properties of undefined (reading 'scheme')` error when starting a new chat session. [pull/781](https://github.com/sourcegraph/cody/pull/781)
- Fixup: Resolved issue where `/fix` command incorrectly returned error "/fix is not a valid command". The `/fix` command now functions as expected when invoked in the sidebar chat. [pull/790](https://github.com/sourcegraph/cody/pull/790)
- Set font family and size in side chat code blocks to match editor font. [pull/813](https://github.com/sourcegraph/cody/pull/813)
- Add error handling to unblock Command Menu from being started up when invalid json file for custom commands is detected. [pull/827](https://github.com/sourcegraph/cody/pull/827)
- Enhanced the main quick pick menu items filtering logic. [pull/852](https://github.com/sourcegraph/cody/pull/852)
- Sidebar chat commands now match main quick pick menu commands. [pull/902](https://github.com/sourcegraph/cody/pull/902)

### Changed

- Trigger single-line completion instead of multi-line completion if the cursor is at the start of a non-empty block. [pull/913](https://github.com/sourcegraph/cody/pull/913)
- Autocomplete on VS Code desktop instances now reuses TCP connections to reduce latency. [pull/868](https://github.com/sourcegraph/cody/pull/868)
- Errors are now always logged to the output console, even if the debug mode is not enabled. [pull/851](https://github.com/sourcegraph/cody/pull/851)
- Changed default and custom commands format: slash command is now required. [pull/841](https://github.com/sourcegraph/cody/pull/841)
- The `Generate Unit Tests` command has been improved with an enhanced context fetching process that produces test results with better quality. [pull/907](https://github.com/sourcegraph/cody/pull/907)

## [0.8.0]

### Added

- Cody Commands: New `/smell` command, an improved version of the old `Find Code Smell` recipe. [pull/602](https://github.com/sourcegraph/cody/pull/602)
- Cody Commands: Display of clickable file path for current selection in chat view after executing a command. [pull/602](https://github.com/sourcegraph/cody/pull/602)
- Add a settings button to Cody pane header. [pull/701](https://github.com/sourcegraph/cody/pull/701)
- Compute suggestions based on the currently selected option in the suggest widget when `cody.autocomplete.experimental.completeSuggestWidgetSelection` is enabled. [pull/636](https://github.com/sourcegraph/cody/pull/636)
- Fixup: New `Discard` code lens to remove suggestions and decorations. [pull/711](https://github.com/sourcegraph/cody/pull/711)
- Adds an experiment to stream autocomplete responses in order to improve latency. [pull/723](https://github.com/sourcegraph/cody/pull/723)
- New chat message input, with auto-resizing and a command button. [pull/718](https://github.com/sourcegraph/cody/pull/718)
- Increased autocomplete debounce time feature flag support. [pull/733](https://github.com/sourcegraph/cody/pull/733)
- Show an update notice after extension updates. [pull/746](https://github.com/sourcegraph/cody/pull/746)
- Experimental user setting `cody.experimental.localSymbols` to enable inclusion of symbol definitions in the LLM context window. [pull/692](https://github.com/sourcegraph/cody/pull/692)
- Experimental command `/symf`, which uses a local keyword index to perform searches for symbols. Requires setting `cody.experimental.symf.path` and `cody.experimental.symf.anthropicKey`. [pull/728](https://github.com/sourcegraph/cody/pull/728).

### Fixed

- Inline Chat: Fix issue where state was not being set correctly, causing Cody Commands to use the selection range from the last created Inline Chat instead of the current selection. [pull/602](https://github.com/sourcegraph/cody/pull/602)
- Cody Commands: Commands that use the current file as context now correctly generate context message for the current file instead of using codebase context generated from current selection. [pull/683](https://github.com/sourcegraph/cody/pull/683)
- Improves the autocomplete responses on a new line after a comment. [pull/727](https://github.com/sourcegraph/cody/pull/727)
- Fixes an issue where the inline chat UI would render briefly when starting VS Code even when the feature is disabled. [pull/764](https://github.com/sourcegraph/cody/pull/764)

### Changed

- `Explain Code` command now includes visible content of the current file when no code is selected. [pull/602](https://github.com/sourcegraph/cody/pull/602)
- Cody Commands: Show errors in chat view instead of notification windows. [pull/602](https://github.com/sourcegraph/cody/pull/602)
- Cody Commands: Match commands on description in Cody menu. [pull/702](https://github.com/sourcegraph/cody/pull/702)
- Cody Commands: Don't require Esc to dismiss Cody menu. [pull/700](https://github.com/sourcegraph/cody/pull/700)
- Updated welcome chat words. [pull/748](https://github.com/sourcegraph/cody/pull/748)
- Autocomplete: Reduce network bandwidth with requests are resolved by previous responses. [pull/762](https://github.com/sourcegraph/cody/pull/762)
- Fixup: Remove `/document` and other command handling from the Refactor Menu. [pull/766](https://github.com/sourcegraph/cody/pull/766)
- The `/test` (Generate Unit Test) command was updated to use file dependencies and test examples when fetching context, in order to produce better results. To use this command, select code in your editor and run the `/test` command. It is recommended to set up test files before running the command to get optimal results. [pull/683](https://github.com/sourcegraph/cody/pull/683) [pull/602](https://github.com/sourcegraph/cody/pull/602)

## [0.6.7]

### Added

- Include token count for code generated and button click events. [pull/675](https://github.com/sourcegraph/cody/pull/675)

### Fixed

### Changed

- Include the number of accepted characters per autocomplete suggestion. [pull/674](https://github.com/sourcegraph/cody/pull/674)

## [0.6.6]

### Added

- Cody Commands: Add tab-to-complete & enter-to-complete behavior. [pull/606](https://github.com/sourcegraph/cody/pull/606)
- Option to toggle `cody.experimental.editorTitleCommandIcon` setting through status bar. [pull/611](https://github.com/sourcegraph/cody/pull/611)
- New walkthrough for Cody Commands. [pull/648](https://github.com/sourcegraph/cody/pull/648)

### Fixed

- Update file link color to match buttons. [pull/600](https://github.com/sourcegraph/cody/pull/600)
- Handle `socket hung up` errors that are not caused by the `stop generating` button. [pull/598](https://github.com/sourcegraph/cody/pull/598)
- Fix "Reload Window" appearing in all VS Code views. [pull/603](https://github.com/sourcegraph/cody/pull/603)
- Fixes issues where in some instances, suggested autocomplete events were under counted. [pull/649](https://github.com/sourcegraph/cody/pull/649)
- Various smaller tweaks to autocomplete analytics. [pull/644](https://github.com/sourcegraph/cody/pull/644)
- Includes the correct pre-release version in analytics events. [pull/641](https://github.com/sourcegraph/cody/pull/641)

### Changed

- Removed beta labels from Autocomplete and Inline Chat features. [pull/605](https://github.com/sourcegraph/cody/pull/605)
- Update shortcut for Cody Commands to `alt` + `c` due to conflict with existing keybinding for `fixup`. [pull/648](https://github.com/sourcegraph/cody/pull/648)

## [0.6.5]

### Added

- Custom Commands: An experimental feature for creating Cody chat commands with custom prompts and context. [pull/386](https://github.com/sourcegraph/cody/pull/386)
- Custom Commands: Quick pick menu for running default and custom commands. [pull/386](https://github.com/sourcegraph/cody/pull/386)
- New commands:
  - `/explain`: Explain Code
  - `/doc`: Document Code
  - `/fix`: Inline Fixup
  - `/test`: Generate Unit Tests
- Code Actions: You can now ask Cody to explain or fix errors and warnings that are highlighted in your editor. [pull/510](https://github.com/sourcegraph/cody/pull/510)
- Inline Fixup: You can now run parallel inline fixes, you do not need to wait for the previous fix to complete. [pull/510](https://github.com/sourcegraph/cody/pull/510)
- Inline Fixup: You no longer need to select code to generate an inline fix. [pull/510](https://github.com/sourcegraph/cody/pull/510)

### Fixed

- Bug: Fixes an issue where the codebase context was not correctly inferred to load embeddings context for autocomplete. [pull/525](https://github.com/sourcegraph/cody/pull/525)
- Inline Fixup: `/chat` will now redirect your question to the chat view correctly through the Non-Stop Fixup input box. [pull/386](https://github.com/sourcegraph/cody/pull/386)
- Fix REGEX issue for existing `/reset`, `/search`, and `/fix` commands. [pull/594](https://github.com/sourcegraph/cody/pull/594)

### Changed

- `Recipes` are removed in favor of `Commands`, which is the improved version of `Recipes`. [pull/386](https://github.com/sourcegraph/cody/pull/386)
- Remove `Header` and `Navbar` from `Chat` view due to removal of the `Recipes` tab. [pull/386](https://github.com/sourcegraph/cody/pull/386)
- Replace `Custom Recipes` with `Custom Commands`. [pull/386](https://github.com/sourcegraph/cody/pull/386)
- Inline Fixup: Integrated the input field into the command palette. [pull/510](https://github.com/sourcegraph/cody/pull/510)
- Inline Fixup: Using `/fix` from Inline Chat now triggers an improved fixup experience. [pull/510](https://github.com/sourcegraph/cody/pull/510)
- Autocomplete: Include current file name in anthropic prompt. [580](https://github.com/sourcegraph/cody/pull/580)
- Autocomplete: Requests can now be resolved while the network request is still in progress. [pull/559](https://github.com/sourcegraph/cody/pull/559)

## [0.6.4]

### Added

- Inline Fixups: Cody is now aware of errors, warnings and hints within your editor selection. [pull/376](https://github.com/sourcegraph/cody/pull/376)
- Experimental user setting `cody.experimental.localTokenPath` to store authentication token in local file system when keychain access is unavailable. This provides alternative to [settings sync keychain storage](https://code.visualstudio.com/docs/editor/settings-sync#_troubleshooting-keychain-issues), but is not the recommended method for storing tokens securely. Use at your own risk. [pull/471](https://github.com/sourcegraph/cody/pull/471)

### Fixed

- Bug: Chat History command shows chat view instead of history view. [pull/414](https://github.com/sourcegraph/cody/pull/414)
- Fix some bad trailing `}` autocomplete results. [pull/378](https://github.com/sourcegraph/cody/pull/378)

### Changed

- Inline Fixups: Added intent detection to improve prompt and context quality. [pull/376](https://github.com/sourcegraph/cody/pull/376)
- Layout cleanups: smaller header and single line message input. [pull/449](https://github.com/sourcegraph/cody/pull/449)
- Improve response feedback button behavior. [pull/451](https://github.com/sourcegraph/cody/pull/451)
- Remove in-chat onboarding buttons for new chats. [pull/450](https://github.com/sourcegraph/cody/pull/450)
- Improve the stability of autocomplete results. [pull/442](https://github.com/sourcegraph/cody/pull/442)

## [0.6.3]

### Added

- Added the functionality to drag and reorder the recipes. [pull/314](https://github.com/sourcegraph/cody/pull/314)

### Fixed

### Changed

- Removed the experimental hallucination detection that highlighted nonexistent file paths.
- Hide the feedback button in case of error assistant response. [pull/448](https://github.com/sourcegraph/cody/pull/448)

## [0.6.2]

### Added

- [Internal] `Custom Recipes`: An experimental feature now available behind the `cody.experimental.customRecipes` feature flag for internal testing purpose. [pull/348](https://github.com/sourcegraph/cody/pull/348)
- Inline Chat: Improved response quality by ensuring each inline chat maintains its own unique context, and doesn't share with the sidebar and other inline chats. This should also benefit response quality for inline /fix and /touch commands.
- Inline Chat: Added the option to 'Stop generating' from within the inline chat window.
- Inline Chat: Added the option to transfer a chat from the inline window to the Cody sidebar.

### Fixed

### Changed

- The setting `cody.autocomplete.experimental.triggerMoreEagerly` (which causes autocomplete to trigger earlier, before you type a space or other non-word character) now defaults to `true`.
- If you run the `Trigger Inline Suggestion` VS Code action, 3 suggestions instead of just 1 will be shown.

## [0.6.1]

### Added

- A new experimental user setting `cody.autocomplete.experimental.triggerMoreEagerly` causes autocomplete to trigger earlier, before you type a space or other non-word character.
- [Internal Only] `Custom Recipe`: Support context type selection when creating a new recipe via UI. [pull/279](https://github.com/sourcegraph/cody/pull/279)
- New `/open` command for opening workspace files from chat box. [pull/327](https://github.com/sourcegraph/cody/pull/327)

### Fixed

- Insert at Cusor now inserts the complete code snippets at cursor position. [pull/282](https://github.com/sourcegraph/cody/pull/282)
- Minimizing the change of Cody replying users with response related to the language-uage prompt. [pull/279](https://github.com/sourcegraph/cody/pull/279)
- Inline Chat: Add missing icons for Inline Chat and Inline Fixups decorations. [pull/320](https://github.com/sourcegraph/cody/pull/320)
- Fix the behaviour of input history down button. [pull/328](https://github.com/sourcegraph/cody/pull/328)

### Changed

- Exclude context for chat input with only one word. [pull/279](https://github.com/sourcegraph/cody/pull/279)
- [Internal Only] `Custom Recipe`: Store `cody.json` file for user recipes within the `.vscode` folder located in the $HOME directory. [pull/279](https://github.com/sourcegraph/cody/pull/279)
- Various autocomplete improvements. [pull/344](https://github.com/sourcegraph/cody/pull/344)

## [0.4.4]

### Added

- Added support for the CMD+K hotkey to clear the code chat history. [pull/245](https://github.com/sourcegraph/cody/pull/245)
- [Internal Only] `Custom Recipe` is available for S2 internal users for testing purpose. [pull/81](https://github.com/sourcegraph/cody/pull/81)

### Fixed

- Fixed a bug that caused messages to disappear when signed-in users encounter an authentication error. [pull/201](https://github.com/sourcegraph/cody/pull/201)
- Inline Chat: Since last version, running Inline Fixups would add an additional `</selection>` tag to the end of the code edited by Cody, which has now been removed. [pull/182](https://github.com/sourcegraph/cody/pull/182)
- Chat Command: Fixed an issue where /r(est) had a trailing space. [pull/245](https://github.com/sourcegraph/cody/pull/245)
- Inline Fixups: Fixed a regression where Cody's inline fixup suggestions were not properly replacing the user's selection. [pull/70](https://github.com/sourcegraph/cody/pull/70)

### Changed

## [0.4.3]

### Added

- Added support for server-side token limits to Chat. [pull/54488](https://github.com/sourcegraph/sourcegraph/pull/54488)
- Add "Find code smells" recipe to editor context menu and command pallette [pull/54432](https://github.com/sourcegraph/sourcegraph/pull/54432)
- Add a typewriter effect to Cody's responses to mimic typing in characters rather than varying chunks [pull/54522](https://github.com/sourcegraph/sourcegraph/pull/54522)
- Add suggested recipes to the new chat welcome message. [pull/54277](https://github.com/sourcegraph/sourcegraph/pull/54277)
- Inline Chat: Added the option to collapse all inline chats from within the inline chat window. [pull/54675](https://github.com/sourcegraph/sourcegraph/pull/54675)
- Inline Chat: We now stream messages rather than waiting for the response to be fully complete. This means you can read Cody's response as it is being generated. [pull/54665](https://github.com/sourcegraph/sourcegraph/pull/54665)
- Show network error message when connection is lost and a reload button to get back when network is restored. [pull/107](https://github.com/sourcegraph/cody/pull/107)

### Fixed

- Inline Chat: Update keybind when condition to `editorFocus`. [pull/54437](https://github.com/sourcegraph/sourcegraph/pull/54437)
- Inline Touch: Create a new `.test.` file when `test` or `tests` is included in the instruction. [pull/54437](https://github.com/sourcegraph/sourcegraph/pull/54437)
- Prevents errors from being displayed for a cancelled requests. [pull/54429](https://github.com/sourcegraph/sourcegraph/pull/54429)

### Changed

- Inline Touch: Remove Inline Touch from submenu and command palette. It can be started with `/touch` or `/t` from the Inline Chat due to current limitation. [pull/54437](https://github.com/sourcegraph/sourcegraph/pull/54437)
- Removed the Optimize Code recipe. [pull/54471](https://github.com/sourcegraph/sourcegraph/pull/54471)

## [0.4.2]

### Added

- Add support for onboarding Cody App users on Intel Mac and Linux. [pull/54405](https://github.com/sourcegraph/sourcegraph/pull/54405)

### Fixed

- Fixed HTML escaping in inline chat markdown. [pull/1349](https://github.com/sourcegraph/sourcegraph/pull/1349)

### Changed

## [0.4.1]

### Fixed

- Fixed `cody.customHeaders` never being passed through. [pull/54354](https://github.com/sourcegraph/sourcegraph/pull/54354)
- Fixed users are signed out on 0.4.0 update [pull/54367](https://github.com/sourcegraph/sourcegraph/pull/54367)

### Changed

- Provide more information on Cody App, and improved the login page design for Enterprise customers. [pull/54362](https://github.com/sourcegraph/sourcegraph/pull/54362)

## [0.4.0]

### Added

- The range of the editor selection, if present, is now displayed alongside the file name in the chat footer. [pull/53742](https://github.com/sourcegraph/sourcegraph/pull/53742)
- Support switching between multiple instances with `Switch Account`. [pull/53434](https://github.com/sourcegraph/sourcegraph/pull/53434)
- Automate sign-in flow with Cody App. [pull/53908](https://github.com/sourcegraph/sourcegraph/pull/53908)
- Add a warning message to recipes when the selection gets truncated. [pull/54025](https://github.com/sourcegraph/sourcegraph/pull/54025)
- Start up loading screen. [pull/54106](https://github.com/sourcegraph/sourcegraph/pull/54106)

### Fixed

- Autocomplete: Include the number of lines of an accepted autocomplete recommendation and fix an issue where sometimes accepted completions would not be logged correctly. [pull/53878](https://github.com/sourcegraph/sourcegraph/pull/53878)
- Stop-Generating button does not stop Cody from responding if pressed before answer is generating. [pull/53827](https://github.com/sourcegraph/sourcegraph/pull/53827)
- Endpoint setting out of sync issue. [pull/53434](https://github.com/sourcegraph/sourcegraph/pull/53434)
- Endpoint URL without protocol causing sign-ins to fail. [pull/53908](https://github.com/sourcegraph/sourcegraph/pull/53908)
- Autocomplete: Fix network issues when using remote VS Code setups. [pull/53956](https://github.com/sourcegraph/sourcegraph/pull/53956)
- Autocomplete: Fix an issue where the loading indicator would not reset when a network error ocurred. [pull/53956](https://github.com/sourcegraph/sourcegraph/pull/53956)
- Autocomplete: Improve local context performance. [pull/54124](https://github.com/sourcegraph/sourcegraph/pull/54124)
- Chat: Fix an issue where the window would automatically scroll to the bottom as Cody responds regardless of where the users scroll position was. [pull/54188](https://github.com/sourcegraph/sourcegraph/pull/54188)
- Codebase index status does not get updated on workspace change. [pull/54106](https://github.com/sourcegraph/sourcegraph/pull/54106)
- Button for connect to App after user is signed out. [pull/54106](https://github.com/sourcegraph/sourcegraph/pull/54106)
- Fixes an issue with link formatting. [pull/54200](https://github.com/sourcegraph/sourcegraph/pull/54200)
- Fixes am issue where Cody would sometimes not respond. [pull/54268](https://github.com/sourcegraph/sourcegraph/pull/54268)
- Fixes authentication related issues. [pull/54237](https://github.com/sourcegraph/sourcegraph/pull/54237)

### Changed

- Autocomplete: Improve completion quality. [pull/53720](https://github.com/sourcegraph/sourcegraph/pull/53720)
- Autocomplete: Completions are now referred to as autocomplete. [pull/53851](https://github.com/sourcegraph/sourcegraph/pull/53851)
- Autocomplete: Autocomplete is now turned on by default. [pull/54166](https://github.com/sourcegraph/sourcegraph/pull/54166)
- Improved the response quality when Cody is asked about a selected piece of code through the chat window. [pull/53742](https://github.com/sourcegraph/sourcegraph/pull/53742)
- Refactored authentication process. [pull/53434](https://github.com/sourcegraph/sourcegraph/pull/53434)
- New sign-in and sign-out flow. [pull/53434](https://github.com/sourcegraph/sourcegraph/pull/53434)
- Analytical logs are now displayed in the Output view. [pull/53870](https://github.com/sourcegraph/sourcegraph/pull/53870)
- Inline Chat: Renamed Inline Assist to Inline Chat. [pull/53725](https://github.com/sourcegraph/sourcegraph/pull/53725) [pull/54315](https://github.com/sourcegraph/sourcegraph/pull/54315)
- Chat: Link to the "Getting Started" guide directly from the first chat message instead of the external documentation website. [pull/54175](https://github.com/sourcegraph/sourcegraph/pull/54175)
- Codebase status icons. [pull/54262](https://github.com/sourcegraph/sourcegraph/pull/54262)
- Changed the keyboard shortcut for the file touch recipe to `ctrl+alt+/` to avoid conflicts. [pull/54275](https://github.com/sourcegraph/sourcegraph/pull/54275)
- Inline Chat: Do not change current focus when Inline Fixup is done. [pull/53980](https://github.com/sourcegraph/sourcegraph/pull/53980)
- Inline Chat: Replace Close CodeLens with Accept. [pull/53980](https://github.com/sourcegraph/sourcegraph/pull/53980)
- Inline Chat: Moved to Beta state. It is now enabled by default. [pull/54315](https://github.com/sourcegraph/sourcegraph/pull/54315)

## [0.2.5]

### Added

- `Stop Generating` button to cancel a request and stop Cody's response. [pull/53332](https://github.com/sourcegraph/sourcegraph/pull/53332)

### Fixed

- Fixes the rendering of duplicate context files in response. [pull/53662](https://github.com/sourcegraph/sourcegraph/pull/53662)
- Fixes an issue where local keyword context was trying to open binary files. [pull/53662](https://github.com/sourcegraph/sourcegraph/pull/53662)
- Fixes the hallucination detection behavior for directory, API and git refs pattern. [pull/53553](https://github.com/sourcegraph/sourcegraph/pull/53553)

### Changed

- Completions: Updating configuration no longer requires reloading the extension. [pull/53401](https://github.com/sourcegraph/sourcegraph/pull/53401)
- New chat layout. [pull/53332](https://github.com/sourcegraph/sourcegraph/pull/53332)
- Completions: Completions can now be used on unsaved files. [pull/53495](https://github.com/sourcegraph/sourcegraph/pull/53495)
- Completions: Add multi-line heuristics for C, C++, C#, and Java. [pull/53631](https://github.com/sourcegraph/sourcegraph/pull/53631)
- Completions: Add context summaries and language information to analytics. [pull/53746](https://github.com/sourcegraph/sourcegraph/pull/53746)
- More compact chat suggestion buttons. [pull/53755](https://github.com/sourcegraph/sourcegraph/pull/53755)

## [0.2.4]

### Added

- Hover tooltips to intent-detection underlines. [pull/52029](https://github.com/sourcegraph/sourcegraph/pull/52029)
- Notification to prompt users to setup Cody if it wasn't configured initially. [pull/53321](https://github.com/sourcegraph/sourcegraph/pull/53321)
- Added a new Cody status bar item to relay global loading states and allowing you to quickly enable/disable features. [pull/53307](https://github.com/sourcegraph/sourcegraph/pull/53307)

### Fixed

- Fix `Continue with Sourcegraph.com` callback URL. [pull/53418](https://github.com/sourcegraph/sourcegraph/pull/53418)

### Changed

- Simplified the appearance of commands in various parts of the UI [pull/53395](https://github.com/sourcegraph/sourcegraph/pull/53395)

## [0.2.3]

### Added

- Add delete button for removing individual history. [pull/52904](https://github.com/sourcegraph/sourcegraph/pull/52904)
- Load the recent ongoing chat on reload of window. [pull/52904](https://github.com/sourcegraph/sourcegraph/pull/52904)
- Handle URL callbacks from `vscode-insiders`. [pull/53313](https://github.com/sourcegraph/sourcegraph/pull/53313)
- Inline Assist: New Code Lens to undo `inline fix` performed by Cody. [pull/53348](https://github.com/sourcegraph/sourcegraph/pull/53348)

### Fixed

- Fix the loading of files and scroll chat to the end while restoring the history. [pull/52904](https://github.com/sourcegraph/sourcegraph/pull/52904)
- Open file paths from Cody's responses in a workspace with the correct protocol. [pull/53103](https://github.com/sourcegraph/sourcegraph/pull/53103)
- Cody completions: Fixes an issue where completions would often start in the next line. [pull/53246](https://github.com/sourcegraph/sourcegraph/pull/53246)

### Changed

- Save the current ongoing conversation to the chat history [pull/52904](https://github.com/sourcegraph/sourcegraph/pull/52904)
- Inline Assist: Updating configuration no longer requires reloading the extension. [pull/53348](https://github.com/sourcegraph/sourcegraph/pull/53348)
- Context quality has been improved when the repository has not been indexed. The LLM is used to generate keyword and filename queries, and the LLM also reranks results from multiple sources. Response latency has also improved on long user queries. [pull/52815](https://github.com/sourcegraph/sourcegraph/pull/52815)

## [0.2.2]

### Added

- New recipe: `Generate PR description`. Generate the PR description using the PR template guidelines for the changes made in the current branch. [pull/51721](https://github.com/sourcegraph/sourcegraph/pull/51721)
- Open context search results links as workspace file. [pull/52856](https://github.com/sourcegraph/sourcegraph/pull/52856)
- Cody Inline Assist: Decorations for `/fix` errors. [pull/52796](https://github.com/sourcegraph/sourcegraph/pull/52796)
- Open file paths from Cody's responses in workspace. [pull/53069](https://github.com/sourcegraph/sourcegraph/pull/53069)
- Help & Getting Started: Walkthrough to help users get setup with Cody and discover new features. [pull/52560](https://github.com/sourcegraph/sourcegraph/pull/52560)

### Fixed

- Cody Inline Assist: Decorations for `/fix` on light theme. [pull/52796](https://github.com/sourcegraph/sourcegraph/pull/52796)
- Cody Inline Assist: Use more than 1 context file for `/touch`. [pull/52796](https://github.com/sourcegraph/sourcegraph/pull/52796)
- Cody Inline Assist: Fixes cody processing indefinitely issue. [pull/52796](https://github.com/sourcegraph/sourcegraph/pull/52796)
- Cody completions: Various fixes for completion analytics. [pull/52935](https://github.com/sourcegraph/sourcegraph/pull/52935)
- Cody Inline Assist: Indentation on `/fix` [pull/53068](https://github.com/sourcegraph/sourcegraph/pull/53068)

### Changed

- Internal: Do not log events during tests. [pull/52865](https://github.com/sourcegraph/sourcegraph/pull/52865)
- Cody completions: Improved the number of completions presented and reduced the latency. [pull/52935](https://github.com/sourcegraph/sourcegraph/pull/52935)
- Cody completions: Various improvements to the context. [pull/53043](https://github.com/sourcegraph/sourcegraph/pull/53043)

## [0.2.1]

### Fixed

- Escape Windows path separator in fast file finder path pattern. [pull/52754](https://github.com/sourcegraph/sourcegraph/pull/52754)
- Only display errors from the embeddings clients for users connected to an indexed codebase. [pull/52780](https://github.com/sourcegraph/sourcegraph/pull/52780)

### Changed

## [0.2.0]

### Added

- Cody Inline Assist: New recipe for creating new files with `/touch` command. [pull/52511](https://github.com/sourcegraph/sourcegraph/pull/52511)
- Cody completions: Experimental support for multi-line inline completions for JavaScript, TypeScript, Go, and Python using indentation based truncation. [issues/52588](https://github.com/sourcegraph/sourcegraph/issues/52588)
- Display embeddings search, and connection error to the webview panel. [pull/52491](https://github.com/sourcegraph/sourcegraph/pull/52491)
- New recipe: `Optimize Code`. Optimize the time and space consumption of code. [pull/51974](https://github.com/sourcegraph/sourcegraph/pull/51974)
- Button to insert code block text at cursor position in text editor. [pull/52528](https://github.com/sourcegraph/sourcegraph/pull/52528)

### Fixed

- Cody completions: Fixed interop between spaces and tabs. [pull/52497](https://github.com/sourcegraph/sourcegraph/pull/52497)
- Fixes an issue where new conversations did not bring the chat into the foreground. [pull/52363](https://github.com/sourcegraph/sourcegraph/pull/52363)
- Cody completions: Prevent completions for lines that have a word in the suffix. [issues/52582](https://github.com/sourcegraph/sourcegraph/issues/52582)
- Cody completions: Fixes an issue where multi-line inline completions closed the current block even if it already had content. [pull/52615](https://github.com/sourcegraph/sourcegraph/52615)
- Cody completions: Fixed an issue where the Cody response starts with a newline and was previously ignored. [issues/52586](https://github.com/sourcegraph/sourcegraph/issues/52586)

### Changed

- Cody is now using `major.EVEN_NUMBER.patch` for release versions and `major.ODD_NUMBER.patch` for pre-release versions. [pull/52412](https://github.com/sourcegraph/sourcegraph/pull/52412)
- Cody completions: Fixed an issue where the Cody response starts with a newline and was previously ignored [issues/52586](https://github.com/sourcegraph/sourcegraph/issues/52586)
- Cody completions: Improves the behavior of the completions cache when characters are deleted from the editor. [pull/52695](https://github.com/sourcegraph/sourcegraph/pull/52695)

### Changed

- Cody completions: Improve completion logger and measure the duration a completion is displayed for. [pull/52695](https://github.com/sourcegraph/sourcegraph/pull/52695)

## [0.1.5]

### Added

### Fixed

- Inline Assist broken decorations for Inline-Fixup tasks [pull/52322](https://github.com/sourcegraph/sourcegraph/pull/52322)

### Changed

- Various Cody completions related improvements [pull/52365](https://github.com/sourcegraph/sourcegraph/pull/52365)

## [0.1.4]

### Added

- Added support for local keyword search on Windows. [pull/52251](https://github.com/sourcegraph/sourcegraph/pull/52251)

### Fixed

- Setting `cody.useContext` to `none` will now limit Cody to using only the currently open file. [pull/52126](https://github.com/sourcegraph/sourcegraph/pull/52126)
- Fixes race condition in telemetry. [pull/52279](https://github.com/sourcegraph/sourcegraph/pull/52279)
- Don't search for file paths if no file paths to validate. [pull/52267](https://github.com/sourcegraph/sourcegraph/pull/52267)
- Fix handling of embeddings search backward compatibility. [pull/52286](https://github.com/sourcegraph/sourcegraph/pull/52286)

### Changed

- Cleanup the design of the VSCode history view. [pull/51246](https://github.com/sourcegraph/sourcegraph/pull/51246)
- Changed menu icons and order. [pull/52263](https://github.com/sourcegraph/sourcegraph/pull/52263)
- Deprecate `cody.debug` for three new settings: `cody.debug.enable`, `cody.debug.verbose`, and `cody.debug.filter`. [pull/52236](https://github.com/sourcegraph/sourcegraph/pull/52236)

## [0.1.3]

### Added

- Add support for connecting to Sourcegraph App when a supported version is installed. [pull/52075](https://github.com/sourcegraph/sourcegraph/pull/52075)

### Fixed

- Displays error banners on all view instead of chat view only. [pull/51883](https://github.com/sourcegraph/sourcegraph/pull/51883)
- Surfaces errors for corrupted token from secret storage. [pull/51883](https://github.com/sourcegraph/sourcegraph/pull/51883)
- Inline Assist add code lenses to all open files [pull/52014](https://github.com/sourcegraph/sourcegraph/pull/52014)

### Changed

- Removes unused configuration option: `cody.enabled`. [pull/51883](https://github.com/sourcegraph/sourcegraph/pull/51883)
- Arrow key behavior: you can now navigate forwards through messages with the down arrow; additionally the up and down arrows will navigate backwards and forwards only if you're at the start or end of the drafted text, respectively. [pull/51586](https://github.com/sourcegraph/sourcegraph/pull/51586)
- Display a more user-friendly error message when the user is connected to sourcegraph.com and doesn't have a verified email. [pull/51870](https://github.com/sourcegraph/sourcegraph/pull/51870)
- Keyword context: Excludes files larger than 1M and adds a 30sec timeout period [pull/52038](https://github.com/sourcegraph/sourcegraph/pull/52038)

## [0.1.2]

### Added

- `Inline Assist`: a new way to interact with Cody inside your files. To enable this feature, please set the `cody.experimental.inline` option to true. [pull/51679](https://github.com/sourcegraph/sourcegraph/pull/51679)

### Fixed

- UI bug that capped buttons at 300px max-width with visible border [pull/51726](https://github.com/sourcegraph/sourcegraph/pull/51726)
- Fixes anonymous user id resetting after logout [pull/51532](https://github.com/sourcegraph/sourcegraph/pull/51532)
- Add error message on top of Cody's response instead of overriding it [pull/51762](https://github.com/sourcegraph/sourcegraph/pull/51762)
- Fixes an issue where chat input messages where not rendered in the UI immediately [pull/51783](https://github.com/sourcegraph/sourcegraph/pull/51783)
- Fixes an issue where file where the hallucination detection was not working properly [pull/51785](https://github.com/sourcegraph/sourcegraph/pull/51785)
- Aligns Edit button style with feedback buttons [pull/51767](https://github.com/sourcegraph/sourcegraph/pull/51767)

### Changed

- Pressing the icon to reset the clear history now makes sure that the chat tab is shown [pull/51786](https://github.com/sourcegraph/sourcegraph/pull/51786)
- Rename the extension from "Sourcegraph Cody" to "Cody AI by Sourcegraph" [pull/51702](https://github.com/sourcegraph/sourcegraph/pull/51702)
- Remove HTML escaping artifacts [pull/51797](https://github.com/sourcegraph/sourcegraph/pull/51797)

## [0.1.1]

### Fixed

- Remove system alerts from non-actionable items [pull/51714](https://github.com/sourcegraph/sourcegraph/pull/51714)

## [0.1.0]

### Added

- New recipe: `Codebase Context Search`. Run an approximate search across the codebase. It searches within the embeddings when available to provide relevant code context. [pull/51077](https://github.com/sourcegraph/sourcegraph/pull/51077)
- Add support to slash commands `/` in chat. [pull/51077](https://github.com/sourcegraph/sourcegraph/pull/51077)
  - `/r` or `/reset` to reset chat
  - `/s` or `/search` to perform codebase context search
- Adds usage metrics to the experimental chat predictions feature [pull/51474](https://github.com/sourcegraph/sourcegraph/pull/51474)
- Add highlighted code to context message automatically [pull/51585](https://github.com/sourcegraph/sourcegraph/pull/51585)
- New recipe: `Generate Release Notes` --generate release notes based on the available tags or the selected commits for the time period. It summarises the git commits into standard release notes format of new features, bugs fixed, docs improvements. [pull/51481](https://github.com/sourcegraph/sourcegraph/pull/51481)
- New recipe: `Generate Release Notes`. Generate release notes based on the available tags or the selected commits for the time period. It summarizes the git commits into standard release notes format of new features, bugs fixed, docs improvements. [pull/51481](https://github.com/sourcegraph/sourcegraph/pull/51481)

### Fixed

- Error notification display pattern for rate limit [pull/51521](https://github.com/sourcegraph/sourcegraph/pull/51521)
- Fixes issues with branch switching and file deletions when using the experimental completions feature [pull/51565](https://github.com/sourcegraph/sourcegraph/pull/51565)
- Improves performance of hallucination detection for file paths and supports paths relative to the project root [pull/51558](https://github.com/sourcegraph/sourcegraph/pull/51558), [pull/51625](https://github.com/sourcegraph/sourcegraph/pull/51625)
- Fixes an issue where inline code blocks were unexpectedly escaped [pull/51576](https://github.com/sourcegraph/sourcegraph/pull/51576)

### Changed

- Promote Cody from experimental to beta [pull/](https://github.com/sourcegraph/sourcegraph/pull/)
- Various improvements to the experimental completions feature

## [0.0.10]

### Added

- Adds usage metrics to the experimental completions feature [pull/51350](https://github.com/sourcegraph/sourcegraph/pull/51350)
- Updating `cody.codebase` does not require reloading VS Code [pull/51274](https://github.com/sourcegraph/sourcegraph/pull/51274)

### Fixed

- Fixes an issue where code blocks were unexpectedly escaped [pull/51247](https://github.com/sourcegraph/sourcegraph/pull/51247)

### Changed

- Improved Cody header and layout details [pull/51348](https://github.com/sourcegraph/sourcegraph/pull/51348)
- Replace `Cody: Set Access Token` command with `Cody: Sign in` [pull/51274](https://github.com/sourcegraph/sourcegraph/pull/51274)
- Various improvements to the experimental completions feature

## [0.0.9]

### Added

- Adds new experimental chat predictions feature to suggest follow-up conversations. Enable it with the new `cody.experimental.chatPredictions` feature flag. [pull/51201](https://github.com/sourcegraph/sourcegraph/pull/51201)
- Auto update `cody.codebase` setting from current open file [pull/51045](https://github.com/sourcegraph/sourcegraph/pull/51045)
- Properly render rate-limiting on requests [pull/51200](https://github.com/sourcegraph/sourcegraph/pull/51200)
- Error display in UI [pull/51005](https://github.com/sourcegraph/sourcegraph/pull/51005)
- Edit buttons for editing last submitted message [pull/51009](https://github.com/sourcegraph/sourcegraph/pull/51009)
- [Security] Content security policy to webview [pull/51152](https://github.com/sourcegraph/sourcegraph/pull/51152)

### Fixed

- Escaped HTML issue [pull/51144](https://github.com/sourcegraph/sourcegraph/pull/51151)
- Unauthorized sessions [pull/51005](https://github.com/sourcegraph/sourcegraph/pull/51005)

### Changed

- Various improvements to the experimental completions feature [pull/51161](https://github.com/sourcegraph/sourcegraph/pull/51161) [51046](https://github.com/sourcegraph/sourcegraph/pull/51046)
- Visual improvements to the history page, ability to resume past conversations [pull/51159](https://github.com/sourcegraph/sourcegraph/pull/51159)

## [Template]

### Added

### Fixed

### Changed<|MERGE_RESOLUTION|>--- conflicted
+++ resolved
@@ -7,16 +7,12 @@
 ### Added
 
 ### Fixed
-<<<<<<< HEAD
-- Chat: The @-mentions for workspace repositories, which are added to the input box by default for new messages, now takes context filters into consideration and do not mention the excluded repos. [pull/4427](https://github.com/sourcegraph/cody/pull/4427)
-- Chat: Fixed the contrast and colors of send button. [pull/4436](https://github.com/sourcegraph/cody/pull/4436)
-=======
 
 - Chat: The @-mentions for workspace repositories, which are added to the input box by default for new messages, now take context filters into consideration and do not mention the excluded repos. [pull/4427](https://github.com/sourcegraph/cody/pull/4427)
 - Chat: Fixed an issue where the buttons for copying and inserting code in assistant responses were not showing. [pull/4422](https://github.com/sourcegraph/cody/pull/4422)
 - Edit: Fixed an issue where the edit commands context was removed from the final prompt. [pull/4432](https://github.com/sourcegraph/cody/pull/4432)
 - Agent: Fixed an issue where the agent incorrectly calculated document range for out of bounds line numbers. [pull/4435](https://github.com/sourcegraph/cody/pull/4435)
->>>>>>> d640fd59
+- Chat: Fixed the contrast and colors of send button. [pull/4436](https://github.com/sourcegraph/cody/pull/4436)
 
 ### Changed
 
