--- conflicted
+++ resolved
@@ -10,11 +10,8 @@
 
 ### Changed
 
-<<<<<<< HEAD
+- Chat: Welcome message is only shown on new chat panel. [pull/3341](https://github.com/sourcegraph/cody/pull/3341)
 - Command: You can now use any edit model for the Generate Unit Test command to generate unit tests. [pull/3343](https://github.com/sourcegraph/cody/pull/3343)
-=======
-- Chat: Welcome message is only shown on new chat panel. [pull/3341](https://github.com/sourcegraph/cody/pull/3341)
->>>>>>> 22071760
 
 ## [1.8.1]
 
