--- conflicted
+++ resolved
@@ -7,6 +7,8 @@
 ### Added
 
 ### Fixed
+
+- Edit: Fixed an issue where concurrent applying edits could result in the incorrect insertion point for a new edit. [pull/2707](https://github.com/sourcegraph/cody/pull/2707)
 
 ### Changed
 
@@ -21,11 +23,7 @@
 - Autocomplete: Fixes an issue where the context retriever would truncate the results too aggressively. [pull/2652](https://github.com/sourcegraph/cody/pull/2652)
 - Autocomplete: Improve the stability of multiline completion truncation during streaming by gracefully handling missing brackets in incomplete code segments. [pull/2682](https://github.com/sourcegraph/cody/pull/2682)
 - Autocomplete: Improves the jaccard similarity retriever to find better matches. [pull/2662](https://github.com/sourcegraph/cody/pull/2662)
-<<<<<<< HEAD
-- Edit: Fixes an issue where concurrent applying edits could result in the incorrect insertion point for a new edit. [pull/2707](https://github.com/sourcegraph/cody/pull/2707)
-=======
 - Fixed prompt construction issue for the edit command. [pull/2716](https://github.com/sourcegraph/cody/pull/2716)
->>>>>>> 39ca63bd
 
 ### Changed
 
