# Changelog

All notable changes to Sourcegraph Cody will be documented in this file.

Starting from `0.2.0`, Cody is using `major.EVEN_NUMBER.patch` for release versions and `major.ODD_NUMBER.patch` for pre-release versions.

## [Unreleased]

### Added

### Fixed

- Fixes an issue that caused the `cody-autocomplete-claude-instant-infill` feature flag to have no effect. [pull/1132](https://github.com/sourcegraph/cody/pull/1132)

<<<<<<< HEAD
=======
### Changed

## [0.12.1]

### Added

### Fixed

- Fixes an issue that caused the `cody-autocomplete-claude-instant-infill` feature flag to have no effect. [pull/1132](https://github.com/sourcegraph/cody/pull/1132)

>>>>>>> f0ad407a
### Changed

## [0.12.0]

### Added

- Add a UI indicator when you're not signed in. [pull/970](https://github.com/sourcegraph/cody/pull/970)
- Added a completion statistics summary to the autocomplete trace view. [pull/973](https://github.com/sourcegraph/cody/pull/973)
- Add experimental option `claude-instant-infill` to the `cody.autocomplete.advanced.model` config option that enables users using the Claude Instant model to get suggestions with context awareness (infill). [pull/974](https://github.com/sourcegraph/cody/pull/974)
- New `cody.chat.preInstruction` configuration option for adding custom message at the start of all chat messages sent to Cody. Extension reload required. [pull/963](https://github.com/sourcegraph/cody/pull/963)
- Add a simplified sign-in. 50% of people will see these new sign-in buttons. [pull/1036](https://github.com/sourcegraph/cody/pull/1036)
- Now removes completions from cache when the initial suggestion prefix is deleted by users after a suggestion was displayed. This avoids unhelpful/stale suggestions from persisting. [pull/1105](https://github.com/sourcegraph/cody/pull/1105)

### Fixed

- Fix a potential race condition for autocomplete requests that happen when a completion is stored as the last shown candidate when it will not be shown. [pull/1059](https://github.com/sourcegraph/cody/pull/1059)
- Use `insert` instead of `replace` for `Insert at Cursor` button for inserting code to current cursor position. [pull/1118](https://github.com/sourcegraph/cody/pull/1118)
- Autocomplete: Fix support for working with CRLF line endings. [pull/1124](https://github.com/sourcegraph/cody/pull/1124)
- Fix issue that caused the custom commands menu to unable to execute commands. [pull/1123](https://github.com/sourcegraph/cody/pull/1123)

### Changed

- Remove `starter` and `premade` fields from the configuration files for custom commands (cody.json). [pull/939](https://github.com/sourcegraph/cody/pull/939)
- Enabled streaming responses for all autocomplete requests. [pull/995](https://github.com/sourcegraph/cody/pull/995)
- Sign out immediately instead of showing the quick-pick menu. [pull/1032](https://github.com/sourcegraph/cody/pull/1032)
- UX improvements to the custom command workflow (and new [custom command docs](https://docs.sourcegraph.com/cody/custom-commands)). [pull/992](https://github.com/sourcegraph/cody/pull/992)
- You can now use `alt` + `\` to trigger autocomplete requests manually. [pull/1060](https://github.com/sourcegraph/cody/pull/1060)
- Slightly reduce latency when manually triggering autocomplete requests. [pull/1060](https://github.com/sourcegraph/cody/pull/1060)
- Configure autocomplete provider based on cody LLM settings in site config. [pull/1035](https://github.com/sourcegraph/cody/pull/1035)
- Filters out single character autocomplete results. [pull/1109](https://github.com/sourcegraph/cody/pull/1109)
- Register inline completion provider for text files and notebooks only to ensure autocomplete works in environments that are fully supported. [pull/1114](https://github.com/sourcegraph/cody/pull/1114)
- The `Generate Unit Tests` command has been improved with an enhanced context fetching process that produces test results with better quality. [pull/907](https://github.com/sourcegraph/cody/pull/907)

## [0.10.2]

### Added

### Fixed

### Changed

- Use the same token limits for StarCoder as we do for Anthropic for the current experiments. [pull/1058](https://github.com/sourcegraph/cody/pull/1058)

## [0.10.1]

### Added

### Fixed

- Fix feature flag initialization for autocomplete providers. [pull/965](https://github.com/sourcegraph/cody/pull/965)

### Changed

## [0.10.0]

### Added

- New button in Chat UI to export chat history to a JSON file. [pull/829](https://github.com/sourcegraph/cody/pull/829)
- Rank autocomplete suggestion with tree-sitter when `cody.autocomplete.experimental.syntacticPostProcessing` is enabled. [pull/837](https://github.com/sourcegraph/cody/pull/837)
- Rate limit during autocomplete will now surface to the user through the status bar item. [pull/851](https://github.com/sourcegraph/cody/pull/851)

### Fixed

- Do not display error messages after clicking on the "stop-generating" button. [pull/776](https://github.com/sourcegraph/cody/pull/776)
- Add null check to Inline Controller on file change that caused the `Cannot read properties of undefined (reading 'scheme')` error when starting a new chat session. [pull/781](https://github.com/sourcegraph/cody/pull/781)
- Fixup: Resolved issue where `/fix` command incorrectly returned error "/fix is not a valid command". The `/fix` command now functions as expected when invoked in the sidebar chat. [pull/790](https://github.com/sourcegraph/cody/pull/790)
- Set font family and size in side chat code blocks to match editor font. [pull/813](https://github.com/sourcegraph/cody/pull/813)
- Add error handling to unblock Command Menu from being started up when invalid json file for custom commands is detected. [pull/827](https://github.com/sourcegraph/cody/pull/827)
- Enhanced the main quick pick menu items filtering logic. [pull/852](https://github.com/sourcegraph/cody/pull/852)
- Sidebar chat commands now match main quick pick menu commands. [pull/902](https://github.com/sourcegraph/cody/pull/902)

### Changed

- Trigger single-line completion instead of multi-line completion if the cursor is at the start of a non-empty block. [pull/913](https://github.com/sourcegraph/cody/pull/913)
- Autocomplete on VS Code desktop instances now reuses TCP connections to reduce latency. [pull/868](https://github.com/sourcegraph/cody/pull/868)
- Errors are now always logged to the output console, even if the debug mode is not enabled. [pull/851](https://github.com/sourcegraph/cody/pull/851)
- Changed default and custom commands format: slash command is now required. [pull/841](https://github.com/sourcegraph/cody/pull/841)
- The `Generate Unit Tests` command has been improved with an enhanced context fetching process that produces test results with better quality. [pull/907](https://github.com/sourcegraph/cody/pull/907)

## [0.8.0]

### Added

- Cody Commands: New `/smell` command, an improved version of the old `Find Code Smell` recipe. [pull/602](https://github.com/sourcegraph/cody/pull/602)
- Cody Commands: Display of clickable file path for current selection in chat view after executing a command. [pull/602](https://github.com/sourcegraph/cody/pull/602)
- Add a settings button to Cody pane header. [pull/701](https://github.com/sourcegraph/cody/pull/701)
- Compute suggestions based on the currently selected option in the suggest widget when `cody.autocomplete.experimental.completeSuggestWidgetSelection` is enabled. [pull/636](https://github.com/sourcegraph/cody/pull/636)
- Fixup: New `Discard` code lens to remove suggestions and decorations. [pull/711](https://github.com/sourcegraph/cody/pull/711)
- Adds an experiment to stream autocomplete responses in order to improve latency. [pull/723](https://github.com/sourcegraph/cody/pull/723)
- New chat message input, with auto-resizing and a command button. [pull/718](https://github.com/sourcegraph/cody/pull/718)
- Increased autocomplete debounce time feature flag support. [pull/733](https://github.com/sourcegraph/cody/pull/733)
- Show an update notice after extension updates. [pull/746](https://github.com/sourcegraph/cody/pull/746)
- Experimental user setting `cody.experimental.localSymbols` to enable inclusion of symbol definitions in the LLM context window. [pull/692](https://github.com/sourcegraph/cody/pull/692)
- Experimental command `/symf`, which uses a local keyword index to perform searches for symbols. Requires setting `cody.experimental.symf.path` and `cody.experimental.symf.anthropicKey`. [pull/728](https://github.com/sourcegraph/cody/pull/728).

### Fixed

- Inline Chat: Fix issue where state was not being set correctly, causing Cody Commands to use the selection range from the last created Inline Chat instead of the current selection. [pull/602](https://github.com/sourcegraph/cody/pull/602)
- Cody Commands: Commands that use the current file as context now correctly generate context message for the current file instead of using codebase context generated from current selection. [pull/683](https://github.com/sourcegraph/cody/pull/683)
- Improves the autocomplete responses on a new line after a comment. [pull/727](https://github.com/sourcegraph/cody/pull/727)
- Fixes an issue where the inline chat UI would render briefly when starting VS Code even when the feature is disabled. [pull/764](https://github.com/sourcegraph/cody/pull/764)

### Changed

- `Explain Code` command now includes visible content of the current file when no code is selected. [pull/602](https://github.com/sourcegraph/cody/pull/602)
- Cody Commands: Show errors in chat view instead of notification windows. [pull/602](https://github.com/sourcegraph/cody/pull/602)
- Cody Commands: Match commands on description in Cody menu. [pull/702](https://github.com/sourcegraph/cody/pull/702)
- Cody Commands: Don't require Esc to dismiss Cody menu. [pull/700](https://github.com/sourcegraph/cody/pull/700)
- Updated welcome chat words. [pull/748](https://github.com/sourcegraph/cody/pull/748)
- Autocomplete: Reduce network bandwidth with requests are resolved by previous responses. [pull/762](https://github.com/sourcegraph/cody/pull/762)
- Fixup: Remove `/document` and other command handling from the Refactor Menu. [pull/766](https://github.com/sourcegraph/cody/pull/766)
- The `/test` (Generate Unit Test) command was updated to use file dependencies and test examples when fetching context, in order to produce better results. To use this command, select code in your editor and run the `/test` command. It is recommended to set up test files before running the command to get optimal results. [pull/683](https://github.com/sourcegraph/cody/pull/683) [pull/602](https://github.com/sourcegraph/cody/pull/602)

## [0.6.7]

### Added

- Include token count for code generated and button click events. [pull/675](https://github.com/sourcegraph/cody/pull/675)

### Fixed

### Changed

- Include the number of accepted characters per autocomplete suggestion. [pull/674](https://github.com/sourcegraph/cody/pull/674)

## [0.6.6]

### Added

- Cody Commands: Add tab-to-complete & enter-to-complete behavior. [pull/606](https://github.com/sourcegraph/cody/pull/606)
- Option to toggle `cody.experimental.editorTitleCommandIcon` setting through status bar. [pull/611](https://github.com/sourcegraph/cody/pull/611)
- New walkthrough for Cody Commands. [pull/648](https://github.com/sourcegraph/cody/pull/648)

### Fixed

- Update file link color to match buttons. [pull/600](https://github.com/sourcegraph/cody/pull/600)
- Handle `socket hung up` errors that are not caused by the `stop generating` button. [pull/598](https://github.com/sourcegraph/cody/pull/598)
- Fix "Reload Window" appearing in all VS Code views. [pull/603](https://github.com/sourcegraph/cody/pull/603)
- Fixes issues where in some instances, suggested autocomplete events were under counted. [pull/649](https://github.com/sourcegraph/cody/pull/649)
- Various smaller tweaks to autocomplete analytics. [pull/644](https://github.com/sourcegraph/cody/pull/644)
- Includes the correct pre-release version in analytics events. [pull/641](https://github.com/sourcegraph/cody/pull/641)

### Changed

- Removed beta labels from Autocomplete and Inline Chat features. [pull/605](https://github.com/sourcegraph/cody/pull/605)
- Update shortcut for Cody Commands to `alt` + `c` due to conflict with existing keybinding for `fixup`. [pull/648](https://github.com/sourcegraph/cody/pull/648)

## [0.6.5]

### Added

- Custom Commands: An experimental feature for creating Cody chat commands with custom prompts and context. [pull/386](https://github.com/sourcegraph/cody/pull/386)
- Custom Commands: Quick pick menu for running default and custom commands. [pull/386](https://github.com/sourcegraph/cody/pull/386)
- New commands:
  - `/explain`: Explain Code
  - `/doc`: Document Code
  - `/fix`: Inline Fixup
  - `/test`: Generate Unit Tests
- Code Actions: You can now ask Cody to explain or fix errors and warnings that are highlighted in your editor. [pull/510](https://github.com/sourcegraph/cody/pull/510)
- Inline Fixup: You can now run parallel inline fixes, you do not need to wait for the previous fix to complete. [pull/510](https://github.com/sourcegraph/cody/pull/510)
- Inline Fixup: You no longer need to select code to generate an inline fix. [pull/510](https://github.com/sourcegraph/cody/pull/510)

### Fixed

- Bug: Fixes an issue where the codebase context was not correctly inferred to load embeddings context for autocomplete. [pull/525](https://github.com/sourcegraph/cody/pull/525)
- Inline Fixup: `/chat` will now redirect your question to the chat view correctly through the Non-Stop Fixup input box. [pull/386](https://github.com/sourcegraph/cody/pull/386)
- Fix REGEX issue for existing `/reset`, `/search`, and `/fix` commands. [pull/594](https://github.com/sourcegraph/cody/pull/594)

### Changed

- `Recipes` are removed in favor of `Commands`, which is the improved version of `Recipes`. [pull/386](https://github.com/sourcegraph/cody/pull/386)
- Remove `Header` and `Navbar` from `Chat` view due to removal of the `Recipes` tab. [pull/386](https://github.com/sourcegraph/cody/pull/386)
- Replace `Custom Recipes` with `Custom Commands`. [pull/386](https://github.com/sourcegraph/cody/pull/386)
- Inline Fixup: Integrated the input field into the command palette. [pull/510](https://github.com/sourcegraph/cody/pull/510)
- Inline Fixup: Using `/fix` from Inline Chat now triggers an improved fixup experience. [pull/510](https://github.com/sourcegraph/cody/pull/510)
- Autocomplete: Include current file name in anthropic prompt. [580](https://github.com/sourcegraph/cody/pull/580)
- Autocomplete: Requests can now be resolved while the network request is still in progress. [pull/559](https://github.com/sourcegraph/cody/pull/559)

## [0.6.4]

### Added

- Inline Fixups: Cody is now aware of errors, warnings and hints within your editor selection. [pull/376](https://github.com/sourcegraph/cody/pull/376)
- Experimental user setting `cody.experimental.localTokenPath` to store authentication token in local file system when keychain access is unavailable. This provides alternative to [settings sync keychain storage](https://code.visualstudio.com/docs/editor/settings-sync#_troubleshooting-keychain-issues), but is not the recommended method for storing tokens securely. Use at your own risk. [pull/471](https://github.com/sourcegraph/cody/pull/471)

### Fixed

- Bug: Chat History command shows chat view instead of history view. [pull/414](https://github.com/sourcegraph/cody/pull/414)
- Fix some bad trailing `}` autocomplete results. [pull/378](https://github.com/sourcegraph/cody/pull/378)

### Changed

- Inline Fixups: Added intent detection to improve prompt and context quality. [pull/376](https://github.com/sourcegraph/cody/pull/376)
- Layout cleanups: smaller header and single line message input. [pull/449](https://github.com/sourcegraph/cody/pull/449)
- Improve response feedback button behavior. [pull/451](https://github.com/sourcegraph/cody/pull/451)
- Remove in-chat onboarding buttons for new chats. [pull/450](https://github.com/sourcegraph/cody/pull/450)
- Improve the stability of autocomplete results. [pull/442](https://github.com/sourcegraph/cody/pull/442)

## [0.6.3]

### Added

- Added the functionality to drag and reorder the recipes. [pull/314](https://github.com/sourcegraph/cody/pull/314)

### Fixed

### Changed

- Removed the experimental hallucination detection that highlighted nonexistent file paths.
- Hide the feedback button in case of error assistant response. [pull/448](https://github.com/sourcegraph/cody/pull/448)

## [0.6.2]

### Added

- [Internal] `Custom Recipes`: An experimental feature now available behind the `cody.experimental.customRecipes` feature flag for internal testing purpose. [pull/348](https://github.com/sourcegraph/cody/pull/348)
- Inline Chat: Improved response quality by ensuring each inline chat maintains its own unique context, and doesn't share with the sidebar and other inline chats. This should also benefit response quality for inline /fix and /touch commands.
- Inline Chat: Added the option to 'Stop generating' from within the inline chat window.
- Inline Chat: Added the option to transfer a chat from the inline window to the Cody sidebar.

### Fixed

### Changed

- The setting `cody.autocomplete.experimental.triggerMoreEagerly` (which causes autocomplete to trigger earlier, before you type a space or other non-word character) now defaults to `true`.
- If you run the `Trigger Inline Suggestion` VS Code action, 3 suggestions instead of just 1 will be shown.

## [0.6.1]

### Added

- A new experimental user setting `cody.autocomplete.experimental.triggerMoreEagerly` causes autocomplete to trigger earlier, before you type a space or other non-word character.
- [Internal Only] `Custom Recipe`: Support context type selection when creating a new recipe via UI. [pull/279](https://github.com/sourcegraph/cody/pull/279)
- New `/open` command for opening workspace files from chat box. [pull/327](https://github.com/sourcegraph/cody/pull/327)

### Fixed

- Insert at Cusor now inserts the complete code snippets at cursor position. [pull/282](https://github.com/sourcegraph/cody/pull/282)
- Minimizing the change of Cody replying users with response related to the language-uage prompt. [pull/279](https://github.com/sourcegraph/cody/pull/279)
- Inline Chat: Add missing icons for Inline Chat and Inline Fixups decorations. [pull/320](https://github.com/sourcegraph/cody/pull/320)
- Fix the behaviour of input history down button. [pull/328](https://github.com/sourcegraph/cody/pull/328)

### Changed

- Exclude context for chat input with only one word. [pull/279](https://github.com/sourcegraph/cody/pull/279)
- [Internal Only] `Custom Recipe`: Store `cody.json` file for user recipes within the `.vscode` folder located in the $HOME directory. [pull/279](https://github.com/sourcegraph/cody/pull/279)
- Various autocomplete improvements. [pull/344](https://github.com/sourcegraph/cody/pull/344)

## [0.4.4]

### Added

- Added support for the CMD+K hotkey to clear the code chat history. [pull/245](https://github.com/sourcegraph/cody/pull/245)
- [Internal Only] `Custom Recipe` is available for S2 internal users for testing purpose. [pull/81](https://github.com/sourcegraph/cody/pull/81)

### Fixed

- Fixed a bug that caused messages to disappear when signed-in users encounter an authentication error. [pull/201](https://github.com/sourcegraph/cody/pull/201)
- Inline Chat: Since last version, running Inline Fixups would add an additional `</selection>` tag to the end of the code edited by Cody, which has now been removed. [pull/182](https://github.com/sourcegraph/cody/pull/182)
- Chat Command: Fixed an issue where /r(est) had a trailing space. [pull/245](https://github.com/sourcegraph/cody/pull/245)
- Inline Fixups: Fixed a regression where Cody's inline fixup suggestions were not properly replacing the user's selection. [pull/70](https://github.com/sourcegraph/cody/pull/70)

### Changed

## [0.4.3]

### Added

- Added support for server-side token limits to Chat. [pull/54488](https://github.com/sourcegraph/sourcegraph/pull/54488)
- Add "Find code smells" recipe to editor context menu and command pallette [pull/54432](https://github.com/sourcegraph/sourcegraph/pull/54432)
- Add a typewriter effect to Cody's responses to mimic typing in characters rather than varying chunks [pull/54522](https://github.com/sourcegraph/sourcegraph/pull/54522)
- Add suggested recipes to the new chat welcome message. [pull/54277](https://github.com/sourcegraph/sourcegraph/pull/54277)
- Inline Chat: Added the option to collapse all inline chats from within the inline chat window. [pull/54675](https://github.com/sourcegraph/sourcegraph/pull/54675)
- Inline Chat: We now stream messages rather than waiting for the response to be fully complete. This means you can read Cody's response as it is being generated. [pull/54665](https://github.com/sourcegraph/sourcegraph/pull/54665)
- Show network error message when connection is lost and a reload button to get back when network is restored. [pull/107](https://github.com/sourcegraph/cody/pull/107)

### Fixed

- Inline Chat: Update keybind when condition to `editorFocus`. [pull/54437](https://github.com/sourcegraph/sourcegraph/pull/54437)
- Inline Touch: Create a new `.test.` file when `test` or `tests` is included in the instruction. [pull/54437](https://github.com/sourcegraph/sourcegraph/pull/54437)
- Prevents errors from being displayed for a cancelled requests. [pull/54429](https://github.com/sourcegraph/sourcegraph/pull/54429)

### Changed

- Inline Touch: Remove Inline Touch from submenu and command palette. It can be started with `/touch` or `/t` from the Inline Chat due to current limitation. [pull/54437](https://github.com/sourcegraph/sourcegraph/pull/54437)
- Removed the Optimize Code recipe. [pull/54471](https://github.com/sourcegraph/sourcegraph/pull/54471)

## [0.4.2]

### Added

- Add support for onboarding Cody App users on Intel Mac and Linux. [pull/54405](https://github.com/sourcegraph/sourcegraph/pull/54405)

### Fixed

### Changed

## [0.4.1]

### Fixed

- Fixed `cody.customHeaders` never being passed through. [pull/54354](https://github.com/sourcegraph/sourcegraph/pull/54354)
- Fixed users are signed out on 0.4.0 update [pull/54367](https://github.com/sourcegraph/sourcegraph/pull/54367)

### Changed

- Provide more information on Cody App, and improved the login page design for Enterprise customers. [pull/54362](https://github.com/sourcegraph/sourcegraph/pull/54362)

## [0.4.0]

### Added

- The range of the editor selection, if present, is now displayed alongside the file name in the chat footer. [pull/53742](https://github.com/sourcegraph/sourcegraph/pull/53742)
- Support switching between multiple instances with `Switch Account`. [pull/53434](https://github.com/sourcegraph/sourcegraph/pull/53434)
- Automate sign-in flow with Cody App. [pull/53908](https://github.com/sourcegraph/sourcegraph/pull/53908)
- Add a warning message to recipes when the selection gets truncated. [pull/54025](https://github.com/sourcegraph/sourcegraph/pull/54025)
- Start up loading screen. [pull/54106](https://github.com/sourcegraph/sourcegraph/pull/54106)

### Fixed

- Autocomplete: Include the number of lines of an accepted autocomplete recommendation and fix an issue where sometimes accepted completions would not be logged correctly. [pull/53878](https://github.com/sourcegraph/sourcegraph/pull/53878)
- Stop-Generating button does not stop Cody from responding if pressed before answer is generating. [pull/53827](https://github.com/sourcegraph/sourcegraph/pull/53827)
- Endpoint setting out of sync issue. [pull/53434](https://github.com/sourcegraph/sourcegraph/pull/53434)
- Endpoint URL without protocol causing sign-ins to fail. [pull/53908](https://github.com/sourcegraph/sourcegraph/pull/53908)
- Autocomplete: Fix network issues when using remote VS Code setups. [pull/53956](https://github.com/sourcegraph/sourcegraph/pull/53956)
- Autocomplete: Fix an issue where the loading indicator would not reset when a network error ocurred. [pull/53956](https://github.com/sourcegraph/sourcegraph/pull/53956)
- Autocomplete: Improve local context performance. [pull/54124](https://github.com/sourcegraph/sourcegraph/pull/54124)
- Chat: Fix an issue where the window would automatically scroll to the bottom as Cody responds regardless of where the users scroll position was. [pull/54188](https://github.com/sourcegraph/sourcegraph/pull/54188)
- Codebase index status does not get updated on workspace change. [pull/54106](https://github.com/sourcegraph/sourcegraph/pull/54106)
- Button for connect to App after user is signed out. [pull/54106](https://github.com/sourcegraph/sourcegraph/pull/54106)
- Fixes an issue with link formatting. [pull/54200](https://github.com/sourcegraph/sourcegraph/pull/54200)
- Fixes am issue where Cody would sometimes not respond. [pull/54268](https://github.com/sourcegraph/sourcegraph/pull/54268)
- Fixes authentication related issues. [pull/54237](https://github.com/sourcegraph/sourcegraph/pull/54237)

### Changed

- Autocomplete: Improve completion quality. [pull/53720](https://github.com/sourcegraph/sourcegraph/pull/53720)
- Autocomplete: Completions are now referred to as autocomplete. [pull/53851](https://github.com/sourcegraph/sourcegraph/pull/53851)
- Autocomplete: Autocomplete is now turned on by default. [pull/54166](https://github.com/sourcegraph/sourcegraph/pull/54166)
- Improved the response quality when Cody is asked about a selected piece of code through the chat window. [pull/53742](https://github.com/sourcegraph/sourcegraph/pull/53742)
- Refactored authentication process. [pull/53434](https://github.com/sourcegraph/sourcegraph/pull/53434)
- New sign-in and sign-out flow. [pull/53434](https://github.com/sourcegraph/sourcegraph/pull/53434)
- Analytical logs are now displayed in the Output view. [pull/53870](https://github.com/sourcegraph/sourcegraph/pull/53870)
- Inline Chat: Renamed Inline Assist to Inline Chat. [pull/53725](https://github.com/sourcegraph/sourcegraph/pull/53725) [pull/54315](https://github.com/sourcegraph/sourcegraph/pull/54315)
- Chat: Link to the "Getting Started" guide directly from the first chat message instead of the external documentation website. [pull/54175](https://github.com/sourcegraph/sourcegraph/pull/54175)
- Codebase status icons. [pull/54262](https://github.com/sourcegraph/sourcegraph/pull/54262)
- Changed the keyboard shortcut for the file touch recipe to `ctrl+alt+/` to avoid conflicts. [pull/54275](https://github.com/sourcegraph/sourcegraph/pull/54275)
- Inline Chat: Do not change current focus when Inline Fixup is done. [pull/53980](https://github.com/sourcegraph/sourcegraph/pull/53980)
- Inline Chat: Replace Close CodeLens with Accept. [pull/53980](https://github.com/sourcegraph/sourcegraph/pull/53980)
- Inline Chat: Moved to Beta state. It is now enabled by default. [pull/54315](https://github.com/sourcegraph/sourcegraph/pull/54315)

## [0.2.5]

### Added

- `Stop Generating` button to cancel a request and stop Cody's response. [pull/53332](https://github.com/sourcegraph/sourcegraph/pull/53332)

### Fixed

- Fixes the rendering of duplicate context files in response. [pull/53662](https://github.com/sourcegraph/sourcegraph/pull/53662)
- Fixes an issue where local keyword context was trying to open binary files. [pull/53662](https://github.com/sourcegraph/sourcegraph/pull/53662)
- Fixes the hallucination detection behavior for directory, API and git refs pattern. [pull/53553](https://github.com/sourcegraph/sourcegraph/pull/53553)

### Changed

- Completions: Updating configuration no longer requires reloading the extension. [pull/53401](https://github.com/sourcegraph/sourcegraph/pull/53401)
- New chat layout. [pull/53332](https://github.com/sourcegraph/sourcegraph/pull/53332)
- Completions: Completions can now be used on unsaved files. [pull/53495](https://github.com/sourcegraph/sourcegraph/pull/53495)
- Completions: Add multi-line heuristics for C, C++, C#, and Java. [pull/53631](https://github.com/sourcegraph/sourcegraph/pull/53631)
- Completions: Add context summaries and language information to analytics. [pull/53746](https://github.com/sourcegraph/sourcegraph/pull/53746)
- More compact chat suggestion buttons. [pull/53755](https://github.com/sourcegraph/sourcegraph/pull/53755)

## [0.2.4]

### Added

- Hover tooltips to intent-detection underlines. [pull/52029](https://github.com/sourcegraph/sourcegraph/pull/52029)
- Notification to prompt users to setup Cody if it wasn't configured initially. [pull/53321](https://github.com/sourcegraph/sourcegraph/pull/53321)
- Added a new Cody status bar item to relay global loading states and allowing you to quickly enable/disable features. [pull/53307](https://github.com/sourcegraph/sourcegraph/pull/53307)

### Fixed

- Fix `Continue with Sourcegraph.com` callback URL. [pull/53418](https://github.com/sourcegraph/sourcegraph/pull/53418)

### Changed

- Simplified the appearance of commands in various parts of the UI [pull/53395](https://github.com/sourcegraph/sourcegraph/pull/53395)

## [0.2.3]

### Added

- Add delete button for removing individual history. [pull/52904](https://github.com/sourcegraph/sourcegraph/pull/52904)
- Load the recent ongoing chat on reload of window. [pull/52904](https://github.com/sourcegraph/sourcegraph/pull/52904)
- Handle URL callbacks from `vscode-insiders`. [pull/53313](https://github.com/sourcegraph/sourcegraph/pull/53313)
- Inline Assist: New Code Lens to undo `inline fix` performed by Cody. [pull/53348](https://github.com/sourcegraph/sourcegraph/pull/53348)

### Fixed

- Fix the loading of files and scroll chat to the end while restoring the history. [pull/52904](https://github.com/sourcegraph/sourcegraph/pull/52904)
- Open file paths from Cody's responses in a workspace with the correct protocol. [pull/53103](https://github.com/sourcegraph/sourcegraph/pull/53103)
- Cody completions: Fixes an issue where completions would often start in the next line. [pull/53246](https://github.com/sourcegraph/sourcegraph/pull/53246)

### Changed

- Save the current ongoing conversation to the chat history [pull/52904](https://github.com/sourcegraph/sourcegraph/pull/52904)
- Inline Assist: Updating configuration no longer requires reloading the extension. [pull/53348](https://github.com/sourcegraph/sourcegraph/pull/53348)
- Context quality has been improved when the repository has not been indexed. The LLM is used to generate keyword and filename queries, and the LLM also reranks results from multiple sources. Response latency has also improved on long user queries. [pull/52815](https://github.com/sourcegraph/sourcegraph/pull/52815)

## [0.2.2]

### Added

- New recipe: `Generate PR description`. Generate the PR description using the PR template guidelines for the changes made in the current branch. [pull/51721](https://github.com/sourcegraph/sourcegraph/pull/51721)
- Open context search results links as workspace file. [pull/52856](https://github.com/sourcegraph/sourcegraph/pull/52856)
- Cody Inline Assist: Decorations for `/fix` errors. [pull/52796](https://github.com/sourcegraph/sourcegraph/pull/52796)
- Open file paths from Cody's responses in workspace. [pull/53069](https://github.com/sourcegraph/sourcegraph/pull/53069)
- Help & Getting Started: Walkthrough to help users get setup with Cody and discover new features. [pull/52560](https://github.com/sourcegraph/sourcegraph/pull/52560)

### Fixed

- Cody Inline Assist: Decorations for `/fix` on light theme. [pull/52796](https://github.com/sourcegraph/sourcegraph/pull/52796)
- Cody Inline Assist: Use more than 1 context file for `/touch`. [pull/52796](https://github.com/sourcegraph/sourcegraph/pull/52796)
- Cody Inline Assist: Fixes cody processing indefinitely issue. [pull/52796](https://github.com/sourcegraph/sourcegraph/pull/52796)
- Cody completions: Various fixes for completion analytics. [pull/52935](https://github.com/sourcegraph/sourcegraph/pull/52935)
- Cody Inline Assist: Indentation on `/fix` [pull/53068](https://github.com/sourcegraph/sourcegraph/pull/53068)

### Changed

- Internal: Do not log events during tests. [pull/52865](https://github.com/sourcegraph/sourcegraph/pull/52865)
- Cody completions: Improved the number of completions presented and reduced the latency. [pull/52935](https://github.com/sourcegraph/sourcegraph/pull/52935)
- Cody completions: Various improvements to the context. [pull/53043](https://github.com/sourcegraph/sourcegraph/pull/53043)

## [0.2.1]

### Fixed

- Escape Windows path separator in fast file finder path pattern. [pull/52754](https://github.com/sourcegraph/sourcegraph/pull/52754)
- Only display errors from the embeddings clients for users connected to an indexed codebase. [pull/52780](https://github.com/sourcegraph/sourcegraph/pull/52780)

### Changed

## [0.2.0]

### Added

- Cody Inline Assist: New recipe for creating new files with `/touch` command. [pull/52511](https://github.com/sourcegraph/sourcegraph/pull/52511)
- Cody completions: Experimental support for multi-line inline completions for JavaScript, TypeScript, Go, and Python using indentation based truncation. [issues/52588](https://github.com/sourcegraph/sourcegraph/issues/52588)
- Display embeddings search, and connection error to the webview panel. [pull/52491](https://github.com/sourcegraph/sourcegraph/pull/52491)
- New recipe: `Optimize Code`. Optimize the time and space consumption of code. [pull/51974](https://github.com/sourcegraph/sourcegraph/pull/51974)
- Button to insert code block text at cursor position in text editor. [pull/52528](https://github.com/sourcegraph/sourcegraph/pull/52528)

### Fixed

- Cody completions: Fixed interop between spaces and tabs. [pull/52497](https://github.com/sourcegraph/sourcegraph/pull/52497)
- Fixes an issue where new conversations did not bring the chat into the foreground. [pull/52363](https://github.com/sourcegraph/sourcegraph/pull/52363)
- Cody completions: Prevent completions for lines that have a word in the suffix. [issues/52582](https://github.com/sourcegraph/sourcegraph/issues/52582)
- Cody completions: Fixes an issue where multi-line inline completions closed the current block even if it already had content. [pull/52615](https://github.com/sourcegraph/sourcegraph/52615)
- Cody completions: Fixed an issue where the Cody response starts with a newline and was previously ignored. [issues/52586](https://github.com/sourcegraph/sourcegraph/issues/52586)

### Changed

- Cody is now using `major.EVEN_NUMBER.patch` for release versions and `major.ODD_NUMBER.patch` for pre-release versions. [pull/52412](https://github.com/sourcegraph/sourcegraph/pull/52412)
- Cody completions: Fixed an issue where the Cody response starts with a newline and was previously ignored [issues/52586](https://github.com/sourcegraph/sourcegraph/issues/52586)
- Cody completions: Improves the behavior of the completions cache when characters are deleted from the editor. [pull/52695](https://github.com/sourcegraph/sourcegraph/pull/52695)

### Changed

- Cody completions: Improve completion logger and measure the duration a completion is displayed for. [pull/52695](https://github.com/sourcegraph/sourcegraph/pull/52695)

## [0.1.5]

### Added

### Fixed

- Inline Assist broken decorations for Inline-Fixup tasks [pull/52322](https://github.com/sourcegraph/sourcegraph/pull/52322)

### Changed

- Various Cody completions related improvements [pull/52365](https://github.com/sourcegraph/sourcegraph/pull/52365)

## [0.1.4]

### Added

- Added support for local keyword search on Windows. [pull/52251](https://github.com/sourcegraph/sourcegraph/pull/52251)

### Fixed

- Setting `cody.useContext` to `none` will now limit Cody to using only the currently open file. [pull/52126](https://github.com/sourcegraph/sourcegraph/pull/52126)
- Fixes race condition in telemetry. [pull/52279](https://github.com/sourcegraph/sourcegraph/pull/52279)
- Don't search for file paths if no file paths to validate. [pull/52267](https://github.com/sourcegraph/sourcegraph/pull/52267)
- Fix handling of embeddings search backward compatibility. [pull/52286](https://github.com/sourcegraph/sourcegraph/pull/52286)

### Changed

- Cleanup the design of the VSCode history view. [pull/51246](https://github.com/sourcegraph/sourcegraph/pull/51246)
- Changed menu icons and order. [pull/52263](https://github.com/sourcegraph/sourcegraph/pull/52263)
- Deprecate `cody.debug` for three new settings: `cody.debug.enable`, `cody.debug.verbose`, and `cody.debug.filter`. [pull/52236](https://github.com/sourcegraph/sourcegraph/pull/52236)

## [0.1.3]

### Added

- Add support for connecting to Sourcegraph App when a supported version is installed. [pull/52075](https://github.com/sourcegraph/sourcegraph/pull/52075)

### Fixed

- Displays error banners on all view instead of chat view only. [pull/51883](https://github.com/sourcegraph/sourcegraph/pull/51883)
- Surfaces errors for corrupted token from secret storage. [pull/51883](https://github.com/sourcegraph/sourcegraph/pull/51883)
- Inline Assist add code lenses to all open files [pull/52014](https://github.com/sourcegraph/sourcegraph/pull/52014)

### Changed

- Removes unused configuration option: `cody.enabled`. [pull/51883](https://github.com/sourcegraph/sourcegraph/pull/51883)
- Arrow key behavior: you can now navigate forwards through messages with the down arrow; additionally the up and down arrows will navigate backwards and forwards only if you're at the start or end of the drafted text, respectively. [pull/51586](https://github.com/sourcegraph/sourcegraph/pull/51586)
- Display a more user-friendly error message when the user is connected to sourcegraph.com and doesn't have a verified email. [pull/51870](https://github.com/sourcegraph/sourcegraph/pull/51870)
- Keyword context: Excludes files larger than 1M and adds a 30sec timeout period [pull/52038](https://github.com/sourcegraph/sourcegraph/pull/52038)

## [0.1.2]

### Added

- `Inline Assist`: a new way to interact with Cody inside your files. To enable this feature, please set the `cody.experimental.inline` option to true. [pull/51679](https://github.com/sourcegraph/sourcegraph/pull/51679)

### Fixed

- UI bug that capped buttons at 300px max-width with visible border [pull/51726](https://github.com/sourcegraph/sourcegraph/pull/51726)
- Fixes anonymous user id resetting after logout [pull/51532](https://github.com/sourcegraph/sourcegraph/pull/51532)
- Add error message on top of Cody's response instead of overriding it [pull/51762](https://github.com/sourcegraph/sourcegraph/pull/51762)
- Fixes an issue where chat input messages where not rendered in the UI immediately [pull/51783](https://github.com/sourcegraph/sourcegraph/pull/51783)
- Fixes an issue where file where the hallucination detection was not working properly [pull/51785](https://github.com/sourcegraph/sourcegraph/pull/51785)
- Aligns Edit button style with feedback buttons [pull/51767](https://github.com/sourcegraph/sourcegraph/pull/51767)

### Changed

- Pressing the icon to reset the clear history now makes sure that the chat tab is shown [pull/51786](https://github.com/sourcegraph/sourcegraph/pull/51786)
- Rename the extension from "Sourcegraph Cody" to "Cody AI by Sourcegraph" [pull/51702](https://github.com/sourcegraph/sourcegraph/pull/51702)
- Remove HTML escaping artifacts [pull/51797](https://github.com/sourcegraph/sourcegraph/pull/51797)

## [0.1.1]

### Fixed

- Remove system alerts from non-actionable items [pull/51714](https://github.com/sourcegraph/sourcegraph/pull/51714)

## [0.1.0]

### Added

- New recipe: `Codebase Context Search`. Run an approximate search across the codebase. It searches within the embeddings when available to provide relevant code context. [pull/51077](https://github.com/sourcegraph/sourcegraph/pull/51077)
- Add support to slash commands `/` in chat. [pull/51077](https://github.com/sourcegraph/sourcegraph/pull/51077)
  - `/r` or `/reset` to reset chat
  - `/s` or `/search` to perform codebase context search
- Adds usage metrics to the experimental chat predictions feature [pull/51474](https://github.com/sourcegraph/sourcegraph/pull/51474)
- Add highlighted code to context message automatically [pull/51585](https://github.com/sourcegraph/sourcegraph/pull/51585)
- New recipe: `Generate Release Notes` --generate release notes based on the available tags or the selected commits for the time period. It summarises the git commits into standard release notes format of new features, bugs fixed, docs improvements. [pull/51481](https://github.com/sourcegraph/sourcegraph/pull/51481)
- New recipe: `Generate Release Notes`. Generate release notes based on the available tags or the selected commits for the time period. It summarizes the git commits into standard release notes format of new features, bugs fixed, docs improvements. [pull/51481](https://github.com/sourcegraph/sourcegraph/pull/51481)

### Fixed

- Error notification display pattern for rate limit [pull/51521](https://github.com/sourcegraph/sourcegraph/pull/51521)
- Fixes issues with branch switching and file deletions when using the experimental completions feature [pull/51565](https://github.com/sourcegraph/sourcegraph/pull/51565)
- Improves performance of hallucination detection for file paths and supports paths relative to the project root [pull/51558](https://github.com/sourcegraph/sourcegraph/pull/51558), [pull/51625](https://github.com/sourcegraph/sourcegraph/pull/51625)
- Fixes an issue where inline code blocks were unexpectedly escaped [pull/51576](https://github.com/sourcegraph/sourcegraph/pull/51576)

### Changed

- Promote Cody from experimental to beta [pull/](https://github.com/sourcegraph/sourcegraph/pull/)
- Various improvements to the experimental completions feature

## [0.0.10]

### Added

- Adds usage metrics to the experimental completions feature [pull/51350](https://github.com/sourcegraph/sourcegraph/pull/51350)
- Updating `cody.codebase` does not require reloading VS Code [pull/51274](https://github.com/sourcegraph/sourcegraph/pull/51274)

### Fixed

- Fixes an issue where code blocks were unexpectedly escaped [pull/51247](https://github.com/sourcegraph/sourcegraph/pull/51247)

### Changed

- Improved Cody header and layout details [pull/51348](https://github.com/sourcegraph/sourcegraph/pull/51348)
- Replace `Cody: Set Access Token` command with `Cody: Sign in` [pull/51274](https://github.com/sourcegraph/sourcegraph/pull/51274)
- Various improvements to the experimental completions feature

## [0.0.9]

### Added

- Adds new experimental chat predictions feature to suggest follow-up conversations. Enable it with the new `cody.experimental.chatPredictions` feature flag. [pull/51201](https://github.com/sourcegraph/sourcegraph/pull/51201)
- Auto update `cody.codebase` setting from current open file [pull/51045](https://github.com/sourcegraph/sourcegraph/pull/51045)
- Properly render rate-limiting on requests [pull/51200](https://github.com/sourcegraph/sourcegraph/pull/51200)
- Error display in UI [pull/51005](https://github.com/sourcegraph/sourcegraph/pull/51005)
- Edit buttons for editing last submitted message [pull/51009](https://github.com/sourcegraph/sourcegraph/pull/51009)
- [Security] Content security policy to webview [pull/51152](https://github.com/sourcegraph/sourcegraph/pull/51152)

### Fixed

- Escaped HTML issue [pull/51144](https://github.com/sourcegraph/sourcegraph/pull/51151)
- Unauthorized sessions [pull/51005](https://github.com/sourcegraph/sourcegraph/pull/51005)

### Changed

- Various improvements to the experimental completions feature [pull/51161](https://github.com/sourcegraph/sourcegraph/pull/51161) [51046](https://github.com/sourcegraph/sourcegraph/pull/51046)
- Visual improvements to the history page, ability to resume past conversations [pull/51159](https://github.com/sourcegraph/sourcegraph/pull/51159)

## [Template]

### Added

### Fixed

### Changed<|MERGE_RESOLUTION|>--- conflicted
+++ resolved
@@ -10,21 +10,16 @@
 
 ### Fixed
 
+### Changed
+
+## [0.12.1]
+
+### Added
+
+### Fixed
+
 - Fixes an issue that caused the `cody-autocomplete-claude-instant-infill` feature flag to have no effect. [pull/1132](https://github.com/sourcegraph/cody/pull/1132)
 
-<<<<<<< HEAD
-=======
-### Changed
-
-## [0.12.1]
-
-### Added
-
-### Fixed
-
-- Fixes an issue that caused the `cody-autocomplete-claude-instant-infill` feature flag to have no effect. [pull/1132](https://github.com/sourcegraph/cody/pull/1132)
-
->>>>>>> f0ad407a
 ### Changed
 
 ## [0.12.0]
