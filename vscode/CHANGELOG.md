# Changelog

This is a log of all notable changes to Cody for VS Code. [Unreleased] changes are included in the nightly pre-release builds.

## [Unreleased]

### Added

### Fixed

<<<<<<< HEAD
- Chat: Fixed an issue where older chats were displaying as 'N months ago' instead of the number in the Chat History sidebar. [pull/3864](https://github.com/sourcegraph/cody/pull/3864)
=======
- Chat: Fixed an issue where Cody's responses were not visible in small windows. [pull/3859](https://github.com/sourcegraph/cody/pull/3859)
- Edit: Fixed an issue where an Edit task would not correctly respin when an irresolvable conflict is encountered. [pull/3872](https://github.com/sourcegraph/cody/pull/3872)
>>>>>>> a74609c6

### Changed

- Debug: Removed the `cody.debug.enabled` setting. Baseline debugging is now enabled by default [pull/3873](https://github.com/sourcegraph/cody/pull/3873)


## [1.14.0]

### Added

- Chat: Add highlighted code to Cody Chat as `@-mentions` context by right-clicking on the code and selecting `Cody Chat: Add context`. [pull/3713](https://github.com/sourcegraph/cody/pull/3713)
- Autocomplete: Add the proper infilling prompt for Codegemma when using Ollama. [pull/3754](https://github.com/sourcegraph/cody/pull/3754)
- Chat: The new `Mixtral 8x22B` chat model is available for Cody Pro users. [pull/3768](https://github.com/sourcegraph/cody/pull/3768)
- Chat: Add a "Pop out" button to the chat title bar that allows you to move Cody chat into a floating window. [pull/3773](https://github.com/sourcegraph/cody/pull/3773)
- Sidebar: A new button to copy the current Cody extension version to the clipboard shows up next to the Release Notes item in the SETTINGS & SUPPORT sidebar on hover. This is useful for reporting issues or getting information about the installed version. [pull/3802](https://github.com/sourcegraph/cody/pull/3802)
- Generate Unit Tests: Added a new code action "Ask Cody to Test" currently shows against functions in JS, TS, Go and Python. [pull/3763](https://github.com/sourcegraph/cody/pull/3763)
- Chat: @-mentions that exceed the context window will be displayed as invalid to make it easier to identify them during input. [pull/3742](https://github.com/sourcegraph/cody/pull/3742)

### Fixed

- Generate Unit Tests: Fixed an issue where Cody would generate tests for the wrong code in the file. [pull/3759](https://github.com/sourcegraph/cody/pull/3759)
- Chat: Fixed an issue where changing the chat model did not update the token limit for the model. [pull/3762](https://github.com/sourcegraph/cody/pull/3762)
- Troubleshoot: Don't show SignIn page if the authentication error is because of network connectivity issues [pull/3750](https://github.com/sourcegraph/cody/pull/3750)
- Edit: Large file warnings for @-mentions are now updated dynamically as you add or remove them. [pull/3767](https://github.com/sourcegraph/cody/pull/3767)
- Generate Unit Tests: Improved quality for creating file names. [pull/3763](https://github.com/sourcegraph/cody/pull/3763)
- Custom Commands: Fixed an issue where newly added custom commands were not working when clicked in the sidebar tree view. [pull/3804](https://github.com/sourcegraph/cody/pull/3804)
- Chat: Fixed an issue where whitespaces in messages submitted by users were omitted. [pull/3817](https://github.com/sourcegraph/cody/pull/3817)
- Chat: Improved token counting mechanism that allows more context to be correctly included or excluded. [pull/3742](https://github.com/sourcegraph/cody/pull/3742)
- Chat: Fixed an issue where context files were opened with an incorrect link for Enterprise users due to double encoding. [pull/3818](https://github.com/sourcegraph/cody/pull/3818)
- Chat: Line numbers for @-mentions are now included and counted toward the "x lines from y files" section in the UI. [pull/3842](https://github.com/sourcegraph/cody/pull/3842)

### Changed

- Command: Ghost text hint for `Document Code` ("Alt+D to Document") now only shows on documentable symbols without an existing docstring. [pull/3622](https://github.com/sourcegraph/cody/pull/3622)
- Chat: Updates to the latest GPT 4 Turbo model. [pull/3790](https://github.com/sourcegraph/cody/pull/3790)
- Chat: Slightly speeds up enhanced context fetching on Cody Free and Cody Pro when both embeddings and search is used. [pull/3798](https://github.com/sourcegraph/cody/pull/3798)
- Support Sidebar: Consolidated all support links to our new [Support page](https://srcgr.ph/cody-support), which includes a new [Community Forum](https://community.sourcegraph.com/c/cody/vs-code/6) for user discussion.. [pull/3803](https://github.com/sourcegraph/cody/pull/3803)
- Support Sidebar: Update the icon for Discord to use the official Discord logo. [pull/3803](https://github.com/sourcegraph/cody/pull/3803)
- Commands/Chat: Increased the maximum output limit of LLM responses. [pull/3797](https://github.com/sourcegraph/cody/pull/3797)
- Commands: Updated the naming of various code actions to be more descriptive. [pull/3831](https://github.com/sourcegraph/cody/pull/3831)
- Chat: Adds chat model to more telemetry events. [pull/3829](https://github.com/sourcegraph/cody/pull/3829)
- Telemetry: Adds a new telemetry event when users sign-in the first time. [pull/3836](https://github.com/sourcegraph/cody/pull/3836)

### Feature Flags

> This section covers experiments that run behind feature flags for non-Enterprise users.

- Chat: Increased context window size when using the `Claude 3 Sonnet` and `Claude 3 Opus` models. [pull/3742](https://github.com/sourcegraph/cody/pull/3742)

## [1.12.0]

### Added

- Edit/Chat: Cody now expands the selection to the nearest enclosing function, if available, before attempting to expand to the nearest enclosing block. [pull/3507](https://github.com/sourcegraph/cody/pull/3507)
- Edit: New `cody.edit.preInstruction` configuration option for adding custom instruction at the end of all your requests. [pull/3542](https://github.com/sourcegraph/cody/pull/3542)
- Edit: Add support for the new `cody.edit.preInstruction` setting. [pull/3542](https://github.com/sourcegraph/cody/pull/3542)
- Edit: Added telemetry to measure the persistence of edits in the document. [pull/3550](https://github.com/sourcegraph/cody/pull/3550)
- Edit: "Ask Cody to Fix" now uses Claude 3 Sonnet. [pull/3555](https://github.com/sourcegraph/cody/pull/3555)
- Chat: Added buttons in the chat input box for enabling/disabling Enhanced Context. [pull/3547](https://github.com/sourcegraph/cody/pull/3547)
- Edit: Display warnings for large @-mentioned files during selection. [pull/3494](https://github.com/sourcegraph/cody/pull/3494)
- Edit: Automatically show open tabs as available options when triggering an @-mention. [pull/3494](https://github.com/sourcegraph/cody/pull/3494)
- `Cody Debug: Report Issue` command to easily file a pre-filled GitHub issue form for reporting bugs and issues directly inside VS Code. The `Cody Debug: Report Issue` command is accessible from the command palette and the `...` menu in the Cody Support sidebar. [pull/3624](https://github.com/sourcegraph/cody/pull/3624)

### Fixed

- Chat: Fixed issue where large files could not be added via @-mention. You can now @-mention line ranges within large files. [pull/3531](https://github.com/sourcegraph/cody/pull/3531) & [pull/3585](https://github.com/sourcegraph/cody/pull/3585)
- Edit: Improved the response reliability, Edit commands should no longer occasionally produce Markdown outputs.[pull/3192](https://github.com/sourcegraph/cody/pull/3192)
- Chat: Handle empty chat message input and prevent submission of empty messages. [pull/3554](https://github.com/sourcegraph/cody/pull/3554)
- Chat: Warnings are now displayed correctly for large files in the @-mention file selection list. [pull/3526](https://github.com/sourcegraph/cody/pull/3526)
- Custom Commands: Errors when running context command scripts now show the error output in the notification message. [pull/3565](https://github.com/sourcegraph/cody/pull/3565)
- Edit: Improved the response reliability, Edit commands should no longer occasionally produce Markdown outputs. [pull/3192](https://github.com/sourcegraph/cody/pull/3192)
- Edit: The `document` command now defaults to Claude 3 Haiku. [pull/3572](https://github.com/sourcegraph/cody/pull/3572)

### Changed

- Chat: A new design for chat messages, with avatars and a separate context row. [pull/3639](https://github.com/sourcegraph/cody/pull/3639)
- Chat: The Enhanced Context Settings modal is opened by default for the first chat session. [pull/3547](https://github.com/sourcegraph/cody/pull/3547)
- Add information on which Cody tier is being used to analytics events. [pull/3508](https://github.com/sourcegraph/cody/pull/3508)
- Auth: Enable the new onboarding flow that does not require the redirect back to VS Code for everyone. [pull/3574](https://github.com/sourcegraph/cody/pull/3574)
- Chat: Claude 3 Sonnet is now the default model for every Cody Free or Pro user. [pull/3575](https://github.com/sourcegraph/cody/pull/3575)
- Edit: Removed a previous Edit shortcut (`Shift+Cmd/Ctrl+v`), use `Opt/Alt+K` to trigger Edits. [pull/3591](https://github.com/sourcegraph/cody/pull/3591)
- Commands: The `Editor Title Icon` configuration option has been removed from the Cody Settings menu. Users can configure the title bar icon by right-clicking on the title bar. [pull/3677](https://github.com/sourcegraph/cody/pull/3677)

### Feature Flags

> This section covers experiments that run behind feature flags for non-Enterprise users.

- Hover Commands: Cody commands are now integrated with the native hover provider, allowing you to seamlessly access essential commands on mouse hover. [pull/3585](https://github.com/sourcegraph/cody/pull/3585)

## [1.10.2]

### Added

- Cody Enterprise users now have access to an `experimental-openaicompatible` which allows bringing your own LLM via any OpenAI-compatible API. For now, this is only supported with Starchat and specific configurations - but we continue to generalize this work to support more models and OpenAI-compatible endpoints. [pull/3218](https://github.com/sourcegraph/cody/pull/3218)

## [1.10.1]

### Added

- Autocomplete: Add Claude 3 Haiku experimental autocomplete support. [pull/3538](https://github.com/sourcegraph/cody/pull/3538)

### Changed

- Telemetry: Upgrade Sentry version. [pull/3502](https://github.com/sourcegraph/cody/pull/3502)
- Autocomplete: Subsequent new lines are added to the singleline stop sequences. [pull/3549](https://github.com/sourcegraph/cody/pull/3549)

## [1.10.0]

### Added

- Added support links for Cody Pro and Enterprise users. [pull/3330](https://github.com/sourcegraph/cody/pull/3330)
- Autocomplete: Add StarCoder2 experimental support. [pull/61207](https://github.com/sourcegraph/cody/pull/61207)
- Autocomplete: Add `cody.autocomplete.experimental.fireworksOptions` for local debugging with Fireworks. [pull/3415](https://github.com/sourcegraph/cody/pull/3415)
- Chat: Add Claude 3 Haiku for Pro users. [pull/3423](https://github.com/sourcegraph/cody/pull/3423)
- Chat: Upgrade GPT 4 turbo model. [pull/3468](https://github.com/sourcegraph/cody/pull/3468)
- Chat: Added experimental support for including web pages as context by @-mentioning a URL (when the undocumented `cody.experimental.urlContext` VS Code setting is enabled). [pull/3436](https://github.com/sourcegraph/cody/pull/3436)
- Document: Added support for automatically determining the symbol and range of a documentable block from the users' cursor position. Currently supported in JavaScript, TypeScript, Go and Python. [pull/3275](https://github.com/sourcegraph/cody/pull/3275)
- Document: Added a ghost text hint ("Alt+D to Document") that shows when the users' cursor is on a documentable symbol. Currently supported in JavaScript, TypeScript, Go and Python. [pull/3275](https://github.com/sourcegraph/cody/pull/3275)
- Document: Added a shortcut (`Alt+D`) to immediately execute the document command. [pull/3275](https://github.com/sourcegraph/cody/pull/3275)
- Edit: Added a ghost text hint ("Alt+K to Generate Code") that shows on empty files. [pull/3275](https://github.com/sourcegraph/cody/pull/3275)

### Fixed

- Chat: When `@`-mentioning files in chat and edits, the list of fuzzy-matching files is shown much faster (which is especially noticeable in large workspaces).
- Chat: Fix abort related error messages with Claude 3. [pull/3466](https://github.com/sourcegraph/cody/pull/3466)
- Document: Fixed an issue where the generated documentation would be incorrectly inserted for Python. Cody will now follow PEP 257 – Docstring Conventions. [pull/3275](https://github.com/sourcegraph/cody/pull/3275)
- Edit: Fixed incorrect decorations being shown for edits that only insert new code. [pull/3424](https://github.com/sourcegraph/cody/pull/3424)

### Changed

- Autocomplete: Upgrade tree-sitter and expand language support. [pull/3373](https://github.com/sourcegraph/cody/pull/3373)
- Autocomplete: Do not cut off completions when they are almost identical to the following non-empty line. [pull/3377](https://github.com/sourcegraph/cody/pull/3377)
- Autocomplete: Enabled dynamic multiline completions by default. [pull/3392](https://github.com/sourcegraph/cody/pull/3392)
- Autocomplete: Improve StarCoder2 Ollama support. [pull/3452](https://github.com/sourcegraph/cody/pull/3452)
- Autocomplete: Upgrade tree-sitter grammars and add Dart support. [pull/3476](https://github.com/sourcegraph/cody/pull/3476)
- Autocomplete: Wrap tree-sitter parse calls in OpenTelemetry spans. [pull/3419](https://github.com/sourcegraph/cody/pull/3419)
- Chat: The <kbd>UpArrow</kbd> key in an empty chat editor now edits the most recently sent message instead of populating the editor with the last message's text.
- Chat: The chat editor uses a new rich editor component. If you open an old chat added before this version and edit a message in the transcript with @-mentions, the @-mentions will show up as plain text and will not actually include the mentioned files unless you re-type them.
- Command: Enhanced the context provided to the Test command to help the language model determine the appropriate testing framework to use. [pull/3344](https://github.com/sourcegraph/cody/pull/3344)
- Document: Upgraded to use a faster model. [pull/3275](https://github.com/sourcegraph/cody/pull/3275)
- Properly throw an error when attempting to parse an incomplete SSE stream with the nodeClient. [pull/3479](https://github.com/sourcegraph/cody/pull/3479)

## [1.8.3]

### Fixed

- Fix crash upon initialization in the stable build if a prerelease version of the VS Code extension was used for chat after 2024-03-08. [pull/3394](https://github.com/sourcegraph/cody/pull/3394)

## [1.8.2]

### Added

- Debug: Added new commands (`Cody Debug: Enable Debug Mode` and `Cody Debug: Open Output Channel`) to the editor Command Palette and the `Settings & Support` sidebar to streamline the process of getting started with debugging Cody. [pull/3342](https://github.com/sourcegraph/cody/pull/3342)

### Fixed

- Chat: Fixed an issue where in some cases the entire document instead of just the visible portion would be included as context. [pull/3351](https://github.com/sourcegraph/cody/pull/3351)
- Chat: Fixed an issue where user aborts was not handled correctly for Claude 3. [pull/3355](https://github.com/sourcegraph/cody/pull/3355)

### Changed

- Autocomplete: Improved the stop sequences list for Ollama models. [pull/3352](https://github.com/sourcegraph/cody/pull/3352)
- Chat: Welcome message is only shown on new chat panel. [pull/3341](https://github.com/sourcegraph/cody/pull/3341)
- Chat: Wrap pasted code blocks in triple-backticks automatically. [pull/3357](https://github.com/sourcegraph/cody/pull/3357)
- Command: You can now choose a LLM model for the Generate Unit Test command. [pull/3343](https://github.com/sourcegraph/cody/pull/3343)

## [1.8.1]

### Added

### Fixed

- Fixed an issue with the new auth experience that could prevent you from opening a sign in link. [pull/3339](https://github.com/sourcegraph/cody/pull/3339)
- Custom Commands: Fixed an issue that blocked shell commands from running on Windows. [pull/3333](https://github.com/sourcegraph/cody/pull/3333)

### Changed

## [1.8.0]

### Added

- Chat: Adds experimental support for local Ollama chat models. Simply start the Ollama app. You should be able to find the models you have pulled from Ollama in the model dropdown list in your chat panel after restarting VS Code. For detailed instructions, see [pull/3282](https://github.com/sourcegraph/cody/pull/3282)
- Chat: Adds support for line ranges with @-mentioned files (Example: `Explain @src/README.md:1-5`). [pull/3174](https://github.com/sourcegraph/cody/pull/3174)
- Chat: Command prompts are now editable and compatible with @ mentions. [pull/3243](https://github.com/sourcegraph/cody/pull/3243)
- Chat: Add Claude 3 Sonnet and Claude 3 Opus for Pro users. [pull/3301](https://github.com/sourcegraph/cody/pull/3301)
- Commands: Updated the prompts for the `Explain Code` and `Find Code Smell` commands to include file ranges. [pull/3243](https://github.com/sourcegraph/cody/pull/3243)
- Custom Command: All custom commands are now listed individually under the `Custom Commands` section in the Cody sidebar. [pull/3245](https://github.com/sourcegraph/cody/pull/3245)
- Custom Commands: You can now assign keybindings to individual custom commands. Simply search for `cody.command.custom.{CUSTOM_COMMAND_NAME}` (e.g. `cody.command.custom.commit`) in the Keyboard Shortcuts editor to add keybinding. [pull/3242](https://github.com/sourcegraph/cody/pull/3242)
- Chat/Search: Local indexes are rebuilt automatically on a daily cadence when they are stale. Staleness is determined by checking whether files have changed across Git commits and in the set of working file updates not yet committed. [pull/3261](https://github.com/sourcegraph/cody/pull/3261)
- Debug: Added `Export Logs` functionality to `Settings & Support` sidebar for exporting output logs when `cody.debug.enabled` is enabled. Also available in the Command Palette under `Cody: Export Logs`. [pull/3256](https://github.com/sourcegraph/cody/pull/3256)
- Auth: Adds a new onboarding flow that does not require the redirect back to VS Code behind a feature flag. [pull/3244](https://github.com/sourcegraph/cody/pull/3244)
- Font: Adds Ollama logo. [pull/3281](https://github.com/sourcegraph/cody/pull/3281)

### Fixed

- Auth: Logging in via redirect should now work in Cursor. This requires Sourcegraph 5.3.2 or later. [pull/3241](https://github.com/sourcegraph/cody/pull/3241)
- Chat: Fixed error `found consecutive messages with the same speaker 'assistant'` that occurred when prompt length exceeded limit. [pull/3228](https://github.com/sourcegraph/cody/pull/3228)
- Edit: Fixed an issue where preceding and following text would not be included for instruction-based Edits. [pull/3309](https://github.com/sourcegraph/cody/pull/3309)

### Changed

- Debug: The `cody.debug.enabled` setting is now set to `true` by default. [pull/](https://github.com/sourcegraph/cody/pull/)

## [1.6.1]

### Changed

- Autocomplete: Reduce the adaptive timeout to match latency improvements. [pull/3283](https://github.com/sourcegraph/cody/pull/3283)

## [1.6.0]

### Added

- Autocomplete: Adds a new experimental throttling mechanism that should decrease latency and backend load. [pull/3186](https://github.com/sourcegraph/cody/pull/3186)
- Edit: Added keyboard shortcuts for codelens actions such as "Undo" and "Retry" [pull/2757][https://github.com/sourcegraph/cody/pull/2757]
- Chat: Displays warnings for large @-mentioned files during selection. [pull/3118](https://github.com/sourcegraph/cody/pull/3118)
- Once [sourcegraph/sourcegraph#60515](https://github.com/sourcegraph/sourcegraph/pull/60515) is deployed, login works in VSCodium. [pull/3167](https://github.com/sourcegraph/cody/pull/3167)

### Fixed

- Autocomplete: Fixed an issue where the loading indicator might get stuck in the loading state. [pull/3178](https://github.com/sourcegraph/cody/pull/3178)
- Autocomplete: Fixes an issue where Ollama results were sometimes not visible when the current line has text after the cursor. [pull/3213](https://github.com/sourcegraph/cody/pull/3213)
- Chat: Fixed an issue where Cody Chat steals focus from file editor after a request is completed. [pull/3147](https://github.com/sourcegraph/cody/pull/3147)
- Chat: Fixed an issue where the links in the welcome message for chat are unclickable. [pull/3155](https://github.com/sourcegraph/cody/pull/3155)
- Chat: File range is now displayed correctly in the chat view. [pull/3172](https://github.com/sourcegraph/cody/pull/3172)

### Changed

- Autocomplete: Removes the latency for cached completions. [pull/3138](https://github.com/sourcegraph/cody/pull/3138)
- Autocomplete: Enable the recent jaccard similarity improvements by default. [pull/3135](https://github.com/sourcegraph/cody/pull/3135)
- Autocomplete: Start retrieval phase earlier to improve latency. [pull/3149](https://github.com/sourcegraph/cody/pull/3149)
- Autocomplete: Trigger one LLM request instead of three for multiline completions to reduce the response latency. [pull/3176](https://github.com/sourcegraph/cody/pull/3176)
- Autocomplete: Allow the client to pick up feature flag changes that were previously requiring a client restart. [pull/2992](https://github.com/sourcegraph/cody/pull/2992)
- Chat: Add tracing. [pull/3168](https://github.com/sourcegraph/cody/pull/3168)
- Command: Leading slashes are removed from command names in the command menu. [pull/3061](https://github.com/sourcegraph/cody/pull/3061)

## [1.4.4]

### Added

### Fixed

- The signin menu now displays a warning for invalid URL input. [pull/3156](https://github.com/sourcegraph/cody/pull/3156)

### Changed

## [1.4.3]

### Added

- Autocomplete: Updated the BFG binary version. [pull/3130](https://github.com/sourcegraph/cody/pull/3130)

### Changed

## [1.4.2]

### Fixed

- Chat: Fixed an issue where Cody would sometimes exceed the context window limit for shorter context OpenAI models. [pull/3121](https://github.com/sourcegraph/cody/pull/3121)

## [1.4.1]

### Added

- Chat: Support `@-mentioned` in mid sentences. [pull/3043](https://github.com/sourcegraph/cody/pull/3043)
- Chat: Support `@-mentioned` in editing mode. [pull/3091](https://github.com/sourcegraph/cody/pull/3091)

### Fixed

- Autocomplete: Fixed the completion partial removal upon acceptance caused by `cody.autocomplete.formatOnAccept`. [pull/3083](https://github.com/sourcegraph/cody/pull/3083)

### Changed

- Autocomplete: Improve client side tracing to get a better understanding of the E2E latency. [pull/3034](https://github.com/sourcegraph/cody/pull/3034)
- Autocomplete: Move some work off the critical path in an attempt to further reduce latency. [pull/3096](https://github.com/sourcegraph/cody/pull/3096)
- Custom Command: The `description` field is now optional and will default to use the command prompt. [pull/3025](https://github.com/sourcegraph/cody/pull/3025)

## [1.4.0]

### Added

- Autocomplete: Add a new `cody.autocomplete.disableInsideComments` option to prevent completions from being displayed while writing code comments. [pull/3049](https://github.com/sourcegraph/cody/pull/3049)
- Autocomplete: Added a shortcut to go to the Autocomplete settings from the Cody Settings overlay. [pull/3048](https://github.com/sourcegraph/cody/pull/3048)
- Chat: Display Cody icon in the editor title of the chat panels when `cody.editorTitleCommandIcon` is enabled. [pull/2937](https://github.com/sourcegraph/cody/pull/2937)
- Command: The `Generate Unit Tests` command now functions as an inline edit command. When executed, the new tests will be automatically appended to the test file. If no existing test file is found, a temporary one will be created. [pull/2959](https://github.com/sourcegraph/cody/pull/2959)
- Command: You can now highlight the output in your terminal panel and right-click to `Ask Cody to Explain`. [pull/3008](https://github.com/sourcegraph/cody/pull/3008)
- Edit: Added a multi-model selector to the Edit input, allowing quick access to change the Edit LLM. [pull/2951](https://github.com/sourcegraph/cody/pull/2951)
- Edit: Added Cody Pro support for models: GPT-4, GPT-3.5, Claude 2.1 and Claude Instant. [pull/2951](https://github.com/sourcegraph/cody/pull/2951)
- Edit: Added new keyboard shortcuts for Edit (`Alt+K`) and Chat (`Alt+L`). [pull/2865](https://github.com/sourcegraph/cody/pull/2865)
- Edit: Improved the input UX. You can now adjust the range of the Edit, select from available symbols in the document, and get quick access to the "Document" and "Test" commands. [pull/2884](https://github.com/sourcegraph/cody/pull/2884)
- Edit/Chat: Added "ghost" text alongside code to showcase Edit and Chat commands. Enable it by setting `cody.commandHints.enabled` to true. [pull/2865](https://github.com/sourcegraph/cody/pull/2865)
- [Internal] Command: Added new code lenses for generating additional unit tests. [pull/2959](https://github.com/sourcegraph/cody/pull/2959)

### Fixed

- Chat: Messages without enhanced context should not include the sparkle emoji in context list. [pull/3006](https://github.com/sourcegraph/cody/pull/3006)
- Custom Command: Fixed an issue where custom commands could fail to load due to an invalid entry (e.g. missing prompt). [pull/3012](https://github.com/sourcegraph/cody/pull/3012)
- Edit: Fixed an issue where "Ask Cody to Explain" would result in an error. [pull/3015](https://github.com/sourcegraph/cody/pull/3015)

### Changed

- Autocomplete: Expanded the configuration list to include `astro`, `rust`, `svelte`, and `elixir` for enhanced detection of multiline triggers. [pulls/3044](https://github.com/sourcegraph/cody/pull/3044)
- Autocomplete: Improved the new jaccard similarity retriever and context mixing experiments. [pull/2898](https://github.com/sourcegraph/cody/pull/2898)
- Autocomplete: Multiline completions are now enabled only for languages from a predefined list. [pulls/3044](https://github.com/sourcegraph/cody/pull/3044)
- Autocomplete: Remove obvious prompt-continuations. [pull/2974](https://github.com/sourcegraph/cody/pull/2974)
- Autocomplete: Enables the new fast-path mode for all Cody community users to directly connect with our inference service. [pull/2927](https://github.com/sourcegraph/cody/pull/2927)
- Autocomplete: Rename `unstable-ollama` option to `experimental-ollama` to better communicate the current state. We still support `unstable-ollama` in the config for backward compatibility. [pull/3077](https://github.com/sourcegraph/cody/pull/3077)
- Chat: Edit buttons are disabled on messages generated by the default commands. [pull/3005](https://github.com/sourcegraph/cody/pull/3005)

## [1.2.3]

### Added

- Autocomplete: local inference support with [deepseek-coder](https://ollama.ai/library/deepseek-coder) powered by ollama. [pull/2966](https://github.com/sourcegraph/cody/pull/2966)
- Autocomplete: Add a new experimental fast-path mode for Cody community users that directly connections to our inference services. [pull/2927](https://github.com/sourcegraph/cody/pull/2927)

## [1.2.2]

### Fixed

- Fixed an issue where the natural language search panel would disappear instead of showing results. [pull/2981](https://github.com/sourcegraph/cody/pull/2981)

## [1.2.1]

### Fixed

- Fixed an authentication issue that caused users to be unable to sign in. [pull/2943](https://github.com/sourcegraph/cody/pull/2943)
- Chat: Updated Chat input tips as commands are no longer executable from chat. [pull/2934](https://github.com/sourcegraph/cody/pull/2934)
- Custom Command: Removed codebase as context option from the custom command menu. [pull/2932](https://github.com/sourcegraph/cody/pull/2932)
- Command: Add `/ask` back to the Cody command menu, which was removed by accident. [pull/2939](https://github.com/sourcegraph/cody/pull/2939)

### Changed

- Chat: Updated message placeholder to mention you can @# to include symbols. [pull/2866](https://github.com/sourcegraph/cody/pull/2866)

## [1.2.0]

### Added

- Chat: Add a history quick in the editor panel for chats grouped by last interaction timestamp. [pull/2250](https://github.com/sourcegraph/cody/pull/2250)
- Added support for the new `fireworks/starcoder` virtual model name when used in combination with an Enterprise instance. [pull/2714](https://github.com/sourcegraph/cody/pull/2714)
- Chat: Added support for editing any non-command chat messages. [pull/2826](https://github.com/sourcegraph/cody/pull/2826)
- Chat: New action buttons added above the chat input area for easy keyboard access. [pull/2826](https://github.com/sourcegraph/cody/pull/2826)
- Chat: Using 'Up'/'Down' to reuse previous chat messages will now correctly bring `@`-mentioned files [pull/2473](https://github.com/sourcegraph/cody/pull/2473)
- Chat: Enterprise users can now search multiple repositories for context. [pull/2879](https://github.com/sourcegraph/cody/pull/2879)
- [Internal] Edit/Chat: Added "ghost" text alongside code to showcase Edit and Chat commands. [pull/2611](https://github.com/sourcegraph/cody/pull/2611)
- [Internal] Edit/Chat: Added Cmd/Ctrl+K and Cmd/Ctrl+L commands to trigger Edit and Chat [pull/2611](https://github.com/sourcegraph/cody/pull/2611)

### Fixed

- Edit: Fixed an issue where concurrent applying edits could result in the incorrect insertion point for a new edit. [pull/2707](https://github.com/sourcegraph/cody/pull/2707)
- Edit: Fixed an issue where the file/symbol hint would remain even after the file/symbol prefix had been deleted. [pull/2712](https://github.com/sourcegraph/cody/pull/2712)
- Commands: Fixed an issue where Cody failed to register additional instructions followed by the command key when submitted from the command menu. [pull/2789](https://github.com/sourcegraph/cody/pull/2789)
- Chat: The title for the chat panel is now reset correctly on "Restart Chat Session"/"New Chat Session" button click. [pull/2786](https://github.com/sourcegraph/cody/pull/2786)
- Chat: Fixed an issue where Ctrl+Enter on Windows would not work (did not send a follow-on chat). [pull/2823](https://github.com/sourcegraph/cody/pull/2823)
- Fixes an issue where the codebase URL was not properly inferred for a git repo when the repo name contains dots. [pull/2901](https://github.com/sourcegraph/cody/pull/2901)
- Chat: Fixed an issue where the user authentication view appeared in the chat panel. [pull/2904](https://github.com/sourcegraph/cody/pull/2904)

### Changed

- Changed code block UI to show actions immediately instead of waiting for Cody's response to be completed. [pull/2737](https://github.com/sourcegraph/cody/pull/2737)
- Removed recipes, which were replaced by commands in November 2023 (version 0.18.0).
- Edit: Updated the codelens display to be more descriptive. [pull/2710](https://github.com/sourcegraph/cody/pull/2710)
- New chats are now the default when the user submits a new quesetion. Previously, follow-up questions were the default, but this frequently led to exceeding the LLM context window, which users interpreted as an error state. Follow-up questions are still accessible via ⌘-Enter or Ctrl-Enter. [pull/2768](https://github.com/sourcegraph/cody/pull/2768)
- We now allocate no more than 60% of the overall LLM context window for enhanced context. This preserves more room for follow-up questions and context. [pull/2768](https://github.com/sourcegraph/cody/pull/2768)
- Chat: Renamed the "Restart Chat Session" button to "New Chat Session". [pull/2786](https://github.com/sourcegraph/cody/pull/2786)
- Removed the `cody.experimental.chatPredictions` setting. [pull/2848](https://github.com/sourcegraph/cody/pull/2848)
- Removed support for the `context.codebase` custom command property. [pull/2848](https://github.com/sourcegraph/cody/pull/2848)
- Autocomplete: Better cancellation of requests that are no longer relevant. [pull/2855](https://github.com/sourcegraph/cody/pull/2855)
- Updated Enhanced Context popover copy and added a link to the docs. [pull/2864](https://github.com/sourcegraph/cody/pull/2864)
- Include meta information about unit test files in Autocomplete analytics. [pull/2868](https://github.com/sourcegraph/cody/pull/2868)
- Moved the Context Limit errors in chat into the deboug log output. [pull/2891](https://github.com/sourcegraph/cody/pull/2891)
- Cleaned up chat editor title buttons & history separators. [pull/2895](https://github.com/sourcegraph/cody/pull/2895)
- Context: Embeddings search by sourcegraph.com have been removed. For the moment, remote embeddings may still affect results for Sourcegraph Enterprise users through the new multi-repo search feature described above. Local embeddings are not affected by this change. [pull/2879](https://github.com/sourcegraph/cody/pull/2879)
- [Internal] New generate unit test available behind `cody.internal.unstable`. [pull/2646](https://github.com/sourcegraph/cody/pull/2646)
- Commands: Slash commands are no longer supported in chat panel. [pull/2869](https://github.com/sourcegraph/cody/pull/2869)
- Commands: The underlying prompt for the default chat commands will be displayed in the chat panel. [pull/2869](https://github.com/sourcegraph/cody/pull/2869)

## [1.1.3]

### Added

### Fixed

- Autocomplete: Fixes an issue where the context retriever would truncate the results too aggressively. [pull/2652](https://github.com/sourcegraph/cody/pull/2652)
- Autocomplete: Improve the stability of multiline completion truncation during streaming by gracefully handling missing brackets in incomplete code segments. [pull/2682](https://github.com/sourcegraph/cody/pull/2682)
- Autocomplete: Improves the jaccard similarity retriever to find better matches. [pull/2662](https://github.com/sourcegraph/cody/pull/2662)
- Fixed prompt construction issue for the edit command. [pull/2716](https://github.com/sourcegraph/cody/pull/2716)

### Changed

- Made the Enterprise login button more prominent. [pull/2672](https://github.com/sourcegraph/cody/pull/2672)
- Edit: Cody will now always generate new code when the cursor is on an empty line. [pull/2611](https://github.com/sourcegraph/cody/pull/2611)

## [1.1.2]

### Fixed

- Fixing Steal the cursor issue https://github.com/sourcegraph/cody/pull/2674

## [1.1.1]

### Fixed

- Fixed authentication issue when trying to connect to an enterprise instance. [pull/2667](https://github.com/sourcegraph/cody/pull/2667)

## [1.1.0]

### Added

- Edit: Added support for user-provided context. Use "@" to include files and "@#" to include specific symbols. [pull/2574](https://github.com/sourcegraph/cody/pull/2574)
- Autocomplete: Experimental support for inline completions with Code Llama via [Ollama](https://ollama.ai/) running locally. [pull/2635](https://github.com/sourcegraph/cody/pull/2635)

### Fixed

- Chat no longer shows "embeddings" as the source for all automatically included context files [issues/2244](https://github.com/sourcegraph/cody/issues/2244)/[pull/2408](https://github.com/sourcegraph/cody/pull/2408)
- Display the source and range of enhanced context correctly in UI. [pull/2542](https://github.com/sourcegraph/cody/pull/2542)
- Context from directory for commands and custom commands now shows up correctly under enhanced context. [issues/2548](https://github.com/sourcegraph/cody/issues/2548)/[pull/2542](https://github.com/sourcegraph/cody/pull/2542)
- @-mentioning the same file a second time in chat no longer duplicates the filename prefix [issues/2243](https://github.com/sourcegraph/cody/issues/2243)/[pull/2474](https://github.com/sourcegraph/cody/pull/2474)
- Do not automatically append open file name to display text for chat questions. [pull/2580](https://github.com/sourcegraph/cody/pull/2580)
- Fixed unresponsive stop button in chat when an error is presented. [pull/2588](https://github.com/sourcegraph/cody/pull/2588)
- Added existing `cody.useContext` config to chat to control context fetching strategy. [pull/2616](https://github.com/sourcegraph/cody/pull/2616)
- Fixed extension start up issue for enterprise users who do not have primary email set up. [pull/2665](https://github.com/sourcegraph/cody/pull/2665)
- All Chat windows are now closed properly on sign out. [pull/2665](https://github.com/sourcegraph/cody/pull/2665)
- Fixed issue with incorrect chat model selected on first chat session for DotCom users after reauthorization. [issues/2648](https://github.com/sourcegraph/cody/issues/2648)
- Fixed unresponsive dropdown menu for selecting chat model in Chat view. [pull/2627](https://github.com/sourcegraph/cody/pull/2627)
- [Internal] Opening files with non-file schemed URLs no longer breaks Autocomplete when `.cody/ignore` is enabled. [pull/2640](https://github.com/sourcegraph/cody/pull/2640)

### Changed

- Chat: Display chats in the treeview provider grouped by last interaction timestamp. [pull/2250](https://github.com/sourcegraph/cody/pull/2250)
- Autocomplete: Accepting a full line completion will not immedialty start another completion request on the same line. [pulls/2446](https://github.com/sourcegraph/cody/pull/2446)
- Folders named 'bin/' are no longer filtered out from chat `@`-mentions but instead ranked lower. [pull/2472](https://github.com/sourcegraph/cody/pull/2472)
- Files ignored in `.cody/ignore` (if the internal experiment is enabled) will no longer show up in chat `@`-mentions. [pull/2472](https://github.com/sourcegraph/cody/pull/2472)
- Adds a new experiment to test a higher parameter StarCoder model for single-line completions. [pull/2632](https://github.com/sourcegraph/cody/pull/2632)
- [Internal] All non-file schemed URLs are now ignored by default when `.cody/ignore` is enabled. [pull/2640](https://github.com/sourcegraph/cody/pull/2640)

## [1.0.5]

### Added

- [Internal] New `cody.internal.unstable` setting for enabling unstable experimental features for internal use only. Included `.cody/ignore` for internal testing. [pulls/1382](https://github.com/sourcegraph/cody/pull/1382)

### Fixed

- @-mentioning files on Windows no longer sometimes renders visible markdown for the links in the chat [issues/2388](https://github.com/sourcegraph/cody/issues/2388)/[pull/2398](https://github.com/sourcegraph/cody/pull/2398)
- Mentioning multiple files in chat no longer only includes the first file [issues/2402](https://github.com/sourcegraph/cody/issues/2402)/[pull/2405](https://github.com/sourcegraph/cody/pull/2405)
- Enhanced context is no longer added to commands and custom commands that do not require codebase context. [pulls/2537](https://github.com/sourcegraph/cody/pull/2537)
- Unblock `AltGraph` key on chat inputs. [pulls/2558](https://github.com/sourcegraph/cody/pull/2558)
- Display error messages from the LLM without replacing existing responses from Cody in the Chat UI. [pull/2566](https://github.com/sourcegraph/cody/pull/2566)

### Changed

- The `inline` mode for Custom Commands has been removed. [pull/2551](https://github.com/sourcegraph/cody/pull/2551)

## [1.0.4]

### Added

### Fixed

- Fixed config parsing to ensure we read the right remote server endpoint everywhere. [pulls/2456](https://github.com/sourcegraph/cody/pull/2456)

### Changed

- Autocomplete: Accepting a full line completion will not immediately start another completion request on the same line. [pulls/2446](https://github.com/sourcegraph/cody/pull/2446)
- Changes to the model in the new chat experience on the Cody Pro plan will now be remembered. [pull/2438](https://github.com/sourcegraph/cody/pull/2438)

## [1.0.3]

### Added

### Fixed

### Changed

- Logging improvements for accuracy. [pulls/2444](https://github.com/sourcegraph/cody/pull/2444)

## [1.0.2]

### Added

### Fixed

- Chat: Honor the cody.codebase setting for manually setting the remote codebase context. [pulls/2415](https://github.com/sourcegraph/cody/pull/2415)
- Fixes the Code Lenses feature. [issues/2428](https://github.com/sourcegraph/cody/issues/2428)

### Changed

- The chat history is now associated to the currently logged in account. [issues/2261](https://github.com/sourcegraph/cody/issues/2261)

## [1.0.1]

### Added

### Fixed

- Fixes an issue where GPT 3.5 requests were sometimes left hanging. [pull/2386](https://github.com/sourcegraph/cody/pull/2386)
- Chat: Use the proper token limits for enterprise users. [pulls/2395](https://github.com/sourcegraph/cody/pull/2395)

### Changed

- Hide the LLM dropdown in the new Chat UX for enterprise instances where there is no choice to switch models. [pulls/2393](https://github.com/sourcegraph/cody/pull/2393)

## [1.0.0]

### Added

- Adds support for Mixtral by Mistral in the LLM dropdown list. [issues/2307](https://github.com/sourcegraph/cody/issues/2307)

### Fixed

- Context: The "Continue Indexing" button works on Windows. [issues/2328](https://github.com/sourcegraph/cody/issues/2328)
- Context: The "Embeddings Incomplete" status bar item shows an accurate percent completion. Previously we showed the percent *in*complete, but labeled it percent complete. We no longer display a spurious "Cody Embeddings Index Complete" toast if indexing fails a second time. [pull/2368](https://github.com/sourcegraph/cody/pull/2368)

### Changed

- Updates the code smell icon so it does not stand out in some VS Code themes.

## [0.18.6]

### Added

- Context: Incomplete embeddings indexing status can seen in the status bar. On macOS and Linux, indexing can be resumed by clicking there. However Windows users will still see an OS error 5 (access denied) when retrying indexing. [pull/2265](https://github.com/sourcegraph/cody/pull/2265)
- Autocomplete: Add the `cody.autocomplete.formatOnAccept` user setting, which allows users to enable or disable the automatic formatting of autocomplete suggestions upon acceptance. [pull/2327](https://github.com/sourcegraph/cody/pull/2327)

### Fixed

- Autocomplete: Don't show loading indicator when a user is rate limited. [pull/2314](https://github.com/sourcegraph/cody/pull/2314)
- Fixes an issue where the wrong rate limit count was shown. [pull/2312](https://github.com/sourcegraph/cody/pull/2312)
- Chat: Fix icon rendering on the null state. [pull/2336](https://github.com/sourcegraph/cody/pull/2336)
- Chat: The current file, when included as context, is now shown as a relative path and is a clickable link. [pull/2344](https://github.com/sourcegraph/cody/pull/2344)
- Chat: Reopened chat panels now use the correct chat title. [pull/2345](https://github.com/sourcegraph/cody/pull/2345)
- Chat: Fixed an issue where the command settings menu would not open when clicked. [pull/2346](https://github.com/sourcegraph/cody/pull/2346)
- Fixed an issue where `/reset` command throws an error in the chat panel. [pull/2313](https://github.com/sourcegraph/cody/pull/2313)

### Changed

- Update Getting Started Guide. [pull/2279](https://github.com/sourcegraph/cody/pull/2279)
- Commands: Edit commands are no longer shown in the chat slash command menu. [pull/2339](https://github.com/sourcegraph/cody/pull/2339)
- Change Natural Language Search to Beta [pull/2351](https://github.com/sourcegraph/cody/pull/2351)

## [0.18.5]

### Added

### Fixed

- Chat: Fixed support for the `cody.chat.preInstruction` setting. [pull/2255](https://github.com/sourcegraph/cody/pull/2255)
- Fixes an issue where pasting into the document was not properly tracked. [pull/2293](https://github.com/sourcegraph/cody/pull/2293)
- Edit: Fixed an issue where the documentation command would incorrectly position inserted edits. [pull/2290](https://github.com/sourcegraph/cody/pull/2290)
- Edit: Fixed an issue where the documentation command would scroll to code that is already visible [pull/2296](https://github.com/sourcegraph/cody/pull/2296)

### Changed

- Settings: Relabel "symf Context" as "Search Context". [pull/2285](https://github.com/sourcegraph/cody/pull/2285)
- Chat: Removed 'Chat Suggestions' setting. [pull/2284](https://github.com/sourcegraph/cody/pull/2284)
- Edit: Completed edits are no longer scrolled back into view in the active file. [pull/2297](https://github.com/sourcegraph/cody/pull/2297)
- Chat: Update welcome message. [pull/2298](https://github.com/sourcegraph/cody/pull/2298)
- Edit: Decorations are no longer shown once an edit has been applied. [pull/2304](https://github.com/sourcegraph/cody/pull/2304)

## [0.18.4]

### Added

### Fixed

- Fixes an issue where the sidebar would not properly load when not signed in. [pull/2267](https://github.com/sourcegraph/cody/pull/2267)
- Fixes an issue where telemetry events were not properly logged with the new chat experience. [pull/2291](https://github.com/sourcegraph/cody/pull/2291)

### Changed

## [0.18.3]

### Added

- Autocomplete: Adds a new experimental option to improve the latency when showing the next line after accepting a completion (hot streak mode). [pull/2118](https://github.com/sourcegraph/cody/pull/2118)
- Chat: Add a settings button in the Chat panel to open extension settings. [pull/2117](https://github.com/sourcegraph/cody/pull/2117)

### Fixed

- Fix pre-release version numbers not being correctly detected. [pull/2240](https://github.com/sourcegraph/cody/pull/2240)
- Embeddings appear in the enhanced context selector when the user is already signed in and loads/reloads VSCode. [pull/2247](https://github.com/sourcegraph/cody/pull/2247)
- Embeddings status in the enhanced context selector has accurate messages when working in workspaces that aren't git repositories, or in git repositories which don't have remotes. [pull/2235](https://github.com/sourcegraph/cody/pull/2235)

### Changed

- Replace "Sign Out" with an account dialog. [pull/2233](https://github.com/sourcegraph/cody/pull/2233)
- Chat: Update chat icon and transcript gradient. [pull/2254](https://github.com/sourcegraph/cody/pull/2254)
- Remove the experimental `syntacticPostProcessing` flag. This behavior is now the default.

## [0.18.2]

### Added

### Fixed

- Chat: You can @-mention files starting with a dot. [pull/2209](https://github.com/sourcegraph/cody/pull/2209)
- Chat: Typing a complete filename when @-mentioning files and then pressing `<tab>` will no longer duplicate the filename [pull/2218](https://github.com/sourcegraph/cody/pull/2218)
- Autocomplete: Fixes an issue where changing user accounts caused some configuration issues. [pull/2182](https://github.com/sourcegraph/cody/pull/2182)
- Fixes an issue where focusing the VS Code extension window caused unexpected errors when connected to an Enterprise instance. [pull/2182](https://github.com/sourcegraph/cody/pull/2182)
- Embeddings: Send embeddings/initialize to the local embeddings controller. [pull/2183](https://github.com/sourcegraph/cody/pull/2183)
- Chat: Do not parse Windows file paths as URIs. [pull/2197](https://github.com/sourcegraph/cody/pull/2197)
- Search: Fix symf index dir on Windows. [pull/2207](https://github.com/sourcegraph/cody/pull/2207)
- Chat: You can @-mention files on Windows without generating an error. [pull/2197](https://github.com/sourcegraph/cody/pull/2197)
- Chat: You can @-mention files on Windows using backslashes and displayed filenames will use backslashes [pull/2215](https://github.com/sourcegraph/cody/pull/2215)
- Sidebar: Fix "Release Notes" label & link for pre-releases in sidebar. [pull/2210](https://github.com/sourcegraph/cody/pull/2210)
- Search: Send sigkill to symf when extension exits. [pull/2225](https://github.com/sourcegraph/cody/pull/2225)
- Search: Support cancelling index. [pull/2202](https://github.com/sourcegraph/cody/pull/2202)
- Chat Fix cursor blink issue and ensure proper chat initialization synchronization. [pull/2193](https://github.com/sourcegraph/cody/pull/2193)
- plg: display errors when autocomplete rate limits trigger [pull/2193](https://github.com/sourcegraph/cody/pull/2135)
- Mark Upgrade/Usage links as dot-com only [pull/2219](https://github.com/sourcegraph/cody/pull/2219)

### Changed

- Search: Only show search instructions on hover or focus [pull/2212](https://github.com/sourcegraph/cody/pull/2212)

## [0.18.1]

### Added

### Fixed

- Chat: Always include selection in Enhanced Context. [pull/2144](https://github.com/sourcegraph/cody/pull/2144)
- Chat: Fix abort. [pull/2159](https://github.com/sourcegraph/cody/pull/2159)
- Autocomplete: Fix rate limits messages for short time spans. [pull/2152](https://github.com/sourcegraph/cody/pull/2152)

### Changed

- Chat: Improve slash command heading padding. [pull/2173](https://github.com/sourcegraph/cody/pull/2173)

## [0.18.0]

### Added

- Edit: "Ask Cody to Generate" or the "Edit" command now stream incoming code directly to the document when only inserting new code. [pull/1883](https://github.com/sourcegraph/cody/pull/1883)
- Chat: New chat preview models `claude-2.1` is now avaliable for sourcegraph.com users. [pull/1860](https://github.com/sourcegraph/cody/pull/1860)
- Edit: Added context-aware code actions for "Generate", "Edit" and "Document" commands. [pull/1724](https://github.com/sourcegraph/cody/pull/1724)
- Chat: @'ing files now uses a case insensitive fuzzy search. [pull/1889](https://github.com/sourcegraph/cody/pull/1889)
- Edit: Added a faster, more optimized response for the "document" command. [pull/1900](https://github.com/sourcegraph/cody/pull/1900)
- Chat: Restore last opened chat panel on reload. [pull/1918](https://github.com/sourcegraph/cody/pull/1918)

### Fixed

- Chat: Display OS specific keybinding in chat welcome message. [pull/2051](https://github.com/sourcegraph/cody/pull/2051)
- Embeddings indexes can be generated and stored locally in repositories with a default fetch URL that is not already indexed by sourcegraph.com through the Enhanced Context selector. [pull/2069](https://github.com/sourcegraph/cody/pull/2069)
- Chat: Support chat input history on "up" and "down" arrow keys again. [pull/2059](https://github.com/sourcegraph/cody/pull/2059)
- Chat: Decreased debounce time for creating chat panels to improve responsiveness. [pull/2115](https://github.com/sourcegraph/cody/pull/2115)
- Chat: Fix infinite loop when searching for symbols. [pull/2114](https://github.com/sourcegraph/cody/pull/2114)
- Chat: Speed up chat panel debounce w/ trigger on leading edge too. [pull/2126](https://github.com/sourcegraph/cody/pull/2126)
- Chat: Fix message input overlapping with enhanced context button. [pull/2141](https://github.com/sourcegraph/cody/pull/2141)
- Support chat input history on "up" and "down" arrow keys again. [pull/2059](https://github.com/sourcegraph/cody/pull/2059)
- Edit: Fixed an issue where Cody would regularly include unrelated XML tags in the generated output. [pull/1789](https://github.com/sourcegraph/cody/pull/1789)
- Chat: Fixed an issue that caused Cody to be unable to locate active editors when running commands from the new chat panel. [pull/1793](https://github.com/sourcegraph/cody/pull/1793)
- Chat: Replaced uses of deprecated getWorkspaceRootPath that caused Cody to be unable to determine the current workspace in the chat panel. [pull/1793](https://github.com/sourcegraph/cody/pull/1793)
- Chat: Input history is now preserved between chat sessions. [pull/1826](https://github.com/sourcegraph/cody/pull/1826)
- Chat: Fixed chat command selection behavior in chat input box. [pull/1828](https://github.com/sourcegraph/cody/pull/1828)
- Chat: Add delays before sending webview ready events to prevent premature sending. This fixes issue where chat panel fails to load when multiple chat panels are opened simultaneously. [pull/1836](https://github.com/sourcegraph/cody/pull/1836)
- Autocomplete: Fixes a bug that caused autocomplete to be triggered at the end of a block or function invocation. [pull/1864](https://github.com/sourcegraph/cody/pull/1864)
- Edit: Incoming edits that are afixed to the selected code and now handled properly (e.g. docstrings). [pull/1724](https://github.com/sourcegraph/cody/pull/1724)
- Chat: Allowed backspace and delete keys to remove characters in chat messages input box.
- Edit: Retrying an edit will now correctly use the original intended range. [pull/1926](https://github.com/sourcegraph/cody/pull/1926)
- Chat: Allowed backspace and delete keys to remove characters in chat messages input box. [pull/1906](https://github.com/sourcegraph/cody/pull/1906)
- Chat: The commands display box in the chat input box now uses the same styles as the @ command results box. [pull/1962](https://github.com/sourcegraph/cody/pull/1962)
- Chat: Sort commands and prompts alphabetically in commands menu and chat. [pull/1998](https://github.com/sourcegraph/cody/pull/1998)
- Chat: Fix chat command selection to only filter on '/' prefix. [pull/1980](https://github.com/sourcegraph/cody/pull/1980)
- Chat: Improve @-file completion to better preserve input value. [pull/1980](https://github.com/sourcegraph/cody/pull/1980)
- Edit: Fixed "Ask Cody: Edit Code" no longer showing in the command palette. [pull/2004](https://github.com/sourcegraph/cody/pull/2004)
- Edit: Fixed an issue where Cody could incorrectly produce edits when repositioning code or moving your cursor onto new lines. [pull/2005](https://github.com/sourcegraph/cody/pull/2005)

### Changed

- Chat: Uses the new Chat UI by default. [pull/2079](https://github.com/sourcegraph/cody/pull/2079)
- Inline Chat is now deprecated and removed. [pull/2079](https://github.com/sourcegraph/cody/pull/2079)
- Fixup Tree View is now deprecated and removed. [pull/2079](https://github.com/sourcegraph/cody/pull/2079)
- Enhanced Context used to turn off automatically after the first chat. Now it stays enabled until you disable it. [pull/2069](https://github.com/sourcegraph/cody/pull/2069)
- Chat: Reuse existing New Chat panel to prevent having multiple new chats open at once. [pull/2087](https://github.com/sourcegraph/cody/pull/2087)
- Chat: Close the Enhanced Context popover on chat input focus. [pull/2091](https://github.com/sourcegraph/cody/pull/2091)
- Chat: Show onboarding glowy dot guide until first time opening Enhanced Context. [pull/2097](https://github.com/sourcegraph/cody/pull/2097)
- In 0.12, we simplified the sign-in process and removed the option to sign into
  Cody App from VScode. If you were still signed in to Cody App, we invite you to
  sign in to Sourcegraph.com directly. The extension will do this automatically if
  possible but you may need to sign in again. If you have set up embeddings in
  Cody App, VScode will now search your local embeddings automatically: You no
  longer need to have the Cody App open. Note, the sidebar chat indicator may
  say embeddings were not found while we work on improving chat.
  [pull/2099](https://github.com/sourcegraph/cody/pull/2099)
- Commands: Expose commands in the VS Code command palette and clean up the context menu. [pull/1209](https://github.com/sourcegraph/cody/pull/2109)
- Search: Style and UX improvements to the search panel. [pull/2138](https://github.com/sourcegraph/cody/pull/2138)
- Chat: Reduce size of chats list blank copy. [pull/2137](https://github.com/sourcegraph/cody/pull/2137)
- Chat: Update message input placeholder to mention slash commands. [pull/2142](https://github.com/sourcegraph/cody/pull/2142)
- Inline Chat will soon be deprecated in favor of the improved chat and command experience. It is now disabled by default and does not work when the new chat panel is enabled. [pull/1797](https://github.com/sourcegraph/cody/pull/1797)
- Chat: Updated the design and location for the `chat submit` button and `stop generating` button. [pull/1782](https://github.com/sourcegraph/cody/pull/1782)
- Commands: `Command Code Lenses` has been moved out of experimental feature and is now available to general. [pull/0000](https://github.com/sourcegraph/cody/pull/0000)
- Commands: `Custom Commands` has been moved out of experimental and is now at Beta. [pull/0000](https://github.com/sourcegraph/cody/pull/0000)
- Commands: The Custom Commands Menu now closes on click outside of the menu. [pull/1854](https://github.com/sourcegraph/cody/pull/1854)
- Autocomplete: Remove the frequency of unhelpful autocompletions. [pull/1862](https://github.com/sourcegraph/cody/pull/1862)
- Chat: The default chat model `claude-2` has been replaced with the pinned version `claude-2.0`. [pull/1860](https://github.com/sourcegraph/cody/pull/1860)
- Edit: Improved the response consistency for edits. Incoming code should now better match the surrounding code and contain less formatting errors [pull/1892](https://github.com/sourcegraph/cody/pull/1892)
- Command: Editor title icon will only show up in non-readonly file editor views. [pull/1909](https://github.com/sourcegraph/cody/pull/1909)
- Chat: Include text in dotCom chat events. [pull/1910](https://github.com/sourcegraph/cody/pull/1910)
- Chat: Replaced vscode links with custom "cody.chat.open.file" protocol when displaying file names in chat. [pull/1919](https://github.com/sourcegraph/cody/pull/1919)
- Chat: Change "Restart Chat Session" icon and add a confirmation. [pull/2002](https://github.com/sourcegraph/cody/pull/2002)
- Chat; Improve enhanced context popover and button styles. [pull/2075](https://github.com/sourcegraph/cody/pull/2075)

## [0.16.3]

### Added

### Fixed

### Changed

- Reverting back to v0.16.1 due to critical issue found in v0.16.2.

## [0.16.2]

### Added

- Chat: New chat preview models `claude-2.1` is now avaliable for sourcegraph.com users. [pull/1860](https://github.com/sourcegraph/cody/pull/1860)
- Edit: Added context-aware code actions for "Generate", "Edit" and "Document" commands. [pull/1724](https://github.com/sourcegraph/cody/pull/1724)
- Chat: @'ing files now uses a case insensitive fuzzy search. [pull/1889](https://github.com/sourcegraph/cody/pull/1889)
- Edit: Added a faster, more optimized response for the "document" command. [pull/1900](https://github.com/sourcegraph/cody/pull/1900)
- Chat: Restore last opened chat panel on reload. [pull/1918](https://github.com/sourcegraph/cody/pull/1918)
- Chat: Edit button to rename the chat history. [pull/1818](https://github.com/sourcegraph/cody/pull/1818)

### Fixed

- Edit: Fixed an issue where Cody would regularly include unrelated XML tags in the generated output. [pull/1789](https://github.com/sourcegraph/cody/pull/1789)
- Chat: Fixed an issue that caused Cody to be unable to locate active editors when running commands from the new chat panel. [pull/1793](https://github.com/sourcegraph/cody/pull/1793)
- Chat: Replaced uses of deprecated getWorkspaceRootPath that caused Cody to be unable to determine the current workspace in the chat panel. [pull/1793](https://github.com/sourcegraph/cody/pull/1793)
- Chat: Input history is now preserved between chat sessions. [pull/1826](https://github.com/sourcegraph/cody/pull/1826)
- Chat: Fixed chat command selection behavior in chat input box. [pull/1828](https://github.com/sourcegraph/cody/pull/1828)
- Chat: Add delays before sending webview ready events to prevent premature sending. This fixes issue where chat panel fails to load when multiple chat panels are opened simultaneously. [pull/1836](https://github.com/sourcegraph/cody/pull/1836)
- Autocomplete: Fixes a bug that caused autocomplete to be triggered at the end of a block or function invocation. [pull/1864](https://github.com/sourcegraph/cody/pull/1864)
- Edit: Incoming edits that are afixed to the selected code and now handled properly (e.g. docstrings). [pull/1724](https://github.com/sourcegraph/cody/pull/1724)
- Chat: Allowed backspace and delete keys to remove characters in chat messages input box.
- Edit: Retrying an edit will now correctly use the original intended range. [pull/1926](https://github.com/sourcegraph/cody/pull/1926)
- Chat: Allowed backspace and delete keys to remove characters in chat messages input box. [pull/1906](https://github.com/sourcegraph/cody/pull/1906)
- Chat: The commands display box in the chat input box now uses the same styles as the @ command results box. [pull/1962](https://github.com/sourcegraph/cody/pull/1962)
- Chat: Sort commands and prompts alphabetically in commands menu and chat. [pull/1998](https://github.com/sourcegraph/cody/pull/1998)
- Chat: Fix chat command selection to only filter on '/' prefix. [pull/1980](https://github.com/sourcegraph/cody/pull/1980)
- Chat: Improve @-file completion to better preserve input value. [pull/1980](https://github.com/sourcegraph/cody/pull/1980)
- Edit: Fixed "Ask Cody: Edit Code" no longer showing in the command palette. [pull/2004](https://github.com/sourcegraph/cody/pull/2004)
- Edit: Fixed an issue where Cody could incorrectly produce edits when repositioning code or moving your cursor onto new lines. [pull/2005](https://github.com/sourcegraph/cody/pull/2005)

### Changed

- Inline Chat will soon be deprecated in favor of the improved chat and command experience. It is now disabled by default and does not work when the new chat panel is enabled. [pull/1797](https://github.com/sourcegraph/cody/pull/1797)
- Chat: Updated the design and location for the `chat submit` button and `stop generating` button. [pull/1782](https://github.com/sourcegraph/cody/pull/1782)
- Commands: `Command Code Lenses` has been moved out of experimental feature and is now available to general. [pull/0000](https://github.com/sourcegraph/cody/pull/0000)
- Commands: `Custom Commands` has been moved out of experimental and is now at Beta. [pull/0000](https://github.com/sourcegraph/cody/pull/0000)
- Commands: The Custom Commands Menu now closes on click outside of the menu. [pull/1854](https://github.com/sourcegraph/cody/pull/1854)
- Autocomplete: Remove the frequency of unhelpful autocompletions. [pull/1862](https://github.com/sourcegraph/cody/pull/1862)
- Chat: The default chat model `claude-2` has been replaced with the pinned version `claude-2.0`. [pull/1860](https://github.com/sourcegraph/cody/pull/1860)
- Edit: Improved the response consistency for edits. Incoming code should now better match the surrounding code and contain less formatting errors [pull/1892](https://github.com/sourcegraph/cody/pull/1892)
- Command: Editor title icon will only show up in non-readonly file editor views. [pull/1909](https://github.com/sourcegraph/cody/pull/1909)
- Chat: Include text in dotCom chat events. [pull/1910](https://github.com/sourcegraph/cody/pull/1910)
- Chat: Replaced vscode links with custom "cody.chat.open.file" protocol when displaying file names in chat. [pull/1919](https://github.com/sourcegraph/cody/pull/1919)
- Chat: Change "Restart Chat Session" icon and add a confirmation. [pull/2002](https://github.com/sourcegraph/cody/pull/2002)
- Chat; Improve enhanced context popover and button styles. [pull/2075](https://github.com/sourcegraph/cody/pull/2075)

## [0.16.1]

### Added

### Fixed

### Changed

- Move decision about which autocomplete deployment to use for StarCoder to the server. [pull/1845](https://github.com/sourcegraph/cody/pull/1845)

## [0.16.0]

### Added

- Chat: A new chat model selection dropdown that allows selecting between different chat models when connected to the sourcegraph.com instance. [pull/1676](https://github.com/sourcegraph/cody/pull/1676)
- Chat: New button in editor title for restarting chat session in current chat panel (non-sidebar chat view). [pull/1687](https://github.com/sourcegraph/cody/pull/1687)
- Chat: New `@` command that allows you to attach files via the chat input box. [pull/1631](https://github.com/sourcegraph/cody/pull/1631)
- Edit: Added a specific, faster, response flow for fixes when triggered directly from code actions. [pull/1639](https://github.com/sourcegraph/cody/pull/1639)
- Edit: Improved context fetching for quick fixes to better include code related to the problem. [pull/1723](https://github.com/sourcegraph/cody/pull/1723)
- Chat: Added option to configure whether to add enhanced context from codebase for chat question in the new chat panel. [pull/1738](https://github.com/sourcegraph/cody/pull/1738)
- Autocomplete: Added new retrieval and mixing strategies to improve Autocomplete context. [pull/1752](https://github.com/sourcegraph/cody/pull/1752)
- Commands: Supports passing additional input text to commands via the chat input box. For example, adds additional instruction after the command key: `/explain response in Spanish`. [pull/1731](https://github.com/sourcegraph/cody/pull/1731)

### Fixed

- Edit: Updated the fixup create task to just use the previous command text. [pull/1615](https://github.com/sourcegraph/cody/pull/1615)
- Fixed an issue that would cause an aborted chat message to show an error "Cody did not respond with any text". [pull/1668](https://github.com/sourcegraph/cody/pull/1668)
- Chat: Opening files from the new chat panel will now show up beside the chat panel instead of on top of the chat panel. [pull/1677](https://github.com/sourcegraph/cody/pull/1677)
- Chat: Prevented default events on certain key combos when chat box is focused. [pull/1690](https://github.com/sourcegraph/cody/pull/1690)
- Command: Fixed an issue that opened a new chat window when running `/doc` and `/edit` commands from the command palette. [pull/1678](https://github.com/sourcegraph/cody/pull/1678)
- Chat: Prevent sidebar from opening when switching editor chat panels. [pull/1691](https://github.com/sourcegraph/cody/pull/1691)
- Chat: Prevent `"command 'cody.chat'panel.new' not found"` error when the new chat panel UI is disabled. [pull/1696](https://github.com/sourcegraph/cody/pull/1696)
- Autocomplete: Improved the multiline completions truncation logic. [pull/1709](https://github.com/sourcegraph/cody/pull/1709)
- Autocomplete: Fix an issue where typing as suggested causes the completion to behave unexpectedly. [pull/1701](https://github.com/sourcegraph/cody/pull/1701)
- Chat: Forbid style tags in DOMPurify config to prevent code block rendering issues. [pull/1747](https://github.com/sourcegraph/cody/pull/1747)
- Edit: Fix `selectedCode` and `problemCode` sometimes being added to the document after an edit. [pull/1765](https://github.com/sourcegraph/cody/pull/1765)
- Edit: Fix the code lens containing options to diff, undo and retry being automatically dismissed for users who have `autoSave` enabled. [pull/1767](https://github.com/sourcegraph/cody/pull/1767)

### Changed

- Edit: Fixed formatting issues with some editor formatters that required explict indendation configuration. [pull/1620](https://github.com/sourcegraph/cody/pull/1620)
- Edit: Fixed an issue where the diff for an edit could expand recursively each time it is viewed. [pull/1621](https://github.com/sourcegraph/cody/pull/1621)
- Editor Title Icon has been moved out of the experimental stage and is now enabled by default. [pull/1651](https://github.com/sourcegraph/cody/pull/1651)
- Clean up login page styles and make Enterprise login more prominent. [pull/1708](https://github.com/sourcegraph/cody/pull/1708)
- Autocomplete: Slightly increase the amount of time we wait for another keystroke before starting completion requests. [pull/1737](https://github.com/sourcegraph/cody/pull/1737)
- Improved new chat model selector styles. [pull/1750](https://github.com/sourcegraph/cody/pull/1750)
- Improved response time for chat, commands and edits on repositories without embeddings. [pull/1722](https://github.com/sourcegraph/cody/pull/1722)

## [0.14.5]

### Added

### Fixed

### Changed

- Added support to test a Sourcegraph specific StarCoder setup for dotcom. [pull/1670]

## [0.14.4]

### Added

### Fixed

- Chat: Fixed an issue where multiple action buttons were appended to each Code Block per chat message. [pull/1617](https://github.com/sourcegraph/cody/pull/1617)

### Changed

## [0.14.3]

### Added

- Autocomplete: Add completion intent to analytics events. [pull/1457](https://github.com/sourcegraph/cody/pull/1457)
- Edit: Added the ability to provide instructions when retrying an edit. [pull/1411](https://github.com/sourcegraph/cody/pull/1411)
- Edit: Added the ability to undo an applied edit. [pull/1411](https://github.com/sourcegraph/cody/pull/1411)
- Edit: Support applying edits in the background, instead of relying on the users' open file. [pull/1411](https://github.com/sourcegraph/cody/pull/1411)
- Assign requestID to each Code Block actions. [pull/1586](https://github.com/sourcegraph/cody/pull/1586)
- [Internal Experimental] Chat: New Experimental Chat View that appears in the editor panel instead of the sidebar when `cody.experimental.chatPanel` is enabled. [pull/1509](https://github.com/sourcegraph/cody/pull/1509)

### Fixed

- Commands: Smart selection not working on the first line of code. [pull/1508](https://github.com/sourcegraph/cody/pull/1508)
- Chat: Aborted messages are now saved to local chat history properly. [pull/1550](https://github.com/sourcegraph/cody/pull/1550)
- Adjust a completion range if it does not match the current line suffix. [pull/1507](https://github.com/sourcegraph/cody/pull/1507)
- Chat: Fix heading styles and inline code colors. [pull/1528](https://github.com/sourcegraph/cody/pull/1528)
- Custom Commands: Fix custom command menu not showing for a single custom command. [pull/1532](https://github.com/sourcegraph/cody/pull/1532)
- Chat: Focus chat input on mount even when notification for version update is shown. [pull/1556](https://github.com/sourcegraph/cody/pull/1556)
- Commands: Commands selector in chat will now scroll to the selected item's viewport automatically. [pull/1556](https://github.com/sourcegraph/cody/pull/1556)
- Edit: Errors are now shown separately to incoming edits, and will not be applied to the document. [pull/1376](https://github.com/sourcegraph/cody/pull/1376)
- Chat: Prevent cursor from moving during chat command selection. [pull/1592](https://github.com/sourcegraph/cody/pull/1592)

### Changed

- Chat: Start prompt mixin by default. [pull/1479](https://github.com/sourcegraph/cody/pull/1479)
- Edit: Incoming changes are now applied by default. [pull/1411](https://github.com/sourcegraph/cody/pull/1411)

## [0.14.2]

### Added

- Code applied from the `/edit` command will be formatted automatically through the VS Code `formatDocument` API. [pull/1441](https://github.com/sourcegraph/cody/pull/1441)

### Fixed

- User selection in active editor will not be replaced by smart selections for the `/edit` command. [pull/1429](https://github.com/sourcegraph/cody/pull/1429)
- Fixes an issue that caused part of the autocomplete response to be completed when selecting an item from the suggest widget. [pull/1477](https://github.com/sourcegraph/cody/pull/1477)
- Fixed issues where autocomplete suggestions displayed on the wrong line when connected to Anthropic as provider. [pull/1440](https://github.com/sourcegraph/cody/pull/1440)

### Changed

- Changed the "Ask Cody to Explain" Code Action to respond in the Cody sidebar instead of Inline Chat. [pull/1427](https://github.com/sourcegraph/cody/pull/1427)
- Updated prompt preambles and mixin for chat to mitigate hallucinations. [pull/1442](https://github.com/sourcegraph/cody/pull/1442)
- Cody can now respond in languages other than the default language of the user's editor. [pull/1442](https://github.com/sourcegraph/cody/pull/1442)

## [0.14.1]

### Added

- Added client-side request timeouts to Autocomplete requests. [pull/1355](https://github.com/sourcegraph/cody/pull/1355)
- Added telemetry on how long accepted autocomplete requests are kept in the document. [pull/1380](https://github.com/sourcegraph/cody/pull/1380)
- Added support for using (workspace) relative paths in `filePath`and `directoryPath` fields as context for Custom Commands. [pull/1385](https://github.com/sourcegraph/cody/pull/1385)
- [Internal] Added `CodyAutocompleteLowPerformanceDebounce` feature flag to increase debounce interval for autocomplete requests in low-performance environments. [pull/1409](https://github.com/sourcegraph/cody/pull/1409)
- New `Regenerate` Code Lens for `/edit` command that allows users to easily ask Cody to generate a new response for the current request. [pull/1383](https://github.com/sourcegraph/cody/pull/1383)

### Fixed

- Fixed an issue where autocomplete suggestions where sometimes not shown when the overlap with the next line was too large. [pull/1320](https://github.com/sourcegraph/cody/pull/1320)
- Fixed unresponsive UI for the `Configure Custom Commands` option inside the `Cody: Custom Command (Experimental)` menu. [pull/1416](https://github.com/sourcegraph/cody/pull/1416)
- Fixed last 5 used commands not showing up in the custom command history menu. [pull/1416](https://github.com/sourcegraph/cody/pull/1416)

### Changed

- Removed the unused `unstable-codegen` autocomplete provider. [pull/1364](https://github.com/sourcegraph/cody/pull/1364)
- The Fireworks autocomplete provider is now considered stable. [pull/1363](https://github.com/sourcegraph/cody/pull/1363)
- The `CodyAutocompleteMinimumLatency` feature flag is now split into three independent feature flags: `CodyAutocompleteLanguageLatency`, `CodyAutocompleteProviderLatency`, and `CodyAutocompleteUserLatency`. [pull/1351](https://github.com/sourcegraph/cody/pull/1351)
- Prevents unhelpful autocomplete suggestions at the end of file when cursor position is at 0 and the line above is also empty. [pull/1330](https://github.com/sourcegraph/cody/pull/1330)
- Adds popups to show the state of indexing for dotcom/Cody App in more situations. Fixes an issue where the database icon below the chat input status box was low contrast in some dark themes. [pull/1374](https://github.com/sourcegraph/cody/pull/1374)
- Workspace-level custom commands now works in [trusted workspaces](https://code.visualstudio.com/api/extension-guides/workspace-trust#what-is-workspace-trust) only. This does not apply to user-level custom commands. [pull/1415](https://github.com/sourcegraph/cody/pull/1415)
- Custom commands can no longer override default commands. [pull/1414](https://github.com/sourcegraph/cody/pull/1414)

## [0.14.0]

### Added

- Added information to host operating system to our analytic events. [pull/1254](https://github.com/sourcegraph/cody/pull/1254)
- Executed the `/doc` command now automatically adds the documentation directly above your selected code in your editor, instead of shown in chat. [pull/1116](https://github.com/sourcegraph/cody/pull/1116)
- New `mode` field in the Custom Commands config file enables a command to be configured on how the prompt should be run by Cody. Currently supports `inline` (run command prompt in inline chat), `edit` (run command prompt on selected code for refactoring purpose), and `insert` (run command prompt on selected code where Cody's response will be inserted on top of the selected code) modes. [pull/1116](https://github.com/sourcegraph/cody/pull/1116)
- Experimentally added `smart selection` which removes the need to manually highlight code before running the `/doc` and `/test` commands. [pull/1116](https://github.com/sourcegraph/cody/pull/1116)
- Show a notice on first autocomplete. [pull/1071](https://github.com/sourcegraph/cody/pull/1071)
- Autocomplete now takes the currently selected item in the suggest widget into account. This behavior can be disabled by setting `cody.autocomplete.suggestWidgetSelection` to `false`.
- Add the `cody.autocomplete.languages` user setting to enable or disable inline code suggestions for specified languages. [pull/1290](https://github.com/sourcegraph/cody/pull/1290)

### Fixed

- Improved quality of documentation created by the `/doc` command. [pull/1198](https://github.com/sourcegraph/cody/pull/1198)
- Removed chat and chat history created by `/edit` and `/doc` commands. [pull/1220](https://github.com/sourcegraph/cody/pull/1220)
- Only show "Ask Cody Inline" context menu item when signed in. [pull/1281](https://github.com/sourcegraph/cody/pull/1281)

### Changed

- Improved detection for the most common test runner files. [pull/1297](https://github.com/sourcegraph/cody/pull/1297)

## [0.12.4]

### Added

- New "Save Code to File.." button on code blocks. [pull/1119](https://github.com/sourcegraph/cody/pull/1119)
- Add logging for partially accepting completions. [pull/1214](https://github.com/sourcegraph/cody/pull/1214)

### Fixed

- Removed invalid variable from logs that stopped rate-limit errors from displaying properly. [pull/1205](https://github.com/sourcegraph/cody/pull/1205)
- Disable `Ask Cody Inline` in Cody Context Menu when `cody.InlineChat.enabled` is set to false. [pull/1209](https://github.com/sourcegraph/cody/pull/1209)

### Changed

- Moved "Insert at Cursor" and "Copy" buttons to the bottom of code blocks, and no longer just show on hover. [pull/1119](https://github.com/sourcegraph/cody/pull/1119)
- Increased the token limit for the selection Cody uses for the `/edit` command. [pull/1139](https://github.com/sourcegraph/cody/pull/1139)
- Autocomplete now supports infilling through the customized `claude-instant-infill` model created for Anthropic Claude Instant by default. [pull/1164](https://github.com/sourcegraph/cody/pull/1164)
- Expand the range used for code actions (thought `smart selection`) to the top-level enclosing range rather than just the line. This improves the quality of fixup actions by providing more context. [pull/1163](https://github.com/sourcegraph/cody/pull/1163)
- Autocomplete no longer triggers after the end of a block of function invocation. [pull/1218](https://github.com/sourcegraph/cody/pull/1218)

## [0.12.3]

### Added

- Add situation-based latency for unwanted autocomplete suggestions. [pull/1202](https://github.com/sourcegraph/cody/pull/1202)

### Fixed

### Changed

- Simplified sign-in in, added in 0.12.0 [pull/1036,](https://github.com/sourcegraph/cody/pull/1036) is now rolled out to 100% of new installs. [pull/1235](https://github.com/sourcegraph/cody/pull/1235)
- VScode can communicate with Cody App, even if App is started after the user has signed in to sourcegraph.com. VScode continues to monitor Cody App if it is started and stopped. [pull/1210](https://github.com/sourcegraph/cody/pull/1210)

## [0.12.2]

### Added

- Adds information about completion `items` to the `CompletionEvent` we send on every completion suggestion. [pull/1144](https://github.com/sourcegraph/cody/pull/1144)
- Clicking on the status indicator under the chat input box displays a popup to install Cody App, open Cody App, etc. The popups are only displayed under certain circumstances where Cody App can provide embeddings. [pull/1089](https://github.com/sourcegraph/cody/pull/1089)

### Fixed

### Changed

- Improves interop with the VS Code suggest widget when using the `completeSuggestWidgetSelection` feature flag. [pull/1158](https://github.com/sourcegraph/cody/pull/1158)
- Removes the need to set an Anthropic API key for the `/symf` command. The `symf` binary is now automatically downloaded. [pull/1207](https://github.com/sourcegraph/cody/pull/1207)
- Replace the "Fixup ready | Apply" buttons when you do a code edit with a single "Apply Edits" button. [pull/1201](https://github.com/sourcegraph/cody/pull/1201)
- Updated "Refactor Code" to be "Edit Code" in right click context menu. [pull/1200](https://github.com/sourcegraph/cody/pull/1200)

## [0.12.1]

### Added

### Fixed

- Fixes an issue that caused the `cody-autocomplete-claude-instant-infill` feature flag to have no effect. [pull/1132](https://github.com/sourcegraph/cody/pull/1132)

### Changed

## [0.12.0]

### Added

- Add a UI indicator when you're not signed in. [pull/970](https://github.com/sourcegraph/cody/pull/970)
- Added a completion statistics summary to the autocomplete trace view. [pull/973](https://github.com/sourcegraph/cody/pull/973)
- Add experimental option `claude-instant-infill` to the `cody.autocomplete.advanced.model` config option that enables users using the Claude Instant model to get suggestions with context awareness (infill). [pull/974](https://github.com/sourcegraph/cody/pull/974)
- New `cody.chat.preInstruction` configuration option for adding custom message at the start of all chat messages sent to Cody. Extension reload required. [pull/963](https://github.com/sourcegraph/cody/pull/963)
- Add a simplified sign-in. 50% of people will see these new sign-in buttons. [pull/1036](https://github.com/sourcegraph/cody/pull/1036)
- Now removes completions from cache when the initial suggestion prefix is deleted by users after a suggestion was displayed. This avoids unhelpful/stale suggestions from persisting. [pull/1105](https://github.com/sourcegraph/cody/pull/1105)
- VScode can now share a dotcom access token with future versions of Cody App. [pull/1090](https://github.com/sourcegraph/cody/pull/1090)

### Fixed

- Fix a potential race condition for autocomplete requests that happen when a completion is stored as the last shown candidate when it will not be shown. [pull/1059](https://github.com/sourcegraph/cody/pull/1059)
- Use `insert` instead of `replace` for `Insert at Cursor` button for inserting code to current cursor position. [pull/1118](https://github.com/sourcegraph/cody/pull/1118)
- Autocomplete: Fix support for working with CRLF line endings. [pull/1124](https://github.com/sourcegraph/cody/pull/1124)
- Fix issue that caused the custom commands menu to unable to execute commands. [pull/1123](https://github.com/sourcegraph/cody/pull/1123)

### Changed

- Remove `starter` and `premade` fields from the configuration files for custom commands (cody.json). [pull/939](https://github.com/sourcegraph/cody/pull/939)
- Enabled streaming responses for all autocomplete requests. [pull/995](https://github.com/sourcegraph/cody/pull/995)
- Sign out immediately instead of showing the quick-pick menu. [pull/1032](https://github.com/sourcegraph/cody/pull/1032)
- UX improvements to the custom command workflow (and new [custom command docs](https://sourcegraph.com/docs/cody/custom-commands)). [pull/992](https://github.com/sourcegraph/cody/pull/992)
- You can now use `alt` + `\` to trigger autocomplete requests manually. [pull/1060](https://github.com/sourcegraph/cody/pull/1060)
- Slightly reduce latency when manually triggering autocomplete requests. [pull/1060](https://github.com/sourcegraph/cody/pull/1060)
- Configure autocomplete provider based on cody LLM settings in site config. [pull/1035](https://github.com/sourcegraph/cody/pull/1035)
- Filters out single character autocomplete results. [pull/1109](https://github.com/sourcegraph/cody/pull/1109)
- Register inline completion provider for text files and notebooks only to ensure autocomplete works in environments that are fully supported. [pull/1114](https://github.com/sourcegraph/cody/pull/1114)
- The `Generate Unit Tests` command has been improved with an enhanced context fetching process that produces test results with better quality. [pull/907](https://github.com/sourcegraph/cody/pull/907)

## [0.10.2]

### Added

### Fixed

### Changed

- Use the same token limits for StarCoder as we do for Anthropic for the current experiments. [pull/1058](https://github.com/sourcegraph/cody/pull/1058)

## [0.10.1]

### Added

### Fixed

- Fix feature flag initialization for autocomplete providers. [pull/965](https://github.com/sourcegraph/cody/pull/965)

### Changed

## [0.10.0]

### Added

- New button in Chat UI to export chat history to a JSON file. [pull/829](https://github.com/sourcegraph/cody/pull/829)
- Rank autocomplete suggestion with tree-sitter when `cody.autocomplete.experimental.syntacticPostProcessing` is enabled. [pull/837](https://github.com/sourcegraph/cody/pull/837)
- Rate limit during autocomplete will now surface to the user through the status bar item. [pull/851](https://github.com/sourcegraph/cody/pull/851)

### Fixed

- Do not display error messages after clicking on the "stop-generating" button. [pull/776](https://github.com/sourcegraph/cody/pull/776)
- Add null check to Inline Controller on file change that caused the `Cannot read properties of undefined (reading 'scheme')` error when starting a new chat session. [pull/781](https://github.com/sourcegraph/cody/pull/781)
- Fixup: Resolved issue where `/fix` command incorrectly returned error "/fix is not a valid command". The `/fix` command now functions as expected when invoked in the sidebar chat. [pull/790](https://github.com/sourcegraph/cody/pull/790)
- Set font family and size in side chat code blocks to match editor font. [pull/813](https://github.com/sourcegraph/cody/pull/813)
- Add error handling to unblock Command Menu from being started up when invalid json file for custom commands is detected. [pull/827](https://github.com/sourcegraph/cody/pull/827)
- Enhanced the main quick pick menu items filtering logic. [pull/852](https://github.com/sourcegraph/cody/pull/852)
- Sidebar chat commands now match main quick pick menu commands. [pull/902](https://github.com/sourcegraph/cody/pull/902)

### Changed

- Trigger single-line completion instead of multi-line completion if the cursor is at the start of a non-empty block. [pull/913](https://github.com/sourcegraph/cody/pull/913)
- Autocomplete on VS Code desktop instances now reuses TCP connections to reduce latency. [pull/868](https://github.com/sourcegraph/cody/pull/868)
- Errors are now always logged to the output console, even if the debug mode is not enabled. [pull/851](https://github.com/sourcegraph/cody/pull/851)
- Changed default and custom commands format: slash command is now required. [pull/841](https://github.com/sourcegraph/cody/pull/841)
- The `Generate Unit Tests` command has been improved with an enhanced context fetching process that produces test results with better quality. [pull/907](https://github.com/sourcegraph/cody/pull/907)

## [0.8.0]

### Added

- Cody Commands: New `/smell` command, an improved version of the old `Find Code Smell` recipe. [pull/602](https://github.com/sourcegraph/cody/pull/602)
- Cody Commands: Display of clickable file path for current selection in chat view after executing a command. [pull/602](https://github.com/sourcegraph/cody/pull/602)
- Add a settings button to Cody pane header. [pull/701](https://github.com/sourcegraph/cody/pull/701)
- Compute suggestions based on the currently selected option in the suggest widget when `cody.autocomplete.experimental.completeSuggestWidgetSelection` is enabled. [pull/636](https://github.com/sourcegraph/cody/pull/636)
- Fixup: New `Discard` code lens to remove suggestions and decorations. [pull/711](https://github.com/sourcegraph/cody/pull/711)
- Adds an experiment to stream autocomplete responses in order to improve latency. [pull/723](https://github.com/sourcegraph/cody/pull/723)
- New chat message input, with auto-resizing and a command button. [pull/718](https://github.com/sourcegraph/cody/pull/718)
- Increased autocomplete debounce time feature flag support. [pull/733](https://github.com/sourcegraph/cody/pull/733)
- Show an update notice after extension updates. [pull/746](https://github.com/sourcegraph/cody/pull/746)
- Experimental user setting `cody.experimental.localSymbols` to enable inclusion of symbol definitions in the LLM context window. [pull/692](https://github.com/sourcegraph/cody/pull/692)
- Experimental command `/symf`, which uses a local keyword index to perform searches for symbols. Requires setting `cody.experimental.symf.path` and `cody.experimental.symf.anthropicKey`. [pull/728](https://github.com/sourcegraph/cody/pull/728).

### Fixed

- Inline Chat: Fix issue where state was not being set correctly, causing Cody Commands to use the selection range from the last created Inline Chat instead of the current selection. [pull/602](https://github.com/sourcegraph/cody/pull/602)
- Cody Commands: Commands that use the current file as context now correctly generate context message for the current file instead of using codebase context generated from current selection. [pull/683](https://github.com/sourcegraph/cody/pull/683)
- Improves the autocomplete responses on a new line after a comment. [pull/727](https://github.com/sourcegraph/cody/pull/727)
- Fixes an issue where the inline chat UI would render briefly when starting VS Code even when the feature is disabled. [pull/764](https://github.com/sourcegraph/cody/pull/764)

### Changed

- `Explain Code` command now includes visible content of the current file when no code is selected. [pull/602](https://github.com/sourcegraph/cody/pull/602)
- Cody Commands: Show errors in chat view instead of notification windows. [pull/602](https://github.com/sourcegraph/cody/pull/602)
- Cody Commands: Match commands on description in Cody menu. [pull/702](https://github.com/sourcegraph/cody/pull/702)
- Cody Commands: Don't require Esc to dismiss Cody menu. [pull/700](https://github.com/sourcegraph/cody/pull/700)
- Updated welcome chat words. [pull/748](https://github.com/sourcegraph/cody/pull/748)
- Autocomplete: Reduce network bandwidth with requests are resolved by previous responses. [pull/762](https://github.com/sourcegraph/cody/pull/762)
- Fixup: Remove `/document` and other command handling from the Refactor Menu. [pull/766](https://github.com/sourcegraph/cody/pull/766)
- The `/test` (Generate Unit Test) command was updated to use file dependencies and test examples when fetching context, in order to produce better results. To use this command, select code in your editor and run the `/test` command. It is recommended to set up test files before running the command to get optimal results. [pull/683](https://github.com/sourcegraph/cody/pull/683) [pull/602](https://github.com/sourcegraph/cody/pull/602)

## [0.6.7]

### Added

- Include token count for code generated and button click events. [pull/675](https://github.com/sourcegraph/cody/pull/675)

### Fixed

### Changed

- Include the number of accepted characters per autocomplete suggestion. [pull/674](https://github.com/sourcegraph/cody/pull/674)

## [0.6.6]

### Added

- Cody Commands: Add tab-to-complete & enter-to-complete behavior. [pull/606](https://github.com/sourcegraph/cody/pull/606)
- Option to toggle `cody.experimental.editorTitleCommandIcon` setting through status bar. [pull/611](https://github.com/sourcegraph/cody/pull/611)
- New walkthrough for Cody Commands. [pull/648](https://github.com/sourcegraph/cody/pull/648)

### Fixed

- Update file link color to match buttons. [pull/600](https://github.com/sourcegraph/cody/pull/600)
- Handle `socket hung up` errors that are not caused by the `stop generating` button. [pull/598](https://github.com/sourcegraph/cody/pull/598)
- Fix "Reload Window" appearing in all VS Code views. [pull/603](https://github.com/sourcegraph/cody/pull/603)
- Fixes issues where in some instances, suggested autocomplete events were under counted. [pull/649](https://github.com/sourcegraph/cody/pull/649)
- Various smaller tweaks to autocomplete analytics. [pull/644](https://github.com/sourcegraph/cody/pull/644)
- Includes the correct pre-release version in analytics events. [pull/641](https://github.com/sourcegraph/cody/pull/641)

### Changed

- Removed beta labels from Autocomplete and Inline Chat features. [pull/605](https://github.com/sourcegraph/cody/pull/605)
- Update shortcut for Cody Commands to `alt` + `c` due to conflict with existing keybinding for `fixup`. [pull/648](https://github.com/sourcegraph/cody/pull/648)

## [0.6.5]

### Added

- Custom Commands: An experimental feature for creating Cody chat commands with custom prompts and context. [pull/386](https://github.com/sourcegraph/cody/pull/386)
- Custom Commands: Quick pick menu for running default and custom commands. [pull/386](https://github.com/sourcegraph/cody/pull/386)
- New commands:
  - `/explain`: Explain Code
  - `/doc`: Document Code
  - `/fix`: Inline Fixup
  - `/test`: Generate Unit Tests
- Code Actions: You can now ask Cody to explain or fix errors and warnings that are highlighted in your editor. [pull/510](https://github.com/sourcegraph/cody/pull/510)
- Inline Fixup: You can now run parallel inline fixes, you do not need to wait for the previous fix to complete. [pull/510](https://github.com/sourcegraph/cody/pull/510)
- Inline Fixup: You no longer need to select code to generate an inline fix. [pull/510](https://github.com/sourcegraph/cody/pull/510)

### Fixed

- Bug: Fixes an issue where the codebase context was not correctly inferred to load embeddings context for autocomplete. [pull/525](https://github.com/sourcegraph/cody/pull/525)
- Inline Fixup: `/chat` will now redirect your question to the chat view correctly through the Non-Stop Fixup input box. [pull/386](https://github.com/sourcegraph/cody/pull/386)
- Fix REGEX issue for existing `/reset`, `/search`, and `/fix` commands. [pull/594](https://github.com/sourcegraph/cody/pull/594)

### Changed

- `Recipes` are removed in favor of `Commands`, which is the improved version of `Recipes`. [pull/386](https://github.com/sourcegraph/cody/pull/386)
- Remove `Header` and `Navbar` from `Chat` view due to removal of the `Recipes` tab. [pull/386](https://github.com/sourcegraph/cody/pull/386)
- Replace `Custom Recipes` with `Custom Commands`. [pull/386](https://github.com/sourcegraph/cody/pull/386)
- Inline Fixup: Integrated the input field into the command palette. [pull/510](https://github.com/sourcegraph/cody/pull/510)
- Inline Fixup: Using `/fix` from Inline Chat now triggers an improved fixup experience. [pull/510](https://github.com/sourcegraph/cody/pull/510)
- Autocomplete: Include current file name in anthropic prompt. [580](https://github.com/sourcegraph/cody/pull/580)
- Autocomplete: Requests can now be resolved while the network request is still in progress. [pull/559](https://github.com/sourcegraph/cody/pull/559)

## [0.6.4]

### Added

- Inline Fixups: Cody is now aware of errors, warnings and hints within your editor selection. [pull/376](https://github.com/sourcegraph/cody/pull/376)
- Experimental user setting `cody.experimental.localTokenPath` to store authentication token in local file system when keychain access is unavailable. This provides alternative to [settings sync keychain storage](https://code.visualstudio.com/docs/editor/settings-sync#_troubleshooting-keychain-issues), but is not the recommended method for storing tokens securely. Use at your own risk. [pull/471](https://github.com/sourcegraph/cody/pull/471)

### Fixed

- Bug: Chat History command shows chat view instead of history view. [pull/414](https://github.com/sourcegraph/cody/pull/414)
- Fix some bad trailing `}` autocomplete results. [pull/378](https://github.com/sourcegraph/cody/pull/378)

### Changed

- Inline Fixups: Added intent detection to improve prompt and context quality. [pull/376](https://github.com/sourcegraph/cody/pull/376)
- Layout cleanups: smaller header and single line message input. [pull/449](https://github.com/sourcegraph/cody/pull/449)
- Improve response feedback button behavior. [pull/451](https://github.com/sourcegraph/cody/pull/451)
- Remove in-chat onboarding buttons for new chats. [pull/450](https://github.com/sourcegraph/cody/pull/450)
- Improve the stability of autocomplete results. [pull/442](https://github.com/sourcegraph/cody/pull/442)

## [0.6.3]

### Added

- Added the functionality to drag and reorder the recipes. [pull/314](https://github.com/sourcegraph/cody/pull/314)

### Fixed

### Changed

- Removed the experimental hallucination detection that highlighted nonexistent file paths.
- Hide the feedback button in case of error assistant response. [pull/448](https://github.com/sourcegraph/cody/pull/448)

## [0.6.2]

### Added

- [Internal] `Custom Recipes`: An experimental feature now available behind the `cody.experimental.customRecipes` feature flag for internal testing purpose. [pull/348](https://github.com/sourcegraph/cody/pull/348)
- Inline Chat: Improved response quality by ensuring each inline chat maintains its own unique context, and doesn't share with the sidebar and other inline chats. This should also benefit response quality for inline /fix and /touch commands.
- Inline Chat: Added the option to 'Stop generating' from within the inline chat window.
- Inline Chat: Added the option to transfer a chat from the inline window to the Cody sidebar.

### Fixed

### Changed

- The setting `cody.autocomplete.experimental.triggerMoreEagerly` (which causes autocomplete to trigger earlier, before you type a space or other non-word character) now defaults to `true`.
- If you run the `Trigger Inline Suggestion` VS Code action, 3 suggestions instead of just 1 will be shown.

## [0.6.1]

### Added

- A new experimental user setting `cody.autocomplete.experimental.triggerMoreEagerly` causes autocomplete to trigger earlier, before you type a space or other non-word character.
- [Internal Only] `Custom Recipe`: Support context type selection when creating a new recipe via UI. [pull/279](https://github.com/sourcegraph/cody/pull/279)
- New `/open` command for opening workspace files from chat box. [pull/327](https://github.com/sourcegraph/cody/pull/327)

### Fixed

- Insert at Cusor now inserts the complete code snippets at cursor position. [pull/282](https://github.com/sourcegraph/cody/pull/282)
- Minimizing the change of Cody replying users with response related to the language-uage prompt. [pull/279](https://github.com/sourcegraph/cody/pull/279)
- Inline Chat: Add missing icons for Inline Chat and Inline Fixups decorations. [pull/320](https://github.com/sourcegraph/cody/pull/320)
- Fix the behaviour of input history down button. [pull/328](https://github.com/sourcegraph/cody/pull/328)

### Changed

- Exclude context for chat input with only one word. [pull/279](https://github.com/sourcegraph/cody/pull/279)
- [Internal Only] `Custom Recipe`: Store `cody.json` file for user recipes within the `.vscode` folder located in the $HOME directory. [pull/279](https://github.com/sourcegraph/cody/pull/279)
- Various autocomplete improvements. [pull/344](https://github.com/sourcegraph/cody/pull/344)

## [0.4.4]

### Added

- Added support for the CMD+K hotkey to clear the code chat history. [pull/245](https://github.com/sourcegraph/cody/pull/245)
- [Internal Only] `Custom Recipe` is available for S2 internal users for testing purpose. [pull/81](https://github.com/sourcegraph/cody/pull/81)

### Fixed

- Fixed a bug that caused messages to disappear when signed-in users encounter an authentication error. [pull/201](https://github.com/sourcegraph/cody/pull/201)
- Inline Chat: Since last version, running Inline Fixups would add an additional `</selection>` tag to the end of the code edited by Cody, which has now been removed. [pull/182](https://github.com/sourcegraph/cody/pull/182)
- Chat Command: Fixed an issue where /r(est) had a trailing space. [pull/245](https://github.com/sourcegraph/cody/pull/245)
- Inline Fixups: Fixed a regression where Cody's inline fixup suggestions were not properly replacing the user's selection. [pull/70](https://github.com/sourcegraph/cody/pull/70)

### Changed

## [0.4.3]

### Added

- Added support for server-side token limits to Chat. [pull/54488](https://github.com/sourcegraph/sourcegraph/pull/54488)
- Add "Find code smells" recipe to editor context menu and command pallette [pull/54432](https://github.com/sourcegraph/sourcegraph/pull/54432)
- Add a typewriter effect to Cody's responses to mimic typing in characters rather than varying chunks [pull/54522](https://github.com/sourcegraph/sourcegraph/pull/54522)
- Add suggested recipes to the new chat welcome message. [pull/54277](https://github.com/sourcegraph/sourcegraph/pull/54277)
- Inline Chat: Added the option to collapse all inline chats from within the inline chat window. [pull/54675](https://github.com/sourcegraph/sourcegraph/pull/54675)
- Inline Chat: We now stream messages rather than waiting for the response to be fully complete. This means you can read Cody's response as it is being generated. [pull/54665](https://github.com/sourcegraph/sourcegraph/pull/54665)
- Show network error message when connection is lost and a reload button to get back when network is restored. [pull/107](https://github.com/sourcegraph/cody/pull/107)

### Fixed

- Inline Chat: Update keybind when condition to `editorFocus`. [pull/54437](https://github.com/sourcegraph/sourcegraph/pull/54437)
- Inline Touch: Create a new `.test.` file when `test` or `tests` is included in the instruction. [pull/54437](https://github.com/sourcegraph/sourcegraph/pull/54437)
- Prevents errors from being displayed for a cancelled requests. [pull/54429](https://github.com/sourcegraph/sourcegraph/pull/54429)

### Changed

- Inline Touch: Remove Inline Touch from submenu and command palette. It can be started with `/touch` or `/t` from the Inline Chat due to current limitation. [pull/54437](https://github.com/sourcegraph/sourcegraph/pull/54437)
- Removed the Optimize Code recipe. [pull/54471](https://github.com/sourcegraph/sourcegraph/pull/54471)

## [0.4.2]

### Added

- Add support for onboarding Cody App users on Intel Mac and Linux. [pull/54405](https://github.com/sourcegraph/sourcegraph/pull/54405)

### Fixed

- Fixed HTML escaping in inline chat markdown. [pull/1349](https://github.com/sourcegraph/sourcegraph/pull/1349)

### Changed

## [0.4.1]

### Fixed

- Fixed `cody.customHeaders` never being passed through. [pull/54354](https://github.com/sourcegraph/sourcegraph/pull/54354)
- Fixed users are signed out on 0.4.0 update [pull/54367](https://github.com/sourcegraph/sourcegraph/pull/54367)

### Changed

- Provide more information on Cody App, and improved the login page design for Enterprise customers. [pull/54362](https://github.com/sourcegraph/sourcegraph/pull/54362)

## [0.4.0]

### Added

- The range of the editor selection, if present, is now displayed alongside the file name in the chat footer. [pull/53742](https://github.com/sourcegraph/sourcegraph/pull/53742)
- Support switching between multiple instances with `Switch Account`. [pull/53434](https://github.com/sourcegraph/sourcegraph/pull/53434)
- Automate sign-in flow with Cody App. [pull/53908](https://github.com/sourcegraph/sourcegraph/pull/53908)
- Add a warning message to recipes when the selection gets truncated. [pull/54025](https://github.com/sourcegraph/sourcegraph/pull/54025)
- Start up loading screen. [pull/54106](https://github.com/sourcegraph/sourcegraph/pull/54106)

### Fixed

- Autocomplete: Include the number of lines of an accepted autocomplete recommendation and fix an issue where sometimes accepted completions would not be logged correctly. [pull/53878](https://github.com/sourcegraph/sourcegraph/pull/53878)
- Stop-Generating button does not stop Cody from responding if pressed before answer is generating. [pull/53827](https://github.com/sourcegraph/sourcegraph/pull/53827)
- Endpoint setting out of sync issue. [pull/53434](https://github.com/sourcegraph/sourcegraph/pull/53434)
- Endpoint URL without protocol causing sign-ins to fail. [pull/53908](https://github.com/sourcegraph/sourcegraph/pull/53908)
- Autocomplete: Fix network issues when using remote VS Code setups. [pull/53956](https://github.com/sourcegraph/sourcegraph/pull/53956)
- Autocomplete: Fix an issue where the loading indicator would not reset when a network error ocurred. [pull/53956](https://github.com/sourcegraph/sourcegraph/pull/53956)
- Autocomplete: Improve local context performance. [pull/54124](https://github.com/sourcegraph/sourcegraph/pull/54124)
- Chat: Fix an issue where the window would automatically scroll to the bottom as Cody responds regardless of where the users scroll position was. [pull/54188](https://github.com/sourcegraph/sourcegraph/pull/54188)
- Codebase index status does not get updated on workspace change. [pull/54106](https://github.com/sourcegraph/sourcegraph/pull/54106)
- Button for connect to App after user is signed out. [pull/54106](https://github.com/sourcegraph/sourcegraph/pull/54106)
- Fixes an issue with link formatting. [pull/54200](https://github.com/sourcegraph/sourcegraph/pull/54200)
- Fixes am issue where Cody would sometimes not respond. [pull/54268](https://github.com/sourcegraph/sourcegraph/pull/54268)
- Fixes authentication related issues. [pull/54237](https://github.com/sourcegraph/sourcegraph/pull/54237)

### Changed

- Autocomplete: Improve completion quality. [pull/53720](https://github.com/sourcegraph/sourcegraph/pull/53720)
- Autocomplete: Completions are now referred to as autocomplete. [pull/53851](https://github.com/sourcegraph/sourcegraph/pull/53851)
- Autocomplete: Autocomplete is now turned on by default. [pull/54166](https://github.com/sourcegraph/sourcegraph/pull/54166)
- Improved the response quality when Cody is asked about a selected piece of code through the chat window. [pull/53742](https://github.com/sourcegraph/sourcegraph/pull/53742)
- Refactored authentication process. [pull/53434](https://github.com/sourcegraph/sourcegraph/pull/53434)
- New sign-in and sign-out flow. [pull/53434](https://github.com/sourcegraph/sourcegraph/pull/53434)
- Analytical logs are now displayed in the Output view. [pull/53870](https://github.com/sourcegraph/sourcegraph/pull/53870)
- Inline Chat: Renamed Inline Assist to Inline Chat. [pull/53725](https://github.com/sourcegraph/sourcegraph/pull/53725) [pull/54315](https://github.com/sourcegraph/sourcegraph/pull/54315)
- Chat: Link to the "Getting Started" guide directly from the first chat message instead of the external documentation website. [pull/54175](https://github.com/sourcegraph/sourcegraph/pull/54175)
- Codebase status icons. [pull/54262](https://github.com/sourcegraph/sourcegraph/pull/54262)
- Changed the keyboard shortcut for the file touch recipe to `ctrl+alt+/` to avoid conflicts. [pull/54275](https://github.com/sourcegraph/sourcegraph/pull/54275)
- Inline Chat: Do not change current focus when Inline Fixup is done. [pull/53980](https://github.com/sourcegraph/sourcegraph/pull/53980)
- Inline Chat: Replace Close CodeLens with Accept. [pull/53980](https://github.com/sourcegraph/sourcegraph/pull/53980)
- Inline Chat: Moved to Beta state. It is now enabled by default. [pull/54315](https://github.com/sourcegraph/sourcegraph/pull/54315)

## [0.2.5]

### Added

- `Stop Generating` button to cancel a request and stop Cody's response. [pull/53332](https://github.com/sourcegraph/sourcegraph/pull/53332)

### Fixed

- Fixes the rendering of duplicate context files in response. [pull/53662](https://github.com/sourcegraph/sourcegraph/pull/53662)
- Fixes an issue where local keyword context was trying to open binary files. [pull/53662](https://github.com/sourcegraph/sourcegraph/pull/53662)
- Fixes the hallucination detection behavior for directory, API and git refs pattern. [pull/53553](https://github.com/sourcegraph/sourcegraph/pull/53553)

### Changed

- Completions: Updating configuration no longer requires reloading the extension. [pull/53401](https://github.com/sourcegraph/sourcegraph/pull/53401)
- New chat layout. [pull/53332](https://github.com/sourcegraph/sourcegraph/pull/53332)
- Completions: Completions can now be used on unsaved files. [pull/53495](https://github.com/sourcegraph/sourcegraph/pull/53495)
- Completions: Add multi-line heuristics for C, C++, C#, and Java. [pull/53631](https://github.com/sourcegraph/sourcegraph/pull/53631)
- Completions: Add context summaries and language information to analytics. [pull/53746](https://github.com/sourcegraph/sourcegraph/pull/53746)
- More compact chat suggestion buttons. [pull/53755](https://github.com/sourcegraph/sourcegraph/pull/53755)

## [0.2.4]

### Added

- Hover tooltips to intent-detection underlines. [pull/52029](https://github.com/sourcegraph/sourcegraph/pull/52029)
- Notification to prompt users to setup Cody if it wasn't configured initially. [pull/53321](https://github.com/sourcegraph/sourcegraph/pull/53321)
- Added a new Cody status bar item to relay global loading states and allowing you to quickly enable/disable features. [pull/53307](https://github.com/sourcegraph/sourcegraph/pull/53307)

### Fixed

- Fix `Continue with Sourcegraph.com` callback URL. [pull/53418](https://github.com/sourcegraph/sourcegraph/pull/53418)

### Changed

- Simplified the appearance of commands in various parts of the UI [pull/53395](https://github.com/sourcegraph/sourcegraph/pull/53395)

## [0.2.3]

### Added

- Add delete button for removing individual history. [pull/52904](https://github.com/sourcegraph/sourcegraph/pull/52904)
- Load the recent ongoing chat on reload of window. [pull/52904](https://github.com/sourcegraph/sourcegraph/pull/52904)
- Handle URL callbacks from `vscode-insiders`. [pull/53313](https://github.com/sourcegraph/sourcegraph/pull/53313)
- Inline Assist: New Code Lens to undo `inline fix` performed by Cody. [pull/53348](https://github.com/sourcegraph/sourcegraph/pull/53348)

### Fixed

- Fix the loading of files and scroll chat to the end while restoring the history. [pull/52904](https://github.com/sourcegraph/sourcegraph/pull/52904)
- Open file paths from Cody's responses in a workspace with the correct protocol. [pull/53103](https://github.com/sourcegraph/sourcegraph/pull/53103)
- Cody completions: Fixes an issue where completions would often start in the next line. [pull/53246](https://github.com/sourcegraph/sourcegraph/pull/53246)

### Changed

- Save the current ongoing conversation to the chat history [pull/52904](https://github.com/sourcegraph/sourcegraph/pull/52904)
- Inline Assist: Updating configuration no longer requires reloading the extension. [pull/53348](https://github.com/sourcegraph/sourcegraph/pull/53348)
- Context quality has been improved when the repository has not been indexed. The LLM is used to generate keyword and filename queries, and the LLM also reranks results from multiple sources. Response latency has also improved on long user queries. [pull/52815](https://github.com/sourcegraph/sourcegraph/pull/52815)

## [0.2.2]

### Added

- New recipe: `Generate PR description`. Generate the PR description using the PR template guidelines for the changes made in the current branch. [pull/51721](https://github.com/sourcegraph/sourcegraph/pull/51721)
- Open context search results links as workspace file. [pull/52856](https://github.com/sourcegraph/sourcegraph/pull/52856)
- Cody Inline Assist: Decorations for `/fix` errors. [pull/52796](https://github.com/sourcegraph/sourcegraph/pull/52796)
- Open file paths from Cody's responses in workspace. [pull/53069](https://github.com/sourcegraph/sourcegraph/pull/53069)
- Help & Getting Started: Walkthrough to help users get setup with Cody and discover new features. [pull/52560](https://github.com/sourcegraph/sourcegraph/pull/52560)

### Fixed

- Cody Inline Assist: Decorations for `/fix` on light theme. [pull/52796](https://github.com/sourcegraph/sourcegraph/pull/52796)
- Cody Inline Assist: Use more than 1 context file for `/touch`. [pull/52796](https://github.com/sourcegraph/sourcegraph/pull/52796)
- Cody Inline Assist: Fixes cody processing indefinitely issue. [pull/52796](https://github.com/sourcegraph/sourcegraph/pull/52796)
- Cody completions: Various fixes for completion analytics. [pull/52935](https://github.com/sourcegraph/sourcegraph/pull/52935)
- Cody Inline Assist: Indentation on `/fix` [pull/53068](https://github.com/sourcegraph/sourcegraph/pull/53068)

### Changed

- Internal: Do not log events during tests. [pull/52865](https://github.com/sourcegraph/sourcegraph/pull/52865)
- Cody completions: Improved the number of completions presented and reduced the latency. [pull/52935](https://github.com/sourcegraph/sourcegraph/pull/52935)
- Cody completions: Various improvements to the context. [pull/53043](https://github.com/sourcegraph/sourcegraph/pull/53043)

## [0.2.1]

### Fixed

- Escape Windows path separator in fast file finder path pattern. [pull/52754](https://github.com/sourcegraph/sourcegraph/pull/52754)
- Only display errors from the embeddings clients for users connected to an indexed codebase. [pull/52780](https://github.com/sourcegraph/sourcegraph/pull/52780)

### Changed

## [0.2.0]

### Added

- Cody Inline Assist: New recipe for creating new files with `/touch` command. [pull/52511](https://github.com/sourcegraph/sourcegraph/pull/52511)
- Cody completions: Experimental support for multi-line inline completions for JavaScript, TypeScript, Go, and Python using indentation based truncation. [issues/52588](https://github.com/sourcegraph/sourcegraph/issues/52588)
- Display embeddings search, and connection error to the webview panel. [pull/52491](https://github.com/sourcegraph/sourcegraph/pull/52491)
- New recipe: `Optimize Code`. Optimize the time and space consumption of code. [pull/51974](https://github.com/sourcegraph/sourcegraph/pull/51974)
- Button to insert code block text at cursor position in text editor. [pull/52528](https://github.com/sourcegraph/sourcegraph/pull/52528)

### Fixed

- Cody completions: Fixed interop between spaces and tabs. [pull/52497](https://github.com/sourcegraph/sourcegraph/pull/52497)
- Fixes an issue where new conversations did not bring the chat into the foreground. [pull/52363](https://github.com/sourcegraph/sourcegraph/pull/52363)
- Cody completions: Prevent completions for lines that have a word in the suffix. [issues/52582](https://github.com/sourcegraph/sourcegraph/issues/52582)
- Cody completions: Fixes an issue where multi-line inline completions closed the current block even if it already had content. [pull/52615](https://github.com/sourcegraph/sourcegraph/52615)
- Cody completions: Fixed an issue where the Cody response starts with a newline and was previously ignored. [issues/52586](https://github.com/sourcegraph/sourcegraph/issues/52586)

### Changed

- Cody is now using `major.EVEN_NUMBER.patch` for release versions and `major.ODD_NUMBER.patch` for pre-release versions. [pull/52412](https://github.com/sourcegraph/sourcegraph/pull/52412)
- Cody completions: Fixed an issue where the Cody response starts with a newline and was previously ignored [issues/52586](https://github.com/sourcegraph/sourcegraph/issues/52586)
- Cody completions: Improves the behavior of the completions cache when characters are deleted from the editor. [pull/52695](https://github.com/sourcegraph/sourcegraph/pull/52695)

### Changed

- Cody completions: Improve completion logger and measure the duration a completion is displayed for. [pull/52695](https://github.com/sourcegraph/sourcegraph/pull/52695)

## [0.1.5]

### Added

### Fixed

- Inline Assist broken decorations for Inline-Fixup tasks [pull/52322](https://github.com/sourcegraph/sourcegraph/pull/52322)

### Changed

- Various Cody completions related improvements [pull/52365](https://github.com/sourcegraph/sourcegraph/pull/52365)

## [0.1.4]

### Added

- Added support for local keyword search on Windows. [pull/52251](https://github.com/sourcegraph/sourcegraph/pull/52251)

### Fixed

- Setting `cody.useContext` to `none` will now limit Cody to using only the currently open file. [pull/52126](https://github.com/sourcegraph/sourcegraph/pull/52126)
- Fixes race condition in telemetry. [pull/52279](https://github.com/sourcegraph/sourcegraph/pull/52279)
- Don't search for file paths if no file paths to validate. [pull/52267](https://github.com/sourcegraph/sourcegraph/pull/52267)
- Fix handling of embeddings search backward compatibility. [pull/52286](https://github.com/sourcegraph/sourcegraph/pull/52286)

### Changed

- Cleanup the design of the VSCode history view. [pull/51246](https://github.com/sourcegraph/sourcegraph/pull/51246)
- Changed menu icons and order. [pull/52263](https://github.com/sourcegraph/sourcegraph/pull/52263)
- Deprecate `cody.debug` for three new settings: `cody.debug.enable`, `cody.debug.verbose`, and `cody.debug.filter`. [pull/52236](https://github.com/sourcegraph/sourcegraph/pull/52236)

## [0.1.3]

### Added

- Add support for connecting to Sourcegraph App when a supported version is installed. [pull/52075](https://github.com/sourcegraph/sourcegraph/pull/52075)

### Fixed

- Displays error banners on all view instead of chat view only. [pull/51883](https://github.com/sourcegraph/sourcegraph/pull/51883)
- Surfaces errors for corrupted token from secret storage. [pull/51883](https://github.com/sourcegraph/sourcegraph/pull/51883)
- Inline Assist add code lenses to all open files [pull/52014](https://github.com/sourcegraph/sourcegraph/pull/52014)

### Changed

- Removes unused configuration option: `cody.enabled`. [pull/51883](https://github.com/sourcegraph/sourcegraph/pull/51883)
- Arrow key behavior: you can now navigate forwards through messages with the down arrow; additionally the up and down arrows will navigate backwards and forwards only if you're at the start or end of the drafted text, respectively. [pull/51586](https://github.com/sourcegraph/sourcegraph/pull/51586)
- Display a more user-friendly error message when the user is connected to sourcegraph.com and doesn't have a verified email. [pull/51870](https://github.com/sourcegraph/sourcegraph/pull/51870)
- Keyword context: Excludes files larger than 1M and adds a 30sec timeout period [pull/52038](https://github.com/sourcegraph/sourcegraph/pull/52038)

## [0.1.2]

### Added

- `Inline Assist`: a new way to interact with Cody inside your files. To enable this feature, please set the `cody.experimental.inline` option to true. [pull/51679](https://github.com/sourcegraph/sourcegraph/pull/51679)

### Fixed

- UI bug that capped buttons at 300px max-width with visible border [pull/51726](https://github.com/sourcegraph/sourcegraph/pull/51726)
- Fixes anonymous user id resetting after logout [pull/51532](https://github.com/sourcegraph/sourcegraph/pull/51532)
- Add error message on top of Cody's response instead of overriding it [pull/51762](https://github.com/sourcegraph/sourcegraph/pull/51762)
- Fixes an issue where chat input messages where not rendered in the UI immediately [pull/51783](https://github.com/sourcegraph/sourcegraph/pull/51783)
- Fixes an issue where file where the hallucination detection was not working properly [pull/51785](https://github.com/sourcegraph/sourcegraph/pull/51785)
- Aligns Edit button style with feedback buttons [pull/51767](https://github.com/sourcegraph/sourcegraph/pull/51767)

### Changed

- Pressing the icon to reset the clear history now makes sure that the chat tab is shown [pull/51786](https://github.com/sourcegraph/sourcegraph/pull/51786)
- Rename the extension from "Sourcegraph Cody" to "Cody AI by Sourcegraph" [pull/51702](https://github.com/sourcegraph/sourcegraph/pull/51702)
- Remove HTML escaping artifacts [pull/51797](https://github.com/sourcegraph/sourcegraph/pull/51797)

## [0.1.1]

### Fixed

- Remove system alerts from non-actionable items [pull/51714](https://github.com/sourcegraph/sourcegraph/pull/51714)

## [0.1.0]

### Added

- New recipe: `Codebase Context Search`. Run an approximate search across the codebase. It searches within the embeddings when available to provide relevant code context. [pull/51077](https://github.com/sourcegraph/sourcegraph/pull/51077)
- Add support to slash commands `/` in chat. [pull/51077](https://github.com/sourcegraph/sourcegraph/pull/51077)
  - `/r` or `/reset` to reset chat
  - `/s` or `/search` to perform codebase context search
- Adds usage metrics to the experimental chat predictions feature [pull/51474](https://github.com/sourcegraph/sourcegraph/pull/51474)
- Add highlighted code to context message automatically [pull/51585](https://github.com/sourcegraph/sourcegraph/pull/51585)
- New recipe: `Generate Release Notes` --generate release notes based on the available tags or the selected commits for the time period. It summarises the git commits into standard release notes format of new features, bugs fixed, docs improvements. [pull/51481](https://github.com/sourcegraph/sourcegraph/pull/51481)
- New recipe: `Generate Release Notes`. Generate release notes based on the available tags or the selected commits for the time period. It summarizes the git commits into standard release notes format of new features, bugs fixed, docs improvements. [pull/51481](https://github.com/sourcegraph/sourcegraph/pull/51481)

### Fixed

- Error notification display pattern for rate limit [pull/51521](https://github.com/sourcegraph/sourcegraph/pull/51521)
- Fixes issues with branch switching and file deletions when using the experimental completions feature [pull/51565](https://github.com/sourcegraph/sourcegraph/pull/51565)
- Improves performance of hallucination detection for file paths and supports paths relative to the project root [pull/51558](https://github.com/sourcegraph/sourcegraph/pull/51558), [pull/51625](https://github.com/sourcegraph/sourcegraph/pull/51625)
- Fixes an issue where inline code blocks were unexpectedly escaped [pull/51576](https://github.com/sourcegraph/sourcegraph/pull/51576)

### Changed

- Promote Cody from experimental to beta [pull/](https://github.com/sourcegraph/sourcegraph/pull/)
- Various improvements to the experimental completions feature

## [0.0.10]

### Added

- Adds usage metrics to the experimental completions feature [pull/51350](https://github.com/sourcegraph/sourcegraph/pull/51350)
- Updating `cody.codebase` does not require reloading VS Code [pull/51274](https://github.com/sourcegraph/sourcegraph/pull/51274)

### Fixed

- Fixes an issue where code blocks were unexpectedly escaped [pull/51247](https://github.com/sourcegraph/sourcegraph/pull/51247)

### Changed

- Improved Cody header and layout details [pull/51348](https://github.com/sourcegraph/sourcegraph/pull/51348)
- Replace `Cody: Set Access Token` command with `Cody: Sign in` [pull/51274](https://github.com/sourcegraph/sourcegraph/pull/51274)
- Various improvements to the experimental completions feature

## [0.0.9]

### Added

- Adds new experimental chat predictions feature to suggest follow-up conversations. Enable it with the new `cody.experimental.chatPredictions` feature flag. [pull/51201](https://github.com/sourcegraph/sourcegraph/pull/51201)
- Auto update `cody.codebase` setting from current open file [pull/51045](https://github.com/sourcegraph/sourcegraph/pull/51045)
- Properly render rate-limiting on requests [pull/51200](https://github.com/sourcegraph/sourcegraph/pull/51200)
- Error display in UI [pull/51005](https://github.com/sourcegraph/sourcegraph/pull/51005)
- Edit buttons for editing last submitted message [pull/51009](https://github.com/sourcegraph/sourcegraph/pull/51009)
- [Security] Content security policy to webview [pull/51152](https://github.com/sourcegraph/sourcegraph/pull/51152)

### Fixed

- Escaped HTML issue [pull/51144](https://github.com/sourcegraph/sourcegraph/pull/51151)
- Unauthorized sessions [pull/51005](https://github.com/sourcegraph/sourcegraph/pull/51005)

### Changed

- Various improvements to the experimental completions feature [pull/51161](https://github.com/sourcegraph/sourcegraph/pull/51161) [51046](https://github.com/sourcegraph/sourcegraph/pull/51046)
- Visual improvements to the history page, ability to resume past conversations [pull/51159](https://github.com/sourcegraph/sourcegraph/pull/51159)

## [Template]

### Added

### Fixed

### Changed<|MERGE_RESOLUTION|>--- conflicted
+++ resolved
@@ -8,12 +8,9 @@
 
 ### Fixed
 
-<<<<<<< HEAD
-- Chat: Fixed an issue where older chats were displaying as 'N months ago' instead of the number in the Chat History sidebar. [pull/3864](https://github.com/sourcegraph/cody/pull/3864)
-=======
 - Chat: Fixed an issue where Cody's responses were not visible in small windows. [pull/3859](https://github.com/sourcegraph/cody/pull/3859)
 - Edit: Fixed an issue where an Edit task would not correctly respin when an irresolvable conflict is encountered. [pull/3872](https://github.com/sourcegraph/cody/pull/3872)
->>>>>>> a74609c6
+- Chat: Fixed an issue where older chats were displaying as 'N months ago' instead of the number in the Chat History sidebar. [pull/3864](https://github.com/sourcegraph/cody/pull/3864)
 
 ### Changed
 
