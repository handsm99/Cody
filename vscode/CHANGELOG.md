--- conflicted
+++ resolved
@@ -12,10 +12,8 @@
 
 ### Changed
 
-<<<<<<< HEAD
 - Chat: Improved how Cody associates code to existing files in chat responses. [pull/5038](https://github.com/sourcegraph/cody/pull/5038)
 - Chat: Added an experimental simpler code block UI, that can accomodate the "Smart Apply" button. [pull/5038](https://github.com/sourcegraph/cody/pull/5038)
-=======
 ## 1.30.0
 
 ### Added
@@ -25,7 +23,6 @@
 ### Fixed
 
 ### Changed
->>>>>>> 5b4019e1
 
 ## 1.28.1
 
