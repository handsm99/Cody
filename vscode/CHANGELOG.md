# Changelog

All notable changes to Sourcegraph Cody will be documented in this file.

Starting from `0.2.0`, Cody is using `major.EVEN_NUMBER.patch` for release versions and `major.ODD_NUMBER.patch` for pre-release versions.

## [Unreleased]

### Added

- Chat: A new chat model selection dropdown that allows selecting between different chat models when connected to the sourcegraph.com instance. [pull/1676](https://github.com/sourcegraph/cody/pull/1676)
- Chat: New button in editor title for restarting chat session in current chat panel (non-sidebar chat view). [pull/1687](https://github.com/sourcegraph/cody/pull/1687)
- Chat: New `@` command that allows you to attach files via the chat input box. [pull/1631](https://github.com/sourcegraph/cody/pull/1631)

### Fixed

- Fixup: Updated the fixup create task to just use the previous command text. [pull/1615](https://github.com/sourcegraph/cody/pull/1615)
- Chat: Opening files from the new chat panel will now show up beside the chat panel instead of on top of the chat panel. [pull/1677](https://github.com/sourcegraph/cody/pull/1677)
- Chat: Prevented default events on certain key combos when chat box is focused. [pull/1690](https://github.com/sourcegraph/cody/pull/1690)
- Command: Fixed an issue that opened a new chat window when running `/doc` and `/edit` commands from the command palette. [pull/1678](https://github.com/sourcegraph/cody/pull/1678)
- Chat: Prevent sidebar from opening when switching editor chat panels. [pull/1691](https://github.com/sourcegraph/cody/pull/1691)
- Chat: Prevent `"command 'cody.chat'panel.new' not found"` error when the new chat panel UI is disabled. [pull/1696](https://github.com/sourcegraph/cody/pull/1696)
<<<<<<< HEAD
- Autocomplete: Improved the multiline completions truncation logic. [pull/1709](https://github.com/sourcegraph/cody/pull/1709)
=======
- Autocomplete: Fix an issue where typing as suggested causes the completion to behave unexpectedly. [pull/1701](https://github.com/sourcegraph/cody/pull/1701)
>>>>>>> a27250d2

### Changed

- Edit: Fixed formatting issues with some editor formatters that required explict indendation configuration. [pull/1620](https://github.com/sourcegraph/cody/pull/1620)
- Edit: Fixed an issue where the diff for an edit could expand recursively each time it is viewed. [pull/1621](https://github.com/sourcegraph/cody/pull/1621)
- Editor Title Icon has been moved out of the experimental stage and is now enabled by default. [pull/1651](https://github.com/sourcegraph/cody/pull/1651)

## [0.14.5]

### Added

### Fixed

### Changed

- Added support to test a Sourcegraph specific StarCoder setup for dotcom. [pull/1670]

## [0.14.4]

### Added

### Fixed

- Chat: Fixed an issue where multiple action buttons were appended to each Code Block per chat message. [pull/1617](https://github.com/sourcegraph/cody/pull/1617)

### Changed

## [0.14.3]

### Added

- Autocomplete: Add completion intent to analytics events. [pull/1457](https://github.com/sourcegraph/cody/pull/1457)
- Edit: Added the ability to provide instructions when retrying an edit. [pull/1411](https://github.com/sourcegraph/cody/pull/1411)
- Edit: Added the ability to undo an applied edit. [pull/1411](https://github.com/sourcegraph/cody/pull/1411)
- Edit: Support applying edits in the background, instead of relying on the users' open file. [pull/1411](https://github.com/sourcegraph/cody/pull/1411)
- Assign requestID to each Code Block actions. [pull/1586](https://github.com/sourcegraph/cody/pull/1586)
- [Internal Experimental] Chat: New Experimental Chat View that appears in the editor panel instead of the sidebar when `cody.experimental.chatPanel` is enabled. [pull/1509](https://github.com/sourcegraph/cody/pull/1509)

### Fixed

- Commands: Smart selection not working on the first line of code. [pull/1508](https://github.com/sourcegraph/cody/pull/1508)
- Chat: Aborted messages are now saved to local chat history properly. [pull/1550](https://github.com/sourcegraph/cody/pull/1550)
- Adjust a completion range if it does not match the current line suffix. [pull/1507](https://github.com/sourcegraph/cody/pull/1507)
- Chat: Fix heading styles and inline code colors. [pull/1528](https://github.com/sourcegraph/cody/pull/1528)
- Custom Commands: Fix custom command menu not showing for a single custom command. [pull/1532](https://github.com/sourcegraph/cody/pull/1532)
- Chat: Focus chat input on mount even when notification for version update is shown. [pull/1556](https://github.com/sourcegraph/cody/pull/1556)
- Commands: Commands selector in chat will now scroll to the selected item's viewport automatically. [pull/1556](https://github.com/sourcegraph/cody/pull/1556)
- Edit: Errors are now shown separately to incoming edits, and will not be applied to the document. [pull/1376](https://github.com/sourcegraph/cody/pull/1376)
- Chat: Prevent cursor from moving during chat command selection. [pull/1592](https://github.com/sourcegraph/cody/pull/1592)

### Changed

- Chat: Start prompt mixin by default. [pull/1479](https://github.com/sourcegraph/cody/pull/1479)
- Edit: Incoming changes are now applied by default. [pull/1411](https://github.com/sourcegraph/cody/pull/1411)

## [0.14.2]

### Added

- Code applied from the `/edit` command will be formatted automatically through the VS Code `formatDocument` API. [pull/1441](https://github.com/sourcegraph/cody/pull/1441)

### Fixed

- User selection in active editor will not be replaced by smart selections for the `/edit` command. [pull/1429](https://github.com/sourcegraph/cody/pull/1429)
- Fixes an issue that caused part of the autocomplete response to be completed when selecting an item from the suggest widget. [pull/1477](https://github.com/sourcegraph/cody/pull/1477)
- Fixed issues where autocomplete suggestions displayed on the wrong line when connected to Anthropic as provider. [pull/1440](https://github.com/sourcegraph/cody/pull/1440)

### Changed

- Changed the "Ask Cody to Explain" Code Action to respond in the Cody sidebar instead of Inline Chat. [pull/1427](https://github.com/sourcegraph/cody/pull/1427)
- Updated prompt preambles and mixin for chat to mitigate hallucinations. [pull/1442](https://github.com/sourcegraph/cody/pull/1442)
- Cody can now respond in languages other than the default language of the user's editor. [pull/1442](https://github.com/sourcegraph/cody/pull/1442)

## [0.14.1]

### Added

- Added client-side request timeouts to Autocomplete requests. [pull/1355](https://github.com/sourcegraph/cody/pull/1355)
- Added telemetry on how long accepted autocomplete requests are kept in the document. [pull/1380](https://github.com/sourcegraph/cody/pull/1380)
- Added support for using (workspace) relative paths in `filePath`and `directoryPath` fields as context for Custom Commands. [pull/1385](https://github.com/sourcegraph/cody/pull/1385)
- [Internal] Added `CodyAutocompleteLowPerformanceDebounce` feature flag to increase debounce interval for autocomplete requests in low-performance environments. [pull/1409](https://github.com/sourcegraph/cody/pull/1409)
- New `Regenerate` Code Lens for `/edit` command that allows users to easily ask Cody to generate a new response for the current request. [pull/1383](https://github.com/sourcegraph/cody/pull/1383)

### Fixed

- Fixed an issue where autocomplete suggestions where sometimes not shown when the overlap with the next line was too large. [pull/1320](https://github.com/sourcegraph/cody/pull/1320)
- Fixed unresponsive UI for the `Configure Custom Commands` option inside the `Cody: Custom Command (Experimental)` menu. [pull/1416](https://github.com/sourcegraph/cody/pull/1416)
- Fixed last 5 used commands not showing up in the custom command history menu. [pull/1416](https://github.com/sourcegraph/cody/pull/1416)

### Changed

- Removed the unused `unstable-codegen` autocomplete provider. [pull/1364](https://github.com/sourcegraph/cody/pull/1364)
- The Fireworks autocomplete provider is now considered stable. [pull/1363](https://github.com/sourcegraph/cody/pull/1363)
- The `CodyAutocompleteMinimumLatency` feature flag is now split into three independent feature flags: `CodyAutocompleteLanguageLatency`, `CodyAutocompleteProviderLatency`, and `CodyAutocompleteUserLatency`. [pull/1351](https://github.com/sourcegraph/cody/pull/1351)
- Prevents unhelpful autocomplete suggestions at the end of file when cursor position is at 0 and the line above is also empty. [pull/1330](https://github.com/sourcegraph/cody/pull/1330)
- Adds popups to show the state of indexing for dotcom/Cody App in more situations. Fixes an issue where the database icon below the chat input status box was low contrast in some dark themes. [pull/1374](https://github.com/sourcegraph/cody/pull/1374)
- Workspace-level custom commands now works in [trusted workspaces](https://code.visualstudio.com/api/extension-guides/workspace-trust#what-is-workspace-trust) only. This does not apply to user-level custom commands. [pull/1415](https://github.com/sourcegraph/cody/pull/1415)
- Custom commands can no longer override default commands. [pull/1414](https://github.com/sourcegraph/cody/pull/1414)

## [0.14.0]

### Added

- Added information to host operating system to our analytic events. [pull/1254](https://github.com/sourcegraph/cody/pull/1254)
- Executed the `/doc` command now automatically adds the documentation directly above your selected code in your editor, instead of shown in chat. [pull/1116](https://github.com/sourcegraph/cody/pull/1116)
- New `mode` field in the Custom Commands config file enables a command to be configured on how the prompt should be run by Cody. Currently supports `inline` (run command prompt in inline chat), `edit` (run command prompt on selected code for refactoring purpose), and `insert` (run command prompt on selected code where Cody's response will be inserted on top of the selected code) modes. [pull/1116](https://github.com/sourcegraph/cody/pull/1116)
- Experimentally added `smart selection` which removes the need to manually highlight code before running the `/doc` and `/test` commands. [pull/1116](https://github.com/sourcegraph/cody/pull/1116)
- Show a notice on first autocomplete. [pull/1071](https://github.com/sourcegraph/cody/pull/1071)
- Autocomplete now takes the currently selected item in the suggest widget into account. This behavior can be disabled by setting `cody.autocomplete.suggestWidgetSelection` to `false`.
- Add the `cody.autocomplete.languages` user setting to enable or disable inline code suggestions for specified languages. [pull/1290](https://github.com/sourcegraph/cody/pull/1290)

### Fixed

- Improved quality of documentation created by the `/doc` command. [pull/1198](https://github.com/sourcegraph/cody/pull/1198)
- Removed chat and chat history created by `/edit` and `/doc` commands. [pull/1220](https://github.com/sourcegraph/cody/pull/1220)
- Only show "Ask Cody Inline" context menu item when signed in. [pull/1281](https://github.com/sourcegraph/cody/pull/1281)

### Changed

- Improved detection for the most common test runner files. [pull/1297](https://github.com/sourcegraph/cody/pull/1297)

## [0.12.4]

### Added

- New "Save Code to File.." button on code blocks. [pull/1119](https://github.com/sourcegraph/cody/pull/1119)
- Add logging for partially accepting completions. [pull/1214](https://github.com/sourcegraph/cody/pull/1214)

### Fixed

- Removed invalid variable from logs that stopped rate-limit errors from displaying properly. [pull/1205](https://github.com/sourcegraph/cody/pull/1205)
- Disable `Ask Cody Inline` in Cody Context Menu when `cody.InlineChat.enabled` is set to false. [pull/1209](https://github.com/sourcegraph/cody/pull/1209)

### Changed

- Moved "Insert at Cursor" and "Copy" buttons to the bottom of code blocks, and no longer just show on hover. [pull/1119](https://github.com/sourcegraph/cody/pull/1119)
- Increased the token limit for the selection Cody uses for the `/edit` command. [pull/1139](https://github.com/sourcegraph/cody/pull/1139)
- Autocomplete now supports infilling through the customized `claude-instant-infill` model created for Anthropic Claude Instant by default. [pull/1164](https://github.com/sourcegraph/cody/pull/1164)
- Expand the range used for code actions (thought `smart selection`) to the top-level enclosing range rather than just the line. This improves the quality of fixup actions by providing more context. [pull/1163](https://github.com/sourcegraph/cody/pull/1163)
- Autocomplete no longer triggers after the end of a block of function invocation. [pull/1218](https://github.com/sourcegraph/cody/pull/1218)

## [0.12.3]

### Added

- Add situation-based latency for unwanted autocomplete suggestions. [pull/1202](https://github.com/sourcegraph/cody/pull/1202)

### Fixed

### Changed

- Simplified sign-in in, added in 0.12.0 [pull/1036,](https://github.com/sourcegraph/cody/pull/1036) is now rolled out to 100% of new installs. [pull/1235](https://github.com/sourcegraph/cody/pull/1235)
- VScode can communicate with Cody App, even if App is started after the user has signed in to sourcegraph.com. VScode continues to monitor Cody App if it is started and stopped. [pull/1210](https://github.com/sourcegraph/cody/pull/1210)

## [0.12.2]

### Added

- Adds information about completion `items` to the `CompletionEvent` we send on every completion suggestion. [pull/1144](https://github.com/sourcegraph/cody/pull/1144)
- Clicking on the status indicator under the chat input box displays a popup to install Cody App, open Cody App, etc. The popups are only displayed under certain circumstances where Cody App can provide embeddings. [pull/1089](https://github.com/sourcegraph/cody/pull/1089)

### Fixed

### Changed

- Improves interop with the VS Code suggest widget when using the `completeSuggestWidgetSelection` feature flag. [pull/1158](https://github.com/sourcegraph/cody/pull/1158)
- Removes the need to set an Anthropic API key for the `/symf` command. The `symf` binary is now automatically downloaded. [pull/1207](https://github.com/sourcegraph/cody/pull/1207)
- Replace the "Fixup ready | Apply" buttons when you do a code edit with a single "Apply Edits" button. [pull/1201](https://github.com/sourcegraph/cody/pull/1201)
- Updated "Refactor Code" to be "Edit Code" in right click context menu. [pull/1200](https://github.com/sourcegraph/cody/pull/1200)

## [0.12.1]

### Added

### Fixed

- Fixes an issue that caused the `cody-autocomplete-claude-instant-infill` feature flag to have no effect. [pull/1132](https://github.com/sourcegraph/cody/pull/1132)

### Changed

## [0.12.0]

### Added

- Add a UI indicator when you're not signed in. [pull/970](https://github.com/sourcegraph/cody/pull/970)
- Added a completion statistics summary to the autocomplete trace view. [pull/973](https://github.com/sourcegraph/cody/pull/973)
- Add experimental option `claude-instant-infill` to the `cody.autocomplete.advanced.model` config option that enables users using the Claude Instant model to get suggestions with context awareness (infill). [pull/974](https://github.com/sourcegraph/cody/pull/974)
- New `cody.chat.preInstruction` configuration option for adding custom message at the start of all chat messages sent to Cody. Extension reload required. [pull/963](https://github.com/sourcegraph/cody/pull/963)
- Add a simplified sign-in. 50% of people will see these new sign-in buttons. [pull/1036](https://github.com/sourcegraph/cody/pull/1036)
- Now removes completions from cache when the initial suggestion prefix is deleted by users after a suggestion was displayed. This avoids unhelpful/stale suggestions from persisting. [pull/1105](https://github.com/sourcegraph/cody/pull/1105)
- VScode can now share a dotcom access token with future versions of Cody App. [pull/1090](https://github.com/sourcegraph/cody/pull/1090)

### Fixed

- Fix a potential race condition for autocomplete requests that happen when a completion is stored as the last shown candidate when it will not be shown. [pull/1059](https://github.com/sourcegraph/cody/pull/1059)
- Use `insert` instead of `replace` for `Insert at Cursor` button for inserting code to current cursor position. [pull/1118](https://github.com/sourcegraph/cody/pull/1118)
- Autocomplete: Fix support for working with CRLF line endings. [pull/1124](https://github.com/sourcegraph/cody/pull/1124)
- Fix issue that caused the custom commands menu to unable to execute commands. [pull/1123](https://github.com/sourcegraph/cody/pull/1123)

### Changed

- Remove `starter` and `premade` fields from the configuration files for custom commands (cody.json). [pull/939](https://github.com/sourcegraph/cody/pull/939)
- Enabled streaming responses for all autocomplete requests. [pull/995](https://github.com/sourcegraph/cody/pull/995)
- Sign out immediately instead of showing the quick-pick menu. [pull/1032](https://github.com/sourcegraph/cody/pull/1032)
- UX improvements to the custom command workflow (and new [custom command docs](https://docs.sourcegraph.com/cody/custom-commands)). [pull/992](https://github.com/sourcegraph/cody/pull/992)
- You can now use `alt` + `\` to trigger autocomplete requests manually. [pull/1060](https://github.com/sourcegraph/cody/pull/1060)
- Slightly reduce latency when manually triggering autocomplete requests. [pull/1060](https://github.com/sourcegraph/cody/pull/1060)
- Configure autocomplete provider based on cody LLM settings in site config. [pull/1035](https://github.com/sourcegraph/cody/pull/1035)
- Filters out single character autocomplete results. [pull/1109](https://github.com/sourcegraph/cody/pull/1109)
- Register inline completion provider for text files and notebooks only to ensure autocomplete works in environments that are fully supported. [pull/1114](https://github.com/sourcegraph/cody/pull/1114)
- The `Generate Unit Tests` command has been improved with an enhanced context fetching process that produces test results with better quality. [pull/907](https://github.com/sourcegraph/cody/pull/907)

## [0.10.2]

### Added

### Fixed

### Changed

- Use the same token limits for StarCoder as we do for Anthropic for the current experiments. [pull/1058](https://github.com/sourcegraph/cody/pull/1058)

## [0.10.1]

### Added

### Fixed

- Fix feature flag initialization for autocomplete providers. [pull/965](https://github.com/sourcegraph/cody/pull/965)

### Changed

## [0.10.0]

### Added

- New button in Chat UI to export chat history to a JSON file. [pull/829](https://github.com/sourcegraph/cody/pull/829)
- Rank autocomplete suggestion with tree-sitter when `cody.autocomplete.experimental.syntacticPostProcessing` is enabled. [pull/837](https://github.com/sourcegraph/cody/pull/837)
- Rate limit during autocomplete will now surface to the user through the status bar item. [pull/851](https://github.com/sourcegraph/cody/pull/851)

### Fixed

- Do not display error messages after clicking on the "stop-generating" button. [pull/776](https://github.com/sourcegraph/cody/pull/776)
- Add null check to Inline Controller on file change that caused the `Cannot read properties of undefined (reading 'scheme')` error when starting a new chat session. [pull/781](https://github.com/sourcegraph/cody/pull/781)
- Fixup: Resolved issue where `/fix` command incorrectly returned error "/fix is not a valid command". The `/fix` command now functions as expected when invoked in the sidebar chat. [pull/790](https://github.com/sourcegraph/cody/pull/790)
- Set font family and size in side chat code blocks to match editor font. [pull/813](https://github.com/sourcegraph/cody/pull/813)
- Add error handling to unblock Command Menu from being started up when invalid json file for custom commands is detected. [pull/827](https://github.com/sourcegraph/cody/pull/827)
- Enhanced the main quick pick menu items filtering logic. [pull/852](https://github.com/sourcegraph/cody/pull/852)
- Sidebar chat commands now match main quick pick menu commands. [pull/902](https://github.com/sourcegraph/cody/pull/902)

### Changed

- Trigger single-line completion instead of multi-line completion if the cursor is at the start of a non-empty block. [pull/913](https://github.com/sourcegraph/cody/pull/913)
- Autocomplete on VS Code desktop instances now reuses TCP connections to reduce latency. [pull/868](https://github.com/sourcegraph/cody/pull/868)
- Errors are now always logged to the output console, even if the debug mode is not enabled. [pull/851](https://github.com/sourcegraph/cody/pull/851)
- Changed default and custom commands format: slash command is now required. [pull/841](https://github.com/sourcegraph/cody/pull/841)
- The `Generate Unit Tests` command has been improved with an enhanced context fetching process that produces test results with better quality. [pull/907](https://github.com/sourcegraph/cody/pull/907)

## [0.8.0]

### Added

- Cody Commands: New `/smell` command, an improved version of the old `Find Code Smell` recipe. [pull/602](https://github.com/sourcegraph/cody/pull/602)
- Cody Commands: Display of clickable file path for current selection in chat view after executing a command. [pull/602](https://github.com/sourcegraph/cody/pull/602)
- Add a settings button to Cody pane header. [pull/701](https://github.com/sourcegraph/cody/pull/701)
- Compute suggestions based on the currently selected option in the suggest widget when `cody.autocomplete.experimental.completeSuggestWidgetSelection` is enabled. [pull/636](https://github.com/sourcegraph/cody/pull/636)
- Fixup: New `Discard` code lens to remove suggestions and decorations. [pull/711](https://github.com/sourcegraph/cody/pull/711)
- Adds an experiment to stream autocomplete responses in order to improve latency. [pull/723](https://github.com/sourcegraph/cody/pull/723)
- New chat message input, with auto-resizing and a command button. [pull/718](https://github.com/sourcegraph/cody/pull/718)
- Increased autocomplete debounce time feature flag support. [pull/733](https://github.com/sourcegraph/cody/pull/733)
- Show an update notice after extension updates. [pull/746](https://github.com/sourcegraph/cody/pull/746)
- Experimental user setting `cody.experimental.localSymbols` to enable inclusion of symbol definitions in the LLM context window. [pull/692](https://github.com/sourcegraph/cody/pull/692)
- Experimental command `/symf`, which uses a local keyword index to perform searches for symbols. Requires setting `cody.experimental.symf.path` and `cody.experimental.symf.anthropicKey`. [pull/728](https://github.com/sourcegraph/cody/pull/728).

### Fixed

- Inline Chat: Fix issue where state was not being set correctly, causing Cody Commands to use the selection range from the last created Inline Chat instead of the current selection. [pull/602](https://github.com/sourcegraph/cody/pull/602)
- Cody Commands: Commands that use the current file as context now correctly generate context message for the current file instead of using codebase context generated from current selection. [pull/683](https://github.com/sourcegraph/cody/pull/683)
- Improves the autocomplete responses on a new line after a comment. [pull/727](https://github.com/sourcegraph/cody/pull/727)
- Fixes an issue where the inline chat UI would render briefly when starting VS Code even when the feature is disabled. [pull/764](https://github.com/sourcegraph/cody/pull/764)

### Changed

- `Explain Code` command now includes visible content of the current file when no code is selected. [pull/602](https://github.com/sourcegraph/cody/pull/602)
- Cody Commands: Show errors in chat view instead of notification windows. [pull/602](https://github.com/sourcegraph/cody/pull/602)
- Cody Commands: Match commands on description in Cody menu. [pull/702](https://github.com/sourcegraph/cody/pull/702)
- Cody Commands: Don't require Esc to dismiss Cody menu. [pull/700](https://github.com/sourcegraph/cody/pull/700)
- Updated welcome chat words. [pull/748](https://github.com/sourcegraph/cody/pull/748)
- Autocomplete: Reduce network bandwidth with requests are resolved by previous responses. [pull/762](https://github.com/sourcegraph/cody/pull/762)
- Fixup: Remove `/document` and other command handling from the Refactor Menu. [pull/766](https://github.com/sourcegraph/cody/pull/766)
- The `/test` (Generate Unit Test) command was updated to use file dependencies and test examples when fetching context, in order to produce better results. To use this command, select code in your editor and run the `/test` command. It is recommended to set up test files before running the command to get optimal results. [pull/683](https://github.com/sourcegraph/cody/pull/683) [pull/602](https://github.com/sourcegraph/cody/pull/602)

## [0.6.7]

### Added

- Include token count for code generated and button click events. [pull/675](https://github.com/sourcegraph/cody/pull/675)

### Fixed

### Changed

- Include the number of accepted characters per autocomplete suggestion. [pull/674](https://github.com/sourcegraph/cody/pull/674)

## [0.6.6]

### Added

- Cody Commands: Add tab-to-complete & enter-to-complete behavior. [pull/606](https://github.com/sourcegraph/cody/pull/606)
- Option to toggle `cody.experimental.editorTitleCommandIcon` setting through status bar. [pull/611](https://github.com/sourcegraph/cody/pull/611)
- New walkthrough for Cody Commands. [pull/648](https://github.com/sourcegraph/cody/pull/648)

### Fixed

- Update file link color to match buttons. [pull/600](https://github.com/sourcegraph/cody/pull/600)
- Handle `socket hung up` errors that are not caused by the `stop generating` button. [pull/598](https://github.com/sourcegraph/cody/pull/598)
- Fix "Reload Window" appearing in all VS Code views. [pull/603](https://github.com/sourcegraph/cody/pull/603)
- Fixes issues where in some instances, suggested autocomplete events were under counted. [pull/649](https://github.com/sourcegraph/cody/pull/649)
- Various smaller tweaks to autocomplete analytics. [pull/644](https://github.com/sourcegraph/cody/pull/644)
- Includes the correct pre-release version in analytics events. [pull/641](https://github.com/sourcegraph/cody/pull/641)

### Changed

- Removed beta labels from Autocomplete and Inline Chat features. [pull/605](https://github.com/sourcegraph/cody/pull/605)
- Update shortcut for Cody Commands to `alt` + `c` due to conflict with existing keybinding for `fixup`. [pull/648](https://github.com/sourcegraph/cody/pull/648)

## [0.6.5]

### Added

- Custom Commands: An experimental feature for creating Cody chat commands with custom prompts and context. [pull/386](https://github.com/sourcegraph/cody/pull/386)
- Custom Commands: Quick pick menu for running default and custom commands. [pull/386](https://github.com/sourcegraph/cody/pull/386)
- New commands:
  - `/explain`: Explain Code
  - `/doc`: Document Code
  - `/fix`: Inline Fixup
  - `/test`: Generate Unit Tests
- Code Actions: You can now ask Cody to explain or fix errors and warnings that are highlighted in your editor. [pull/510](https://github.com/sourcegraph/cody/pull/510)
- Inline Fixup: You can now run parallel inline fixes, you do not need to wait for the previous fix to complete. [pull/510](https://github.com/sourcegraph/cody/pull/510)
- Inline Fixup: You no longer need to select code to generate an inline fix. [pull/510](https://github.com/sourcegraph/cody/pull/510)

### Fixed

- Bug: Fixes an issue where the codebase context was not correctly inferred to load embeddings context for autocomplete. [pull/525](https://github.com/sourcegraph/cody/pull/525)
- Inline Fixup: `/chat` will now redirect your question to the chat view correctly through the Non-Stop Fixup input box. [pull/386](https://github.com/sourcegraph/cody/pull/386)
- Fix REGEX issue for existing `/reset`, `/search`, and `/fix` commands. [pull/594](https://github.com/sourcegraph/cody/pull/594)

### Changed

- `Recipes` are removed in favor of `Commands`, which is the improved version of `Recipes`. [pull/386](https://github.com/sourcegraph/cody/pull/386)
- Remove `Header` and `Navbar` from `Chat` view due to removal of the `Recipes` tab. [pull/386](https://github.com/sourcegraph/cody/pull/386)
- Replace `Custom Recipes` with `Custom Commands`. [pull/386](https://github.com/sourcegraph/cody/pull/386)
- Inline Fixup: Integrated the input field into the command palette. [pull/510](https://github.com/sourcegraph/cody/pull/510)
- Inline Fixup: Using `/fix` from Inline Chat now triggers an improved fixup experience. [pull/510](https://github.com/sourcegraph/cody/pull/510)
- Autocomplete: Include current file name in anthropic prompt. [580](https://github.com/sourcegraph/cody/pull/580)
- Autocomplete: Requests can now be resolved while the network request is still in progress. [pull/559](https://github.com/sourcegraph/cody/pull/559)

## [0.6.4]

### Added

- Inline Fixups: Cody is now aware of errors, warnings and hints within your editor selection. [pull/376](https://github.com/sourcegraph/cody/pull/376)
- Experimental user setting `cody.experimental.localTokenPath` to store authentication token in local file system when keychain access is unavailable. This provides alternative to [settings sync keychain storage](https://code.visualstudio.com/docs/editor/settings-sync#_troubleshooting-keychain-issues), but is not the recommended method for storing tokens securely. Use at your own risk. [pull/471](https://github.com/sourcegraph/cody/pull/471)

### Fixed

- Bug: Chat History command shows chat view instead of history view. [pull/414](https://github.com/sourcegraph/cody/pull/414)
- Fix some bad trailing `}` autocomplete results. [pull/378](https://github.com/sourcegraph/cody/pull/378)

### Changed

- Inline Fixups: Added intent detection to improve prompt and context quality. [pull/376](https://github.com/sourcegraph/cody/pull/376)
- Layout cleanups: smaller header and single line message input. [pull/449](https://github.com/sourcegraph/cody/pull/449)
- Improve response feedback button behavior. [pull/451](https://github.com/sourcegraph/cody/pull/451)
- Remove in-chat onboarding buttons for new chats. [pull/450](https://github.com/sourcegraph/cody/pull/450)
- Improve the stability of autocomplete results. [pull/442](https://github.com/sourcegraph/cody/pull/442)

## [0.6.3]

### Added

- Added the functionality to drag and reorder the recipes. [pull/314](https://github.com/sourcegraph/cody/pull/314)

### Fixed

### Changed

- Removed the experimental hallucination detection that highlighted nonexistent file paths.
- Hide the feedback button in case of error assistant response. [pull/448](https://github.com/sourcegraph/cody/pull/448)

## [0.6.2]

### Added

- [Internal] `Custom Recipes`: An experimental feature now available behind the `cody.experimental.customRecipes` feature flag for internal testing purpose. [pull/348](https://github.com/sourcegraph/cody/pull/348)
- Inline Chat: Improved response quality by ensuring each inline chat maintains its own unique context, and doesn't share with the sidebar and other inline chats. This should also benefit response quality for inline /fix and /touch commands.
- Inline Chat: Added the option to 'Stop generating' from within the inline chat window.
- Inline Chat: Added the option to transfer a chat from the inline window to the Cody sidebar.

### Fixed

### Changed

- The setting `cody.autocomplete.experimental.triggerMoreEagerly` (which causes autocomplete to trigger earlier, before you type a space or other non-word character) now defaults to `true`.
- If you run the `Trigger Inline Suggestion` VS Code action, 3 suggestions instead of just 1 will be shown.

## [0.6.1]

### Added

- A new experimental user setting `cody.autocomplete.experimental.triggerMoreEagerly` causes autocomplete to trigger earlier, before you type a space or other non-word character.
- [Internal Only] `Custom Recipe`: Support context type selection when creating a new recipe via UI. [pull/279](https://github.com/sourcegraph/cody/pull/279)
- New `/open` command for opening workspace files from chat box. [pull/327](https://github.com/sourcegraph/cody/pull/327)

### Fixed

- Insert at Cusor now inserts the complete code snippets at cursor position. [pull/282](https://github.com/sourcegraph/cody/pull/282)
- Minimizing the change of Cody replying users with response related to the language-uage prompt. [pull/279](https://github.com/sourcegraph/cody/pull/279)
- Inline Chat: Add missing icons for Inline Chat and Inline Fixups decorations. [pull/320](https://github.com/sourcegraph/cody/pull/320)
- Fix the behaviour of input history down button. [pull/328](https://github.com/sourcegraph/cody/pull/328)

### Changed

- Exclude context for chat input with only one word. [pull/279](https://github.com/sourcegraph/cody/pull/279)
- [Internal Only] `Custom Recipe`: Store `cody.json` file for user recipes within the `.vscode` folder located in the $HOME directory. [pull/279](https://github.com/sourcegraph/cody/pull/279)
- Various autocomplete improvements. [pull/344](https://github.com/sourcegraph/cody/pull/344)

## [0.4.4]

### Added

- Added support for the CMD+K hotkey to clear the code chat history. [pull/245](https://github.com/sourcegraph/cody/pull/245)
- [Internal Only] `Custom Recipe` is available for S2 internal users for testing purpose. [pull/81](https://github.com/sourcegraph/cody/pull/81)

### Fixed

- Fixed a bug that caused messages to disappear when signed-in users encounter an authentication error. [pull/201](https://github.com/sourcegraph/cody/pull/201)
- Inline Chat: Since last version, running Inline Fixups would add an additional `</selection>` tag to the end of the code edited by Cody, which has now been removed. [pull/182](https://github.com/sourcegraph/cody/pull/182)
- Chat Command: Fixed an issue where /r(est) had a trailing space. [pull/245](https://github.com/sourcegraph/cody/pull/245)
- Inline Fixups: Fixed a regression where Cody's inline fixup suggestions were not properly replacing the user's selection. [pull/70](https://github.com/sourcegraph/cody/pull/70)

### Changed

## [0.4.3]

### Added

- Added support for server-side token limits to Chat. [pull/54488](https://github.com/sourcegraph/sourcegraph/pull/54488)
- Add "Find code smells" recipe to editor context menu and command pallette [pull/54432](https://github.com/sourcegraph/sourcegraph/pull/54432)
- Add a typewriter effect to Cody's responses to mimic typing in characters rather than varying chunks [pull/54522](https://github.com/sourcegraph/sourcegraph/pull/54522)
- Add suggested recipes to the new chat welcome message. [pull/54277](https://github.com/sourcegraph/sourcegraph/pull/54277)
- Inline Chat: Added the option to collapse all inline chats from within the inline chat window. [pull/54675](https://github.com/sourcegraph/sourcegraph/pull/54675)
- Inline Chat: We now stream messages rather than waiting for the response to be fully complete. This means you can read Cody's response as it is being generated. [pull/54665](https://github.com/sourcegraph/sourcegraph/pull/54665)
- Show network error message when connection is lost and a reload button to get back when network is restored. [pull/107](https://github.com/sourcegraph/cody/pull/107)

### Fixed

- Inline Chat: Update keybind when condition to `editorFocus`. [pull/54437](https://github.com/sourcegraph/sourcegraph/pull/54437)
- Inline Touch: Create a new `.test.` file when `test` or `tests` is included in the instruction. [pull/54437](https://github.com/sourcegraph/sourcegraph/pull/54437)
- Prevents errors from being displayed for a cancelled requests. [pull/54429](https://github.com/sourcegraph/sourcegraph/pull/54429)

### Changed

- Inline Touch: Remove Inline Touch from submenu and command palette. It can be started with `/touch` or `/t` from the Inline Chat due to current limitation. [pull/54437](https://github.com/sourcegraph/sourcegraph/pull/54437)
- Removed the Optimize Code recipe. [pull/54471](https://github.com/sourcegraph/sourcegraph/pull/54471)

## [0.4.2]

### Added

- Add support for onboarding Cody App users on Intel Mac and Linux. [pull/54405](https://github.com/sourcegraph/sourcegraph/pull/54405)

### Fixed

- Fixed HTML escaping in inline chat markdown. [pull/1349](https://github.com/sourcegraph/sourcegraph/pull/1349)

### Changed

## [0.4.1]

### Fixed

- Fixed `cody.customHeaders` never being passed through. [pull/54354](https://github.com/sourcegraph/sourcegraph/pull/54354)
- Fixed users are signed out on 0.4.0 update [pull/54367](https://github.com/sourcegraph/sourcegraph/pull/54367)

### Changed

- Provide more information on Cody App, and improved the login page design for Enterprise customers. [pull/54362](https://github.com/sourcegraph/sourcegraph/pull/54362)

## [0.4.0]

### Added

- The range of the editor selection, if present, is now displayed alongside the file name in the chat footer. [pull/53742](https://github.com/sourcegraph/sourcegraph/pull/53742)
- Support switching between multiple instances with `Switch Account`. [pull/53434](https://github.com/sourcegraph/sourcegraph/pull/53434)
- Automate sign-in flow with Cody App. [pull/53908](https://github.com/sourcegraph/sourcegraph/pull/53908)
- Add a warning message to recipes when the selection gets truncated. [pull/54025](https://github.com/sourcegraph/sourcegraph/pull/54025)
- Start up loading screen. [pull/54106](https://github.com/sourcegraph/sourcegraph/pull/54106)

### Fixed

- Autocomplete: Include the number of lines of an accepted autocomplete recommendation and fix an issue where sometimes accepted completions would not be logged correctly. [pull/53878](https://github.com/sourcegraph/sourcegraph/pull/53878)
- Stop-Generating button does not stop Cody from responding if pressed before answer is generating. [pull/53827](https://github.com/sourcegraph/sourcegraph/pull/53827)
- Endpoint setting out of sync issue. [pull/53434](https://github.com/sourcegraph/sourcegraph/pull/53434)
- Endpoint URL without protocol causing sign-ins to fail. [pull/53908](https://github.com/sourcegraph/sourcegraph/pull/53908)
- Autocomplete: Fix network issues when using remote VS Code setups. [pull/53956](https://github.com/sourcegraph/sourcegraph/pull/53956)
- Autocomplete: Fix an issue where the loading indicator would not reset when a network error ocurred. [pull/53956](https://github.com/sourcegraph/sourcegraph/pull/53956)
- Autocomplete: Improve local context performance. [pull/54124](https://github.com/sourcegraph/sourcegraph/pull/54124)
- Chat: Fix an issue where the window would automatically scroll to the bottom as Cody responds regardless of where the users scroll position was. [pull/54188](https://github.com/sourcegraph/sourcegraph/pull/54188)
- Codebase index status does not get updated on workspace change. [pull/54106](https://github.com/sourcegraph/sourcegraph/pull/54106)
- Button for connect to App after user is signed out. [pull/54106](https://github.com/sourcegraph/sourcegraph/pull/54106)
- Fixes an issue with link formatting. [pull/54200](https://github.com/sourcegraph/sourcegraph/pull/54200)
- Fixes am issue where Cody would sometimes not respond. [pull/54268](https://github.com/sourcegraph/sourcegraph/pull/54268)
- Fixes authentication related issues. [pull/54237](https://github.com/sourcegraph/sourcegraph/pull/54237)

### Changed

- Autocomplete: Improve completion quality. [pull/53720](https://github.com/sourcegraph/sourcegraph/pull/53720)
- Autocomplete: Completions are now referred to as autocomplete. [pull/53851](https://github.com/sourcegraph/sourcegraph/pull/53851)
- Autocomplete: Autocomplete is now turned on by default. [pull/54166](https://github.com/sourcegraph/sourcegraph/pull/54166)
- Improved the response quality when Cody is asked about a selected piece of code through the chat window. [pull/53742](https://github.com/sourcegraph/sourcegraph/pull/53742)
- Refactored authentication process. [pull/53434](https://github.com/sourcegraph/sourcegraph/pull/53434)
- New sign-in and sign-out flow. [pull/53434](https://github.com/sourcegraph/sourcegraph/pull/53434)
- Analytical logs are now displayed in the Output view. [pull/53870](https://github.com/sourcegraph/sourcegraph/pull/53870)
- Inline Chat: Renamed Inline Assist to Inline Chat. [pull/53725](https://github.com/sourcegraph/sourcegraph/pull/53725) [pull/54315](https://github.com/sourcegraph/sourcegraph/pull/54315)
- Chat: Link to the "Getting Started" guide directly from the first chat message instead of the external documentation website. [pull/54175](https://github.com/sourcegraph/sourcegraph/pull/54175)
- Codebase status icons. [pull/54262](https://github.com/sourcegraph/sourcegraph/pull/54262)
- Changed the keyboard shortcut for the file touch recipe to `ctrl+alt+/` to avoid conflicts. [pull/54275](https://github.com/sourcegraph/sourcegraph/pull/54275)
- Inline Chat: Do not change current focus when Inline Fixup is done. [pull/53980](https://github.com/sourcegraph/sourcegraph/pull/53980)
- Inline Chat: Replace Close CodeLens with Accept. [pull/53980](https://github.com/sourcegraph/sourcegraph/pull/53980)
- Inline Chat: Moved to Beta state. It is now enabled by default. [pull/54315](https://github.com/sourcegraph/sourcegraph/pull/54315)

## [0.2.5]

### Added

- `Stop Generating` button to cancel a request and stop Cody's response. [pull/53332](https://github.com/sourcegraph/sourcegraph/pull/53332)

### Fixed

- Fixes the rendering of duplicate context files in response. [pull/53662](https://github.com/sourcegraph/sourcegraph/pull/53662)
- Fixes an issue where local keyword context was trying to open binary files. [pull/53662](https://github.com/sourcegraph/sourcegraph/pull/53662)
- Fixes the hallucination detection behavior for directory, API and git refs pattern. [pull/53553](https://github.com/sourcegraph/sourcegraph/pull/53553)

### Changed

- Completions: Updating configuration no longer requires reloading the extension. [pull/53401](https://github.com/sourcegraph/sourcegraph/pull/53401)
- New chat layout. [pull/53332](https://github.com/sourcegraph/sourcegraph/pull/53332)
- Completions: Completions can now be used on unsaved files. [pull/53495](https://github.com/sourcegraph/sourcegraph/pull/53495)
- Completions: Add multi-line heuristics for C, C++, C#, and Java. [pull/53631](https://github.com/sourcegraph/sourcegraph/pull/53631)
- Completions: Add context summaries and language information to analytics. [pull/53746](https://github.com/sourcegraph/sourcegraph/pull/53746)
- More compact chat suggestion buttons. [pull/53755](https://github.com/sourcegraph/sourcegraph/pull/53755)

## [0.2.4]

### Added

- Hover tooltips to intent-detection underlines. [pull/52029](https://github.com/sourcegraph/sourcegraph/pull/52029)
- Notification to prompt users to setup Cody if it wasn't configured initially. [pull/53321](https://github.com/sourcegraph/sourcegraph/pull/53321)
- Added a new Cody status bar item to relay global loading states and allowing you to quickly enable/disable features. [pull/53307](https://github.com/sourcegraph/sourcegraph/pull/53307)

### Fixed

- Fix `Continue with Sourcegraph.com` callback URL. [pull/53418](https://github.com/sourcegraph/sourcegraph/pull/53418)

### Changed

- Simplified the appearance of commands in various parts of the UI [pull/53395](https://github.com/sourcegraph/sourcegraph/pull/53395)

## [0.2.3]

### Added

- Add delete button for removing individual history. [pull/52904](https://github.com/sourcegraph/sourcegraph/pull/52904)
- Load the recent ongoing chat on reload of window. [pull/52904](https://github.com/sourcegraph/sourcegraph/pull/52904)
- Handle URL callbacks from `vscode-insiders`. [pull/53313](https://github.com/sourcegraph/sourcegraph/pull/53313)
- Inline Assist: New Code Lens to undo `inline fix` performed by Cody. [pull/53348](https://github.com/sourcegraph/sourcegraph/pull/53348)

### Fixed

- Fix the loading of files and scroll chat to the end while restoring the history. [pull/52904](https://github.com/sourcegraph/sourcegraph/pull/52904)
- Open file paths from Cody's responses in a workspace with the correct protocol. [pull/53103](https://github.com/sourcegraph/sourcegraph/pull/53103)
- Cody completions: Fixes an issue where completions would often start in the next line. [pull/53246](https://github.com/sourcegraph/sourcegraph/pull/53246)

### Changed

- Save the current ongoing conversation to the chat history [pull/52904](https://github.com/sourcegraph/sourcegraph/pull/52904)
- Inline Assist: Updating configuration no longer requires reloading the extension. [pull/53348](https://github.com/sourcegraph/sourcegraph/pull/53348)
- Context quality has been improved when the repository has not been indexed. The LLM is used to generate keyword and filename queries, and the LLM also reranks results from multiple sources. Response latency has also improved on long user queries. [pull/52815](https://github.com/sourcegraph/sourcegraph/pull/52815)

## [0.2.2]

### Added

- New recipe: `Generate PR description`. Generate the PR description using the PR template guidelines for the changes made in the current branch. [pull/51721](https://github.com/sourcegraph/sourcegraph/pull/51721)
- Open context search results links as workspace file. [pull/52856](https://github.com/sourcegraph/sourcegraph/pull/52856)
- Cody Inline Assist: Decorations for `/fix` errors. [pull/52796](https://github.com/sourcegraph/sourcegraph/pull/52796)
- Open file paths from Cody's responses in workspace. [pull/53069](https://github.com/sourcegraph/sourcegraph/pull/53069)
- Help & Getting Started: Walkthrough to help users get setup with Cody and discover new features. [pull/52560](https://github.com/sourcegraph/sourcegraph/pull/52560)

### Fixed

- Cody Inline Assist: Decorations for `/fix` on light theme. [pull/52796](https://github.com/sourcegraph/sourcegraph/pull/52796)
- Cody Inline Assist: Use more than 1 context file for `/touch`. [pull/52796](https://github.com/sourcegraph/sourcegraph/pull/52796)
- Cody Inline Assist: Fixes cody processing indefinitely issue. [pull/52796](https://github.com/sourcegraph/sourcegraph/pull/52796)
- Cody completions: Various fixes for completion analytics. [pull/52935](https://github.com/sourcegraph/sourcegraph/pull/52935)
- Cody Inline Assist: Indentation on `/fix` [pull/53068](https://github.com/sourcegraph/sourcegraph/pull/53068)

### Changed

- Internal: Do not log events during tests. [pull/52865](https://github.com/sourcegraph/sourcegraph/pull/52865)
- Cody completions: Improved the number of completions presented and reduced the latency. [pull/52935](https://github.com/sourcegraph/sourcegraph/pull/52935)
- Cody completions: Various improvements to the context. [pull/53043](https://github.com/sourcegraph/sourcegraph/pull/53043)

## [0.2.1]

### Fixed

- Escape Windows path separator in fast file finder path pattern. [pull/52754](https://github.com/sourcegraph/sourcegraph/pull/52754)
- Only display errors from the embeddings clients for users connected to an indexed codebase. [pull/52780](https://github.com/sourcegraph/sourcegraph/pull/52780)

### Changed

## [0.2.0]

### Added

- Cody Inline Assist: New recipe for creating new files with `/touch` command. [pull/52511](https://github.com/sourcegraph/sourcegraph/pull/52511)
- Cody completions: Experimental support for multi-line inline completions for JavaScript, TypeScript, Go, and Python using indentation based truncation. [issues/52588](https://github.com/sourcegraph/sourcegraph/issues/52588)
- Display embeddings search, and connection error to the webview panel. [pull/52491](https://github.com/sourcegraph/sourcegraph/pull/52491)
- New recipe: `Optimize Code`. Optimize the time and space consumption of code. [pull/51974](https://github.com/sourcegraph/sourcegraph/pull/51974)
- Button to insert code block text at cursor position in text editor. [pull/52528](https://github.com/sourcegraph/sourcegraph/pull/52528)

### Fixed

- Cody completions: Fixed interop between spaces and tabs. [pull/52497](https://github.com/sourcegraph/sourcegraph/pull/52497)
- Fixes an issue where new conversations did not bring the chat into the foreground. [pull/52363](https://github.com/sourcegraph/sourcegraph/pull/52363)
- Cody completions: Prevent completions for lines that have a word in the suffix. [issues/52582](https://github.com/sourcegraph/sourcegraph/issues/52582)
- Cody completions: Fixes an issue where multi-line inline completions closed the current block even if it already had content. [pull/52615](https://github.com/sourcegraph/sourcegraph/52615)
- Cody completions: Fixed an issue where the Cody response starts with a newline and was previously ignored. [issues/52586](https://github.com/sourcegraph/sourcegraph/issues/52586)

### Changed

- Cody is now using `major.EVEN_NUMBER.patch` for release versions and `major.ODD_NUMBER.patch` for pre-release versions. [pull/52412](https://github.com/sourcegraph/sourcegraph/pull/52412)
- Cody completions: Fixed an issue where the Cody response starts with a newline and was previously ignored [issues/52586](https://github.com/sourcegraph/sourcegraph/issues/52586)
- Cody completions: Improves the behavior of the completions cache when characters are deleted from the editor. [pull/52695](https://github.com/sourcegraph/sourcegraph/pull/52695)

### Changed

- Cody completions: Improve completion logger and measure the duration a completion is displayed for. [pull/52695](https://github.com/sourcegraph/sourcegraph/pull/52695)

## [0.1.5]

### Added

### Fixed

- Inline Assist broken decorations for Inline-Fixup tasks [pull/52322](https://github.com/sourcegraph/sourcegraph/pull/52322)

### Changed

- Various Cody completions related improvements [pull/52365](https://github.com/sourcegraph/sourcegraph/pull/52365)

## [0.1.4]

### Added

- Added support for local keyword search on Windows. [pull/52251](https://github.com/sourcegraph/sourcegraph/pull/52251)

### Fixed

- Setting `cody.useContext` to `none` will now limit Cody to using only the currently open file. [pull/52126](https://github.com/sourcegraph/sourcegraph/pull/52126)
- Fixes race condition in telemetry. [pull/52279](https://github.com/sourcegraph/sourcegraph/pull/52279)
- Don't search for file paths if no file paths to validate. [pull/52267](https://github.com/sourcegraph/sourcegraph/pull/52267)
- Fix handling of embeddings search backward compatibility. [pull/52286](https://github.com/sourcegraph/sourcegraph/pull/52286)

### Changed

- Cleanup the design of the VSCode history view. [pull/51246](https://github.com/sourcegraph/sourcegraph/pull/51246)
- Changed menu icons and order. [pull/52263](https://github.com/sourcegraph/sourcegraph/pull/52263)
- Deprecate `cody.debug` for three new settings: `cody.debug.enable`, `cody.debug.verbose`, and `cody.debug.filter`. [pull/52236](https://github.com/sourcegraph/sourcegraph/pull/52236)

## [0.1.3]

### Added

- Add support for connecting to Sourcegraph App when a supported version is installed. [pull/52075](https://github.com/sourcegraph/sourcegraph/pull/52075)

### Fixed

- Displays error banners on all view instead of chat view only. [pull/51883](https://github.com/sourcegraph/sourcegraph/pull/51883)
- Surfaces errors for corrupted token from secret storage. [pull/51883](https://github.com/sourcegraph/sourcegraph/pull/51883)
- Inline Assist add code lenses to all open files [pull/52014](https://github.com/sourcegraph/sourcegraph/pull/52014)

### Changed

- Removes unused configuration option: `cody.enabled`. [pull/51883](https://github.com/sourcegraph/sourcegraph/pull/51883)
- Arrow key behavior: you can now navigate forwards through messages with the down arrow; additionally the up and down arrows will navigate backwards and forwards only if you're at the start or end of the drafted text, respectively. [pull/51586](https://github.com/sourcegraph/sourcegraph/pull/51586)
- Display a more user-friendly error message when the user is connected to sourcegraph.com and doesn't have a verified email. [pull/51870](https://github.com/sourcegraph/sourcegraph/pull/51870)
- Keyword context: Excludes files larger than 1M and adds a 30sec timeout period [pull/52038](https://github.com/sourcegraph/sourcegraph/pull/52038)

## [0.1.2]

### Added

- `Inline Assist`: a new way to interact with Cody inside your files. To enable this feature, please set the `cody.experimental.inline` option to true. [pull/51679](https://github.com/sourcegraph/sourcegraph/pull/51679)

### Fixed

- UI bug that capped buttons at 300px max-width with visible border [pull/51726](https://github.com/sourcegraph/sourcegraph/pull/51726)
- Fixes anonymous user id resetting after logout [pull/51532](https://github.com/sourcegraph/sourcegraph/pull/51532)
- Add error message on top of Cody's response instead of overriding it [pull/51762](https://github.com/sourcegraph/sourcegraph/pull/51762)
- Fixes an issue where chat input messages where not rendered in the UI immediately [pull/51783](https://github.com/sourcegraph/sourcegraph/pull/51783)
- Fixes an issue where file where the hallucination detection was not working properly [pull/51785](https://github.com/sourcegraph/sourcegraph/pull/51785)
- Aligns Edit button style with feedback buttons [pull/51767](https://github.com/sourcegraph/sourcegraph/pull/51767)

### Changed

- Pressing the icon to reset the clear history now makes sure that the chat tab is shown [pull/51786](https://github.com/sourcegraph/sourcegraph/pull/51786)
- Rename the extension from "Sourcegraph Cody" to "Cody AI by Sourcegraph" [pull/51702](https://github.com/sourcegraph/sourcegraph/pull/51702)
- Remove HTML escaping artifacts [pull/51797](https://github.com/sourcegraph/sourcegraph/pull/51797)

## [0.1.1]

### Fixed

- Remove system alerts from non-actionable items [pull/51714](https://github.com/sourcegraph/sourcegraph/pull/51714)

## [0.1.0]

### Added

- New recipe: `Codebase Context Search`. Run an approximate search across the codebase. It searches within the embeddings when available to provide relevant code context. [pull/51077](https://github.com/sourcegraph/sourcegraph/pull/51077)
- Add support to slash commands `/` in chat. [pull/51077](https://github.com/sourcegraph/sourcegraph/pull/51077)
  - `/r` or `/reset` to reset chat
  - `/s` or `/search` to perform codebase context search
- Adds usage metrics to the experimental chat predictions feature [pull/51474](https://github.com/sourcegraph/sourcegraph/pull/51474)
- Add highlighted code to context message automatically [pull/51585](https://github.com/sourcegraph/sourcegraph/pull/51585)
- New recipe: `Generate Release Notes` --generate release notes based on the available tags or the selected commits for the time period. It summarises the git commits into standard release notes format of new features, bugs fixed, docs improvements. [pull/51481](https://github.com/sourcegraph/sourcegraph/pull/51481)
- New recipe: `Generate Release Notes`. Generate release notes based on the available tags or the selected commits for the time period. It summarizes the git commits into standard release notes format of new features, bugs fixed, docs improvements. [pull/51481](https://github.com/sourcegraph/sourcegraph/pull/51481)

### Fixed

- Error notification display pattern for rate limit [pull/51521](https://github.com/sourcegraph/sourcegraph/pull/51521)
- Fixes issues with branch switching and file deletions when using the experimental completions feature [pull/51565](https://github.com/sourcegraph/sourcegraph/pull/51565)
- Improves performance of hallucination detection for file paths and supports paths relative to the project root [pull/51558](https://github.com/sourcegraph/sourcegraph/pull/51558), [pull/51625](https://github.com/sourcegraph/sourcegraph/pull/51625)
- Fixes an issue where inline code blocks were unexpectedly escaped [pull/51576](https://github.com/sourcegraph/sourcegraph/pull/51576)

### Changed

- Promote Cody from experimental to beta [pull/](https://github.com/sourcegraph/sourcegraph/pull/)
- Various improvements to the experimental completions feature

## [0.0.10]

### Added

- Adds usage metrics to the experimental completions feature [pull/51350](https://github.com/sourcegraph/sourcegraph/pull/51350)
- Updating `cody.codebase` does not require reloading VS Code [pull/51274](https://github.com/sourcegraph/sourcegraph/pull/51274)

### Fixed

- Fixes an issue where code blocks were unexpectedly escaped [pull/51247](https://github.com/sourcegraph/sourcegraph/pull/51247)

### Changed

- Improved Cody header and layout details [pull/51348](https://github.com/sourcegraph/sourcegraph/pull/51348)
- Replace `Cody: Set Access Token` command with `Cody: Sign in` [pull/51274](https://github.com/sourcegraph/sourcegraph/pull/51274)
- Various improvements to the experimental completions feature

## [0.0.9]

### Added

- Adds new experimental chat predictions feature to suggest follow-up conversations. Enable it with the new `cody.experimental.chatPredictions` feature flag. [pull/51201](https://github.com/sourcegraph/sourcegraph/pull/51201)
- Auto update `cody.codebase` setting from current open file [pull/51045](https://github.com/sourcegraph/sourcegraph/pull/51045)
- Properly render rate-limiting on requests [pull/51200](https://github.com/sourcegraph/sourcegraph/pull/51200)
- Error display in UI [pull/51005](https://github.com/sourcegraph/sourcegraph/pull/51005)
- Edit buttons for editing last submitted message [pull/51009](https://github.com/sourcegraph/sourcegraph/pull/51009)
- [Security] Content security policy to webview [pull/51152](https://github.com/sourcegraph/sourcegraph/pull/51152)

### Fixed

- Escaped HTML issue [pull/51144](https://github.com/sourcegraph/sourcegraph/pull/51151)
- Unauthorized sessions [pull/51005](https://github.com/sourcegraph/sourcegraph/pull/51005)

### Changed

- Various improvements to the experimental completions feature [pull/51161](https://github.com/sourcegraph/sourcegraph/pull/51161) [51046](https://github.com/sourcegraph/sourcegraph/pull/51046)
- Visual improvements to the history page, ability to resume past conversations [pull/51159](https://github.com/sourcegraph/sourcegraph/pull/51159)

## [Template]

### Added

### Fixed

### Changed<|MERGE_RESOLUTION|>--- conflicted
+++ resolved
@@ -20,11 +20,8 @@
 - Command: Fixed an issue that opened a new chat window when running `/doc` and `/edit` commands from the command palette. [pull/1678](https://github.com/sourcegraph/cody/pull/1678)
 - Chat: Prevent sidebar from opening when switching editor chat panels. [pull/1691](https://github.com/sourcegraph/cody/pull/1691)
 - Chat: Prevent `"command 'cody.chat'panel.new' not found"` error when the new chat panel UI is disabled. [pull/1696](https://github.com/sourcegraph/cody/pull/1696)
-<<<<<<< HEAD
 - Autocomplete: Improved the multiline completions truncation logic. [pull/1709](https://github.com/sourcegraph/cody/pull/1709)
-=======
 - Autocomplete: Fix an issue where typing as suggested causes the completion to behave unexpectedly. [pull/1701](https://github.com/sourcegraph/cody/pull/1701)
->>>>>>> a27250d2
 
 ### Changed
 
