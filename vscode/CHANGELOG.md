# Changelog

This is a log of all notable changes to Cody for VS Code. [Unreleased] changes are included in the nightly pre-release builds.

## [Unreleased]

### Added

- Chat: You can add highlighted code to the chat context by right-clicking on the code and selecting `Cody Chat: Add context`. The selected code will appear in the input box as `@-mentions`, allowing you to complete your question. [pull/3713](https://github.com/sourcegraph/cody/pull/3713)
- Autocomplete: Add the proper infilling prompt for Codegemma when using Ollama. [pull/3754](https://github.com/sourcegraph/cody/pull/3754)

### Fixed

<<<<<<< HEAD
- Generate Unit Tests: Fixed an issue where Cody would generate tests for the wrong code in the file. [pull/3759](https://github.com/sourcegraph/cody/pull/3759)
=======
- Chat: Fixed an issue where changing the chat model did not update the token limit for the model. [pull/3762](https://github.com/sourcegraph/cody/pull/3762)
>>>>>>> badddc88

### Changed

- Command: Ghost text hint for `Document Code` ("Alt+D to Document") now only shows on documentable symbols without an existing docstring. [pull/3622](https://github.com/sourcegraph/cody/pull/3622)

## [1.12.0]

### Added

- Edit/Chat: Cody now expands the selection to the nearest enclosing function, if available, before attempting to expand to the nearest enclosing block. [pull/3507](https://github.com/sourcegraph/cody/pull/3507)
- Edit: New `cody.edit.preInstruction` configuration option for adding custom instruction at the end of all your requests. [pull/3542](https://github.com/sourcegraph/cody/pull/3542)
- Edit: Add support for the new `cody.edit.preInstruction` setting. [pull/3542](https://github.com/sourcegraph/cody/pull/3542)
- Edit: Added telemetry to measure the persistence of edits in the document. [pull/3550](https://github.com/sourcegraph/cody/pull/3550)
- Edit: "Ask Cody to Fix" now uses Claude 3 Sonnet. [pull/3555](https://github.com/sourcegraph/cody/pull/3555)
- Chat: Added buttons in the chat input box for enabling/disabling Enhanced Context. [pull/3547](https://github.com/sourcegraph/cody/pull/3547)
- Edit: Display warnings for large @-mentioned files during selection. [pull/3494](https://github.com/sourcegraph/cody/pull/3494)
- Edit: Automatically show open tabs as available options when triggering an @-mention. [pull/3494](https://github.com/sourcegraph/cody/pull/3494)
- `Cody Debug: Report Issue` command to easily file a pre-filled GitHub issue form for reporting bugs and issues directly inside VS Code. The `Cody Debug: Report Issue` command is accessible from the command palette and the `...` menu in the Cody Support sidebar. [pull/3624](https://github.com/sourcegraph/cody/pull/3624)

### Fixed

- Chat: Fixed issue where large files could not be added via @-mention. You can now @-mention line ranges within large files. [pull/3531](https://github.com/sourcegraph/cody/pull/3531) & [pull/3585](https://github.com/sourcegraph/cody/pull/3585)
- Edit: Improved the response reliability, Edit commands should no longer occasionally produce Markdown outputs.[pull/3192](https://github.com/sourcegraph/cody/pull/3192)
- Chat: Handle empty chat message input and prevent submission of empty messages. [pull/3554](https://github.com/sourcegraph/cody/pull/3554)
- Chat: Warnings are now displayed correctly for large files in the @-mention file selection list. [pull/3526](https://github.com/sourcegraph/cody/pull/3526)
- Custom Commands: Errors when running context command scripts now show the error output in the notification message. [pull/3565](https://github.com/sourcegraph/cody/pull/3565)
- Edit: Improved the response reliability, Edit commands should no longer occasionally produce Markdown outputs. [pull/3192](https://github.com/sourcegraph/cody/pull/3192)
- Edit: The `document` command now defaults to Claude 3 Haiku. [pull/3572](https://github.com/sourcegraph/cody/pull/3572)

### Changed

- Chat: A new design for chat messages, with avatars and a separate context row. [pull/3639](https://github.com/sourcegraph/cody/pull/3639)
- Chat: The Enhanced Context Settings modal is opened by default for the first chat session. [pull/3547](https://github.com/sourcegraph/cody/pull/3547)
- Add information on which Cody tier is being used to analytics events. [pull/3508](https://github.com/sourcegraph/cody/pull/3508)
- Auth: Enable the new onboarding flow that does not require the redirect back to VS Code for everyone. [pull/3574](https://github.com/sourcegraph/cody/pull/3574)
- Chat: Claude 3 Sonnet is now the default model for every Cody Free or Pro user. [pull/3575](https://github.com/sourcegraph/cody/pull/3575)
- Edit: Removed a previous Edit shortcut (`Shift+Cmd/Ctrl+v`), use `Opt/Alt+K` to trigger Edits. [pull/3591](https://github.com/sourcegraph/cody/pull/3591)
- Commands: The `Editor Title Icon` configuration option has been removed from the Cody Settings menu. Users can configure the title bar icon by right-clicking on the title bar. [pull/3677](https://github.com/sourcegraph/cody/pull/3677)

### Feature Flags

> This section covers experiments that run behind feature flags.

- Hover Commands: Cody commands are now integrated with the native hover provider, allowing you to seamlessly access essential commands on mouse hover. [pull/3585](https://github.com/sourcegraph/cody/pull/3585)

## [1.10.2]

### Added

- Cody Enterprise users now have access to an `experimental-openaicompatible` which allows bringing your own LLM via any OpenAI-compatible API. For now, this is only supported with Starchat and specific configurations - but we continue to generalize this work to support more models and OpenAI-compatible endpoints. [pull/3218](https://github.com/sourcegraph/cody/pull/3218)

## [1.10.1]

### Added

- Autocomplete: Add Claude 3 Haiku experimental autocomplete support. [pull/3538](https://github.com/sourcegraph/cody/pull/3538)

### Changed

- Telemetry: Upgrade Sentry version. [pull/3502](https://github.com/sourcegraph/cody/pull/3502)
- Autocomplete: Subsequent new lines are added to the singleline stop sequences. [pull/3549](https://github.com/sourcegraph/cody/pull/3549)

## [1.10.0]

### Added

- Added support links for Cody Pro and Enterprise users. [pull/3330](https://github.com/sourcegraph/cody/pull/3330)
- Autocomplete: Add StarCoder2 experimental support. [pull/61207](https://github.com/sourcegraph/cody/pull/61207)
- Autocomplete: Add `cody.autocomplete.experimental.fireworksOptions` for local debugging with Fireworks. [pull/3415](https://github.com/sourcegraph/cody/pull/3415)
- Chat: Add Claude 3 Haiku for Pro users. [pull/3423](https://github.com/sourcegraph/cody/pull/3423)
- Chat: Upgrade GPT 4 turbo model. [pull/3468](https://github.com/sourcegraph/cody/pull/3468)
- Chat: Added experimental support for including web pages as context by @-mentioning a URL (when the undocumented `cody.experimental.urlContext` VS Code setting is enabled). [pull/3436](https://github.com/sourcegraph/cody/pull/3436)
- Document: Added support for automatically determining the symbol and range of a documentable block from the users' cursor position. Currently supported in JavaScript, TypeScript, Go and Python. [pull/3275](https://github.com/sourcegraph/cody/pull/3275)
- Document: Added a ghost text hint ("Alt+D to Document") that shows when the users' cursor is on a documentable symbol. Currently supported in JavaScript, TypeScript, Go and Python. [pull/3275](https://github.com/sourcegraph/cody/pull/3275)
- Document: Added a shortcut (`Alt+D`) to immediately execute the document command. [pull/3275](https://github.com/sourcegraph/cody/pull/3275)
- Edit: Added a ghost text hint ("Alt+K to Generate Code") that shows on empty files. [pull/3275](https://github.com/sourcegraph/cody/pull/3275)

### Fixed

- Chat: When `@`-mentioning files in chat and edits, the list of fuzzy-matching files is shown much faster (which is especially noticeable in large workspaces).
- Chat: Fix abort related error messages with Claude 3. [pull/3466](https://github.com/sourcegraph/cody/pull/3466)
- Document: Fixed an issue where the generated documentation would be incorrectly inserted for Python. Cody will now follow PEP 257 – Docstring Conventions. [pull/3275](https://github.com/sourcegraph/cody/pull/3275)
- Edit: Fixed incorrect decorations being shown for edits that only insert new code. [pull/3424](https://github.com/sourcegraph/cody/pull/3424)

### Changed

- Autocomplete: Upgrade tree-sitter and expand language support. [pull/3373](https://github.com/sourcegraph/cody/pull/3373)
- Autocomplete: Do not cut off completions when they are almost identical to the following non-empty line. [pull/3377](https://github.com/sourcegraph/cody/pull/3377)
- Autocomplete: Enabled dynamic multiline completions by default. [pull/3392](https://github.com/sourcegraph/cody/pull/3392)
- Autocomplete: Improve StarCoder2 Ollama support. [pull/3452](https://github.com/sourcegraph/cody/pull/3452)
- Autocomplete: Upgrade tree-sitter grammars and add Dart support. [pull/3476](https://github.com/sourcegraph/cody/pull/3476)
- Autocomplete: Wrap tree-sitter parse calls in OpenTelemetry spans. [pull/3419](https://github.com/sourcegraph/cody/pull/3419)
- Chat: The <kbd>UpArrow</kbd> key in an empty chat editor now edits the most recently sent message instead of populating the editor with the last message's text.
- Chat: The chat editor uses a new rich editor component. If you open an old chat added before this version and edit a message in the transcript with @-mentions, the @-mentions will show up as plain text and will not actually include the mentioned files unless you re-type them.
- Command: Enhanced the context provided to the Test command to help the language model determine the appropriate testing framework to use. [pull/3344](https://github.com/sourcegraph/cody/pull/3344)
- Document: Upgraded to use a faster model. [pull/3275](https://github.com/sourcegraph/cody/pull/3275)
- Properly throw an error when attempting to parse an incomplete SSE stream with the nodeClient. [pull/3479](https://github.com/sourcegraph/cody/pull/3479)

## [1.8.3]

### Fixed

- Fix crash upon initialization in the stable build if a prerelease version of the VS Code extension was used for chat after 2024-03-08. [pull/3394](https://github.com/sourcegraph/cody/pull/3394)

## [1.8.2]

### Added

- Debug: Added new commands (`Cody Debug: Enable Debug Mode` and `Cody Debug: Open Output Channel`) to the editor Command Palette and the `Settings & Support` sidebar to streamline the process of getting started with debugging Cody. [pull/3342](https://github.com/sourcegraph/cody/pull/3342)

### Fixed

- Chat: Fixed an issue where in some cases the entire document instead of just the visible portion would be included as context. [pull/3351](https://github.com/sourcegraph/cody/pull/3351)
- Chat: Fixed an issue where user aborts was not handled correctly for Claude 3. [pull/3355](https://github.com/sourcegraph/cody/pull/3355)

### Changed

- Autocomplete: Improved the stop sequences list for Ollama models. [pull/3352](https://github.com/sourcegraph/cody/pull/3352)
- Chat: Welcome message is only shown on new chat panel. [pull/3341](https://github.com/sourcegraph/cody/pull/3341)
- Chat: Wrap pasted code blocks in triple-backticks automatically. [pull/3357](https://github.com/sourcegraph/cody/pull/3357)
- Command: You can now choose a LLM model for the Generate Unit Test command. [pull/3343](https://github.com/sourcegraph/cody/pull/3343)

## [1.8.1]

### Added

### Fixed

- Fixed an issue with the new auth experience that could prevent you from opening a sign in link. [pull/3339](https://github.com/sourcegraph/cody/pull/3339)
- Custom Commands: Fixed an issue that blocked shell commands from running on Windows. [pull/3333](https://github.com/sourcegraph/cody/pull/3333)

### Changed

## [1.8.0]

### Added

- Chat: Adds experimental support for local Ollama chat models. Simply start the Ollama app. You should be able to find the models you have pulled from Ollama in the model dropdown list in your chat panel after restarting VS Code. For detailed instructions, see [pull/3282](https://github.com/sourcegraph/cody/pull/3282)
- Chat: Adds support for line ranges with @-mentioned files (Example: `Explain @src/README.md:1-5`). [pull/3174](https://github.com/sourcegraph/cody/pull/3174)
- Chat: Command prompts are now editable and compatible with @ mentions. [pull/3243](https://github.com/sourcegraph/cody/pull/3243)
- Chat: Add Claude 3 Sonnet and Claude 3 Opus for Pro users. [pull/3301](https://github.com/sourcegraph/cody/pull/3301)
- Commands: Updated the prompts for the `Explain Code` and `Find Code Smell` commands to include file ranges. [pull/3243](https://github.com/sourcegraph/cody/pull/3243)
- Custom Command: All custom commands are now listed individually under the `Custom Commands` section in the Cody sidebar. [pull/3245](https://github.com/sourcegraph/cody/pull/3245)
- Custom Commands: You can now assign keybindings to individual custom commands. Simply search for `cody.command.custom.{CUSTOM_COMMAND_NAME}` (e.g. `cody.command.custom.commit`) in the Keyboard Shortcuts editor to add keybinding. [pull/3242](https://github.com/sourcegraph/cody/pull/3242)
- Chat/Search: Local indexes are rebuilt automatically on a daily cadence when they are stale. Staleness is determined by checking whether files have changed across Git commits and in the set of working file updates not yet committed. [pull/3261](https://github.com/sourcegraph/cody/pull/3261)
- Debug: Added `Export Logs` functionality to `Settings & Support` sidebar for exporting output logs when `cody.debug.enabled` is enabled. Also available in the Command Palette under `Cody: Export Logs`. [pull/3256](https://github.com/sourcegraph/cody/pull/3256)
- Auth: Adds a new onboarding flow that does not require the redirect back to VS Code behind a feature flag. [pull/3244](https://github.com/sourcegraph/cody/pull/3244)
- Font: Adds Ollama logo. [pull/3281](https://github.com/sourcegraph/cody/pull/3281)

### Fixed

- Auth: Logging in via redirect should now work in Cursor. This requires Sourcegraph 5.3.2 or later. [pull/3241](https://github.com/sourcegraph/cody/pull/3241)
- Chat: Fixed error `found consecutive messages with the same speaker 'assistant'` that occurred when prompt length exceeded limit. [pull/3228](https://github.com/sourcegraph/cody/pull/3228)
- Edit: Fixed an issue where preceding and following text would not be included for instruction-based Edits. [pull/3309](https://github.com/sourcegraph/cody/pull/3309)

### Changed

- Debug: The `cody.debug.enabled` setting is now set to `true` by default. [pull/](https://github.com/sourcegraph/cody/pull/)

## [1.6.1]

### Changed

- Autocomplete: Reduce the adaptive timeout to match latency improvements. [pull/3283](https://github.com/sourcegraph/cody/pull/3283)

## [1.6.0]

### Added

- Autocomplete: Adds a new experimental throttling mechanism that should decrease latency and backend load. [pull/3186](https://github.com/sourcegraph/cody/pull/3186)
- Edit: Added keyboard shortcuts for codelens actions such as "Undo" and "Retry" [pull/2757][https://github.com/sourcegraph/cody/pull/2757]
- Chat: Displays warnings for large @-mentioned files during selection. [pull/3118](https://github.com/sourcegraph/cody/pull/3118)
- Once [sourcegraph/sourcegraph#60515](https://github.com/sourcegraph/sourcegraph/pull/60515) is deployed, login works in VSCodium. [pull/3167](https://github.com/sourcegraph/cody/pull/3167)

### Fixed

- Autocomplete: Fixed an issue where the loading indicator might get stuck in the loading state. [pull/3178](https://github.com/sourcegraph/cody/pull/3178)
- Autocomplete: Fixes an issue where Ollama results were sometimes not visible when the current line has text after the cursor. [pull/3213](https://github.com/sourcegraph/cody/pull/3213)
- Chat: Fixed an issue where Cody Chat steals focus from file editor after a request is completed. [pull/3147](https://github.com/sourcegraph/cody/pull/3147)
- Chat: Fixed an issue where the links in the welcome message for chat are unclickable. [pull/3155](https://github.com/sourcegraph/cody/pull/3155)
- Chat: File range is now displayed correctly in the chat view. [pull/3172](https://github.com/sourcegraph/cody/pull/3172)

### Changed

- Autocomplete: Removes the latency for cached completions. [pull/3138](https://github.com/sourcegraph/cody/pull/3138)
- Autocomplete: Enable the recent jaccard similarity improvements by default. [pull/3135](https://github.com/sourcegraph/cody/pull/3135)
- Autocomplete: Start retrieval phase earlier to improve latency. [pull/3149](https://github.com/sourcegraph/cody/pull/3149)
- Autocomplete: Trigger one LLM request instead of three for multiline completions to reduce the response latency. [pull/3176](https://github.com/sourcegraph/cody/pull/3176)
- Autocomplete: Allow the client to pick up feature flag changes that were previously requiring a client restart. [pull/2992](https://github.com/sourcegraph/cody/pull/2992)
- Chat: Add tracing. [pull/3168](https://github.com/sourcegraph/cody/pull/3168)
- Command: Leading slashes are removed from command names in the command menu. [pull/3061](https://github.com/sourcegraph/cody/pull/3061)

## [1.4.4]

### Added

### Fixed

- The signin menu now displays a warning for invalid URL input. [pull/3156](https://github.com/sourcegraph/cody/pull/3156)

### Changed

## [1.4.3]

### Added

- Autocomplete: Updated the BFG binary version. [pull/3130](https://github.com/sourcegraph/cody/pull/3130)

### Changed

## [1.4.2]

### Fixed

- Chat: Fixed an issue where Cody would sometimes exceed the context window limit for shorter context OpenAI models. [pull/3121](https://github.com/sourcegraph/cody/pull/3121)

## [1.4.1]

### Added

- Chat: Support `@-mentioned` in mid sentences. [pull/3043](https://github.com/sourcegraph/cody/pull/3043)
- Chat: Support `@-mentioned` in editing mode. [pull/3091](https://github.com/sourcegraph/cody/pull/3091)

### Fixed

- Autocomplete: Fixed the completion partial removal upon acceptance caused by `cody.autocomplete.formatOnAccept`. [pull/3083](https://github.com/sourcegraph/cody/pull/3083)

### Changed

- Autocomplete: Improve client side tracing to get a better understanding of the E2E latency. [pull/3034](https://github.com/sourcegraph/cody/pull/3034)
- Autocomplete: Move some work off the critical path in an attempt to further reduce latency. [pull/3096](https://github.com/sourcegraph/cody/pull/3096)
- Custom Command: The `description` field is now optional and will default to use the command prompt. [pull/3025](https://github.com/sourcegraph/cody/pull/3025)

## [1.4.0]

### Added

- Autocomplete: Add a new `cody.autocomplete.disableInsideComments` option to prevent completions from being displayed while writing code comments. [pull/3049](https://github.com/sourcegraph/cody/pull/3049)
- Autocomplete: Added a shortcut to go to the Autocomplete settings from the Cody Settings overlay. [pull/3048](https://github.com/sourcegraph/cody/pull/3048)
- Chat: Display Cody icon in the editor title of the chat panels when `cody.editorTitleCommandIcon` is enabled. [pull/2937](https://github.com/sourcegraph/cody/pull/2937)
- Command: The `Generate Unit Tests` command now functions as an inline edit command. When executed, the new tests will be automatically appended to the test file. If no existing test file is found, a temporary one will be created. [pull/2959](https://github.com/sourcegraph/cody/pull/2959)
- Command: You can now highlight the output in your terminal panel and right-click to `Ask Cody to Explain`. [pull/3008](https://github.com/sourcegraph/cody/pull/3008)
- Edit: Added a multi-model selector to the Edit input, allowing quick access to change the Edit LLM. [pull/2951](https://github.com/sourcegraph/cody/pull/2951)
- Edit: Added Cody Pro support for models: GPT-4, GPT-3.5, Claude 2.1 and Claude Instant. [pull/2951](https://github.com/sourcegraph/cody/pull/2951)
- Edit: Added new keyboard shortcuts for Edit (`Alt+K`) and Chat (`Alt+L`). [pull/2865](https://github.com/sourcegraph/cody/pull/2865)
- Edit: Improved the input UX. You can now adjust the range of the Edit, select from available symbols in the document, and get quick access to the "Document" and "Test" commands. [pull/2884](https://github.com/sourcegraph/cody/pull/2884)
- Edit/Chat: Added "ghost" text alongside code to showcase Edit and Chat commands. Enable it by setting `cody.commandHints.enabled` to true. [pull/2865](https://github.com/sourcegraph/cody/pull/2865)
- [Internal] Command: Added new code lenses for generating additional unit tests. [pull/2959](https://github.com/sourcegraph/cody/pull/2959)

### Fixed

- Chat: Messages without enhanced context should not include the sparkle emoji in context list. [pull/3006](https://github.com/sourcegraph/cody/pull/3006)
- Custom Command: Fixed an issue where custom commands could fail to load due to an invalid entry (e.g. missing prompt). [pull/3012](https://github.com/sourcegraph/cody/pull/3012)
- Edit: Fixed an issue where "Ask Cody to Explain" would result in an error. [pull/3015](https://github.com/sourcegraph/cody/pull/3015)

### Changed

- Autocomplete: Expanded the configuration list to include `astro`, `rust`, `svelte`, and `elixir` for enhanced detection of multiline triggers. [pulls/3044](https://github.com/sourcegraph/cody/pull/3044)
- Autocomplete: Improved the new jaccard similarity retriever and context mixing experiments. [pull/2898](https://github.com/sourcegraph/cody/pull/2898)
- Autocomplete: Multiline completions are now enabled only for languages from a predefined list. [pulls/3044](https://github.com/sourcegraph/cody/pull/3044)
- Autocomplete: Remove obvious prompt-continuations. [pull/2974](https://github.com/sourcegraph/cody/pull/2974)
- Autocomplete: Enables the new fast-path mode for all Cody community users to directly connect with our inference service. [pull/2927](https://github.com/sourcegraph/cody/pull/2927)
- Autocomplete: Rename `unstable-ollama` option to `experimental-ollama` to better communicate the current state. We still support `unstable-ollama` in the config for backward compatibility. [pull/3077](https://github.com/sourcegraph/cody/pull/3077)
- Chat: Edit buttons are disabled on messages generated by the default commands. [pull/3005](https://github.com/sourcegraph/cody/pull/3005)

## [1.2.3]

### Added

- Autocomplete: local inference support with [deepseek-coder](https://ollama.ai/library/deepseek-coder) powered by ollama. [pull/2966](https://github.com/sourcegraph/cody/pull/2966)
- Autocomplete: Add a new experimental fast-path mode for Cody community users that directly connections to our inference services. [pull/2927](https://github.com/sourcegraph/cody/pull/2927)

## [1.2.2]

### Fixed

- Fixed an issue where the natural language search panel would disappear instead of showing results. [pull/2981](https://github.com/sourcegraph/cody/pull/2981)

## [1.2.1]

### Fixed

- Fixed an authentication issue that caused users to be unable to sign in. [pull/2943](https://github.com/sourcegraph/cody/pull/2943)
- Chat: Updated Chat input tips as commands are no longer executable from chat. [pull/2934](https://github.com/sourcegraph/cody/pull/2934)
- Custom Command: Removed codebase as context option from the custom command menu. [pull/2932](https://github.com/sourcegraph/cody/pull/2932)
- Command: Add `/ask` back to the Cody command menu, which was removed by accident. [pull/2939](https://github.com/sourcegraph/cody/pull/2939)

### Changed

- Chat: Updated message placeholder to mention you can @# to include symbols. [pull/2866](https://github.com/sourcegraph/cody/pull/2866)

## [1.2.0]

### Added

- Chat: Add a history quick in the editor panel for chats grouped by last interaction timestamp. [pull/2250](https://github.com/sourcegraph/cody/pull/2250)
- Added support for the new `fireworks/starcoder` virtual model name when used in combination with an Enterprise instance. [pull/2714](https://github.com/sourcegraph/cody/pull/2714)
- Chat: Added support for editing any non-command chat messages. [pull/2826](https://github.com/sourcegraph/cody/pull/2826)
- Chat: New action buttons added above the chat input area for easy keyboard access. [pull/2826](https://github.com/sourcegraph/cody/pull/2826)
- Chat: Using 'Up'/'Down' to reuse previous chat messages will now correctly bring `@`-mentioned files [pull/2473](https://github.com/sourcegraph/cody/pull/2473)
- Chat: Enterprise users can now search multiple repositories for context. [pull/2879](https://github.com/sourcegraph/cody/pull/2879)
- [Internal] Edit/Chat: Added "ghost" text alongside code to showcase Edit and Chat commands. [pull/2611](https://github.com/sourcegraph/cody/pull/2611)
- [Internal] Edit/Chat: Added Cmd/Ctrl+K and Cmd/Ctrl+L commands to trigger Edit and Chat [pull/2611](https://github.com/sourcegraph/cody/pull/2611)

### Fixed

- Edit: Fixed an issue where concurrent applying edits could result in the incorrect insertion point for a new edit. [pull/2707](https://github.com/sourcegraph/cody/pull/2707)
- Edit: Fixed an issue where the file/symbol hint would remain even after the file/symbol prefix had been deleted. [pull/2712](https://github.com/sourcegraph/cody/pull/2712)
- Commands: Fixed an issue where Cody failed to register additional instructions followed by the command key when submitted from the command menu. [pull/2789](https://github.com/sourcegraph/cody/pull/2789)
- Chat: The title for the chat panel is now reset correctly on "Restart Chat Session"/"New Chat Session" button click. [pull/2786](https://github.com/sourcegraph/cody/pull/2786)
- Chat: Fixed an issue where Ctrl+Enter on Windows would not work (did not send a follow-on chat). [pull/2823](https://github.com/sourcegraph/cody/pull/2823)
- Fixes an issue where the codebase URL was not properly inferred for a git repo when the repo name contains dots. [pull/2901](https://github.com/sourcegraph/cody/pull/2901)
- Chat: Fixed an issue where the user authentication view appeared in the chat panel. [pull/2904](https://github.com/sourcegraph/cody/pull/2904)

### Changed

- Changed code block UI to show actions immediately instead of waiting for Cody's response to be completed. [pull/2737](https://github.com/sourcegraph/cody/pull/2737)
- Removed recipes, which were replaced by commands in November 2023 (version 0.18.0).
- Edit: Updated the codelens display to be more descriptive. [pull/2710](https://github.com/sourcegraph/cody/pull/2710)
- New chats are now the default when the user submits a new quesetion. Previously, follow-up questions were the default, but this frequently led to exceeding the LLM context window, which users interpreted as an error state. Follow-up questions are still accessible via ⌘-Enter or Ctrl-Enter. [pull/2768](https://github.com/sourcegraph/cody/pull/2768)
- We now allocate no more than 60% of the overall LLM context window for enhanced context. This preserves more room for follow-up questions and context. [pull/2768](https://github.com/sourcegraph/cody/pull/2768)
- Chat: Renamed the "Restart Chat Session" button to "New Chat Session". [pull/2786](https://github.com/sourcegraph/cody/pull/2786)
- Removed the `cody.experimental.chatPredictions` setting. [pull/2848](https://github.com/sourcegraph/cody/pull/2848)
- Removed support for the `context.codebase` custom command property. [pull/2848](https://github.com/sourcegraph/cody/pull/2848)
- Autocomplete: Better cancellation of requests that are no longer relevant. [pull/2855](https://github.com/sourcegraph/cody/pull/2855)
- Updated Enhanced Context popover copy and added a link to the docs. [pull/2864](https://github.com/sourcegraph/cody/pull/2864)
- Include meta information about unit test files in Autocomplete analytics. [pull/2868](https://github.com/sourcegraph/cody/pull/2868)
- Moved the Context Limit errors in chat into the deboug log output. [pull/2891](https://github.com/sourcegraph/cody/pull/2891)
- Cleaned up chat editor title buttons & history separators. [pull/2895](https://github.com/sourcegraph/cody/pull/2895)
- Context: Embeddings search by sourcegraph.com have been removed. For the moment, remote embeddings may still affect results for Sourcegraph Enterprise users through the new multi-repo search feature described above. Local embeddings are not affected by this change. [pull/2879](https://github.com/sourcegraph/cody/pull/2879)
- [Internal] New generate unit test available behind `cody.internal.unstable`. [pull/2646](https://github.com/sourcegraph/cody/pull/2646)
- Commands: Slash commands are no longer supported in chat panel. [pull/2869](https://github.com/sourcegraph/cody/pull/2869)
- Commands: The underlying prompt for the default chat commands will be displayed in the chat panel. [pull/2869](https://github.com/sourcegraph/cody/pull/2869)

## [1.1.3]

### Added

### Fixed

- Autocomplete: Fixes an issue where the context retriever would truncate the results too aggressively. [pull/2652](https://github.com/sourcegraph/cody/pull/2652)
- Autocomplete: Improve the stability of multiline completion truncation during streaming by gracefully handling missing brackets in incomplete code segments. [pull/2682](https://github.com/sourcegraph/cody/pull/2682)
- Autocomplete: Improves the jaccard similarity retriever to find better matches. [pull/2662](https://github.com/sourcegraph/cody/pull/2662)
- Fixed prompt construction issue for the edit command. [pull/2716](https://github.com/sourcegraph/cody/pull/2716)

### Changed

- Made the Enterprise login button more prominent. [pull/2672](https://github.com/sourcegraph/cody/pull/2672)
- Edit: Cody will now always generate new code when the cursor is on an empty line. [pull/2611](https://github.com/sourcegraph/cody/pull/2611)

## [1.1.2]

### Fixed

- Fixing Steal the cursor issue https://github.com/sourcegraph/cody/pull/2674

## [1.1.1]

### Fixed

- Fixed authentication issue when trying to connect to an enterprise instance. [pull/2667](https://github.com/sourcegraph/cody/pull/2667)

## [1.1.0]

### Added

- Edit: Added support for user-provided context. Use "@" to include files and "@#" to include specific symbols. [pull/2574](https://github.com/sourcegraph/cody/pull/2574)
- Autocomplete: Experimental support for inline completions with Code Llama via [Ollama](https://ollama.ai/) running locally. [pull/2635](https://github.com/sourcegraph/cody/pull/2635)

### Fixed

- Chat no longer shows "embeddings" as the source for all automatically included context files [issues/2244](https://github.com/sourcegraph/cody/issues/2244)/[pull/2408](https://github.com/sourcegraph/cody/pull/2408)
- Display the source and range of enhanced context correctly in UI. [pull/2542](https://github.com/sourcegraph/cody/pull/2542)
- Context from directory for commands and custom commands now shows up correctly under enhanced context. [issues/2548](https://github.com/sourcegraph/cody/issues/2548)/[pull/2542](https://github.com/sourcegraph/cody/pull/2542)
- @-mentioning the same file a second time in chat no longer duplicates the filename prefix [issues/2243](https://github.com/sourcegraph/cody/issues/2243)/[pull/2474](https://github.com/sourcegraph/cody/pull/2474)
- Do not automatically append open file name to display text for chat questions. [pull/2580](https://github.com/sourcegraph/cody/pull/2580)
- Fixed unresponsive stop button in chat when an error is presented. [pull/2588](https://github.com/sourcegraph/cody/pull/2588)
- Added existing `cody.useContext` config to chat to control context fetching strategy. [pull/2616](https://github.com/sourcegraph/cody/pull/2616)
- Fixed extension start up issue for enterprise users who do not have primary email set up. [pull/2665](https://github.com/sourcegraph/cody/pull/2665)
- All Chat windows are now closed properly on sign out. [pull/2665](https://github.com/sourcegraph/cody/pull/2665)
- Fixed issue with incorrect chat model selected on first chat session for DotCom users after reauthorization. [issues/2648](https://github.com/sourcegraph/cody/issues/2648)
- Fixed unresponsive dropdown menu for selecting chat model in Chat view. [pull/2627](https://github.com/sourcegraph/cody/pull/2627)
- [Internal] Opening files with non-file schemed URLs no longer breaks Autocomplete when `.cody/ignore` is enabled. [pull/2640](https://github.com/sourcegraph/cody/pull/2640)

### Changed

- Chat: Display chats in the treeview provider grouped by last interaction timestamp. [pull/2250](https://github.com/sourcegraph/cody/pull/2250)
- Autocomplete: Accepting a full line completion will not immedialty start another completion request on the same line. [pulls/2446](https://github.com/sourcegraph/cody/pull/2446)
- Folders named 'bin/' are no longer filtered out from chat `@`-mentions but instead ranked lower. [pull/2472](https://github.com/sourcegraph/cody/pull/2472)
- Files ignored in `.cody/ignore` (if the internal experiment is enabled) will no longer show up in chat `@`-mentions. [pull/2472](https://github.com/sourcegraph/cody/pull/2472)
- Adds a new experiment to test a higher parameter StarCoder model for single-line completions. [pull/2632](https://github.com/sourcegraph/cody/pull/2632)
- [Internal] All non-file schemed URLs are now ignored by default when `.cody/ignore` is enabled. [pull/2640](https://github.com/sourcegraph/cody/pull/2640)

## [1.0.5]

### Added

- [Internal] New `cody.internal.unstable` setting for enabling unstable experimental features for internal use only. Included `.cody/ignore` for internal testing. [pulls/1382](https://github.com/sourcegraph/cody/pull/1382)

### Fixed

- @-mentioning files on Windows no longer sometimes renders visible markdown for the links in the chat [issues/2388](https://github.com/sourcegraph/cody/issues/2388)/[pull/2398](https://github.com/sourcegraph/cody/pull/2398)
- Mentioning multiple files in chat no longer only includes the first file [issues/2402](https://github.com/sourcegraph/cody/issues/2402)/[pull/2405](https://github.com/sourcegraph/cody/pull/2405)
- Enhanced context is no longer added to commands and custom commands that do not require codebase context. [pulls/2537](https://github.com/sourcegraph/cody/pull/2537)
- Unblock `AltGraph` key on chat inputs. [pulls/2558](https://github.com/sourcegraph/cody/pull/2558)
- Display error messages from the LLM without replacing existing responses from Cody in the Chat UI. [pull/2566](https://github.com/sourcegraph/cody/pull/2566)

### Changed

- The `inline` mode for Custom Commands has been removed. [pull/2551](https://github.com/sourcegraph/cody/pull/2551)

## [1.0.4]

### Added

### Fixed

- Fixed config parsing to ensure we read the right remote server endpoint everywhere. [pulls/2456](https://github.com/sourcegraph/cody/pull/2456)

### Changed

- Autocomplete: Accepting a full line completion will not immediately start another completion request on the same line. [pulls/2446](https://github.com/sourcegraph/cody/pull/2446)
- Changes to the model in the new chat experience on the Cody Pro plan will now be remembered. [pull/2438](https://github.com/sourcegraph/cody/pull/2438)

## [1.0.3]

### Added

### Fixed

### Changed

- Logging improvements for accuracy. [pulls/2444](https://github.com/sourcegraph/cody/pull/2444)

## [1.0.2]

### Added

### Fixed

- Chat: Honor the cody.codebase setting for manually setting the remote codebase context. [pulls/2415](https://github.com/sourcegraph/cody/pull/2415)
- Fixes the Code Lenses feature. [issues/2428](https://github.com/sourcegraph/cody/issues/2428)

### Changed

- The chat history is now associated to the currently logged in account. [issues/2261](https://github.com/sourcegraph/cody/issues/2261)

## [1.0.1]

### Added

### Fixed

- Fixes an issue where GPT 3.5 requests were sometimes left hanging. [pull/2386](https://github.com/sourcegraph/cody/pull/2386)
- Chat: Use the proper token limits for enterprise users. [pulls/2395](https://github.com/sourcegraph/cody/pull/2395)

### Changed

- Hide the LLM dropdown in the new Chat UX for enterprise instances where there is no choice to switch models. [pulls/2393](https://github.com/sourcegraph/cody/pull/2393)

## [1.0.0]

### Added

- Adds support for Mixtral by Mistral in the LLM dropdown list. [issues/2307](https://github.com/sourcegraph/cody/issues/2307)

### Fixed

- Context: The "Continue Indexing" button works on Windows. [issues/2328](https://github.com/sourcegraph/cody/issues/2328)
- Context: The "Embeddings Incomplete" status bar item shows an accurate percent completion. Previously we showed the percent *in*complete, but labeled it percent complete. We no longer display a spurious "Cody Embeddings Index Complete" toast if indexing fails a second time. [pull/2368](https://github.com/sourcegraph/cody/pull/2368)

### Changed

- Updates the code smell icon so it does not stand out in some VS Code themes.

## [0.18.6]

### Added

- Context: Incomplete embeddings indexing status can seen in the status bar. On macOS and Linux, indexing can be resumed by clicking there. However Windows users will still see an OS error 5 (access denied) when retrying indexing. [pull/2265](https://github.com/sourcegraph/cody/pull/2265)
- Autocomplete: Add the `cody.autocomplete.formatOnAccept` user setting, which allows users to enable or disable the automatic formatting of autocomplete suggestions upon acceptance. [pull/2327](https://github.com/sourcegraph/cody/pull/2327)

### Fixed

- Autocomplete: Don't show loading indicator when a user is rate limited. [pull/2314](https://github.com/sourcegraph/cody/pull/2314)
- Fixes an issue where the wrong rate limit count was shown. [pull/2312](https://github.com/sourcegraph/cody/pull/2312)
- Chat: Fix icon rendering on the null state. [pull/2336](https://github.com/sourcegraph/cody/pull/2336)
- Chat: The current file, when included as context, is now shown as a relative path and is a clickable link. [pull/2344](https://github.com/sourcegraph/cody/pull/2344)
- Chat: Reopened chat panels now use the correct chat title. [pull/2345](https://github.com/sourcegraph/cody/pull/2345)
- Chat: Fixed an issue where the command settings menu would not open when clicked. [pull/2346](https://github.com/sourcegraph/cody/pull/2346)
- Fixed an issue where `/reset` command throws an error in the chat panel. [pull/2313](https://github.com/sourcegraph/cody/pull/2313)

### Changed

- Update Getting Started Guide. [pull/2279](https://github.com/sourcegraph/cody/pull/2279)
- Commands: Edit commands are no longer shown in the chat slash command menu. [pull/2339](https://github.com/sourcegraph/cody/pull/2339)
- Change Natural Language Search to Beta [pull/2351](https://github.com/sourcegraph/cody/pull/2351)

## [0.18.5]

### Added

### Fixed

- Chat: Fixed support for the `cody.chat.preInstruction` setting. [pull/2255](https://github.com/sourcegraph/cody/pull/2255)
- Fixes an issue where pasting into the document was not properly tracked. [pull/2293](https://github.com/sourcegraph/cody/pull/2293)
- Edit: Fixed an issue where the documentation command would incorrectly position inserted edits. [pull/2290](https://github.com/sourcegraph/cody/pull/2290)
- Edit: Fixed an issue where the documentation command would scroll to code that is already visible [pull/2296](https://github.com/sourcegraph/cody/pull/2296)

### Changed

- Settings: Relabel "symf Context" as "Search Context". [pull/2285](https://github.com/sourcegraph/cody/pull/2285)
- Chat: Removed 'Chat Suggestions' setting. [pull/2284](https://github.com/sourcegraph/cody/pull/2284)
- Edit: Completed edits are no longer scrolled back into view in the active file. [pull/2297](https://github.com/sourcegraph/cody/pull/2297)
- Chat: Update welcome message. [pull/2298](https://github.com/sourcegraph/cody/pull/2298)
- Edit: Decorations are no longer shown once an edit has been applied. [pull/2304](https://github.com/sourcegraph/cody/pull/2304)

## [0.18.4]

### Added

### Fixed

- Fixes an issue where the sidebar would not properly load when not signed in. [pull/2267](https://github.com/sourcegraph/cody/pull/2267)
- Fixes an issue where telemetry events were not properly logged with the new chat experience. [pull/2291](https://github.com/sourcegraph/cody/pull/2291)

### Changed

## [0.18.3]

### Added

- Autocomplete: Adds a new experimental option to improve the latency when showing the next line after accepting a completion (hot streak mode). [pull/2118](https://github.com/sourcegraph/cody/pull/2118)
- Chat: Add a settings button in the Chat panel to open extension settings. [pull/2117](https://github.com/sourcegraph/cody/pull/2117)

### Fixed

- Fix pre-release version numbers not being correctly detected. [pull/2240](https://github.com/sourcegraph/cody/pull/2240)
- Embeddings appear in the enhanced context selector when the user is already signed in and loads/reloads VSCode. [pull/2247](https://github.com/sourcegraph/cody/pull/2247)
- Embeddings status in the enhanced context selector has accurate messages when working in workspaces that aren't git repositories, or in git repositories which don't have remotes. [pull/2235](https://github.com/sourcegraph/cody/pull/2235)

### Changed

- Replace "Sign Out" with an account dialog. [pull/2233](https://github.com/sourcegraph/cody/pull/2233)
- Chat: Update chat icon and transcript gradient. [pull/2254](https://github.com/sourcegraph/cody/pull/2254)
- Remove the experimental `syntacticPostProcessing` flag. This behavior is now the default.

## [0.18.2]

### Added

### Fixed

- Chat: You can @-mention files starting with a dot. [pull/2209](https://github.com/sourcegraph/cody/pull/2209)
- Chat: Typing a complete filename when @-mentioning files and then pressing `<tab>` will no longer duplicate the filename [pull/2218](https://github.com/sourcegraph/cody/pull/2218)
- Autocomplete: Fixes an issue where changing user accounts caused some configuration issues. [pull/2182](https://github.com/sourcegraph/cody/pull/2182)
- Fixes an issue where focusing the VS Code extension window caused unexpected errors when connected to an Enterprise instance. [pull/2182](https://github.com/sourcegraph/cody/pull/2182)
- Embeddings: Send embeddings/initialize to the local embeddings controller. [pull/2183](https://github.com/sourcegraph/cody/pull/2183)
- Chat: Do not parse Windows file paths as URIs. [pull/2197](https://github.com/sourcegraph/cody/pull/2197)
- Search: Fix symf index dir on Windows. [pull/2207](https://github.com/sourcegraph/cody/pull/2207)
- Chat: You can @-mention files on Windows without generating an error. [pull/2197](https://github.com/sourcegraph/cody/pull/2197)
- Chat: You can @-mention files on Windows using backslashes and displayed filenames will use backslashes [pull/2215](https://github.com/sourcegraph/cody/pull/2215)
- Sidebar: Fix "Release Notes" label & link for pre-releases in sidebar. [pull/2210](https://github.com/sourcegraph/cody/pull/2210)
- Search: Send sigkill to symf when extension exits. [pull/2225](https://github.com/sourcegraph/cody/pull/2225)
- Search: Support cancelling index. [pull/2202](https://github.com/sourcegraph/cody/pull/2202)
- Chat Fix cursor blink issue and ensure proper chat initialization synchronization. [pull/2193](https://github.com/sourcegraph/cody/pull/2193)
- plg: display errors when autocomplete rate limits trigger [pull/2193](https://github.com/sourcegraph/cody/pull/2135)
- Mark Upgrade/Usage links as dot-com only [pull/2219](https://github.com/sourcegraph/cody/pull/2219)

### Changed

- Search: Only show search instructions on hover or focus [pull/2212](https://github.com/sourcegraph/cody/pull/2212)

## [0.18.1]

### Added

### Fixed

- Chat: Always include selection in Enhanced Context. [pull/2144](https://github.com/sourcegraph/cody/pull/2144)
- Chat: Fix abort. [pull/2159](https://github.com/sourcegraph/cody/pull/2159)
- Autocomplete: Fix rate limits messages for short time spans. [pull/2152](https://github.com/sourcegraph/cody/pull/2152)

### Changed

- Chat: Improve slash command heading padding. [pull/2173](https://github.com/sourcegraph/cody/pull/2173)

## [0.18.0]

### Added

- Edit: "Ask Cody to Generate" or the "Edit" command now stream incoming code directly to the document when only inserting new code. [pull/1883](https://github.com/sourcegraph/cody/pull/1883)
- Chat: New chat preview models `claude-2.1` is now avaliable for sourcegraph.com users. [pull/1860](https://github.com/sourcegraph/cody/pull/1860)
- Edit: Added context-aware code actions for "Generate", "Edit" and "Document" commands. [pull/1724](https://github.com/sourcegraph/cody/pull/1724)
- Chat: @'ing files now uses a case insensitive fuzzy search. [pull/1889](https://github.com/sourcegraph/cody/pull/1889)
- Edit: Added a faster, more optimized response for the "document" command. [pull/1900](https://github.com/sourcegraph/cody/pull/1900)
- Chat: Restore last opened chat panel on reload. [pull/1918](https://github.com/sourcegraph/cody/pull/1918)

### Fixed

- Chat: Display OS specific keybinding in chat welcome message. [pull/2051](https://github.com/sourcegraph/cody/pull/2051)
- Embeddings indexes can be generated and stored locally in repositories with a default fetch URL that is not already indexed by sourcegraph.com through the Enhanced Context selector. [pull/2069](https://github.com/sourcegraph/cody/pull/2069)
- Chat: Support chat input history on "up" and "down" arrow keys again. [pull/2059](https://github.com/sourcegraph/cody/pull/2059)
- Chat: Decreased debounce time for creating chat panels to improve responsiveness. [pull/2115](https://github.com/sourcegraph/cody/pull/2115)
- Chat: Fix infinite loop when searching for symbols. [pull/2114](https://github.com/sourcegraph/cody/pull/2114)
- Chat: Speed up chat panel debounce w/ trigger on leading edge too. [pull/2126](https://github.com/sourcegraph/cody/pull/2126)
- Chat: Fix message input overlapping with enhanced context button. [pull/2141](https://github.com/sourcegraph/cody/pull/2141)
- Support chat input history on "up" and "down" arrow keys again. [pull/2059](https://github.com/sourcegraph/cody/pull/2059)
- Edit: Fixed an issue where Cody would regularly include unrelated XML tags in the generated output. [pull/1789](https://github.com/sourcegraph/cody/pull/1789)
- Chat: Fixed an issue that caused Cody to be unable to locate active editors when running commands from the new chat panel. [pull/1793](https://github.com/sourcegraph/cody/pull/1793)
- Chat: Replaced uses of deprecated getWorkspaceRootPath that caused Cody to be unable to determine the current workspace in the chat panel. [pull/1793](https://github.com/sourcegraph/cody/pull/1793)
- Chat: Input history is now preserved between chat sessions. [pull/1826](https://github.com/sourcegraph/cody/pull/1826)
- Chat: Fixed chat command selection behavior in chat input box. [pull/1828](https://github.com/sourcegraph/cody/pull/1828)
- Chat: Add delays before sending webview ready events to prevent premature sending. This fixes issue where chat panel fails to load when multiple chat panels are opened simultaneously. [pull/1836](https://github.com/sourcegraph/cody/pull/1836)
- Autocomplete: Fixes a bug that caused autocomplete to be triggered at the end of a block or function invocation. [pull/1864](https://github.com/sourcegraph/cody/pull/1864)
- Edit: Incoming edits that are afixed to the selected code and now handled properly (e.g. docstrings). [pull/1724](https://github.com/sourcegraph/cody/pull/1724)
- Chat: Allowed backspace and delete keys to remove characters in chat messages input box.
- Edit: Retrying an edit will now correctly use the original intended range. [pull/1926](https://github.com/sourcegraph/cody/pull/1926)
- Chat: Allowed backspace and delete keys to remove characters in chat messages input box. [pull/1906](https://github.com/sourcegraph/cody/pull/1906)
- Chat: The commands display box in the chat input box now uses the same styles as the @ command results box. [pull/1962](https://github.com/sourcegraph/cody/pull/1962)
- Chat: Sort commands and prompts alphabetically in commands menu and chat. [pull/1998](https://github.com/sourcegraph/cody/pull/1998)
- Chat: Fix chat command selection to only filter on '/' prefix. [pull/1980](https://github.com/sourcegraph/cody/pull/1980)
- Chat: Improve @-file completion to better preserve input value. [pull/1980](https://github.com/sourcegraph/cody/pull/1980)
- Edit: Fixed "Ask Cody: Edit Code" no longer showing in the command palette. [pull/2004](https://github.com/sourcegraph/cody/pull/2004)
- Edit: Fixed an issue where Cody could incorrectly produce edits when repositioning code or moving your cursor onto new lines. [pull/2005](https://github.com/sourcegraph/cody/pull/2005)

### Changed

- Chat: Uses the new Chat UI by default. [pull/2079](https://github.com/sourcegraph/cody/pull/2079)
- Inline Chat is now deprecated and removed. [pull/2079](https://github.com/sourcegraph/cody/pull/2079)
- Fixup Tree View is now deprecated and removed. [pull/2079](https://github.com/sourcegraph/cody/pull/2079)
- Enhanced Context used to turn off automatically after the first chat. Now it stays enabled until you disable it. [pull/2069](https://github.com/sourcegraph/cody/pull/2069)
- Chat: Reuse existing New Chat panel to prevent having multiple new chats open at once. [pull/2087](https://github.com/sourcegraph/cody/pull/2087)
- Chat: Close the Enhanced Context popover on chat input focus. [pull/2091](https://github.com/sourcegraph/cody/pull/2091)
- Chat: Show onboarding glowy dot guide until first time opening Enhanced Context. [pull/2097](https://github.com/sourcegraph/cody/pull/2097)
- In 0.12, we simplified the sign-in process and removed the option to sign into
  Cody App from VScode. If you were still signed in to Cody App, we invite you to
  sign in to Sourcegraph.com directly. The extension will do this automatically if
  possible but you may need to sign in again. If you have set up embeddings in
  Cody App, VScode will now search your local embeddings automatically: You no
  longer need to have the Cody App open. Note, the sidebar chat indicator may
  say embeddings were not found while we work on improving chat.
  [pull/2099](https://github.com/sourcegraph/cody/pull/2099)
- Commands: Expose commands in the VS Code command palette and clean up the context menu. [pull/1209](https://github.com/sourcegraph/cody/pull/2109)
- Search: Style and UX improvements to the search panel. [pull/2138](https://github.com/sourcegraph/cody/pull/2138)
- Chat: Reduce size of chats list blank copy. [pull/2137](https://github.com/sourcegraph/cody/pull/2137)
- Chat: Update message input placeholder to mention slash commands. [pull/2142](https://github.com/sourcegraph/cody/pull/2142)
- Inline Chat will soon be deprecated in favor of the improved chat and command experience. It is now disabled by default and does not work when the new chat panel is enabled. [pull/1797](https://github.com/sourcegraph/cody/pull/1797)
- Chat: Updated the design and location for the `chat submit` button and `stop generating` button. [pull/1782](https://github.com/sourcegraph/cody/pull/1782)
- Commands: `Command Code Lenses` has been moved out of experimental feature and is now available to general. [pull/0000](https://github.com/sourcegraph/cody/pull/0000)
- Commands: `Custom Commands` has been moved out of experimental and is now at Beta. [pull/0000](https://github.com/sourcegraph/cody/pull/0000)
- Commands: The Custom Commands Menu now closes on click outside of the menu. [pull/1854](https://github.com/sourcegraph/cody/pull/1854)
- Autocomplete: Remove the frequency of unhelpful autocompletions. [pull/1862](https://github.com/sourcegraph/cody/pull/1862)
- Chat: The default chat model `claude-2` has been replaced with the pinned version `claude-2.0`. [pull/1860](https://github.com/sourcegraph/cody/pull/1860)
- Edit: Improved the response consistency for edits. Incoming code should now better match the surrounding code and contain less formatting errors [pull/1892](https://github.com/sourcegraph/cody/pull/1892)
- Command: Editor title icon will only show up in non-readonly file editor views. [pull/1909](https://github.com/sourcegraph/cody/pull/1909)
- Chat: Include text in dotCom chat events. [pull/1910](https://github.com/sourcegraph/cody/pull/1910)
- Chat: Replaced vscode links with custom "cody.chat.open.file" protocol when displaying file names in chat. [pull/1919](https://github.com/sourcegraph/cody/pull/1919)
- Chat: Change "Restart Chat Session" icon and add a confirmation. [pull/2002](https://github.com/sourcegraph/cody/pull/2002)
- Chat; Improve enhanced context popover and button styles. [pull/2075](https://github.com/sourcegraph/cody/pull/2075)

## [0.16.3]

### Added

### Fixed

### Changed

- Reverting back to v0.16.1 due to critical issue found in v0.16.2.

## [0.16.2]

### Added

- Chat: New chat preview models `claude-2.1` is now avaliable for sourcegraph.com users. [pull/1860](https://github.com/sourcegraph/cody/pull/1860)
- Edit: Added context-aware code actions for "Generate", "Edit" and "Document" commands. [pull/1724](https://github.com/sourcegraph/cody/pull/1724)
- Chat: @'ing files now uses a case insensitive fuzzy search. [pull/1889](https://github.com/sourcegraph/cody/pull/1889)
- Edit: Added a faster, more optimized response for the "document" command. [pull/1900](https://github.com/sourcegraph/cody/pull/1900)
- Chat: Restore last opened chat panel on reload. [pull/1918](https://github.com/sourcegraph/cody/pull/1918)
- Chat: Edit button to rename the chat history. [pull/1818](https://github.com/sourcegraph/cody/pull/1818)

### Fixed

- Edit: Fixed an issue where Cody would regularly include unrelated XML tags in the generated output. [pull/1789](https://github.com/sourcegraph/cody/pull/1789)
- Chat: Fixed an issue that caused Cody to be unable to locate active editors when running commands from the new chat panel. [pull/1793](https://github.com/sourcegraph/cody/pull/1793)
- Chat: Replaced uses of deprecated getWorkspaceRootPath that caused Cody to be unable to determine the current workspace in the chat panel. [pull/1793](https://github.com/sourcegraph/cody/pull/1793)
- Chat: Input history is now preserved between chat sessions. [pull/1826](https://github.com/sourcegraph/cody/pull/1826)
- Chat: Fixed chat command selection behavior in chat input box. [pull/1828](https://github.com/sourcegraph/cody/pull/1828)
- Chat: Add delays before sending webview ready events to prevent premature sending. This fixes issue where chat panel fails to load when multiple chat panels are opened simultaneously. [pull/1836](https://github.com/sourcegraph/cody/pull/1836)
- Autocomplete: Fixes a bug that caused autocomplete to be triggered at the end of a block or function invocation. [pull/1864](https://github.com/sourcegraph/cody/pull/1864)
- Edit: Incoming edits that are afixed to the selected code and now handled properly (e.g. docstrings). [pull/1724](https://github.com/sourcegraph/cody/pull/1724)
- Chat: Allowed backspace and delete keys to remove characters in chat messages input box.
- Edit: Retrying an edit will now correctly use the original intended range. [pull/1926](https://github.com/sourcegraph/cody/pull/1926)
- Chat: Allowed backspace and delete keys to remove characters in chat messages input box. [pull/1906](https://github.com/sourcegraph/cody/pull/1906)
- Chat: The commands display box in the chat input box now uses the same styles as the @ command results box. [pull/1962](https://github.com/sourcegraph/cody/pull/1962)
- Chat: Sort commands and prompts alphabetically in commands menu and chat. [pull/1998](https://github.com/sourcegraph/cody/pull/1998)
- Chat: Fix chat command selection to only filter on '/' prefix. [pull/1980](https://github.com/sourcegraph/cody/pull/1980)
- Chat: Improve @-file completion to better preserve input value. [pull/1980](https://github.com/sourcegraph/cody/pull/1980)
- Edit: Fixed "Ask Cody: Edit Code" no longer showing in the command palette. [pull/2004](https://github.com/sourcegraph/cody/pull/2004)
- Edit: Fixed an issue where Cody could incorrectly produce edits when repositioning code or moving your cursor onto new lines. [pull/2005](https://github.com/sourcegraph/cody/pull/2005)

### Changed

- Inline Chat will soon be deprecated in favor of the improved chat and command experience. It is now disabled by default and does not work when the new chat panel is enabled. [pull/1797](https://github.com/sourcegraph/cody/pull/1797)
- Chat: Updated the design and location for the `chat submit` button and `stop generating` button. [pull/1782](https://github.com/sourcegraph/cody/pull/1782)
- Commands: `Command Code Lenses` has been moved out of experimental feature and is now available to general. [pull/0000](https://github.com/sourcegraph/cody/pull/0000)
- Commands: `Custom Commands` has been moved out of experimental and is now at Beta. [pull/0000](https://github.com/sourcegraph/cody/pull/0000)
- Commands: The Custom Commands Menu now closes on click outside of the menu. [pull/1854](https://github.com/sourcegraph/cody/pull/1854)
- Autocomplete: Remove the frequency of unhelpful autocompletions. [pull/1862](https://github.com/sourcegraph/cody/pull/1862)
- Chat: The default chat model `claude-2` has been replaced with the pinned version `claude-2.0`. [pull/1860](https://github.com/sourcegraph/cody/pull/1860)
- Edit: Improved the response consistency for edits. Incoming code should now better match the surrounding code and contain less formatting errors [pull/1892](https://github.com/sourcegraph/cody/pull/1892)
- Command: Editor title icon will only show up in non-readonly file editor views. [pull/1909](https://github.com/sourcegraph/cody/pull/1909)
- Chat: Include text in dotCom chat events. [pull/1910](https://github.com/sourcegraph/cody/pull/1910)
- Chat: Replaced vscode links with custom "cody.chat.open.file" protocol when displaying file names in chat. [pull/1919](https://github.com/sourcegraph/cody/pull/1919)
- Chat: Change "Restart Chat Session" icon and add a confirmation. [pull/2002](https://github.com/sourcegraph/cody/pull/2002)
- Chat; Improve enhanced context popover and button styles. [pull/2075](https://github.com/sourcegraph/cody/pull/2075)

## [0.16.1]

### Added

### Fixed

### Changed

- Move decision about which autocomplete deployment to use for StarCoder to the server. [pull/1845](https://github.com/sourcegraph/cody/pull/1845)

## [0.16.0]

### Added

- Chat: A new chat model selection dropdown that allows selecting between different chat models when connected to the sourcegraph.com instance. [pull/1676](https://github.com/sourcegraph/cody/pull/1676)
- Chat: New button in editor title for restarting chat session in current chat panel (non-sidebar chat view). [pull/1687](https://github.com/sourcegraph/cody/pull/1687)
- Chat: New `@` command that allows you to attach files via the chat input box. [pull/1631](https://github.com/sourcegraph/cody/pull/1631)
- Edit: Added a specific, faster, response flow for fixes when triggered directly from code actions. [pull/1639](https://github.com/sourcegraph/cody/pull/1639)
- Edit: Improved context fetching for quick fixes to better include code related to the problem. [pull/1723](https://github.com/sourcegraph/cody/pull/1723)
- Chat: Added option to configure whether to add enhanced context from codebase for chat question in the new chat panel. [pull/1738](https://github.com/sourcegraph/cody/pull/1738)
- Autocomplete: Added new retrieval and mixing strategies to improve Autocomplete context. [pull/1752](https://github.com/sourcegraph/cody/pull/1752)
- Commands: Supports passing additional input text to commands via the chat input box. For example, adds additional instruction after the command key: `/explain response in Spanish`. [pull/1731](https://github.com/sourcegraph/cody/pull/1731)

### Fixed

- Edit: Updated the fixup create task to just use the previous command text. [pull/1615](https://github.com/sourcegraph/cody/pull/1615)
- Fixed an issue that would cause an aborted chat message to show an error "Cody did not respond with any text". [pull/1668](https://github.com/sourcegraph/cody/pull/1668)
- Chat: Opening files from the new chat panel will now show up beside the chat panel instead of on top of the chat panel. [pull/1677](https://github.com/sourcegraph/cody/pull/1677)
- Chat: Prevented default events on certain key combos when chat box is focused. [pull/1690](https://github.com/sourcegraph/cody/pull/1690)
- Command: Fixed an issue that opened a new chat window when running `/doc` and `/edit` commands from the command palette. [pull/1678](https://github.com/sourcegraph/cody/pull/1678)
- Chat: Prevent sidebar from opening when switching editor chat panels. [pull/1691](https://github.com/sourcegraph/cody/pull/1691)
- Chat: Prevent `"command 'cody.chat'panel.new' not found"` error when the new chat panel UI is disabled. [pull/1696](https://github.com/sourcegraph/cody/pull/1696)
- Autocomplete: Improved the multiline completions truncation logic. [pull/1709](https://github.com/sourcegraph/cody/pull/1709)
- Autocomplete: Fix an issue where typing as suggested causes the completion to behave unexpectedly. [pull/1701](https://github.com/sourcegraph/cody/pull/1701)
- Chat: Forbid style tags in DOMPurify config to prevent code block rendering issues. [pull/1747](https://github.com/sourcegraph/cody/pull/1747)
- Edit: Fix `selectedCode` and `problemCode` sometimes being added to the document after an edit. [pull/1765](https://github.com/sourcegraph/cody/pull/1765)
- Edit: Fix the code lens containing options to diff, undo and retry being automatically dismissed for users who have `autoSave` enabled. [pull/1767](https://github.com/sourcegraph/cody/pull/1767)

### Changed

- Edit: Fixed formatting issues with some editor formatters that required explict indendation configuration. [pull/1620](https://github.com/sourcegraph/cody/pull/1620)
- Edit: Fixed an issue where the diff for an edit could expand recursively each time it is viewed. [pull/1621](https://github.com/sourcegraph/cody/pull/1621)
- Editor Title Icon has been moved out of the experimental stage and is now enabled by default. [pull/1651](https://github.com/sourcegraph/cody/pull/1651)
- Clean up login page styles and make Enterprise login more prominent. [pull/1708](https://github.com/sourcegraph/cody/pull/1708)
- Autocomplete: Slightly increase the amount of time we wait for another keystroke before starting completion requests. [pull/1737](https://github.com/sourcegraph/cody/pull/1737)
- Improved new chat model selector styles. [pull/1750](https://github.com/sourcegraph/cody/pull/1750)
- Improved response time for chat, commands and edits on repositories without embeddings. [pull/1722](https://github.com/sourcegraph/cody/pull/1722)

## [0.14.5]

### Added

### Fixed

### Changed

- Added support to test a Sourcegraph specific StarCoder setup for dotcom. [pull/1670]

## [0.14.4]

### Added

### Fixed

- Chat: Fixed an issue where multiple action buttons were appended to each Code Block per chat message. [pull/1617](https://github.com/sourcegraph/cody/pull/1617)

### Changed

## [0.14.3]

### Added

- Autocomplete: Add completion intent to analytics events. [pull/1457](https://github.com/sourcegraph/cody/pull/1457)
- Edit: Added the ability to provide instructions when retrying an edit. [pull/1411](https://github.com/sourcegraph/cody/pull/1411)
- Edit: Added the ability to undo an applied edit. [pull/1411](https://github.com/sourcegraph/cody/pull/1411)
- Edit: Support applying edits in the background, instead of relying on the users' open file. [pull/1411](https://github.com/sourcegraph/cody/pull/1411)
- Assign requestID to each Code Block actions. [pull/1586](https://github.com/sourcegraph/cody/pull/1586)
- [Internal Experimental] Chat: New Experimental Chat View that appears in the editor panel instead of the sidebar when `cody.experimental.chatPanel` is enabled. [pull/1509](https://github.com/sourcegraph/cody/pull/1509)

### Fixed

- Commands: Smart selection not working on the first line of code. [pull/1508](https://github.com/sourcegraph/cody/pull/1508)
- Chat: Aborted messages are now saved to local chat history properly. [pull/1550](https://github.com/sourcegraph/cody/pull/1550)
- Adjust a completion range if it does not match the current line suffix. [pull/1507](https://github.com/sourcegraph/cody/pull/1507)
- Chat: Fix heading styles and inline code colors. [pull/1528](https://github.com/sourcegraph/cody/pull/1528)
- Custom Commands: Fix custom command menu not showing for a single custom command. [pull/1532](https://github.com/sourcegraph/cody/pull/1532)
- Chat: Focus chat input on mount even when notification for version update is shown. [pull/1556](https://github.com/sourcegraph/cody/pull/1556)
- Commands: Commands selector in chat will now scroll to the selected item's viewport automatically. [pull/1556](https://github.com/sourcegraph/cody/pull/1556)
- Edit: Errors are now shown separately to incoming edits, and will not be applied to the document. [pull/1376](https://github.com/sourcegraph/cody/pull/1376)
- Chat: Prevent cursor from moving during chat command selection. [pull/1592](https://github.com/sourcegraph/cody/pull/1592)

### Changed

- Chat: Start prompt mixin by default. [pull/1479](https://github.com/sourcegraph/cody/pull/1479)
- Edit: Incoming changes are now applied by default. [pull/1411](https://github.com/sourcegraph/cody/pull/1411)

## [0.14.2]

### Added

- Code applied from the `/edit` command will be formatted automatically through the VS Code `formatDocument` API. [pull/1441](https://github.com/sourcegraph/cody/pull/1441)

### Fixed

- User selection in active editor will not be replaced by smart selections for the `/edit` command. [pull/1429](https://github.com/sourcegraph/cody/pull/1429)
- Fixes an issue that caused part of the autocomplete response to be completed when selecting an item from the suggest widget. [pull/1477](https://github.com/sourcegraph/cody/pull/1477)
- Fixed issues where autocomplete suggestions displayed on the wrong line when connected to Anthropic as provider. [pull/1440](https://github.com/sourcegraph/cody/pull/1440)

### Changed

- Changed the "Ask Cody to Explain" Code Action to respond in the Cody sidebar instead of Inline Chat. [pull/1427](https://github.com/sourcegraph/cody/pull/1427)
- Updated prompt preambles and mixin for chat to mitigate hallucinations. [pull/1442](https://github.com/sourcegraph/cody/pull/1442)
- Cody can now respond in languages other than the default language of the user's editor. [pull/1442](https://github.com/sourcegraph/cody/pull/1442)

## [0.14.1]

### Added

- Added client-side request timeouts to Autocomplete requests. [pull/1355](https://github.com/sourcegraph/cody/pull/1355)
- Added telemetry on how long accepted autocomplete requests are kept in the document. [pull/1380](https://github.com/sourcegraph/cody/pull/1380)
- Added support for using (workspace) relative paths in `filePath`and `directoryPath` fields as context for Custom Commands. [pull/1385](https://github.com/sourcegraph/cody/pull/1385)
- [Internal] Added `CodyAutocompleteLowPerformanceDebounce` feature flag to increase debounce interval for autocomplete requests in low-performance environments. [pull/1409](https://github.com/sourcegraph/cody/pull/1409)
- New `Regenerate` Code Lens for `/edit` command that allows users to easily ask Cody to generate a new response for the current request. [pull/1383](https://github.com/sourcegraph/cody/pull/1383)

### Fixed

- Fixed an issue where autocomplete suggestions where sometimes not shown when the overlap with the next line was too large. [pull/1320](https://github.com/sourcegraph/cody/pull/1320)
- Fixed unresponsive UI for the `Configure Custom Commands` option inside the `Cody: Custom Command (Experimental)` menu. [pull/1416](https://github.com/sourcegraph/cody/pull/1416)
- Fixed last 5 used commands not showing up in the custom command history menu. [pull/1416](https://github.com/sourcegraph/cody/pull/1416)

### Changed

- Removed the unused `unstable-codegen` autocomplete provider. [pull/1364](https://github.com/sourcegraph/cody/pull/1364)
- The Fireworks autocomplete provider is now considered stable. [pull/1363](https://github.com/sourcegraph/cody/pull/1363)
- The `CodyAutocompleteMinimumLatency` feature flag is now split into three independent feature flags: `CodyAutocompleteLanguageLatency`, `CodyAutocompleteProviderLatency`, and `CodyAutocompleteUserLatency`. [pull/1351](https://github.com/sourcegraph/cody/pull/1351)
- Prevents unhelpful autocomplete suggestions at the end of file when cursor position is at 0 and the line above is also empty. [pull/1330](https://github.com/sourcegraph/cody/pull/1330)
- Adds popups to show the state of indexing for dotcom/Cody App in more situations. Fixes an issue where the database icon below the chat input status box was low contrast in some dark themes. [pull/1374](https://github.com/sourcegraph/cody/pull/1374)
- Workspace-level custom commands now works in [trusted workspaces](https://code.visualstudio.com/api/extension-guides/workspace-trust#what-is-workspace-trust) only. This does not apply to user-level custom commands. [pull/1415](https://github.com/sourcegraph/cody/pull/1415)
- Custom commands can no longer override default commands. [pull/1414](https://github.com/sourcegraph/cody/pull/1414)

## [0.14.0]

### Added

- Added information to host operating system to our analytic events. [pull/1254](https://github.com/sourcegraph/cody/pull/1254)
- Executed the `/doc` command now automatically adds the documentation directly above your selected code in your editor, instead of shown in chat. [pull/1116](https://github.com/sourcegraph/cody/pull/1116)
- New `mode` field in the Custom Commands config file enables a command to be configured on how the prompt should be run by Cody. Currently supports `inline` (run command prompt in inline chat), `edit` (run command prompt on selected code for refactoring purpose), and `insert` (run command prompt on selected code where Cody's response will be inserted on top of the selected code) modes. [pull/1116](https://github.com/sourcegraph/cody/pull/1116)
- Experimentally added `smart selection` which removes the need to manually highlight code before running the `/doc` and `/test` commands. [pull/1116](https://github.com/sourcegraph/cody/pull/1116)
- Show a notice on first autocomplete. [pull/1071](https://github.com/sourcegraph/cody/pull/1071)
- Autocomplete now takes the currently selected item in the suggest widget into account. This behavior can be disabled by setting `cody.autocomplete.suggestWidgetSelection` to `false`.
- Add the `cody.autocomplete.languages` user setting to enable or disable inline code suggestions for specified languages. [pull/1290](https://github.com/sourcegraph/cody/pull/1290)

### Fixed

- Improved quality of documentation created by the `/doc` command. [pull/1198](https://github.com/sourcegraph/cody/pull/1198)
- Removed chat and chat history created by `/edit` and `/doc` commands. [pull/1220](https://github.com/sourcegraph/cody/pull/1220)
- Only show "Ask Cody Inline" context menu item when signed in. [pull/1281](https://github.com/sourcegraph/cody/pull/1281)

### Changed

- Improved detection for the most common test runner files. [pull/1297](https://github.com/sourcegraph/cody/pull/1297)

## [0.12.4]

### Added

- New "Save Code to File.." button on code blocks. [pull/1119](https://github.com/sourcegraph/cody/pull/1119)
- Add logging for partially accepting completions. [pull/1214](https://github.com/sourcegraph/cody/pull/1214)

### Fixed

- Removed invalid variable from logs that stopped rate-limit errors from displaying properly. [pull/1205](https://github.com/sourcegraph/cody/pull/1205)
- Disable `Ask Cody Inline` in Cody Context Menu when `cody.InlineChat.enabled` is set to false. [pull/1209](https://github.com/sourcegraph/cody/pull/1209)

### Changed

- Moved "Insert at Cursor" and "Copy" buttons to the bottom of code blocks, and no longer just show on hover. [pull/1119](https://github.com/sourcegraph/cody/pull/1119)
- Increased the token limit for the selection Cody uses for the `/edit` command. [pull/1139](https://github.com/sourcegraph/cody/pull/1139)
- Autocomplete now supports infilling through the customized `claude-instant-infill` model created for Anthropic Claude Instant by default. [pull/1164](https://github.com/sourcegraph/cody/pull/1164)
- Expand the range used for code actions (thought `smart selection`) to the top-level enclosing range rather than just the line. This improves the quality of fixup actions by providing more context. [pull/1163](https://github.com/sourcegraph/cody/pull/1163)
- Autocomplete no longer triggers after the end of a block of function invocation. [pull/1218](https://github.com/sourcegraph/cody/pull/1218)

## [0.12.3]

### Added

- Add situation-based latency for unwanted autocomplete suggestions. [pull/1202](https://github.com/sourcegraph/cody/pull/1202)

### Fixed

### Changed

- Simplified sign-in in, added in 0.12.0 [pull/1036,](https://github.com/sourcegraph/cody/pull/1036) is now rolled out to 100% of new installs. [pull/1235](https://github.com/sourcegraph/cody/pull/1235)
- VScode can communicate with Cody App, even if App is started after the user has signed in to sourcegraph.com. VScode continues to monitor Cody App if it is started and stopped. [pull/1210](https://github.com/sourcegraph/cody/pull/1210)

## [0.12.2]

### Added

- Adds information about completion `items` to the `CompletionEvent` we send on every completion suggestion. [pull/1144](https://github.com/sourcegraph/cody/pull/1144)
- Clicking on the status indicator under the chat input box displays a popup to install Cody App, open Cody App, etc. The popups are only displayed under certain circumstances where Cody App can provide embeddings. [pull/1089](https://github.com/sourcegraph/cody/pull/1089)

### Fixed

### Changed

- Improves interop with the VS Code suggest widget when using the `completeSuggestWidgetSelection` feature flag. [pull/1158](https://github.com/sourcegraph/cody/pull/1158)
- Removes the need to set an Anthropic API key for the `/symf` command. The `symf` binary is now automatically downloaded. [pull/1207](https://github.com/sourcegraph/cody/pull/1207)
- Replace the "Fixup ready | Apply" buttons when you do a code edit with a single "Apply Edits" button. [pull/1201](https://github.com/sourcegraph/cody/pull/1201)
- Updated "Refactor Code" to be "Edit Code" in right click context menu. [pull/1200](https://github.com/sourcegraph/cody/pull/1200)

## [0.12.1]

### Added

### Fixed

- Fixes an issue that caused the `cody-autocomplete-claude-instant-infill` feature flag to have no effect. [pull/1132](https://github.com/sourcegraph/cody/pull/1132)

### Changed

## [0.12.0]

### Added

- Add a UI indicator when you're not signed in. [pull/970](https://github.com/sourcegraph/cody/pull/970)
- Added a completion statistics summary to the autocomplete trace view. [pull/973](https://github.com/sourcegraph/cody/pull/973)
- Add experimental option `claude-instant-infill` to the `cody.autocomplete.advanced.model` config option that enables users using the Claude Instant model to get suggestions with context awareness (infill). [pull/974](https://github.com/sourcegraph/cody/pull/974)
- New `cody.chat.preInstruction` configuration option for adding custom message at the start of all chat messages sent to Cody. Extension reload required. [pull/963](https://github.com/sourcegraph/cody/pull/963)
- Add a simplified sign-in. 50% of people will see these new sign-in buttons. [pull/1036](https://github.com/sourcegraph/cody/pull/1036)
- Now removes completions from cache when the initial suggestion prefix is deleted by users after a suggestion was displayed. This avoids unhelpful/stale suggestions from persisting. [pull/1105](https://github.com/sourcegraph/cody/pull/1105)
- VScode can now share a dotcom access token with future versions of Cody App. [pull/1090](https://github.com/sourcegraph/cody/pull/1090)

### Fixed

- Fix a potential race condition for autocomplete requests that happen when a completion is stored as the last shown candidate when it will not be shown. [pull/1059](https://github.com/sourcegraph/cody/pull/1059)
- Use `insert` instead of `replace` for `Insert at Cursor` button for inserting code to current cursor position. [pull/1118](https://github.com/sourcegraph/cody/pull/1118)
- Autocomplete: Fix support for working with CRLF line endings. [pull/1124](https://github.com/sourcegraph/cody/pull/1124)
- Fix issue that caused the custom commands menu to unable to execute commands. [pull/1123](https://github.com/sourcegraph/cody/pull/1123)

### Changed

- Remove `starter` and `premade` fields from the configuration files for custom commands (cody.json). [pull/939](https://github.com/sourcegraph/cody/pull/939)
- Enabled streaming responses for all autocomplete requests. [pull/995](https://github.com/sourcegraph/cody/pull/995)
- Sign out immediately instead of showing the quick-pick menu. [pull/1032](https://github.com/sourcegraph/cody/pull/1032)
- UX improvements to the custom command workflow (and new [custom command docs](https://sourcegraph.com/docs/cody/custom-commands)). [pull/992](https://github.com/sourcegraph/cody/pull/992)
- You can now use `alt` + `\` to trigger autocomplete requests manually. [pull/1060](https://github.com/sourcegraph/cody/pull/1060)
- Slightly reduce latency when manually triggering autocomplete requests. [pull/1060](https://github.com/sourcegraph/cody/pull/1060)
- Configure autocomplete provider based on cody LLM settings in site config. [pull/1035](https://github.com/sourcegraph/cody/pull/1035)
- Filters out single character autocomplete results. [pull/1109](https://github.com/sourcegraph/cody/pull/1109)
- Register inline completion provider for text files and notebooks only to ensure autocomplete works in environments that are fully supported. [pull/1114](https://github.com/sourcegraph/cody/pull/1114)
- The `Generate Unit Tests` command has been improved with an enhanced context fetching process that produces test results with better quality. [pull/907](https://github.com/sourcegraph/cody/pull/907)

## [0.10.2]

### Added

### Fixed

### Changed

- Use the same token limits for StarCoder as we do for Anthropic for the current experiments. [pull/1058](https://github.com/sourcegraph/cody/pull/1058)

## [0.10.1]

### Added

### Fixed

- Fix feature flag initialization for autocomplete providers. [pull/965](https://github.com/sourcegraph/cody/pull/965)

### Changed

## [0.10.0]

### Added

- New button in Chat UI to export chat history to a JSON file. [pull/829](https://github.com/sourcegraph/cody/pull/829)
- Rank autocomplete suggestion with tree-sitter when `cody.autocomplete.experimental.syntacticPostProcessing` is enabled. [pull/837](https://github.com/sourcegraph/cody/pull/837)
- Rate limit during autocomplete will now surface to the user through the status bar item. [pull/851](https://github.com/sourcegraph/cody/pull/851)

### Fixed

- Do not display error messages after clicking on the "stop-generating" button. [pull/776](https://github.com/sourcegraph/cody/pull/776)
- Add null check to Inline Controller on file change that caused the `Cannot read properties of undefined (reading 'scheme')` error when starting a new chat session. [pull/781](https://github.com/sourcegraph/cody/pull/781)
- Fixup: Resolved issue where `/fix` command incorrectly returned error "/fix is not a valid command". The `/fix` command now functions as expected when invoked in the sidebar chat. [pull/790](https://github.com/sourcegraph/cody/pull/790)
- Set font family and size in side chat code blocks to match editor font. [pull/813](https://github.com/sourcegraph/cody/pull/813)
- Add error handling to unblock Command Menu from being started up when invalid json file for custom commands is detected. [pull/827](https://github.com/sourcegraph/cody/pull/827)
- Enhanced the main quick pick menu items filtering logic. [pull/852](https://github.com/sourcegraph/cody/pull/852)
- Sidebar chat commands now match main quick pick menu commands. [pull/902](https://github.com/sourcegraph/cody/pull/902)

### Changed

- Trigger single-line completion instead of multi-line completion if the cursor is at the start of a non-empty block. [pull/913](https://github.com/sourcegraph/cody/pull/913)
- Autocomplete on VS Code desktop instances now reuses TCP connections to reduce latency. [pull/868](https://github.com/sourcegraph/cody/pull/868)
- Errors are now always logged to the output console, even if the debug mode is not enabled. [pull/851](https://github.com/sourcegraph/cody/pull/851)
- Changed default and custom commands format: slash command is now required. [pull/841](https://github.com/sourcegraph/cody/pull/841)
- The `Generate Unit Tests` command has been improved with an enhanced context fetching process that produces test results with better quality. [pull/907](https://github.com/sourcegraph/cody/pull/907)

## [0.8.0]

### Added

- Cody Commands: New `/smell` command, an improved version of the old `Find Code Smell` recipe. [pull/602](https://github.com/sourcegraph/cody/pull/602)
- Cody Commands: Display of clickable file path for current selection in chat view after executing a command. [pull/602](https://github.com/sourcegraph/cody/pull/602)
- Add a settings button to Cody pane header. [pull/701](https://github.com/sourcegraph/cody/pull/701)
- Compute suggestions based on the currently selected option in the suggest widget when `cody.autocomplete.experimental.completeSuggestWidgetSelection` is enabled. [pull/636](https://github.com/sourcegraph/cody/pull/636)
- Fixup: New `Discard` code lens to remove suggestions and decorations. [pull/711](https://github.com/sourcegraph/cody/pull/711)
- Adds an experiment to stream autocomplete responses in order to improve latency. [pull/723](https://github.com/sourcegraph/cody/pull/723)
- New chat message input, with auto-resizing and a command button. [pull/718](https://github.com/sourcegraph/cody/pull/718)
- Increased autocomplete debounce time feature flag support. [pull/733](https://github.com/sourcegraph/cody/pull/733)
- Show an update notice after extension updates. [pull/746](https://github.com/sourcegraph/cody/pull/746)
- Experimental user setting `cody.experimental.localSymbols` to enable inclusion of symbol definitions in the LLM context window. [pull/692](https://github.com/sourcegraph/cody/pull/692)
- Experimental command `/symf`, which uses a local keyword index to perform searches for symbols. Requires setting `cody.experimental.symf.path` and `cody.experimental.symf.anthropicKey`. [pull/728](https://github.com/sourcegraph/cody/pull/728).

### Fixed

- Inline Chat: Fix issue where state was not being set correctly, causing Cody Commands to use the selection range from the last created Inline Chat instead of the current selection. [pull/602](https://github.com/sourcegraph/cody/pull/602)
- Cody Commands: Commands that use the current file as context now correctly generate context message for the current file instead of using codebase context generated from current selection. [pull/683](https://github.com/sourcegraph/cody/pull/683)
- Improves the autocomplete responses on a new line after a comment. [pull/727](https://github.com/sourcegraph/cody/pull/727)
- Fixes an issue where the inline chat UI would render briefly when starting VS Code even when the feature is disabled. [pull/764](https://github.com/sourcegraph/cody/pull/764)

### Changed

- `Explain Code` command now includes visible content of the current file when no code is selected. [pull/602](https://github.com/sourcegraph/cody/pull/602)
- Cody Commands: Show errors in chat view instead of notification windows. [pull/602](https://github.com/sourcegraph/cody/pull/602)
- Cody Commands: Match commands on description in Cody menu. [pull/702](https://github.com/sourcegraph/cody/pull/702)
- Cody Commands: Don't require Esc to dismiss Cody menu. [pull/700](https://github.com/sourcegraph/cody/pull/700)
- Updated welcome chat words. [pull/748](https://github.com/sourcegraph/cody/pull/748)
- Autocomplete: Reduce network bandwidth with requests are resolved by previous responses. [pull/762](https://github.com/sourcegraph/cody/pull/762)
- Fixup: Remove `/document` and other command handling from the Refactor Menu. [pull/766](https://github.com/sourcegraph/cody/pull/766)
- The `/test` (Generate Unit Test) command was updated to use file dependencies and test examples when fetching context, in order to produce better results. To use this command, select code in your editor and run the `/test` command. It is recommended to set up test files before running the command to get optimal results. [pull/683](https://github.com/sourcegraph/cody/pull/683) [pull/602](https://github.com/sourcegraph/cody/pull/602)

## [0.6.7]

### Added

- Include token count for code generated and button click events. [pull/675](https://github.com/sourcegraph/cody/pull/675)

### Fixed

### Changed

- Include the number of accepted characters per autocomplete suggestion. [pull/674](https://github.com/sourcegraph/cody/pull/674)

## [0.6.6]

### Added

- Cody Commands: Add tab-to-complete & enter-to-complete behavior. [pull/606](https://github.com/sourcegraph/cody/pull/606)
- Option to toggle `cody.experimental.editorTitleCommandIcon` setting through status bar. [pull/611](https://github.com/sourcegraph/cody/pull/611)
- New walkthrough for Cody Commands. [pull/648](https://github.com/sourcegraph/cody/pull/648)

### Fixed

- Update file link color to match buttons. [pull/600](https://github.com/sourcegraph/cody/pull/600)
- Handle `socket hung up` errors that are not caused by the `stop generating` button. [pull/598](https://github.com/sourcegraph/cody/pull/598)
- Fix "Reload Window" appearing in all VS Code views. [pull/603](https://github.com/sourcegraph/cody/pull/603)
- Fixes issues where in some instances, suggested autocomplete events were under counted. [pull/649](https://github.com/sourcegraph/cody/pull/649)
- Various smaller tweaks to autocomplete analytics. [pull/644](https://github.com/sourcegraph/cody/pull/644)
- Includes the correct pre-release version in analytics events. [pull/641](https://github.com/sourcegraph/cody/pull/641)

### Changed

- Removed beta labels from Autocomplete and Inline Chat features. [pull/605](https://github.com/sourcegraph/cody/pull/605)
- Update shortcut for Cody Commands to `alt` + `c` due to conflict with existing keybinding for `fixup`. [pull/648](https://github.com/sourcegraph/cody/pull/648)

## [0.6.5]

### Added

- Custom Commands: An experimental feature for creating Cody chat commands with custom prompts and context. [pull/386](https://github.com/sourcegraph/cody/pull/386)
- Custom Commands: Quick pick menu for running default and custom commands. [pull/386](https://github.com/sourcegraph/cody/pull/386)
- New commands:
  - `/explain`: Explain Code
  - `/doc`: Document Code
  - `/fix`: Inline Fixup
  - `/test`: Generate Unit Tests
- Code Actions: You can now ask Cody to explain or fix errors and warnings that are highlighted in your editor. [pull/510](https://github.com/sourcegraph/cody/pull/510)
- Inline Fixup: You can now run parallel inline fixes, you do not need to wait for the previous fix to complete. [pull/510](https://github.com/sourcegraph/cody/pull/510)
- Inline Fixup: You no longer need to select code to generate an inline fix. [pull/510](https://github.com/sourcegraph/cody/pull/510)

### Fixed

- Bug: Fixes an issue where the codebase context was not correctly inferred to load embeddings context for autocomplete. [pull/525](https://github.com/sourcegraph/cody/pull/525)
- Inline Fixup: `/chat` will now redirect your question to the chat view correctly through the Non-Stop Fixup input box. [pull/386](https://github.com/sourcegraph/cody/pull/386)
- Fix REGEX issue for existing `/reset`, `/search`, and `/fix` commands. [pull/594](https://github.com/sourcegraph/cody/pull/594)

### Changed

- `Recipes` are removed in favor of `Commands`, which is the improved version of `Recipes`. [pull/386](https://github.com/sourcegraph/cody/pull/386)
- Remove `Header` and `Navbar` from `Chat` view due to removal of the `Recipes` tab. [pull/386](https://github.com/sourcegraph/cody/pull/386)
- Replace `Custom Recipes` with `Custom Commands`. [pull/386](https://github.com/sourcegraph/cody/pull/386)
- Inline Fixup: Integrated the input field into the command palette. [pull/510](https://github.com/sourcegraph/cody/pull/510)
- Inline Fixup: Using `/fix` from Inline Chat now triggers an improved fixup experience. [pull/510](https://github.com/sourcegraph/cody/pull/510)
- Autocomplete: Include current file name in anthropic prompt. [580](https://github.com/sourcegraph/cody/pull/580)
- Autocomplete: Requests can now be resolved while the network request is still in progress. [pull/559](https://github.com/sourcegraph/cody/pull/559)

## [0.6.4]

### Added

- Inline Fixups: Cody is now aware of errors, warnings and hints within your editor selection. [pull/376](https://github.com/sourcegraph/cody/pull/376)
- Experimental user setting `cody.experimental.localTokenPath` to store authentication token in local file system when keychain access is unavailable. This provides alternative to [settings sync keychain storage](https://code.visualstudio.com/docs/editor/settings-sync#_troubleshooting-keychain-issues), but is not the recommended method for storing tokens securely. Use at your own risk. [pull/471](https://github.com/sourcegraph/cody/pull/471)

### Fixed

- Bug: Chat History command shows chat view instead of history view. [pull/414](https://github.com/sourcegraph/cody/pull/414)
- Fix some bad trailing `}` autocomplete results. [pull/378](https://github.com/sourcegraph/cody/pull/378)

### Changed

- Inline Fixups: Added intent detection to improve prompt and context quality. [pull/376](https://github.com/sourcegraph/cody/pull/376)
- Layout cleanups: smaller header and single line message input. [pull/449](https://github.com/sourcegraph/cody/pull/449)
- Improve response feedback button behavior. [pull/451](https://github.com/sourcegraph/cody/pull/451)
- Remove in-chat onboarding buttons for new chats. [pull/450](https://github.com/sourcegraph/cody/pull/450)
- Improve the stability of autocomplete results. [pull/442](https://github.com/sourcegraph/cody/pull/442)

## [0.6.3]

### Added

- Added the functionality to drag and reorder the recipes. [pull/314](https://github.com/sourcegraph/cody/pull/314)

### Fixed

### Changed

- Removed the experimental hallucination detection that highlighted nonexistent file paths.
- Hide the feedback button in case of error assistant response. [pull/448](https://github.com/sourcegraph/cody/pull/448)

## [0.6.2]

### Added

- [Internal] `Custom Recipes`: An experimental feature now available behind the `cody.experimental.customRecipes` feature flag for internal testing purpose. [pull/348](https://github.com/sourcegraph/cody/pull/348)
- Inline Chat: Improved response quality by ensuring each inline chat maintains its own unique context, and doesn't share with the sidebar and other inline chats. This should also benefit response quality for inline /fix and /touch commands.
- Inline Chat: Added the option to 'Stop generating' from within the inline chat window.
- Inline Chat: Added the option to transfer a chat from the inline window to the Cody sidebar.

### Fixed

### Changed

- The setting `cody.autocomplete.experimental.triggerMoreEagerly` (which causes autocomplete to trigger earlier, before you type a space or other non-word character) now defaults to `true`.
- If you run the `Trigger Inline Suggestion` VS Code action, 3 suggestions instead of just 1 will be shown.

## [0.6.1]

### Added

- A new experimental user setting `cody.autocomplete.experimental.triggerMoreEagerly` causes autocomplete to trigger earlier, before you type a space or other non-word character.
- [Internal Only] `Custom Recipe`: Support context type selection when creating a new recipe via UI. [pull/279](https://github.com/sourcegraph/cody/pull/279)
- New `/open` command for opening workspace files from chat box. [pull/327](https://github.com/sourcegraph/cody/pull/327)

### Fixed

- Insert at Cusor now inserts the complete code snippets at cursor position. [pull/282](https://github.com/sourcegraph/cody/pull/282)
- Minimizing the change of Cody replying users with response related to the language-uage prompt. [pull/279](https://github.com/sourcegraph/cody/pull/279)
- Inline Chat: Add missing icons for Inline Chat and Inline Fixups decorations. [pull/320](https://github.com/sourcegraph/cody/pull/320)
- Fix the behaviour of input history down button. [pull/328](https://github.com/sourcegraph/cody/pull/328)

### Changed

- Exclude context for chat input with only one word. [pull/279](https://github.com/sourcegraph/cody/pull/279)
- [Internal Only] `Custom Recipe`: Store `cody.json` file for user recipes within the `.vscode` folder located in the $HOME directory. [pull/279](https://github.com/sourcegraph/cody/pull/279)
- Various autocomplete improvements. [pull/344](https://github.com/sourcegraph/cody/pull/344)

## [0.4.4]

### Added

- Added support for the CMD+K hotkey to clear the code chat history. [pull/245](https://github.com/sourcegraph/cody/pull/245)
- [Internal Only] `Custom Recipe` is available for S2 internal users for testing purpose. [pull/81](https://github.com/sourcegraph/cody/pull/81)

### Fixed

- Fixed a bug that caused messages to disappear when signed-in users encounter an authentication error. [pull/201](https://github.com/sourcegraph/cody/pull/201)
- Inline Chat: Since last version, running Inline Fixups would add an additional `</selection>` tag to the end of the code edited by Cody, which has now been removed. [pull/182](https://github.com/sourcegraph/cody/pull/182)
- Chat Command: Fixed an issue where /r(est) had a trailing space. [pull/245](https://github.com/sourcegraph/cody/pull/245)
- Inline Fixups: Fixed a regression where Cody's inline fixup suggestions were not properly replacing the user's selection. [pull/70](https://github.com/sourcegraph/cody/pull/70)

### Changed

## [0.4.3]

### Added

- Added support for server-side token limits to Chat. [pull/54488](https://github.com/sourcegraph/sourcegraph/pull/54488)
- Add "Find code smells" recipe to editor context menu and command pallette [pull/54432](https://github.com/sourcegraph/sourcegraph/pull/54432)
- Add a typewriter effect to Cody's responses to mimic typing in characters rather than varying chunks [pull/54522](https://github.com/sourcegraph/sourcegraph/pull/54522)
- Add suggested recipes to the new chat welcome message. [pull/54277](https://github.com/sourcegraph/sourcegraph/pull/54277)
- Inline Chat: Added the option to collapse all inline chats from within the inline chat window. [pull/54675](https://github.com/sourcegraph/sourcegraph/pull/54675)
- Inline Chat: We now stream messages rather than waiting for the response to be fully complete. This means you can read Cody's response as it is being generated. [pull/54665](https://github.com/sourcegraph/sourcegraph/pull/54665)
- Show network error message when connection is lost and a reload button to get back when network is restored. [pull/107](https://github.com/sourcegraph/cody/pull/107)

### Fixed

- Inline Chat: Update keybind when condition to `editorFocus`. [pull/54437](https://github.com/sourcegraph/sourcegraph/pull/54437)
- Inline Touch: Create a new `.test.` file when `test` or `tests` is included in the instruction. [pull/54437](https://github.com/sourcegraph/sourcegraph/pull/54437)
- Prevents errors from being displayed for a cancelled requests. [pull/54429](https://github.com/sourcegraph/sourcegraph/pull/54429)

### Changed

- Inline Touch: Remove Inline Touch from submenu and command palette. It can be started with `/touch` or `/t` from the Inline Chat due to current limitation. [pull/54437](https://github.com/sourcegraph/sourcegraph/pull/54437)
- Removed the Optimize Code recipe. [pull/54471](https://github.com/sourcegraph/sourcegraph/pull/54471)

## [0.4.2]

### Added

- Add support for onboarding Cody App users on Intel Mac and Linux. [pull/54405](https://github.com/sourcegraph/sourcegraph/pull/54405)

### Fixed

- Fixed HTML escaping in inline chat markdown. [pull/1349](https://github.com/sourcegraph/sourcegraph/pull/1349)

### Changed

## [0.4.1]

### Fixed

- Fixed `cody.customHeaders` never being passed through. [pull/54354](https://github.com/sourcegraph/sourcegraph/pull/54354)
- Fixed users are signed out on 0.4.0 update [pull/54367](https://github.com/sourcegraph/sourcegraph/pull/54367)

### Changed

- Provide more information on Cody App, and improved the login page design for Enterprise customers. [pull/54362](https://github.com/sourcegraph/sourcegraph/pull/54362)

## [0.4.0]

### Added

- The range of the editor selection, if present, is now displayed alongside the file name in the chat footer. [pull/53742](https://github.com/sourcegraph/sourcegraph/pull/53742)
- Support switching between multiple instances with `Switch Account`. [pull/53434](https://github.com/sourcegraph/sourcegraph/pull/53434)
- Automate sign-in flow with Cody App. [pull/53908](https://github.com/sourcegraph/sourcegraph/pull/53908)
- Add a warning message to recipes when the selection gets truncated. [pull/54025](https://github.com/sourcegraph/sourcegraph/pull/54025)
- Start up loading screen. [pull/54106](https://github.com/sourcegraph/sourcegraph/pull/54106)

### Fixed

- Autocomplete: Include the number of lines of an accepted autocomplete recommendation and fix an issue where sometimes accepted completions would not be logged correctly. [pull/53878](https://github.com/sourcegraph/sourcegraph/pull/53878)
- Stop-Generating button does not stop Cody from responding if pressed before answer is generating. [pull/53827](https://github.com/sourcegraph/sourcegraph/pull/53827)
- Endpoint setting out of sync issue. [pull/53434](https://github.com/sourcegraph/sourcegraph/pull/53434)
- Endpoint URL without protocol causing sign-ins to fail. [pull/53908](https://github.com/sourcegraph/sourcegraph/pull/53908)
- Autocomplete: Fix network issues when using remote VS Code setups. [pull/53956](https://github.com/sourcegraph/sourcegraph/pull/53956)
- Autocomplete: Fix an issue where the loading indicator would not reset when a network error ocurred. [pull/53956](https://github.com/sourcegraph/sourcegraph/pull/53956)
- Autocomplete: Improve local context performance. [pull/54124](https://github.com/sourcegraph/sourcegraph/pull/54124)
- Chat: Fix an issue where the window would automatically scroll to the bottom as Cody responds regardless of where the users scroll position was. [pull/54188](https://github.com/sourcegraph/sourcegraph/pull/54188)
- Codebase index status does not get updated on workspace change. [pull/54106](https://github.com/sourcegraph/sourcegraph/pull/54106)
- Button for connect to App after user is signed out. [pull/54106](https://github.com/sourcegraph/sourcegraph/pull/54106)
- Fixes an issue with link formatting. [pull/54200](https://github.com/sourcegraph/sourcegraph/pull/54200)
- Fixes am issue where Cody would sometimes not respond. [pull/54268](https://github.com/sourcegraph/sourcegraph/pull/54268)
- Fixes authentication related issues. [pull/54237](https://github.com/sourcegraph/sourcegraph/pull/54237)

### Changed

- Autocomplete: Improve completion quality. [pull/53720](https://github.com/sourcegraph/sourcegraph/pull/53720)
- Autocomplete: Completions are now referred to as autocomplete. [pull/53851](https://github.com/sourcegraph/sourcegraph/pull/53851)
- Autocomplete: Autocomplete is now turned on by default. [pull/54166](https://github.com/sourcegraph/sourcegraph/pull/54166)
- Improved the response quality when Cody is asked about a selected piece of code through the chat window. [pull/53742](https://github.com/sourcegraph/sourcegraph/pull/53742)
- Refactored authentication process. [pull/53434](https://github.com/sourcegraph/sourcegraph/pull/53434)
- New sign-in and sign-out flow. [pull/53434](https://github.com/sourcegraph/sourcegraph/pull/53434)
- Analytical logs are now displayed in the Output view. [pull/53870](https://github.com/sourcegraph/sourcegraph/pull/53870)
- Inline Chat: Renamed Inline Assist to Inline Chat. [pull/53725](https://github.com/sourcegraph/sourcegraph/pull/53725) [pull/54315](https://github.com/sourcegraph/sourcegraph/pull/54315)
- Chat: Link to the "Getting Started" guide directly from the first chat message instead of the external documentation website. [pull/54175](https://github.com/sourcegraph/sourcegraph/pull/54175)
- Codebase status icons. [pull/54262](https://github.com/sourcegraph/sourcegraph/pull/54262)
- Changed the keyboard shortcut for the file touch recipe to `ctrl+alt+/` to avoid conflicts. [pull/54275](https://github.com/sourcegraph/sourcegraph/pull/54275)
- Inline Chat: Do not change current focus when Inline Fixup is done. [pull/53980](https://github.com/sourcegraph/sourcegraph/pull/53980)
- Inline Chat: Replace Close CodeLens with Accept. [pull/53980](https://github.com/sourcegraph/sourcegraph/pull/53980)
- Inline Chat: Moved to Beta state. It is now enabled by default. [pull/54315](https://github.com/sourcegraph/sourcegraph/pull/54315)

## [0.2.5]

### Added

- `Stop Generating` button to cancel a request and stop Cody's response. [pull/53332](https://github.com/sourcegraph/sourcegraph/pull/53332)

### Fixed

- Fixes the rendering of duplicate context files in response. [pull/53662](https://github.com/sourcegraph/sourcegraph/pull/53662)
- Fixes an issue where local keyword context was trying to open binary files. [pull/53662](https://github.com/sourcegraph/sourcegraph/pull/53662)
- Fixes the hallucination detection behavior for directory, API and git refs pattern. [pull/53553](https://github.com/sourcegraph/sourcegraph/pull/53553)

### Changed

- Completions: Updating configuration no longer requires reloading the extension. [pull/53401](https://github.com/sourcegraph/sourcegraph/pull/53401)
- New chat layout. [pull/53332](https://github.com/sourcegraph/sourcegraph/pull/53332)
- Completions: Completions can now be used on unsaved files. [pull/53495](https://github.com/sourcegraph/sourcegraph/pull/53495)
- Completions: Add multi-line heuristics for C, C++, C#, and Java. [pull/53631](https://github.com/sourcegraph/sourcegraph/pull/53631)
- Completions: Add context summaries and language information to analytics. [pull/53746](https://github.com/sourcegraph/sourcegraph/pull/53746)
- More compact chat suggestion buttons. [pull/53755](https://github.com/sourcegraph/sourcegraph/pull/53755)

## [0.2.4]

### Added

- Hover tooltips to intent-detection underlines. [pull/52029](https://github.com/sourcegraph/sourcegraph/pull/52029)
- Notification to prompt users to setup Cody if it wasn't configured initially. [pull/53321](https://github.com/sourcegraph/sourcegraph/pull/53321)
- Added a new Cody status bar item to relay global loading states and allowing you to quickly enable/disable features. [pull/53307](https://github.com/sourcegraph/sourcegraph/pull/53307)

### Fixed

- Fix `Continue with Sourcegraph.com` callback URL. [pull/53418](https://github.com/sourcegraph/sourcegraph/pull/53418)

### Changed

- Simplified the appearance of commands in various parts of the UI [pull/53395](https://github.com/sourcegraph/sourcegraph/pull/53395)

## [0.2.3]

### Added

- Add delete button for removing individual history. [pull/52904](https://github.com/sourcegraph/sourcegraph/pull/52904)
- Load the recent ongoing chat on reload of window. [pull/52904](https://github.com/sourcegraph/sourcegraph/pull/52904)
- Handle URL callbacks from `vscode-insiders`. [pull/53313](https://github.com/sourcegraph/sourcegraph/pull/53313)
- Inline Assist: New Code Lens to undo `inline fix` performed by Cody. [pull/53348](https://github.com/sourcegraph/sourcegraph/pull/53348)

### Fixed

- Fix the loading of files and scroll chat to the end while restoring the history. [pull/52904](https://github.com/sourcegraph/sourcegraph/pull/52904)
- Open file paths from Cody's responses in a workspace with the correct protocol. [pull/53103](https://github.com/sourcegraph/sourcegraph/pull/53103)
- Cody completions: Fixes an issue where completions would often start in the next line. [pull/53246](https://github.com/sourcegraph/sourcegraph/pull/53246)

### Changed

- Save the current ongoing conversation to the chat history [pull/52904](https://github.com/sourcegraph/sourcegraph/pull/52904)
- Inline Assist: Updating configuration no longer requires reloading the extension. [pull/53348](https://github.com/sourcegraph/sourcegraph/pull/53348)
- Context quality has been improved when the repository has not been indexed. The LLM is used to generate keyword and filename queries, and the LLM also reranks results from multiple sources. Response latency has also improved on long user queries. [pull/52815](https://github.com/sourcegraph/sourcegraph/pull/52815)

## [0.2.2]

### Added

- New recipe: `Generate PR description`. Generate the PR description using the PR template guidelines for the changes made in the current branch. [pull/51721](https://github.com/sourcegraph/sourcegraph/pull/51721)
- Open context search results links as workspace file. [pull/52856](https://github.com/sourcegraph/sourcegraph/pull/52856)
- Cody Inline Assist: Decorations for `/fix` errors. [pull/52796](https://github.com/sourcegraph/sourcegraph/pull/52796)
- Open file paths from Cody's responses in workspace. [pull/53069](https://github.com/sourcegraph/sourcegraph/pull/53069)
- Help & Getting Started: Walkthrough to help users get setup with Cody and discover new features. [pull/52560](https://github.com/sourcegraph/sourcegraph/pull/52560)

### Fixed

- Cody Inline Assist: Decorations for `/fix` on light theme. [pull/52796](https://github.com/sourcegraph/sourcegraph/pull/52796)
- Cody Inline Assist: Use more than 1 context file for `/touch`. [pull/52796](https://github.com/sourcegraph/sourcegraph/pull/52796)
- Cody Inline Assist: Fixes cody processing indefinitely issue. [pull/52796](https://github.com/sourcegraph/sourcegraph/pull/52796)
- Cody completions: Various fixes for completion analytics. [pull/52935](https://github.com/sourcegraph/sourcegraph/pull/52935)
- Cody Inline Assist: Indentation on `/fix` [pull/53068](https://github.com/sourcegraph/sourcegraph/pull/53068)

### Changed

- Internal: Do not log events during tests. [pull/52865](https://github.com/sourcegraph/sourcegraph/pull/52865)
- Cody completions: Improved the number of completions presented and reduced the latency. [pull/52935](https://github.com/sourcegraph/sourcegraph/pull/52935)
- Cody completions: Various improvements to the context. [pull/53043](https://github.com/sourcegraph/sourcegraph/pull/53043)

## [0.2.1]

### Fixed

- Escape Windows path separator in fast file finder path pattern. [pull/52754](https://github.com/sourcegraph/sourcegraph/pull/52754)
- Only display errors from the embeddings clients for users connected to an indexed codebase. [pull/52780](https://github.com/sourcegraph/sourcegraph/pull/52780)

### Changed

## [0.2.0]

### Added

- Cody Inline Assist: New recipe for creating new files with `/touch` command. [pull/52511](https://github.com/sourcegraph/sourcegraph/pull/52511)
- Cody completions: Experimental support for multi-line inline completions for JavaScript, TypeScript, Go, and Python using indentation based truncation. [issues/52588](https://github.com/sourcegraph/sourcegraph/issues/52588)
- Display embeddings search, and connection error to the webview panel. [pull/52491](https://github.com/sourcegraph/sourcegraph/pull/52491)
- New recipe: `Optimize Code`. Optimize the time and space consumption of code. [pull/51974](https://github.com/sourcegraph/sourcegraph/pull/51974)
- Button to insert code block text at cursor position in text editor. [pull/52528](https://github.com/sourcegraph/sourcegraph/pull/52528)

### Fixed

- Cody completions: Fixed interop between spaces and tabs. [pull/52497](https://github.com/sourcegraph/sourcegraph/pull/52497)
- Fixes an issue where new conversations did not bring the chat into the foreground. [pull/52363](https://github.com/sourcegraph/sourcegraph/pull/52363)
- Cody completions: Prevent completions for lines that have a word in the suffix. [issues/52582](https://github.com/sourcegraph/sourcegraph/issues/52582)
- Cody completions: Fixes an issue where multi-line inline completions closed the current block even if it already had content. [pull/52615](https://github.com/sourcegraph/sourcegraph/52615)
- Cody completions: Fixed an issue where the Cody response starts with a newline and was previously ignored. [issues/52586](https://github.com/sourcegraph/sourcegraph/issues/52586)

### Changed

- Cody is now using `major.EVEN_NUMBER.patch` for release versions and `major.ODD_NUMBER.patch` for pre-release versions. [pull/52412](https://github.com/sourcegraph/sourcegraph/pull/52412)
- Cody completions: Fixed an issue where the Cody response starts with a newline and was previously ignored [issues/52586](https://github.com/sourcegraph/sourcegraph/issues/52586)
- Cody completions: Improves the behavior of the completions cache when characters are deleted from the editor. [pull/52695](https://github.com/sourcegraph/sourcegraph/pull/52695)

### Changed

- Cody completions: Improve completion logger and measure the duration a completion is displayed for. [pull/52695](https://github.com/sourcegraph/sourcegraph/pull/52695)

## [0.1.5]

### Added

### Fixed

- Inline Assist broken decorations for Inline-Fixup tasks [pull/52322](https://github.com/sourcegraph/sourcegraph/pull/52322)

### Changed

- Various Cody completions related improvements [pull/52365](https://github.com/sourcegraph/sourcegraph/pull/52365)

## [0.1.4]

### Added

- Added support for local keyword search on Windows. [pull/52251](https://github.com/sourcegraph/sourcegraph/pull/52251)

### Fixed

- Setting `cody.useContext` to `none` will now limit Cody to using only the currently open file. [pull/52126](https://github.com/sourcegraph/sourcegraph/pull/52126)
- Fixes race condition in telemetry. [pull/52279](https://github.com/sourcegraph/sourcegraph/pull/52279)
- Don't search for file paths if no file paths to validate. [pull/52267](https://github.com/sourcegraph/sourcegraph/pull/52267)
- Fix handling of embeddings search backward compatibility. [pull/52286](https://github.com/sourcegraph/sourcegraph/pull/52286)

### Changed

- Cleanup the design of the VSCode history view. [pull/51246](https://github.com/sourcegraph/sourcegraph/pull/51246)
- Changed menu icons and order. [pull/52263](https://github.com/sourcegraph/sourcegraph/pull/52263)
- Deprecate `cody.debug` for three new settings: `cody.debug.enable`, `cody.debug.verbose`, and `cody.debug.filter`. [pull/52236](https://github.com/sourcegraph/sourcegraph/pull/52236)

## [0.1.3]

### Added

- Add support for connecting to Sourcegraph App when a supported version is installed. [pull/52075](https://github.com/sourcegraph/sourcegraph/pull/52075)

### Fixed

- Displays error banners on all view instead of chat view only. [pull/51883](https://github.com/sourcegraph/sourcegraph/pull/51883)
- Surfaces errors for corrupted token from secret storage. [pull/51883](https://github.com/sourcegraph/sourcegraph/pull/51883)
- Inline Assist add code lenses to all open files [pull/52014](https://github.com/sourcegraph/sourcegraph/pull/52014)

### Changed

- Removes unused configuration option: `cody.enabled`. [pull/51883](https://github.com/sourcegraph/sourcegraph/pull/51883)
- Arrow key behavior: you can now navigate forwards through messages with the down arrow; additionally the up and down arrows will navigate backwards and forwards only if you're at the start or end of the drafted text, respectively. [pull/51586](https://github.com/sourcegraph/sourcegraph/pull/51586)
- Display a more user-friendly error message when the user is connected to sourcegraph.com and doesn't have a verified email. [pull/51870](https://github.com/sourcegraph/sourcegraph/pull/51870)
- Keyword context: Excludes files larger than 1M and adds a 30sec timeout period [pull/52038](https://github.com/sourcegraph/sourcegraph/pull/52038)

## [0.1.2]

### Added

- `Inline Assist`: a new way to interact with Cody inside your files. To enable this feature, please set the `cody.experimental.inline` option to true. [pull/51679](https://github.com/sourcegraph/sourcegraph/pull/51679)

### Fixed

- UI bug that capped buttons at 300px max-width with visible border [pull/51726](https://github.com/sourcegraph/sourcegraph/pull/51726)
- Fixes anonymous user id resetting after logout [pull/51532](https://github.com/sourcegraph/sourcegraph/pull/51532)
- Add error message on top of Cody's response instead of overriding it [pull/51762](https://github.com/sourcegraph/sourcegraph/pull/51762)
- Fixes an issue where chat input messages where not rendered in the UI immediately [pull/51783](https://github.com/sourcegraph/sourcegraph/pull/51783)
- Fixes an issue where file where the hallucination detection was not working properly [pull/51785](https://github.com/sourcegraph/sourcegraph/pull/51785)
- Aligns Edit button style with feedback buttons [pull/51767](https://github.com/sourcegraph/sourcegraph/pull/51767)

### Changed

- Pressing the icon to reset the clear history now makes sure that the chat tab is shown [pull/51786](https://github.com/sourcegraph/sourcegraph/pull/51786)
- Rename the extension from "Sourcegraph Cody" to "Cody AI by Sourcegraph" [pull/51702](https://github.com/sourcegraph/sourcegraph/pull/51702)
- Remove HTML escaping artifacts [pull/51797](https://github.com/sourcegraph/sourcegraph/pull/51797)

## [0.1.1]

### Fixed

- Remove system alerts from non-actionable items [pull/51714](https://github.com/sourcegraph/sourcegraph/pull/51714)

## [0.1.0]

### Added

- New recipe: `Codebase Context Search`. Run an approximate search across the codebase. It searches within the embeddings when available to provide relevant code context. [pull/51077](https://github.com/sourcegraph/sourcegraph/pull/51077)
- Add support to slash commands `/` in chat. [pull/51077](https://github.com/sourcegraph/sourcegraph/pull/51077)
  - `/r` or `/reset` to reset chat
  - `/s` or `/search` to perform codebase context search
- Adds usage metrics to the experimental chat predictions feature [pull/51474](https://github.com/sourcegraph/sourcegraph/pull/51474)
- Add highlighted code to context message automatically [pull/51585](https://github.com/sourcegraph/sourcegraph/pull/51585)
- New recipe: `Generate Release Notes` --generate release notes based on the available tags or the selected commits for the time period. It summarises the git commits into standard release notes format of new features, bugs fixed, docs improvements. [pull/51481](https://github.com/sourcegraph/sourcegraph/pull/51481)
- New recipe: `Generate Release Notes`. Generate release notes based on the available tags or the selected commits for the time period. It summarizes the git commits into standard release notes format of new features, bugs fixed, docs improvements. [pull/51481](https://github.com/sourcegraph/sourcegraph/pull/51481)

### Fixed

- Error notification display pattern for rate limit [pull/51521](https://github.com/sourcegraph/sourcegraph/pull/51521)
- Fixes issues with branch switching and file deletions when using the experimental completions feature [pull/51565](https://github.com/sourcegraph/sourcegraph/pull/51565)
- Improves performance of hallucination detection for file paths and supports paths relative to the project root [pull/51558](https://github.com/sourcegraph/sourcegraph/pull/51558), [pull/51625](https://github.com/sourcegraph/sourcegraph/pull/51625)
- Fixes an issue where inline code blocks were unexpectedly escaped [pull/51576](https://github.com/sourcegraph/sourcegraph/pull/51576)

### Changed

- Promote Cody from experimental to beta [pull/](https://github.com/sourcegraph/sourcegraph/pull/)
- Various improvements to the experimental completions feature

## [0.0.10]

### Added

- Adds usage metrics to the experimental completions feature [pull/51350](https://github.com/sourcegraph/sourcegraph/pull/51350)
- Updating `cody.codebase` does not require reloading VS Code [pull/51274](https://github.com/sourcegraph/sourcegraph/pull/51274)

### Fixed

- Fixes an issue where code blocks were unexpectedly escaped [pull/51247](https://github.com/sourcegraph/sourcegraph/pull/51247)

### Changed

- Improved Cody header and layout details [pull/51348](https://github.com/sourcegraph/sourcegraph/pull/51348)
- Replace `Cody: Set Access Token` command with `Cody: Sign in` [pull/51274](https://github.com/sourcegraph/sourcegraph/pull/51274)
- Various improvements to the experimental completions feature

## [0.0.9]

### Added

- Adds new experimental chat predictions feature to suggest follow-up conversations. Enable it with the new `cody.experimental.chatPredictions` feature flag. [pull/51201](https://github.com/sourcegraph/sourcegraph/pull/51201)
- Auto update `cody.codebase` setting from current open file [pull/51045](https://github.com/sourcegraph/sourcegraph/pull/51045)
- Properly render rate-limiting on requests [pull/51200](https://github.com/sourcegraph/sourcegraph/pull/51200)
- Error display in UI [pull/51005](https://github.com/sourcegraph/sourcegraph/pull/51005)
- Edit buttons for editing last submitted message [pull/51009](https://github.com/sourcegraph/sourcegraph/pull/51009)
- [Security] Content security policy to webview [pull/51152](https://github.com/sourcegraph/sourcegraph/pull/51152)

### Fixed

- Escaped HTML issue [pull/51144](https://github.com/sourcegraph/sourcegraph/pull/51151)
- Unauthorized sessions [pull/51005](https://github.com/sourcegraph/sourcegraph/pull/51005)

### Changed

- Various improvements to the experimental completions feature [pull/51161](https://github.com/sourcegraph/sourcegraph/pull/51161) [51046](https://github.com/sourcegraph/sourcegraph/pull/51046)
- Visual improvements to the history page, ability to resume past conversations [pull/51159](https://github.com/sourcegraph/sourcegraph/pull/51159)

## [Template]

### Added

### Fixed

### Changed<|MERGE_RESOLUTION|>--- conflicted
+++ resolved
@@ -11,11 +11,8 @@
 
 ### Fixed
 
-<<<<<<< HEAD
 - Generate Unit Tests: Fixed an issue where Cody would generate tests for the wrong code in the file. [pull/3759](https://github.com/sourcegraph/cody/pull/3759)
-=======
 - Chat: Fixed an issue where changing the chat model did not update the token limit for the model. [pull/3762](https://github.com/sourcegraph/cody/pull/3762)
->>>>>>> badddc88
 
 ### Changed
 
