# Changelog

All notable changes to Sourcegraph Cody will be documented in this file.

Starting from `0.2.0`, Cody is using `major.EVEN_NUMBER.patch` for release versions and `major.ODD_NUMBER.patch` for pre-release versions.

## [Unreleased]

### Added

- Chat: New chat preview models `claude-2.1` is now avaliable for sourcegraph.com users. [pull/1860](https://github.com/sourcegraph/cody/pull/1860)
- Edit: Added context-aware code actions for "Generate", "Edit" and "Document" commands. [pull/1724](https://github.com/sourcegraph/cody/pull/1724)
- Chat: @'ing files now uses a case insensitive fuzzy search. [pull/1889](https://github.com/sourcegraph/cody/pull/1889)
- Edit: Added a faster, more optimized response for the "document" command. [pull/1900](https://github.com/sourcegraph/cody/pull/1900)
- Chat: Restore last opened chat panel on reload. [pull/1918](https://github.com/sourcegraph/cody/pull/1918)

### Fixed

- Edit: Fixed an issue where Cody would regularly include unrelated XML tags in the generated output. [pull/1789](https://github.com/sourcegraph/cody/pull/1789)
- Chat: Fixed an issue that caused Cody to be unable to locate active editors when running commands from the new chat panel. [pull/1793](https://github.com/sourcegraph/cody/pull/1793)
- Chat: Replaced uses of deprecated getWorkspaceRootPath that caused Cody to be unable to determine the current workspace in the chat panel. [pull/1793](https://github.com/sourcegraph/cody/pull/1793)
- Chat: Input history is now preserved between chat sessions. [pull/1826](https://github.com/sourcegraph/cody/pull/1826)
- Chat: Fixed chat command selection behavior in chat input box. [pull/1828](https://github.com/sourcegraph/cody/pull/1828)
- Chat: Add delays before sending webview ready events to prevent premature sending. This fixes issue where chat panel fails to load when multiple chat panels are opened simultaneously. [pull/1836](https://github.com/sourcegraph/cody/pull/1836)
- Autocomplete: Fixes a bug that caused autocomplete to be triggered at the end of a block or function invocation. [pull/1864](https://github.com/sourcegraph/cody/pull/1864)
- Edit: Incoming edits that are afixed to the selected code and now handled properly (e.g. docstrings). [pull/1724](https://github.com/sourcegraph/cody/pull/1724)
- Chat: Allowed backspace and delete keys to remove characters in chat messages input box. [pull/1906](https://github.com/sourcegraph/cody/pull/1906)
- Chat: The commands display box in the chat input box now uses the same styles as the @ command results box. [pull/1962](https://github.com/sourcegraph/cody/pull/1962)
<<<<<<< HEAD
- Chat: Sort commands and prompts alphabetically in commands menu and chat. [pull/1998](https://github.com/sourcegraph/cody/pull/1998)
=======
- Chat: Fix chat command selection to only filter on '/' prefix. [pull/1980](https://github.com/sourcegraph/cody/pull/1980)
- Chat: Improve @-file completion to better preserve input value. [pull/1980](https://github.com/sourcegraph/cody/pull/1980)
>>>>>>> db5f6f25

### Changed

- Inline Chat will soon be deprecated in favor of the improved chat and command experience. It is now disabled by default and does not work when the new chat panel is enabled. [pull/1797](https://github.com/sourcegraph/cody/pull/1797)
- Chat: Updated the design and location for the `chat submit` button and `stop generating` button. [pull/1782](https://github.com/sourcegraph/cody/pull/1782)
- Commands: `Command Code Lenses` has been moved out of experimental feature and is now available to general. [pull/0000](https://github.com/sourcegraph/cody/pull/0000)
- Commands: `Custom Commands` has been moved out of experimental and is now at Beta. [pull/0000](https://github.com/sourcegraph/cody/pull/0000)
- Commands: The Custom Commands Menu now closes on click outside of the menu. [pull/1854](https://github.com/sourcegraph/cody/pull/1854)
- Autocomplete: Remove the frequency of unhelpful autocompletions. [pull/1862](https://github.com/sourcegraph/cody/pull/1862)
- Chat: The default chat model `claude-2` has been replaced with the pinned version `claude-2.0`. [pull/1860](https://github.com/sourcegraph/cody/pull/1860)
- Edit: Improved the response consistency for edits. Incoming code should now better match the surrounding code and contain less formatting errors [pull/1892](https://github.com/sourcegraph/cody/pull/1892)
- Command: Editor title icon will only show up in non-readonly file editor views. [pull/1909](https://github.com/sourcegraph/cody/pull/1909)
- Chat: Include text in dotCom chat events. [pull/1910](https://github.com/sourcegraph/cody/pull/1910)
- Chat: Replaced vscode links with custom "cody.chat.open.file" protocol when displaying file names in chat. [pull/1919](https://github.com/sourcegraph/cody/pull/1919)

## [0.16.1]

### Added

### Fixed

### Changed

- Move decision about which autocomplete deployment to use for StarCoder to the server. [pull/1845](https://github.com/sourcegraph/cody/pull/1845)

## [0.16.0]

### Added

- Chat: A new chat model selection dropdown that allows selecting between different chat models when connected to the sourcegraph.com instance. [pull/1676](https://github.com/sourcegraph/cody/pull/1676)
- Chat: New button in editor title for restarting chat session in current chat panel (non-sidebar chat view). [pull/1687](https://github.com/sourcegraph/cody/pull/1687)
- Chat: New `@` command that allows you to attach files via the chat input box. [pull/1631](https://github.com/sourcegraph/cody/pull/1631)
- Edit: Added a specific, faster, response flow for fixes when triggered directly from code actions. [pull/1639](https://github.com/sourcegraph/cody/pull/1639)
- Edit: Improved context fetching for quick fixes to better include code related to the problem. [pull/1723](https://github.com/sourcegraph/cody/pull/1723)
- Chat: Added option to configure whether to add enhanced context from codebase for chat question in the new chat panel. [pull/1738](https://github.com/sourcegraph/cody/pull/1738)
- Autocomplete: Added new retrieval and mixing strategies to improve Autocomplete context. [pull/1752](https://github.com/sourcegraph/cody/pull/1752)
- Commands: Supports passing additional input text to commands via the chat input box. For example, adds additional instruction after the command key: `/explain response in Spanish`. [pull/1731](https://github.com/sourcegraph/cody/pull/1731)

### Fixed

- Edit: Updated the fixup create task to just use the previous command text. [pull/1615](https://github.com/sourcegraph/cody/pull/1615)
- Fixed an issue that would cause an aborted chat message to show an error "Cody did not respond with any text". [pull/1668](https://github.com/sourcegraph/cody/pull/1668)
- Chat: Opening files from the new chat panel will now show up beside the chat panel instead of on top of the chat panel. [pull/1677](https://github.com/sourcegraph/cody/pull/1677)
- Chat: Prevented default events on certain key combos when chat box is focused. [pull/1690](https://github.com/sourcegraph/cody/pull/1690)
- Command: Fixed an issue that opened a new chat window when running `/doc` and `/edit` commands from the command palette. [pull/1678](https://github.com/sourcegraph/cody/pull/1678)
- Chat: Prevent sidebar from opening when switching editor chat panels. [pull/1691](https://github.com/sourcegraph/cody/pull/1691)
- Chat: Prevent `"command 'cody.chat'panel.new' not found"` error when the new chat panel UI is disabled. [pull/1696](https://github.com/sourcegraph/cody/pull/1696)
- Autocomplete: Improved the multiline completions truncation logic. [pull/1709](https://github.com/sourcegraph/cody/pull/1709)
- Autocomplete: Fix an issue where typing as suggested causes the completion to behave unexpectedly. [pull/1701](https://github.com/sourcegraph/cody/pull/1701)
- Chat: Forbid style tags in DOMPurify config to prevent code block rendering issues. [pull/1747](https://github.com/sourcegraph/cody/pull/1747)
- Edit: Fix `selectedCode` and `problemCode` sometimes being added to the document after an edit. [pull/1765](https://github.com/sourcegraph/cody/pull/1765)
- Edit: Fix the code lens containing options to diff, undo and retry being automatically dismissed for users who have `autoSave` enabled. [pull/1767](https://github.com/sourcegraph/cody/pull/1767)

### Changed

- Edit: Fixed formatting issues with some editor formatters that required explict indendation configuration. [pull/1620](https://github.com/sourcegraph/cody/pull/1620)
- Edit: Fixed an issue where the diff for an edit could expand recursively each time it is viewed. [pull/1621](https://github.com/sourcegraph/cody/pull/1621)
- Editor Title Icon has been moved out of the experimental stage and is now enabled by default. [pull/1651](https://github.com/sourcegraph/cody/pull/1651)
- Clean up login page styles and make Enterprise login more prominent. [pull/1708](https://github.com/sourcegraph/cody/pull/1708)
- Autocomplete: Slightly increase the amount of time we wait for another keystroke before starting completion requests. [pull/1737](https://github.com/sourcegraph/cody/pull/1737)
- Improved new chat model selector styles. [pull/1750](https://github.com/sourcegraph/cody/pull/1750)
- Improved response time for chat, commands and edits on repositories without embeddings. [pull/1722](https://github.com/sourcegraph/cody/pull/1722)

## [0.14.5]

### Added

### Fixed

### Changed

- Added support to test a Sourcegraph specific StarCoder setup for dotcom. [pull/1670]

## [0.14.4]

### Added

### Fixed

- Chat: Fixed an issue where multiple action buttons were appended to each Code Block per chat message. [pull/1617](https://github.com/sourcegraph/cody/pull/1617)

### Changed

## [0.14.3]

### Added

- Autocomplete: Add completion intent to analytics events. [pull/1457](https://github.com/sourcegraph/cody/pull/1457)
- Edit: Added the ability to provide instructions when retrying an edit. [pull/1411](https://github.com/sourcegraph/cody/pull/1411)
- Edit: Added the ability to undo an applied edit. [pull/1411](https://github.com/sourcegraph/cody/pull/1411)
- Edit: Support applying edits in the background, instead of relying on the users' open file. [pull/1411](https://github.com/sourcegraph/cody/pull/1411)
- Assign requestID to each Code Block actions. [pull/1586](https://github.com/sourcegraph/cody/pull/1586)
- [Internal Experimental] Chat: New Experimental Chat View that appears in the editor panel instead of the sidebar when `cody.experimental.chatPanel` is enabled. [pull/1509](https://github.com/sourcegraph/cody/pull/1509)

### Fixed

- Commands: Smart selection not working on the first line of code. [pull/1508](https://github.com/sourcegraph/cody/pull/1508)
- Chat: Aborted messages are now saved to local chat history properly. [pull/1550](https://github.com/sourcegraph/cody/pull/1550)
- Adjust a completion range if it does not match the current line suffix. [pull/1507](https://github.com/sourcegraph/cody/pull/1507)
- Chat: Fix heading styles and inline code colors. [pull/1528](https://github.com/sourcegraph/cody/pull/1528)
- Custom Commands: Fix custom command menu not showing for a single custom command. [pull/1532](https://github.com/sourcegraph/cody/pull/1532)
- Chat: Focus chat input on mount even when notification for version update is shown. [pull/1556](https://github.com/sourcegraph/cody/pull/1556)
- Commands: Commands selector in chat will now scroll to the selected item's viewport automatically. [pull/1556](https://github.com/sourcegraph/cody/pull/1556)
- Edit: Errors are now shown separately to incoming edits, and will not be applied to the document. [pull/1376](https://github.com/sourcegraph/cody/pull/1376)
- Chat: Prevent cursor from moving during chat command selection. [pull/1592](https://github.com/sourcegraph/cody/pull/1592)

### Changed

- Chat: Start prompt mixin by default. [pull/1479](https://github.com/sourcegraph/cody/pull/1479)
- Edit: Incoming changes are now applied by default. [pull/1411](https://github.com/sourcegraph/cody/pull/1411)

## [0.14.2]

### Added

- Code applied from the `/edit` command will be formatted automatically through the VS Code `formatDocument` API. [pull/1441](https://github.com/sourcegraph/cody/pull/1441)

### Fixed

- User selection in active editor will not be replaced by smart selections for the `/edit` command. [pull/1429](https://github.com/sourcegraph/cody/pull/1429)
- Fixes an issue that caused part of the autocomplete response to be completed when selecting an item from the suggest widget. [pull/1477](https://github.com/sourcegraph/cody/pull/1477)
- Fixed issues where autocomplete suggestions displayed on the wrong line when connected to Anthropic as provider. [pull/1440](https://github.com/sourcegraph/cody/pull/1440)

### Changed

- Changed the "Ask Cody to Explain" Code Action to respond in the Cody sidebar instead of Inline Chat. [pull/1427](https://github.com/sourcegraph/cody/pull/1427)
- Updated prompt preambles and mixin for chat to mitigate hallucinations. [pull/1442](https://github.com/sourcegraph/cody/pull/1442)
- Cody can now respond in languages other than the default language of the user's editor. [pull/1442](https://github.com/sourcegraph/cody/pull/1442)

## [0.14.1]

### Added

- Added client-side request timeouts to Autocomplete requests. [pull/1355](https://github.com/sourcegraph/cody/pull/1355)
- Added telemetry on how long accepted autocomplete requests are kept in the document. [pull/1380](https://github.com/sourcegraph/cody/pull/1380)
- Added support for using (workspace) relative paths in `filePath`and `directoryPath` fields as context for Custom Commands. [pull/1385](https://github.com/sourcegraph/cody/pull/1385)
- [Internal] Added `CodyAutocompleteLowPerformanceDebounce` feature flag to increase debounce interval for autocomplete requests in low-performance environments. [pull/1409](https://github.com/sourcegraph/cody/pull/1409)
- New `Regenerate` Code Lens for `/edit` command that allows users to easily ask Cody to generate a new response for the current request. [pull/1383](https://github.com/sourcegraph/cody/pull/1383)

### Fixed

- Fixed an issue where autocomplete suggestions where sometimes not shown when the overlap with the next line was too large. [pull/1320](https://github.com/sourcegraph/cody/pull/1320)
- Fixed unresponsive UI for the `Configure Custom Commands` option inside the `Cody: Custom Command (Experimental)` menu. [pull/1416](https://github.com/sourcegraph/cody/pull/1416)
- Fixed last 5 used commands not showing up in the custom command history menu. [pull/1416](https://github.com/sourcegraph/cody/pull/1416)

### Changed

- Removed the unused `unstable-codegen` autocomplete provider. [pull/1364](https://github.com/sourcegraph/cody/pull/1364)
- The Fireworks autocomplete provider is now considered stable. [pull/1363](https://github.com/sourcegraph/cody/pull/1363)
- The `CodyAutocompleteMinimumLatency` feature flag is now split into three independent feature flags: `CodyAutocompleteLanguageLatency`, `CodyAutocompleteProviderLatency`, and `CodyAutocompleteUserLatency`. [pull/1351](https://github.com/sourcegraph/cody/pull/1351)
- Prevents unhelpful autocomplete suggestions at the end of file when cursor position is at 0 and the line above is also empty. [pull/1330](https://github.com/sourcegraph/cody/pull/1330)
- Adds popups to show the state of indexing for dotcom/Cody App in more situations. Fixes an issue where the database icon below the chat input status box was low contrast in some dark themes. [pull/1374](https://github.com/sourcegraph/cody/pull/1374)
- Workspace-level custom commands now works in [trusted workspaces](https://code.visualstudio.com/api/extension-guides/workspace-trust#what-is-workspace-trust) only. This does not apply to user-level custom commands. [pull/1415](https://github.com/sourcegraph/cody/pull/1415)
- Custom commands can no longer override default commands. [pull/1414](https://github.com/sourcegraph/cody/pull/1414)

## [0.14.0]

### Added

- Added information to host operating system to our analytic events. [pull/1254](https://github.com/sourcegraph/cody/pull/1254)
- Executed the `/doc` command now automatically adds the documentation directly above your selected code in your editor, instead of shown in chat. [pull/1116](https://github.com/sourcegraph/cody/pull/1116)
- New `mode` field in the Custom Commands config file enables a command to be configured on how the prompt should be run by Cody. Currently supports `inline` (run command prompt in inline chat), `edit` (run command prompt on selected code for refactoring purpose), and `insert` (run command prompt on selected code where Cody's response will be inserted on top of the selected code) modes. [pull/1116](https://github.com/sourcegraph/cody/pull/1116)
- Experimentally added `smart selection` which removes the need to manually highlight code before running the `/doc` and `/test` commands. [pull/1116](https://github.com/sourcegraph/cody/pull/1116)
- Show a notice on first autocomplete. [pull/1071](https://github.com/sourcegraph/cody/pull/1071)
- Autocomplete now takes the currently selected item in the suggest widget into account. This behavior can be disabled by setting `cody.autocomplete.suggestWidgetSelection` to `false`.
- Add the `cody.autocomplete.languages` user setting to enable or disable inline code suggestions for specified languages. [pull/1290](https://github.com/sourcegraph/cody/pull/1290)

### Fixed

- Improved quality of documentation created by the `/doc` command. [pull/1198](https://github.com/sourcegraph/cody/pull/1198)
- Removed chat and chat history created by `/edit` and `/doc` commands. [pull/1220](https://github.com/sourcegraph/cody/pull/1220)
- Only show "Ask Cody Inline" context menu item when signed in. [pull/1281](https://github.com/sourcegraph/cody/pull/1281)

### Changed

- Improved detection for the most common test runner files. [pull/1297](https://github.com/sourcegraph/cody/pull/1297)

## [0.12.4]

### Added

- New "Save Code to File.." button on code blocks. [pull/1119](https://github.com/sourcegraph/cody/pull/1119)
- Add logging for partially accepting completions. [pull/1214](https://github.com/sourcegraph/cody/pull/1214)

### Fixed

- Removed invalid variable from logs that stopped rate-limit errors from displaying properly. [pull/1205](https://github.com/sourcegraph/cody/pull/1205)
- Disable `Ask Cody Inline` in Cody Context Menu when `cody.InlineChat.enabled` is set to false. [pull/1209](https://github.com/sourcegraph/cody/pull/1209)

### Changed

- Moved "Insert at Cursor" and "Copy" buttons to the bottom of code blocks, and no longer just show on hover. [pull/1119](https://github.com/sourcegraph/cody/pull/1119)
- Increased the token limit for the selection Cody uses for the `/edit` command. [pull/1139](https://github.com/sourcegraph/cody/pull/1139)
- Autocomplete now supports infilling through the customized `claude-instant-infill` model created for Anthropic Claude Instant by default. [pull/1164](https://github.com/sourcegraph/cody/pull/1164)
- Expand the range used for code actions (thought `smart selection`) to the top-level enclosing range rather than just the line. This improves the quality of fixup actions by providing more context. [pull/1163](https://github.com/sourcegraph/cody/pull/1163)
- Autocomplete no longer triggers after the end of a block of function invocation. [pull/1218](https://github.com/sourcegraph/cody/pull/1218)

## [0.12.3]

### Added

- Add situation-based latency for unwanted autocomplete suggestions. [pull/1202](https://github.com/sourcegraph/cody/pull/1202)

### Fixed

### Changed

- Simplified sign-in in, added in 0.12.0 [pull/1036,](https://github.com/sourcegraph/cody/pull/1036) is now rolled out to 100% of new installs. [pull/1235](https://github.com/sourcegraph/cody/pull/1235)
- VScode can communicate with Cody App, even if App is started after the user has signed in to sourcegraph.com. VScode continues to monitor Cody App if it is started and stopped. [pull/1210](https://github.com/sourcegraph/cody/pull/1210)

## [0.12.2]

### Added

- Adds information about completion `items` to the `CompletionEvent` we send on every completion suggestion. [pull/1144](https://github.com/sourcegraph/cody/pull/1144)
- Clicking on the status indicator under the chat input box displays a popup to install Cody App, open Cody App, etc. The popups are only displayed under certain circumstances where Cody App can provide embeddings. [pull/1089](https://github.com/sourcegraph/cody/pull/1089)

### Fixed

### Changed

- Improves interop with the VS Code suggest widget when using the `completeSuggestWidgetSelection` feature flag. [pull/1158](https://github.com/sourcegraph/cody/pull/1158)
- Removes the need to set an Anthropic API key for the `/symf` command. The `symf` binary is now automatically downloaded. [pull/1207](https://github.com/sourcegraph/cody/pull/1207)
- Replace the "Fixup ready | Apply" buttons when you do a code edit with a single "Apply Edits" button. [pull/1201](https://github.com/sourcegraph/cody/pull/1201)
- Updated "Refactor Code" to be "Edit Code" in right click context menu. [pull/1200](https://github.com/sourcegraph/cody/pull/1200)

## [0.12.1]

### Added

### Fixed

- Fixes an issue that caused the `cody-autocomplete-claude-instant-infill` feature flag to have no effect. [pull/1132](https://github.com/sourcegraph/cody/pull/1132)

### Changed

## [0.12.0]

### Added

- Add a UI indicator when you're not signed in. [pull/970](https://github.com/sourcegraph/cody/pull/970)
- Added a completion statistics summary to the autocomplete trace view. [pull/973](https://github.com/sourcegraph/cody/pull/973)
- Add experimental option `claude-instant-infill` to the `cody.autocomplete.advanced.model` config option that enables users using the Claude Instant model to get suggestions with context awareness (infill). [pull/974](https://github.com/sourcegraph/cody/pull/974)
- New `cody.chat.preInstruction` configuration option for adding custom message at the start of all chat messages sent to Cody. Extension reload required. [pull/963](https://github.com/sourcegraph/cody/pull/963)
- Add a simplified sign-in. 50% of people will see these new sign-in buttons. [pull/1036](https://github.com/sourcegraph/cody/pull/1036)
- Now removes completions from cache when the initial suggestion prefix is deleted by users after a suggestion was displayed. This avoids unhelpful/stale suggestions from persisting. [pull/1105](https://github.com/sourcegraph/cody/pull/1105)
- VScode can now share a dotcom access token with future versions of Cody App. [pull/1090](https://github.com/sourcegraph/cody/pull/1090)

### Fixed

- Fix a potential race condition for autocomplete requests that happen when a completion is stored as the last shown candidate when it will not be shown. [pull/1059](https://github.com/sourcegraph/cody/pull/1059)
- Use `insert` instead of `replace` for `Insert at Cursor` button for inserting code to current cursor position. [pull/1118](https://github.com/sourcegraph/cody/pull/1118)
- Autocomplete: Fix support for working with CRLF line endings. [pull/1124](https://github.com/sourcegraph/cody/pull/1124)
- Fix issue that caused the custom commands menu to unable to execute commands. [pull/1123](https://github.com/sourcegraph/cody/pull/1123)

### Changed

- Remove `starter` and `premade` fields from the configuration files for custom commands (cody.json). [pull/939](https://github.com/sourcegraph/cody/pull/939)
- Enabled streaming responses for all autocomplete requests. [pull/995](https://github.com/sourcegraph/cody/pull/995)
- Sign out immediately instead of showing the quick-pick menu. [pull/1032](https://github.com/sourcegraph/cody/pull/1032)
- UX improvements to the custom command workflow (and new [custom command docs](https://docs.sourcegraph.com/cody/custom-commands)). [pull/992](https://github.com/sourcegraph/cody/pull/992)
- You can now use `alt` + `\` to trigger autocomplete requests manually. [pull/1060](https://github.com/sourcegraph/cody/pull/1060)
- Slightly reduce latency when manually triggering autocomplete requests. [pull/1060](https://github.com/sourcegraph/cody/pull/1060)
- Configure autocomplete provider based on cody LLM settings in site config. [pull/1035](https://github.com/sourcegraph/cody/pull/1035)
- Filters out single character autocomplete results. [pull/1109](https://github.com/sourcegraph/cody/pull/1109)
- Register inline completion provider for text files and notebooks only to ensure autocomplete works in environments that are fully supported. [pull/1114](https://github.com/sourcegraph/cody/pull/1114)
- The `Generate Unit Tests` command has been improved with an enhanced context fetching process that produces test results with better quality. [pull/907](https://github.com/sourcegraph/cody/pull/907)

## [0.10.2]

### Added

### Fixed

### Changed

- Use the same token limits for StarCoder as we do for Anthropic for the current experiments. [pull/1058](https://github.com/sourcegraph/cody/pull/1058)

## [0.10.1]

### Added

### Fixed

- Fix feature flag initialization for autocomplete providers. [pull/965](https://github.com/sourcegraph/cody/pull/965)

### Changed

## [0.10.0]

### Added

- New button in Chat UI to export chat history to a JSON file. [pull/829](https://github.com/sourcegraph/cody/pull/829)
- Rank autocomplete suggestion with tree-sitter when `cody.autocomplete.experimental.syntacticPostProcessing` is enabled. [pull/837](https://github.com/sourcegraph/cody/pull/837)
- Rate limit during autocomplete will now surface to the user through the status bar item. [pull/851](https://github.com/sourcegraph/cody/pull/851)

### Fixed

- Do not display error messages after clicking on the "stop-generating" button. [pull/776](https://github.com/sourcegraph/cody/pull/776)
- Add null check to Inline Controller on file change that caused the `Cannot read properties of undefined (reading 'scheme')` error when starting a new chat session. [pull/781](https://github.com/sourcegraph/cody/pull/781)
- Fixup: Resolved issue where `/fix` command incorrectly returned error "/fix is not a valid command". The `/fix` command now functions as expected when invoked in the sidebar chat. [pull/790](https://github.com/sourcegraph/cody/pull/790)
- Set font family and size in side chat code blocks to match editor font. [pull/813](https://github.com/sourcegraph/cody/pull/813)
- Add error handling to unblock Command Menu from being started up when invalid json file for custom commands is detected. [pull/827](https://github.com/sourcegraph/cody/pull/827)
- Enhanced the main quick pick menu items filtering logic. [pull/852](https://github.com/sourcegraph/cody/pull/852)
- Sidebar chat commands now match main quick pick menu commands. [pull/902](https://github.com/sourcegraph/cody/pull/902)

### Changed

- Trigger single-line completion instead of multi-line completion if the cursor is at the start of a non-empty block. [pull/913](https://github.com/sourcegraph/cody/pull/913)
- Autocomplete on VS Code desktop instances now reuses TCP connections to reduce latency. [pull/868](https://github.com/sourcegraph/cody/pull/868)
- Errors are now always logged to the output console, even if the debug mode is not enabled. [pull/851](https://github.com/sourcegraph/cody/pull/851)
- Changed default and custom commands format: slash command is now required. [pull/841](https://github.com/sourcegraph/cody/pull/841)
- The `Generate Unit Tests` command has been improved with an enhanced context fetching process that produces test results with better quality. [pull/907](https://github.com/sourcegraph/cody/pull/907)

## [0.8.0]

### Added

- Cody Commands: New `/smell` command, an improved version of the old `Find Code Smell` recipe. [pull/602](https://github.com/sourcegraph/cody/pull/602)
- Cody Commands: Display of clickable file path for current selection in chat view after executing a command. [pull/602](https://github.com/sourcegraph/cody/pull/602)
- Add a settings button to Cody pane header. [pull/701](https://github.com/sourcegraph/cody/pull/701)
- Compute suggestions based on the currently selected option in the suggest widget when `cody.autocomplete.experimental.completeSuggestWidgetSelection` is enabled. [pull/636](https://github.com/sourcegraph/cody/pull/636)
- Fixup: New `Discard` code lens to remove suggestions and decorations. [pull/711](https://github.com/sourcegraph/cody/pull/711)
- Adds an experiment to stream autocomplete responses in order to improve latency. [pull/723](https://github.com/sourcegraph/cody/pull/723)
- New chat message input, with auto-resizing and a command button. [pull/718](https://github.com/sourcegraph/cody/pull/718)
- Increased autocomplete debounce time feature flag support. [pull/733](https://github.com/sourcegraph/cody/pull/733)
- Show an update notice after extension updates. [pull/746](https://github.com/sourcegraph/cody/pull/746)
- Experimental user setting `cody.experimental.localSymbols` to enable inclusion of symbol definitions in the LLM context window. [pull/692](https://github.com/sourcegraph/cody/pull/692)
- Experimental command `/symf`, which uses a local keyword index to perform searches for symbols. Requires setting `cody.experimental.symf.path` and `cody.experimental.symf.anthropicKey`. [pull/728](https://github.com/sourcegraph/cody/pull/728).

### Fixed

- Inline Chat: Fix issue where state was not being set correctly, causing Cody Commands to use the selection range from the last created Inline Chat instead of the current selection. [pull/602](https://github.com/sourcegraph/cody/pull/602)
- Cody Commands: Commands that use the current file as context now correctly generate context message for the current file instead of using codebase context generated from current selection. [pull/683](https://github.com/sourcegraph/cody/pull/683)
- Improves the autocomplete responses on a new line after a comment. [pull/727](https://github.com/sourcegraph/cody/pull/727)
- Fixes an issue where the inline chat UI would render briefly when starting VS Code even when the feature is disabled. [pull/764](https://github.com/sourcegraph/cody/pull/764)

### Changed

- `Explain Code` command now includes visible content of the current file when no code is selected. [pull/602](https://github.com/sourcegraph/cody/pull/602)
- Cody Commands: Show errors in chat view instead of notification windows. [pull/602](https://github.com/sourcegraph/cody/pull/602)
- Cody Commands: Match commands on description in Cody menu. [pull/702](https://github.com/sourcegraph/cody/pull/702)
- Cody Commands: Don't require Esc to dismiss Cody menu. [pull/700](https://github.com/sourcegraph/cody/pull/700)
- Updated welcome chat words. [pull/748](https://github.com/sourcegraph/cody/pull/748)
- Autocomplete: Reduce network bandwidth with requests are resolved by previous responses. [pull/762](https://github.com/sourcegraph/cody/pull/762)
- Fixup: Remove `/document` and other command handling from the Refactor Menu. [pull/766](https://github.com/sourcegraph/cody/pull/766)
- The `/test` (Generate Unit Test) command was updated to use file dependencies and test examples when fetching context, in order to produce better results. To use this command, select code in your editor and run the `/test` command. It is recommended to set up test files before running the command to get optimal results. [pull/683](https://github.com/sourcegraph/cody/pull/683) [pull/602](https://github.com/sourcegraph/cody/pull/602)

## [0.6.7]

### Added

- Include token count for code generated and button click events. [pull/675](https://github.com/sourcegraph/cody/pull/675)

### Fixed

### Changed

- Include the number of accepted characters per autocomplete suggestion. [pull/674](https://github.com/sourcegraph/cody/pull/674)

## [0.6.6]

### Added

- Cody Commands: Add tab-to-complete & enter-to-complete behavior. [pull/606](https://github.com/sourcegraph/cody/pull/606)
- Option to toggle `cody.experimental.editorTitleCommandIcon` setting through status bar. [pull/611](https://github.com/sourcegraph/cody/pull/611)
- New walkthrough for Cody Commands. [pull/648](https://github.com/sourcegraph/cody/pull/648)

### Fixed

- Update file link color to match buttons. [pull/600](https://github.com/sourcegraph/cody/pull/600)
- Handle `socket hung up` errors that are not caused by the `stop generating` button. [pull/598](https://github.com/sourcegraph/cody/pull/598)
- Fix "Reload Window" appearing in all VS Code views. [pull/603](https://github.com/sourcegraph/cody/pull/603)
- Fixes issues where in some instances, suggested autocomplete events were under counted. [pull/649](https://github.com/sourcegraph/cody/pull/649)
- Various smaller tweaks to autocomplete analytics. [pull/644](https://github.com/sourcegraph/cody/pull/644)
- Includes the correct pre-release version in analytics events. [pull/641](https://github.com/sourcegraph/cody/pull/641)

### Changed

- Removed beta labels from Autocomplete and Inline Chat features. [pull/605](https://github.com/sourcegraph/cody/pull/605)
- Update shortcut for Cody Commands to `alt` + `c` due to conflict with existing keybinding for `fixup`. [pull/648](https://github.com/sourcegraph/cody/pull/648)

## [0.6.5]

### Added

- Custom Commands: An experimental feature for creating Cody chat commands with custom prompts and context. [pull/386](https://github.com/sourcegraph/cody/pull/386)
- Custom Commands: Quick pick menu for running default and custom commands. [pull/386](https://github.com/sourcegraph/cody/pull/386)
- New commands:
  - `/explain`: Explain Code
  - `/doc`: Document Code
  - `/fix`: Inline Fixup
  - `/test`: Generate Unit Tests
- Code Actions: You can now ask Cody to explain or fix errors and warnings that are highlighted in your editor. [pull/510](https://github.com/sourcegraph/cody/pull/510)
- Inline Fixup: You can now run parallel inline fixes, you do not need to wait for the previous fix to complete. [pull/510](https://github.com/sourcegraph/cody/pull/510)
- Inline Fixup: You no longer need to select code to generate an inline fix. [pull/510](https://github.com/sourcegraph/cody/pull/510)

### Fixed

- Bug: Fixes an issue where the codebase context was not correctly inferred to load embeddings context for autocomplete. [pull/525](https://github.com/sourcegraph/cody/pull/525)
- Inline Fixup: `/chat` will now redirect your question to the chat view correctly through the Non-Stop Fixup input box. [pull/386](https://github.com/sourcegraph/cody/pull/386)
- Fix REGEX issue for existing `/reset`, `/search`, and `/fix` commands. [pull/594](https://github.com/sourcegraph/cody/pull/594)

### Changed

- `Recipes` are removed in favor of `Commands`, which is the improved version of `Recipes`. [pull/386](https://github.com/sourcegraph/cody/pull/386)
- Remove `Header` and `Navbar` from `Chat` view due to removal of the `Recipes` tab. [pull/386](https://github.com/sourcegraph/cody/pull/386)
- Replace `Custom Recipes` with `Custom Commands`. [pull/386](https://github.com/sourcegraph/cody/pull/386)
- Inline Fixup: Integrated the input field into the command palette. [pull/510](https://github.com/sourcegraph/cody/pull/510)
- Inline Fixup: Using `/fix` from Inline Chat now triggers an improved fixup experience. [pull/510](https://github.com/sourcegraph/cody/pull/510)
- Autocomplete: Include current file name in anthropic prompt. [580](https://github.com/sourcegraph/cody/pull/580)
- Autocomplete: Requests can now be resolved while the network request is still in progress. [pull/559](https://github.com/sourcegraph/cody/pull/559)

## [0.6.4]

### Added

- Inline Fixups: Cody is now aware of errors, warnings and hints within your editor selection. [pull/376](https://github.com/sourcegraph/cody/pull/376)
- Experimental user setting `cody.experimental.localTokenPath` to store authentication token in local file system when keychain access is unavailable. This provides alternative to [settings sync keychain storage](https://code.visualstudio.com/docs/editor/settings-sync#_troubleshooting-keychain-issues), but is not the recommended method for storing tokens securely. Use at your own risk. [pull/471](https://github.com/sourcegraph/cody/pull/471)

### Fixed

- Bug: Chat History command shows chat view instead of history view. [pull/414](https://github.com/sourcegraph/cody/pull/414)
- Fix some bad trailing `}` autocomplete results. [pull/378](https://github.com/sourcegraph/cody/pull/378)

### Changed

- Inline Fixups: Added intent detection to improve prompt and context quality. [pull/376](https://github.com/sourcegraph/cody/pull/376)
- Layout cleanups: smaller header and single line message input. [pull/449](https://github.com/sourcegraph/cody/pull/449)
- Improve response feedback button behavior. [pull/451](https://github.com/sourcegraph/cody/pull/451)
- Remove in-chat onboarding buttons for new chats. [pull/450](https://github.com/sourcegraph/cody/pull/450)
- Improve the stability of autocomplete results. [pull/442](https://github.com/sourcegraph/cody/pull/442)

## [0.6.3]

### Added

- Added the functionality to drag and reorder the recipes. [pull/314](https://github.com/sourcegraph/cody/pull/314)

### Fixed

### Changed

- Removed the experimental hallucination detection that highlighted nonexistent file paths.
- Hide the feedback button in case of error assistant response. [pull/448](https://github.com/sourcegraph/cody/pull/448)

## [0.6.2]

### Added

- [Internal] `Custom Recipes`: An experimental feature now available behind the `cody.experimental.customRecipes` feature flag for internal testing purpose. [pull/348](https://github.com/sourcegraph/cody/pull/348)
- Inline Chat: Improved response quality by ensuring each inline chat maintains its own unique context, and doesn't share with the sidebar and other inline chats. This should also benefit response quality for inline /fix and /touch commands.
- Inline Chat: Added the option to 'Stop generating' from within the inline chat window.
- Inline Chat: Added the option to transfer a chat from the inline window to the Cody sidebar.

### Fixed

### Changed

- The setting `cody.autocomplete.experimental.triggerMoreEagerly` (which causes autocomplete to trigger earlier, before you type a space or other non-word character) now defaults to `true`.
- If you run the `Trigger Inline Suggestion` VS Code action, 3 suggestions instead of just 1 will be shown.

## [0.6.1]

### Added

- A new experimental user setting `cody.autocomplete.experimental.triggerMoreEagerly` causes autocomplete to trigger earlier, before you type a space or other non-word character.
- [Internal Only] `Custom Recipe`: Support context type selection when creating a new recipe via UI. [pull/279](https://github.com/sourcegraph/cody/pull/279)
- New `/open` command for opening workspace files from chat box. [pull/327](https://github.com/sourcegraph/cody/pull/327)

### Fixed

- Insert at Cusor now inserts the complete code snippets at cursor position. [pull/282](https://github.com/sourcegraph/cody/pull/282)
- Minimizing the change of Cody replying users with response related to the language-uage prompt. [pull/279](https://github.com/sourcegraph/cody/pull/279)
- Inline Chat: Add missing icons for Inline Chat and Inline Fixups decorations. [pull/320](https://github.com/sourcegraph/cody/pull/320)
- Fix the behaviour of input history down button. [pull/328](https://github.com/sourcegraph/cody/pull/328)

### Changed

- Exclude context for chat input with only one word. [pull/279](https://github.com/sourcegraph/cody/pull/279)
- [Internal Only] `Custom Recipe`: Store `cody.json` file for user recipes within the `.vscode` folder located in the $HOME directory. [pull/279](https://github.com/sourcegraph/cody/pull/279)
- Various autocomplete improvements. [pull/344](https://github.com/sourcegraph/cody/pull/344)

## [0.4.4]

### Added

- Added support for the CMD+K hotkey to clear the code chat history. [pull/245](https://github.com/sourcegraph/cody/pull/245)
- [Internal Only] `Custom Recipe` is available for S2 internal users for testing purpose. [pull/81](https://github.com/sourcegraph/cody/pull/81)

### Fixed

- Fixed a bug that caused messages to disappear when signed-in users encounter an authentication error. [pull/201](https://github.com/sourcegraph/cody/pull/201)
- Inline Chat: Since last version, running Inline Fixups would add an additional `</selection>` tag to the end of the code edited by Cody, which has now been removed. [pull/182](https://github.com/sourcegraph/cody/pull/182)
- Chat Command: Fixed an issue where /r(est) had a trailing space. [pull/245](https://github.com/sourcegraph/cody/pull/245)
- Inline Fixups: Fixed a regression where Cody's inline fixup suggestions were not properly replacing the user's selection. [pull/70](https://github.com/sourcegraph/cody/pull/70)

### Changed

## [0.4.3]

### Added

- Added support for server-side token limits to Chat. [pull/54488](https://github.com/sourcegraph/sourcegraph/pull/54488)
- Add "Find code smells" recipe to editor context menu and command pallette [pull/54432](https://github.com/sourcegraph/sourcegraph/pull/54432)
- Add a typewriter effect to Cody's responses to mimic typing in characters rather than varying chunks [pull/54522](https://github.com/sourcegraph/sourcegraph/pull/54522)
- Add suggested recipes to the new chat welcome message. [pull/54277](https://github.com/sourcegraph/sourcegraph/pull/54277)
- Inline Chat: Added the option to collapse all inline chats from within the inline chat window. [pull/54675](https://github.com/sourcegraph/sourcegraph/pull/54675)
- Inline Chat: We now stream messages rather than waiting for the response to be fully complete. This means you can read Cody's response as it is being generated. [pull/54665](https://github.com/sourcegraph/sourcegraph/pull/54665)
- Show network error message when connection is lost and a reload button to get back when network is restored. [pull/107](https://github.com/sourcegraph/cody/pull/107)

### Fixed

- Inline Chat: Update keybind when condition to `editorFocus`. [pull/54437](https://github.com/sourcegraph/sourcegraph/pull/54437)
- Inline Touch: Create a new `.test.` file when `test` or `tests` is included in the instruction. [pull/54437](https://github.com/sourcegraph/sourcegraph/pull/54437)
- Prevents errors from being displayed for a cancelled requests. [pull/54429](https://github.com/sourcegraph/sourcegraph/pull/54429)

### Changed

- Inline Touch: Remove Inline Touch from submenu and command palette. It can be started with `/touch` or `/t` from the Inline Chat due to current limitation. [pull/54437](https://github.com/sourcegraph/sourcegraph/pull/54437)
- Removed the Optimize Code recipe. [pull/54471](https://github.com/sourcegraph/sourcegraph/pull/54471)

## [0.4.2]

### Added

- Add support for onboarding Cody App users on Intel Mac and Linux. [pull/54405](https://github.com/sourcegraph/sourcegraph/pull/54405)

### Fixed

- Fixed HTML escaping in inline chat markdown. [pull/1349](https://github.com/sourcegraph/sourcegraph/pull/1349)

### Changed

## [0.4.1]

### Fixed

- Fixed `cody.customHeaders` never being passed through. [pull/54354](https://github.com/sourcegraph/sourcegraph/pull/54354)
- Fixed users are signed out on 0.4.0 update [pull/54367](https://github.com/sourcegraph/sourcegraph/pull/54367)

### Changed

- Provide more information on Cody App, and improved the login page design for Enterprise customers. [pull/54362](https://github.com/sourcegraph/sourcegraph/pull/54362)

## [0.4.0]

### Added

- The range of the editor selection, if present, is now displayed alongside the file name in the chat footer. [pull/53742](https://github.com/sourcegraph/sourcegraph/pull/53742)
- Support switching between multiple instances with `Switch Account`. [pull/53434](https://github.com/sourcegraph/sourcegraph/pull/53434)
- Automate sign-in flow with Cody App. [pull/53908](https://github.com/sourcegraph/sourcegraph/pull/53908)
- Add a warning message to recipes when the selection gets truncated. [pull/54025](https://github.com/sourcegraph/sourcegraph/pull/54025)
- Start up loading screen. [pull/54106](https://github.com/sourcegraph/sourcegraph/pull/54106)

### Fixed

- Autocomplete: Include the number of lines of an accepted autocomplete recommendation and fix an issue where sometimes accepted completions would not be logged correctly. [pull/53878](https://github.com/sourcegraph/sourcegraph/pull/53878)
- Stop-Generating button does not stop Cody from responding if pressed before answer is generating. [pull/53827](https://github.com/sourcegraph/sourcegraph/pull/53827)
- Endpoint setting out of sync issue. [pull/53434](https://github.com/sourcegraph/sourcegraph/pull/53434)
- Endpoint URL without protocol causing sign-ins to fail. [pull/53908](https://github.com/sourcegraph/sourcegraph/pull/53908)
- Autocomplete: Fix network issues when using remote VS Code setups. [pull/53956](https://github.com/sourcegraph/sourcegraph/pull/53956)
- Autocomplete: Fix an issue where the loading indicator would not reset when a network error ocurred. [pull/53956](https://github.com/sourcegraph/sourcegraph/pull/53956)
- Autocomplete: Improve local context performance. [pull/54124](https://github.com/sourcegraph/sourcegraph/pull/54124)
- Chat: Fix an issue where the window would automatically scroll to the bottom as Cody responds regardless of where the users scroll position was. [pull/54188](https://github.com/sourcegraph/sourcegraph/pull/54188)
- Codebase index status does not get updated on workspace change. [pull/54106](https://github.com/sourcegraph/sourcegraph/pull/54106)
- Button for connect to App after user is signed out. [pull/54106](https://github.com/sourcegraph/sourcegraph/pull/54106)
- Fixes an issue with link formatting. [pull/54200](https://github.com/sourcegraph/sourcegraph/pull/54200)
- Fixes am issue where Cody would sometimes not respond. [pull/54268](https://github.com/sourcegraph/sourcegraph/pull/54268)
- Fixes authentication related issues. [pull/54237](https://github.com/sourcegraph/sourcegraph/pull/54237)

### Changed

- Autocomplete: Improve completion quality. [pull/53720](https://github.com/sourcegraph/sourcegraph/pull/53720)
- Autocomplete: Completions are now referred to as autocomplete. [pull/53851](https://github.com/sourcegraph/sourcegraph/pull/53851)
- Autocomplete: Autocomplete is now turned on by default. [pull/54166](https://github.com/sourcegraph/sourcegraph/pull/54166)
- Improved the response quality when Cody is asked about a selected piece of code through the chat window. [pull/53742](https://github.com/sourcegraph/sourcegraph/pull/53742)
- Refactored authentication process. [pull/53434](https://github.com/sourcegraph/sourcegraph/pull/53434)
- New sign-in and sign-out flow. [pull/53434](https://github.com/sourcegraph/sourcegraph/pull/53434)
- Analytical logs are now displayed in the Output view. [pull/53870](https://github.com/sourcegraph/sourcegraph/pull/53870)
- Inline Chat: Renamed Inline Assist to Inline Chat. [pull/53725](https://github.com/sourcegraph/sourcegraph/pull/53725) [pull/54315](https://github.com/sourcegraph/sourcegraph/pull/54315)
- Chat: Link to the "Getting Started" guide directly from the first chat message instead of the external documentation website. [pull/54175](https://github.com/sourcegraph/sourcegraph/pull/54175)
- Codebase status icons. [pull/54262](https://github.com/sourcegraph/sourcegraph/pull/54262)
- Changed the keyboard shortcut for the file touch recipe to `ctrl+alt+/` to avoid conflicts. [pull/54275](https://github.com/sourcegraph/sourcegraph/pull/54275)
- Inline Chat: Do not change current focus when Inline Fixup is done. [pull/53980](https://github.com/sourcegraph/sourcegraph/pull/53980)
- Inline Chat: Replace Close CodeLens with Accept. [pull/53980](https://github.com/sourcegraph/sourcegraph/pull/53980)
- Inline Chat: Moved to Beta state. It is now enabled by default. [pull/54315](https://github.com/sourcegraph/sourcegraph/pull/54315)

## [0.2.5]

### Added

- `Stop Generating` button to cancel a request and stop Cody's response. [pull/53332](https://github.com/sourcegraph/sourcegraph/pull/53332)

### Fixed

- Fixes the rendering of duplicate context files in response. [pull/53662](https://github.com/sourcegraph/sourcegraph/pull/53662)
- Fixes an issue where local keyword context was trying to open binary files. [pull/53662](https://github.com/sourcegraph/sourcegraph/pull/53662)
- Fixes the hallucination detection behavior for directory, API and git refs pattern. [pull/53553](https://github.com/sourcegraph/sourcegraph/pull/53553)

### Changed

- Completions: Updating configuration no longer requires reloading the extension. [pull/53401](https://github.com/sourcegraph/sourcegraph/pull/53401)
- New chat layout. [pull/53332](https://github.com/sourcegraph/sourcegraph/pull/53332)
- Completions: Completions can now be used on unsaved files. [pull/53495](https://github.com/sourcegraph/sourcegraph/pull/53495)
- Completions: Add multi-line heuristics for C, C++, C#, and Java. [pull/53631](https://github.com/sourcegraph/sourcegraph/pull/53631)
- Completions: Add context summaries and language information to analytics. [pull/53746](https://github.com/sourcegraph/sourcegraph/pull/53746)
- More compact chat suggestion buttons. [pull/53755](https://github.com/sourcegraph/sourcegraph/pull/53755)

## [0.2.4]

### Added

- Hover tooltips to intent-detection underlines. [pull/52029](https://github.com/sourcegraph/sourcegraph/pull/52029)
- Notification to prompt users to setup Cody if it wasn't configured initially. [pull/53321](https://github.com/sourcegraph/sourcegraph/pull/53321)
- Added a new Cody status bar item to relay global loading states and allowing you to quickly enable/disable features. [pull/53307](https://github.com/sourcegraph/sourcegraph/pull/53307)

### Fixed

- Fix `Continue with Sourcegraph.com` callback URL. [pull/53418](https://github.com/sourcegraph/sourcegraph/pull/53418)

### Changed

- Simplified the appearance of commands in various parts of the UI [pull/53395](https://github.com/sourcegraph/sourcegraph/pull/53395)

## [0.2.3]

### Added

- Add delete button for removing individual history. [pull/52904](https://github.com/sourcegraph/sourcegraph/pull/52904)
- Load the recent ongoing chat on reload of window. [pull/52904](https://github.com/sourcegraph/sourcegraph/pull/52904)
- Handle URL callbacks from `vscode-insiders`. [pull/53313](https://github.com/sourcegraph/sourcegraph/pull/53313)
- Inline Assist: New Code Lens to undo `inline fix` performed by Cody. [pull/53348](https://github.com/sourcegraph/sourcegraph/pull/53348)

### Fixed

- Fix the loading of files and scroll chat to the end while restoring the history. [pull/52904](https://github.com/sourcegraph/sourcegraph/pull/52904)
- Open file paths from Cody's responses in a workspace with the correct protocol. [pull/53103](https://github.com/sourcegraph/sourcegraph/pull/53103)
- Cody completions: Fixes an issue where completions would often start in the next line. [pull/53246](https://github.com/sourcegraph/sourcegraph/pull/53246)

### Changed

- Save the current ongoing conversation to the chat history [pull/52904](https://github.com/sourcegraph/sourcegraph/pull/52904)
- Inline Assist: Updating configuration no longer requires reloading the extension. [pull/53348](https://github.com/sourcegraph/sourcegraph/pull/53348)
- Context quality has been improved when the repository has not been indexed. The LLM is used to generate keyword and filename queries, and the LLM also reranks results from multiple sources. Response latency has also improved on long user queries. [pull/52815](https://github.com/sourcegraph/sourcegraph/pull/52815)

## [0.2.2]

### Added

- New recipe: `Generate PR description`. Generate the PR description using the PR template guidelines for the changes made in the current branch. [pull/51721](https://github.com/sourcegraph/sourcegraph/pull/51721)
- Open context search results links as workspace file. [pull/52856](https://github.com/sourcegraph/sourcegraph/pull/52856)
- Cody Inline Assist: Decorations for `/fix` errors. [pull/52796](https://github.com/sourcegraph/sourcegraph/pull/52796)
- Open file paths from Cody's responses in workspace. [pull/53069](https://github.com/sourcegraph/sourcegraph/pull/53069)
- Help & Getting Started: Walkthrough to help users get setup with Cody and discover new features. [pull/52560](https://github.com/sourcegraph/sourcegraph/pull/52560)

### Fixed

- Cody Inline Assist: Decorations for `/fix` on light theme. [pull/52796](https://github.com/sourcegraph/sourcegraph/pull/52796)
- Cody Inline Assist: Use more than 1 context file for `/touch`. [pull/52796](https://github.com/sourcegraph/sourcegraph/pull/52796)
- Cody Inline Assist: Fixes cody processing indefinitely issue. [pull/52796](https://github.com/sourcegraph/sourcegraph/pull/52796)
- Cody completions: Various fixes for completion analytics. [pull/52935](https://github.com/sourcegraph/sourcegraph/pull/52935)
- Cody Inline Assist: Indentation on `/fix` [pull/53068](https://github.com/sourcegraph/sourcegraph/pull/53068)

### Changed

- Internal: Do not log events during tests. [pull/52865](https://github.com/sourcegraph/sourcegraph/pull/52865)
- Cody completions: Improved the number of completions presented and reduced the latency. [pull/52935](https://github.com/sourcegraph/sourcegraph/pull/52935)
- Cody completions: Various improvements to the context. [pull/53043](https://github.com/sourcegraph/sourcegraph/pull/53043)

## [0.2.1]

### Fixed

- Escape Windows path separator in fast file finder path pattern. [pull/52754](https://github.com/sourcegraph/sourcegraph/pull/52754)
- Only display errors from the embeddings clients for users connected to an indexed codebase. [pull/52780](https://github.com/sourcegraph/sourcegraph/pull/52780)

### Changed

## [0.2.0]

### Added

- Cody Inline Assist: New recipe for creating new files with `/touch` command. [pull/52511](https://github.com/sourcegraph/sourcegraph/pull/52511)
- Cody completions: Experimental support for multi-line inline completions for JavaScript, TypeScript, Go, and Python using indentation based truncation. [issues/52588](https://github.com/sourcegraph/sourcegraph/issues/52588)
- Display embeddings search, and connection error to the webview panel. [pull/52491](https://github.com/sourcegraph/sourcegraph/pull/52491)
- New recipe: `Optimize Code`. Optimize the time and space consumption of code. [pull/51974](https://github.com/sourcegraph/sourcegraph/pull/51974)
- Button to insert code block text at cursor position in text editor. [pull/52528](https://github.com/sourcegraph/sourcegraph/pull/52528)

### Fixed

- Cody completions: Fixed interop between spaces and tabs. [pull/52497](https://github.com/sourcegraph/sourcegraph/pull/52497)
- Fixes an issue where new conversations did not bring the chat into the foreground. [pull/52363](https://github.com/sourcegraph/sourcegraph/pull/52363)
- Cody completions: Prevent completions for lines that have a word in the suffix. [issues/52582](https://github.com/sourcegraph/sourcegraph/issues/52582)
- Cody completions: Fixes an issue where multi-line inline completions closed the current block even if it already had content. [pull/52615](https://github.com/sourcegraph/sourcegraph/52615)
- Cody completions: Fixed an issue where the Cody response starts with a newline and was previously ignored. [issues/52586](https://github.com/sourcegraph/sourcegraph/issues/52586)

### Changed

- Cody is now using `major.EVEN_NUMBER.patch` for release versions and `major.ODD_NUMBER.patch` for pre-release versions. [pull/52412](https://github.com/sourcegraph/sourcegraph/pull/52412)
- Cody completions: Fixed an issue where the Cody response starts with a newline and was previously ignored [issues/52586](https://github.com/sourcegraph/sourcegraph/issues/52586)
- Cody completions: Improves the behavior of the completions cache when characters are deleted from the editor. [pull/52695](https://github.com/sourcegraph/sourcegraph/pull/52695)

### Changed

- Cody completions: Improve completion logger and measure the duration a completion is displayed for. [pull/52695](https://github.com/sourcegraph/sourcegraph/pull/52695)

## [0.1.5]

### Added

### Fixed

- Inline Assist broken decorations for Inline-Fixup tasks [pull/52322](https://github.com/sourcegraph/sourcegraph/pull/52322)

### Changed

- Various Cody completions related improvements [pull/52365](https://github.com/sourcegraph/sourcegraph/pull/52365)

## [0.1.4]

### Added

- Added support for local keyword search on Windows. [pull/52251](https://github.com/sourcegraph/sourcegraph/pull/52251)

### Fixed

- Setting `cody.useContext` to `none` will now limit Cody to using only the currently open file. [pull/52126](https://github.com/sourcegraph/sourcegraph/pull/52126)
- Fixes race condition in telemetry. [pull/52279](https://github.com/sourcegraph/sourcegraph/pull/52279)
- Don't search for file paths if no file paths to validate. [pull/52267](https://github.com/sourcegraph/sourcegraph/pull/52267)
- Fix handling of embeddings search backward compatibility. [pull/52286](https://github.com/sourcegraph/sourcegraph/pull/52286)

### Changed

- Cleanup the design of the VSCode history view. [pull/51246](https://github.com/sourcegraph/sourcegraph/pull/51246)
- Changed menu icons and order. [pull/52263](https://github.com/sourcegraph/sourcegraph/pull/52263)
- Deprecate `cody.debug` for three new settings: `cody.debug.enable`, `cody.debug.verbose`, and `cody.debug.filter`. [pull/52236](https://github.com/sourcegraph/sourcegraph/pull/52236)

## [0.1.3]

### Added

- Add support for connecting to Sourcegraph App when a supported version is installed. [pull/52075](https://github.com/sourcegraph/sourcegraph/pull/52075)

### Fixed

- Displays error banners on all view instead of chat view only. [pull/51883](https://github.com/sourcegraph/sourcegraph/pull/51883)
- Surfaces errors for corrupted token from secret storage. [pull/51883](https://github.com/sourcegraph/sourcegraph/pull/51883)
- Inline Assist add code lenses to all open files [pull/52014](https://github.com/sourcegraph/sourcegraph/pull/52014)

### Changed

- Removes unused configuration option: `cody.enabled`. [pull/51883](https://github.com/sourcegraph/sourcegraph/pull/51883)
- Arrow key behavior: you can now navigate forwards through messages with the down arrow; additionally the up and down arrows will navigate backwards and forwards only if you're at the start or end of the drafted text, respectively. [pull/51586](https://github.com/sourcegraph/sourcegraph/pull/51586)
- Display a more user-friendly error message when the user is connected to sourcegraph.com and doesn't have a verified email. [pull/51870](https://github.com/sourcegraph/sourcegraph/pull/51870)
- Keyword context: Excludes files larger than 1M and adds a 30sec timeout period [pull/52038](https://github.com/sourcegraph/sourcegraph/pull/52038)

## [0.1.2]

### Added

- `Inline Assist`: a new way to interact with Cody inside your files. To enable this feature, please set the `cody.experimental.inline` option to true. [pull/51679](https://github.com/sourcegraph/sourcegraph/pull/51679)

### Fixed

- UI bug that capped buttons at 300px max-width with visible border [pull/51726](https://github.com/sourcegraph/sourcegraph/pull/51726)
- Fixes anonymous user id resetting after logout [pull/51532](https://github.com/sourcegraph/sourcegraph/pull/51532)
- Add error message on top of Cody's response instead of overriding it [pull/51762](https://github.com/sourcegraph/sourcegraph/pull/51762)
- Fixes an issue where chat input messages where not rendered in the UI immediately [pull/51783](https://github.com/sourcegraph/sourcegraph/pull/51783)
- Fixes an issue where file where the hallucination detection was not working properly [pull/51785](https://github.com/sourcegraph/sourcegraph/pull/51785)
- Aligns Edit button style with feedback buttons [pull/51767](https://github.com/sourcegraph/sourcegraph/pull/51767)

### Changed

- Pressing the icon to reset the clear history now makes sure that the chat tab is shown [pull/51786](https://github.com/sourcegraph/sourcegraph/pull/51786)
- Rename the extension from "Sourcegraph Cody" to "Cody AI by Sourcegraph" [pull/51702](https://github.com/sourcegraph/sourcegraph/pull/51702)
- Remove HTML escaping artifacts [pull/51797](https://github.com/sourcegraph/sourcegraph/pull/51797)

## [0.1.1]

### Fixed

- Remove system alerts from non-actionable items [pull/51714](https://github.com/sourcegraph/sourcegraph/pull/51714)

## [0.1.0]

### Added

- New recipe: `Codebase Context Search`. Run an approximate search across the codebase. It searches within the embeddings when available to provide relevant code context. [pull/51077](https://github.com/sourcegraph/sourcegraph/pull/51077)
- Add support to slash commands `/` in chat. [pull/51077](https://github.com/sourcegraph/sourcegraph/pull/51077)
  - `/r` or `/reset` to reset chat
  - `/s` or `/search` to perform codebase context search
- Adds usage metrics to the experimental chat predictions feature [pull/51474](https://github.com/sourcegraph/sourcegraph/pull/51474)
- Add highlighted code to context message automatically [pull/51585](https://github.com/sourcegraph/sourcegraph/pull/51585)
- New recipe: `Generate Release Notes` --generate release notes based on the available tags or the selected commits for the time period. It summarises the git commits into standard release notes format of new features, bugs fixed, docs improvements. [pull/51481](https://github.com/sourcegraph/sourcegraph/pull/51481)
- New recipe: `Generate Release Notes`. Generate release notes based on the available tags or the selected commits for the time period. It summarizes the git commits into standard release notes format of new features, bugs fixed, docs improvements. [pull/51481](https://github.com/sourcegraph/sourcegraph/pull/51481)

### Fixed

- Error notification display pattern for rate limit [pull/51521](https://github.com/sourcegraph/sourcegraph/pull/51521)
- Fixes issues with branch switching and file deletions when using the experimental completions feature [pull/51565](https://github.com/sourcegraph/sourcegraph/pull/51565)
- Improves performance of hallucination detection for file paths and supports paths relative to the project root [pull/51558](https://github.com/sourcegraph/sourcegraph/pull/51558), [pull/51625](https://github.com/sourcegraph/sourcegraph/pull/51625)
- Fixes an issue where inline code blocks were unexpectedly escaped [pull/51576](https://github.com/sourcegraph/sourcegraph/pull/51576)

### Changed

- Promote Cody from experimental to beta [pull/](https://github.com/sourcegraph/sourcegraph/pull/)
- Various improvements to the experimental completions feature

## [0.0.10]

### Added

- Adds usage metrics to the experimental completions feature [pull/51350](https://github.com/sourcegraph/sourcegraph/pull/51350)
- Updating `cody.codebase` does not require reloading VS Code [pull/51274](https://github.com/sourcegraph/sourcegraph/pull/51274)

### Fixed

- Fixes an issue where code blocks were unexpectedly escaped [pull/51247](https://github.com/sourcegraph/sourcegraph/pull/51247)

### Changed

- Improved Cody header and layout details [pull/51348](https://github.com/sourcegraph/sourcegraph/pull/51348)
- Replace `Cody: Set Access Token` command with `Cody: Sign in` [pull/51274](https://github.com/sourcegraph/sourcegraph/pull/51274)
- Various improvements to the experimental completions feature

## [0.0.9]

### Added

- Adds new experimental chat predictions feature to suggest follow-up conversations. Enable it with the new `cody.experimental.chatPredictions` feature flag. [pull/51201](https://github.com/sourcegraph/sourcegraph/pull/51201)
- Auto update `cody.codebase` setting from current open file [pull/51045](https://github.com/sourcegraph/sourcegraph/pull/51045)
- Properly render rate-limiting on requests [pull/51200](https://github.com/sourcegraph/sourcegraph/pull/51200)
- Error display in UI [pull/51005](https://github.com/sourcegraph/sourcegraph/pull/51005)
- Edit buttons for editing last submitted message [pull/51009](https://github.com/sourcegraph/sourcegraph/pull/51009)
- [Security] Content security policy to webview [pull/51152](https://github.com/sourcegraph/sourcegraph/pull/51152)

### Fixed

- Escaped HTML issue [pull/51144](https://github.com/sourcegraph/sourcegraph/pull/51151)
- Unauthorized sessions [pull/51005](https://github.com/sourcegraph/sourcegraph/pull/51005)

### Changed

- Various improvements to the experimental completions feature [pull/51161](https://github.com/sourcegraph/sourcegraph/pull/51161) [51046](https://github.com/sourcegraph/sourcegraph/pull/51046)
- Visual improvements to the history page, ability to resume past conversations [pull/51159](https://github.com/sourcegraph/sourcegraph/pull/51159)

## [Template]

### Added

### Fixed

### Changed<|MERGE_RESOLUTION|>--- conflicted
+++ resolved
@@ -26,12 +26,9 @@
 - Edit: Incoming edits that are afixed to the selected code and now handled properly (e.g. docstrings). [pull/1724](https://github.com/sourcegraph/cody/pull/1724)
 - Chat: Allowed backspace and delete keys to remove characters in chat messages input box. [pull/1906](https://github.com/sourcegraph/cody/pull/1906)
 - Chat: The commands display box in the chat input box now uses the same styles as the @ command results box. [pull/1962](https://github.com/sourcegraph/cody/pull/1962)
-<<<<<<< HEAD
 - Chat: Sort commands and prompts alphabetically in commands menu and chat. [pull/1998](https://github.com/sourcegraph/cody/pull/1998)
-=======
 - Chat: Fix chat command selection to only filter on '/' prefix. [pull/1980](https://github.com/sourcegraph/cody/pull/1980)
 - Chat: Improve @-file completion to better preserve input value. [pull/1980](https://github.com/sourcegraph/cody/pull/1980)
->>>>>>> db5f6f25
 
 ### Changed
 
