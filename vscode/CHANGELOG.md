--- conflicted
+++ resolved
@@ -12,12 +12,9 @@
 
 - Chat: Display OS specific keybinding in chat welcome message. [pull/2051](https://github.com/sourcegraph/cody/pull/2051)
 - Embeddings indexes can be generated and stored locally in repositories with a default fetch URL that is not already indexed by sourcegraph.com through the Enhanced Context selector. [pull/2069](https://github.com/sourcegraph/cody/pull/2069)
-- Support chat input history on "up" and "down" arrow keys again. [pull/2059](https://github.com/sourcegraph/cody/pull/2059)
-<<<<<<< HEAD
+- Chat: Support chat input history on "up" and "down" arrow keys again. [pull/2059](https://github.com/sourcegraph/cody/pull/2059)
+- Chat: Decreased debounce time for creating chat panels to improve responsiveness. [pull/2115](https://github.com/sourcegraph/cody/pull/2115)
 - Chat: Fix infinite loop when searching for symbols. [pull/2114](https://github.com/sourcegraph/cody/pull/2114)
-=======
-- Decreased debounce time for creating chat panels to improve responsiveness. [pull/2115](https://github.com/sourcegraph/cody/pull/2115)
->>>>>>> 130e8ded
 
 ### Changed
 
