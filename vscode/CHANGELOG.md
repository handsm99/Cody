--- conflicted
+++ resolved
@@ -10,11 +10,8 @@
 
 - Chat Commands: Add tab-to-complete behavior. [pull/606](https://github.com/sourcegraph/cody/pull/606)
 - Option to toggle `cody.experimental.editorTitleCommandIcon` setting through status bar. [pull/611](https://github.com/sourcegraph/cody/pull/611)
-<<<<<<< HEAD
 - Chat Command: New `/smell` command, an improved version of the old `Find Code Smell` recipe. [pull/602](https://github.com/sourcegraph/cody/pull/602)
-=======
 - New walkthrough for Cody Commands. [pull/648](https://github.com/sourcegraph/cody/pull/648)
->>>>>>> 7bdce68a
 
 ### Fixed
 
@@ -24,7 +21,6 @@
 
 ### Changed
 
-- Update shortcut for Cody Commands Menu to `alt` + `c` due to conflict with existing keybinding for `fixup`. [pull/602](https://github.com/sourcegraph/cody/pull/602)
 - `Explain Code` command now includes visible content of the current file when no code is selected. [pull/602](https://github.com/sourcegraph/cody/pull/602)
 - Removed beta labels from autocorrect and inine chat features. [pull/605](https://github.com/sourcegraph/cody/pull/605)
 - Update shortcut for Cody Commands to `alt` + `c` due to conflict with existing keybinding for `fixup`. [pull/648](https://github.com/sourcegraph/cody/pull/648)
