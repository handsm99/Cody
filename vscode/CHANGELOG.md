# Changelog

All notable changes to Sourcegraph Cody will be documented in this file.

Starting from `0.2.0`, Cody is using `major.EVEN_NUMBER.patch` for release versions and `major.ODD_NUMBER.patch` for pre-release versions.

## [Unreleased]

### Added

- [Internal] New experimental Chat View that appears in the editor panel instead of the sidebar when `cody.experimental.chatPanel` is enabled. [pull/1509](https://github.com/sourcegraph/cody/pull/1509)
- Add completion intent to analytics events. [pull/1457](https://github.com/sourcegraph/cody/pull/1457)

### Fixed

- Smart selection not working on the first line of code. [pull/1508](https://github.com/sourcegraph/cody/pull/1508)
- Adjust a completion range if it does not match the current line suffix. [pull/1507](https://github.com/sourcegraph/cody/pull/1507)
<<<<<<< HEAD
- Chat: Fix heading styles and inline code colors. [pull/1528](https://github.com/sourcegraph/cody/pull/1528)
=======
- Custom Commands: Fix custom command menu not showing for a single custom command. [pull/1532](https://github.com/sourcegraph/cody/pull/1532)
>>>>>>> 0b1a7a64

### Changed

- Start prompt mixin by default. [pull/1479](https://github.com/sourcegraph/cody/pull/1479)

## [0.14.2]

### Added

- Code applied from the `/edit` command will be formatted automatically through the VS Code `formatDocument` API. [pull/1441](https://github.com/sourcegraph/cody/pull/1441)

### Fixed

- User selection in active editor will not be replaced by smart selections for the `/edit` command. [pull/1429](https://github.com/sourcegraph/cody/pull/1429)
- Fixes an issue that caused part of the autocomplete response to be completed when selecting an item from the suggest widget. [pull/1477](https://github.com/sourcegraph/cody/pull/1477)
- Fixed issues where autocomplete suggestions displayed on the wrong line when connected to Anthropic as provider. [pull/1440](https://github.com/sourcegraph/cody/pull/1440)

### Changed

- Changed the "Ask Cody to Explain" Code Action to respond in the Cody sidebar instead of Inline Chat. [pull/1427](https://github.com/sourcegraph/cody/pull/1427)
- Updated prompt preambles and mixin for chat to mitigate hallucinations. [pull/1442](https://github.com/sourcegraph/cody/pull/1442)
- Cody can now respond in languages other than the default language of the user's editor. [pull/1442](https://github.com/sourcegraph/cody/pull/1442)

## [0.14.1]

### Added

- Added client-side request timeouts to Autocomplete requests. [pull/1355](https://github.com/sourcegraph/cody/pull/1355)
- Added telemetry on how long accepted autocomplete requests are kept in the document. [pull/1380](https://github.com/sourcegraph/cody/pull/1380)
- Added support for using (workspace) relative paths in `filePath`and `directoryPath` fields as context for Custom Commands. [pull/1385](https://github.com/sourcegraph/cody/pull/1385)
- [Internal] Added `CodyAutocompleteLowPerformanceDebounce` feature flag to increase debounce interval for autocomplete requests in low-performance environments. [pull/1409](https://github.com/sourcegraph/cody/pull/1409)
- New `Regenerate` Code Lens for `/edit` command that allows users to easily ask Cody to generate a new response for the current request. [pull/1383](https://github.com/sourcegraph/cody/pull/1383)

### Fixed

- Fixed an issue where autocomplete suggestions where sometimes not shown when the overlap with the next line was too large. [pull/1320](https://github.com/sourcegraph/cody/pull/1320)
- Fixed unresponsive UI for the `Configure Custom Commands` option inside the `Cody: Custom Command (Experimental)` menu. [pull/1416](https://github.com/sourcegraph/cody/pull/1416)
- Fixed last 5 used commands not showing up in the custom command history menu. [pull/1416](https://github.com/sourcegraph/cody/pull/1416)

### Changed

- Removed the unused `unstable-codegen` autocomplete provider. [pull/1364](https://github.com/sourcegraph/cody/pull/1364)
- The Fireworks autocomplete provider is now considered stable. [pull/1363](https://github.com/sourcegraph/cody/pull/1363)
- The `CodyAutocompleteMinimumLatency` feature flag is now split into three independent feature flags: `CodyAutocompleteLanguageLatency`, `CodyAutocompleteProviderLatency`, and `CodyAutocompleteUserLatency`. [pull/1351](https://github.com/sourcegraph/cody/pull/1351)
- Prevents unhelpful autocomplete suggestions at the end of file when cursor position is at 0 and the line above is also empty. [pull/1330](https://github.com/sourcegraph/cody/pull/1330)
- Adds popups to show the state of indexing for dotcom/Cody App in more situations. Fixes an issue where the database icon below the chat input status box was low contrast in some dark themes. [pull/1374](https://github.com/sourcegraph/cody/pull/1374)
- Workspace-level custom commands now works in [trusted workspaces](https://code.visualstudio.com/api/extension-guides/workspace-trust#what-is-workspace-trust) only. This does not apply to user-level custom commands. [pull/1415](https://github.com/sourcegraph/cody/pull/1415)
- Custom commands can no longer override default commands. [pull/1414](https://github.com/sourcegraph/cody/pull/1414)

## [0.14.0]

### Added

- Added information to host operating system to our analytic events. [pull/1254](https://github.com/sourcegraph/cody/pull/1254)
- Executed the `/doc` command now automatically adds the documentation directly above your selected code in your editor, instead of shown in chat. [pull/1116](https://github.com/sourcegraph/cody/pull/1116)
- New `mode` field in the Custom Commands config file enables a command to be configured on how the prompt should be run by Cody. Currently supports `inline` (run command prompt in inline chat), `edit` (run command prompt on selected code for refactoring purpose), and `insert` (run command prompt on selected code where Cody's response will be inserted on top of the selected code) modes. [pull/1116](https://github.com/sourcegraph/cody/pull/1116)
- Experimentally added `smart selection` which removes the need to manually highlight code before running the `/doc` and `/test` commands. [pull/1116](https://github.com/sourcegraph/cody/pull/1116)
- Show a notice on first autocomplete. [pull/1071](https://github.com/sourcegraph/cody/pull/1071)
- Autocomplete now takes the currently selected item in the suggest widget into account. This behavior can be disabled by setting `cody.autocomplete.suggestWidgetSelection` to `false`.
- Add the `cody.autocomplete.languages` user setting to enable or disable inline code suggestions for specified languages. [pull/1290](https://github.com/sourcegraph/cody/pull/1290)

### Fixed

- Improved quality of documentation created by the `/doc` command. [pull/1198](https://github.com/sourcegraph/cody/pull/1198)
- Removed chat and chat history created by `/edit` and `/doc` commands. [pull/1220](https://github.com/sourcegraph/cody/pull/1220)
- Only show "Ask Cody Inline" context menu item when signed in. [pull/1281](https://github.com/sourcegraph/cody/pull/1281)

### Changed

- Improved detection for the most common test runner files. [pull/1297](https://github.com/sourcegraph/cody/pull/1297)

## [0.12.4]

### Added

- New "Save Code to File.." button on code blocks. [pull/1119](https://github.com/sourcegraph/cody/pull/1119)
- Add logging for partially accepting completions. [pull/1214](https://github.com/sourcegraph/cody/pull/1214)

### Fixed

- Removed invalid variable from logs that stopped rate-limit errors from displaying properly. [pull/1205](https://github.com/sourcegraph/cody/pull/1205)
- Disable `Ask Cody Inline` in Cody Context Menu when `cody.InlineChat.enabled` is set to false. [pull/1209](https://github.com/sourcegraph/cody/pull/1209)

### Changed

- Moved "Insert at Cursor" and "Copy" buttons to the bottom of code blocks, and no longer just show on hover. [pull/1119](https://github.com/sourcegraph/cody/pull/1119)
- Increased the token limit for the selection Cody uses for the `/edit` command. [pull/1139](https://github.com/sourcegraph/cody/pull/1139)
- Autocomplete now supports infilling through the customized `claude-instant-infill` model created for Anthropic Claude Instant by default. [pull/1164](https://github.com/sourcegraph/cody/pull/1164)
- Expand the range used for code actions (thought `smart selection`) to the top-level enclosing range rather than just the line. This improves the quality of fixup actions by providing more context. [pull/1163](https://github.com/sourcegraph/cody/pull/1163)
- Autocomplete no longer triggers after the end of a block of function invocation. [pull/1218](https://github.com/sourcegraph/cody/pull/1218)

## [0.12.3]

### Added

- Add situation-based latency for unwanted autocomplete suggestions. [pull/1202](https://github.com/sourcegraph/cody/pull/1202)

### Fixed

### Changed

- Simplified sign-in in, added in 0.12.0 [pull/1036,](https://github.com/sourcegraph/cody/pull/1036) is now rolled out to 100% of new installs. [pull/1235](https://github.com/sourcegraph/cody/pull/1235)
- VScode can communicate with Cody App, even if App is started after the user has signed in to sourcegraph.com. VScode continues to monitor Cody App if it is started and stopped. [pull/1210](https://github.com/sourcegraph/cody/pull/1210)

## [0.12.2]

### Added

- Adds information about completion `items` to the `CompletionEvent` we send on every completion suggestion. [pull/1144](https://github.com/sourcegraph/cody/pull/1144)
- Clicking on the status indicator under the chat input box displays a popup to install Cody App, open Cody App, etc. The popups are only displayed under certain circumstances where Cody App can provide embeddings. [pull/1089](https://github.com/sourcegraph/cody/pull/1089)

### Fixed

### Changed

- Improves interop with the VS Code suggest widget when using the `completeSuggestWidgetSelection` feature flag. [pull/1158](https://github.com/sourcegraph/cody/pull/1158)
- Removes the need to set an Anthropic API key for the `/symf` command. The `symf` binary is now automatically downloaded. [pull/1207](https://github.com/sourcegraph/cody/pull/1207)
- Replace the "Fixup ready | Apply" buttons when you do a code edit with a single "Apply Edits" button. [pull/1201](https://github.com/sourcegraph/cody/pull/1201)
- Updated "Refactor Code" to be "Edit Code" in right click context menu. [pull/1200](https://github.com/sourcegraph/cody/pull/1200)

## [0.12.1]

### Added

### Fixed

- Fixes an issue that caused the `cody-autocomplete-claude-instant-infill` feature flag to have no effect. [pull/1132](https://github.com/sourcegraph/cody/pull/1132)

### Changed

## [0.12.0]

### Added

- Add a UI indicator when you're not signed in. [pull/970](https://github.com/sourcegraph/cody/pull/970)
- Added a completion statistics summary to the autocomplete trace view. [pull/973](https://github.com/sourcegraph/cody/pull/973)
- Add experimental option `claude-instant-infill` to the `cody.autocomplete.advanced.model` config option that enables users using the Claude Instant model to get suggestions with context awareness (infill). [pull/974](https://github.com/sourcegraph/cody/pull/974)
- New `cody.chat.preInstruction` configuration option for adding custom message at the start of all chat messages sent to Cody. Extension reload required. [pull/963](https://github.com/sourcegraph/cody/pull/963)
- Add a simplified sign-in. 50% of people will see these new sign-in buttons. [pull/1036](https://github.com/sourcegraph/cody/pull/1036)
- Now removes completions from cache when the initial suggestion prefix is deleted by users after a suggestion was displayed. This avoids unhelpful/stale suggestions from persisting. [pull/1105](https://github.com/sourcegraph/cody/pull/1105)
- VScode can now share a dotcom access token with future versions of Cody App. [pull/1090](https://github.com/sourcegraph/cody/pull/1090)

### Fixed

- Fix a potential race condition for autocomplete requests that happen when a completion is stored as the last shown candidate when it will not be shown. [pull/1059](https://github.com/sourcegraph/cody/pull/1059)
- Use `insert` instead of `replace` for `Insert at Cursor` button for inserting code to current cursor position. [pull/1118](https://github.com/sourcegraph/cody/pull/1118)
- Autocomplete: Fix support for working with CRLF line endings. [pull/1124](https://github.com/sourcegraph/cody/pull/1124)
- Fix issue that caused the custom commands menu to unable to execute commands. [pull/1123](https://github.com/sourcegraph/cody/pull/1123)

### Changed

- Remove `starter` and `premade` fields from the configuration files for custom commands (cody.json). [pull/939](https://github.com/sourcegraph/cody/pull/939)
- Enabled streaming responses for all autocomplete requests. [pull/995](https://github.com/sourcegraph/cody/pull/995)
- Sign out immediately instead of showing the quick-pick menu. [pull/1032](https://github.com/sourcegraph/cody/pull/1032)
- UX improvements to the custom command workflow (and new [custom command docs](https://docs.sourcegraph.com/cody/custom-commands)). [pull/992](https://github.com/sourcegraph/cody/pull/992)
- You can now use `alt` + `\` to trigger autocomplete requests manually. [pull/1060](https://github.com/sourcegraph/cody/pull/1060)
- Slightly reduce latency when manually triggering autocomplete requests. [pull/1060](https://github.com/sourcegraph/cody/pull/1060)
- Configure autocomplete provider based on cody LLM settings in site config. [pull/1035](https://github.com/sourcegraph/cody/pull/1035)
- Filters out single character autocomplete results. [pull/1109](https://github.com/sourcegraph/cody/pull/1109)
- Register inline completion provider for text files and notebooks only to ensure autocomplete works in environments that are fully supported. [pull/1114](https://github.com/sourcegraph/cody/pull/1114)
- The `Generate Unit Tests` command has been improved with an enhanced context fetching process that produces test results with better quality. [pull/907](https://github.com/sourcegraph/cody/pull/907)

## [0.10.2]

### Added

### Fixed

### Changed

- Use the same token limits for StarCoder as we do for Anthropic for the current experiments. [pull/1058](https://github.com/sourcegraph/cody/pull/1058)

## [0.10.1]

### Added

### Fixed

- Fix feature flag initialization for autocomplete providers. [pull/965](https://github.com/sourcegraph/cody/pull/965)

### Changed

## [0.10.0]

### Added

- New button in Chat UI to export chat history to a JSON file. [pull/829](https://github.com/sourcegraph/cody/pull/829)
- Rank autocomplete suggestion with tree-sitter when `cody.autocomplete.experimental.syntacticPostProcessing` is enabled. [pull/837](https://github.com/sourcegraph/cody/pull/837)
- Rate limit during autocomplete will now surface to the user through the status bar item. [pull/851](https://github.com/sourcegraph/cody/pull/851)

### Fixed

- Do not display error messages after clicking on the "stop-generating" button. [pull/776](https://github.com/sourcegraph/cody/pull/776)
- Add null check to Inline Controller on file change that caused the `Cannot read properties of undefined (reading 'scheme')` error when starting a new chat session. [pull/781](https://github.com/sourcegraph/cody/pull/781)
- Fixup: Resolved issue where `/fix` command incorrectly returned error "/fix is not a valid command". The `/fix` command now functions as expected when invoked in the sidebar chat. [pull/790](https://github.com/sourcegraph/cody/pull/790)
- Set font family and size in side chat code blocks to match editor font. [pull/813](https://github.com/sourcegraph/cody/pull/813)
- Add error handling to unblock Command Menu from being started up when invalid json file for custom commands is detected. [pull/827](https://github.com/sourcegraph/cody/pull/827)
- Enhanced the main quick pick menu items filtering logic. [pull/852](https://github.com/sourcegraph/cody/pull/852)
- Sidebar chat commands now match main quick pick menu commands. [pull/902](https://github.com/sourcegraph/cody/pull/902)

### Changed

- Trigger single-line completion instead of multi-line completion if the cursor is at the start of a non-empty block. [pull/913](https://github.com/sourcegraph/cody/pull/913)
- Autocomplete on VS Code desktop instances now reuses TCP connections to reduce latency. [pull/868](https://github.com/sourcegraph/cody/pull/868)
- Errors are now always logged to the output console, even if the debug mode is not enabled. [pull/851](https://github.com/sourcegraph/cody/pull/851)
- Changed default and custom commands format: slash command is now required. [pull/841](https://github.com/sourcegraph/cody/pull/841)
- The `Generate Unit Tests` command has been improved with an enhanced context fetching process that produces test results with better quality. [pull/907](https://github.com/sourcegraph/cody/pull/907)

## [0.8.0]

### Added

- Cody Commands: New `/smell` command, an improved version of the old `Find Code Smell` recipe. [pull/602](https://github.com/sourcegraph/cody/pull/602)
- Cody Commands: Display of clickable file path for current selection in chat view after executing a command. [pull/602](https://github.com/sourcegraph/cody/pull/602)
- Add a settings button to Cody pane header. [pull/701](https://github.com/sourcegraph/cody/pull/701)
- Compute suggestions based on the currently selected option in the suggest widget when `cody.autocomplete.experimental.completeSuggestWidgetSelection` is enabled. [pull/636](https://github.com/sourcegraph/cody/pull/636)
- Fixup: New `Discard` code lens to remove suggestions and decorations. [pull/711](https://github.com/sourcegraph/cody/pull/711)
- Adds an experiment to stream autocomplete responses in order to improve latency. [pull/723](https://github.com/sourcegraph/cody/pull/723)
- New chat message input, with auto-resizing and a command button. [pull/718](https://github.com/sourcegraph/cody/pull/718)
- Increased autocomplete debounce time feature flag support. [pull/733](https://github.com/sourcegraph/cody/pull/733)
- Show an update notice after extension updates. [pull/746](https://github.com/sourcegraph/cody/pull/746)
- Experimental user setting `cody.experimental.localSymbols` to enable inclusion of symbol definitions in the LLM context window. [pull/692](https://github.com/sourcegraph/cody/pull/692)
- Experimental command `/symf`, which uses a local keyword index to perform searches for symbols. Requires setting `cody.experimental.symf.path` and `cody.experimental.symf.anthropicKey`. [pull/728](https://github.com/sourcegraph/cody/pull/728).

### Fixed

- Inline Chat: Fix issue where state was not being set correctly, causing Cody Commands to use the selection range from the last created Inline Chat instead of the current selection. [pull/602](https://github.com/sourcegraph/cody/pull/602)
- Cody Commands: Commands that use the current file as context now correctly generate context message for the current file instead of using codebase context generated from current selection. [pull/683](https://github.com/sourcegraph/cody/pull/683)
- Improves the autocomplete responses on a new line after a comment. [pull/727](https://github.com/sourcegraph/cody/pull/727)
- Fixes an issue where the inline chat UI would render briefly when starting VS Code even when the feature is disabled. [pull/764](https://github.com/sourcegraph/cody/pull/764)

### Changed

- `Explain Code` command now includes visible content of the current file when no code is selected. [pull/602](https://github.com/sourcegraph/cody/pull/602)
- Cody Commands: Show errors in chat view instead of notification windows. [pull/602](https://github.com/sourcegraph/cody/pull/602)
- Cody Commands: Match commands on description in Cody menu. [pull/702](https://github.com/sourcegraph/cody/pull/702)
- Cody Commands: Don't require Esc to dismiss Cody menu. [pull/700](https://github.com/sourcegraph/cody/pull/700)
- Updated welcome chat words. [pull/748](https://github.com/sourcegraph/cody/pull/748)
- Autocomplete: Reduce network bandwidth with requests are resolved by previous responses. [pull/762](https://github.com/sourcegraph/cody/pull/762)
- Fixup: Remove `/document` and other command handling from the Refactor Menu. [pull/766](https://github.com/sourcegraph/cody/pull/766)
- The `/test` (Generate Unit Test) command was updated to use file dependencies and test examples when fetching context, in order to produce better results. To use this command, select code in your editor and run the `/test` command. It is recommended to set up test files before running the command to get optimal results. [pull/683](https://github.com/sourcegraph/cody/pull/683) [pull/602](https://github.com/sourcegraph/cody/pull/602)

## [0.6.7]

### Added

- Include token count for code generated and button click events. [pull/675](https://github.com/sourcegraph/cody/pull/675)

### Fixed

### Changed

- Include the number of accepted characters per autocomplete suggestion. [pull/674](https://github.com/sourcegraph/cody/pull/674)

## [0.6.6]

### Added

- Cody Commands: Add tab-to-complete & enter-to-complete behavior. [pull/606](https://github.com/sourcegraph/cody/pull/606)
- Option to toggle `cody.experimental.editorTitleCommandIcon` setting through status bar. [pull/611](https://github.com/sourcegraph/cody/pull/611)
- New walkthrough for Cody Commands. [pull/648](https://github.com/sourcegraph/cody/pull/648)

### Fixed

- Update file link color to match buttons. [pull/600](https://github.com/sourcegraph/cody/pull/600)
- Handle `socket hung up` errors that are not caused by the `stop generating` button. [pull/598](https://github.com/sourcegraph/cody/pull/598)
- Fix "Reload Window" appearing in all VS Code views. [pull/603](https://github.com/sourcegraph/cody/pull/603)
- Fixes issues where in some instances, suggested autocomplete events were under counted. [pull/649](https://github.com/sourcegraph/cody/pull/649)
- Various smaller tweaks to autocomplete analytics. [pull/644](https://github.com/sourcegraph/cody/pull/644)
- Includes the correct pre-release version in analytics events. [pull/641](https://github.com/sourcegraph/cody/pull/641)

### Changed

- Removed beta labels from Autocomplete and Inline Chat features. [pull/605](https://github.com/sourcegraph/cody/pull/605)
- Update shortcut for Cody Commands to `alt` + `c` due to conflict with existing keybinding for `fixup`. [pull/648](https://github.com/sourcegraph/cody/pull/648)

## [0.6.5]

### Added

- Custom Commands: An experimental feature for creating Cody chat commands with custom prompts and context. [pull/386](https://github.com/sourcegraph/cody/pull/386)
- Custom Commands: Quick pick menu for running default and custom commands. [pull/386](https://github.com/sourcegraph/cody/pull/386)
- New commands:
  - `/explain`: Explain Code
  - `/doc`: Document Code
  - `/fix`: Inline Fixup
  - `/test`: Generate Unit Tests
- Code Actions: You can now ask Cody to explain or fix errors and warnings that are highlighted in your editor. [pull/510](https://github.com/sourcegraph/cody/pull/510)
- Inline Fixup: You can now run parallel inline fixes, you do not need to wait for the previous fix to complete. [pull/510](https://github.com/sourcegraph/cody/pull/510)
- Inline Fixup: You no longer need to select code to generate an inline fix. [pull/510](https://github.com/sourcegraph/cody/pull/510)

### Fixed

- Bug: Fixes an issue where the codebase context was not correctly inferred to load embeddings context for autocomplete. [pull/525](https://github.com/sourcegraph/cody/pull/525)
- Inline Fixup: `/chat` will now redirect your question to the chat view correctly through the Non-Stop Fixup input box. [pull/386](https://github.com/sourcegraph/cody/pull/386)
- Fix REGEX issue for existing `/reset`, `/search`, and `/fix` commands. [pull/594](https://github.com/sourcegraph/cody/pull/594)

### Changed

- `Recipes` are removed in favor of `Commands`, which is the improved version of `Recipes`. [pull/386](https://github.com/sourcegraph/cody/pull/386)
- Remove `Header` and `Navbar` from `Chat` view due to removal of the `Recipes` tab. [pull/386](https://github.com/sourcegraph/cody/pull/386)
- Replace `Custom Recipes` with `Custom Commands`. [pull/386](https://github.com/sourcegraph/cody/pull/386)
- Inline Fixup: Integrated the input field into the command palette. [pull/510](https://github.com/sourcegraph/cody/pull/510)
- Inline Fixup: Using `/fix` from Inline Chat now triggers an improved fixup experience. [pull/510](https://github.com/sourcegraph/cody/pull/510)
- Autocomplete: Include current file name in anthropic prompt. [580](https://github.com/sourcegraph/cody/pull/580)
- Autocomplete: Requests can now be resolved while the network request is still in progress. [pull/559](https://github.com/sourcegraph/cody/pull/559)

## [0.6.4]

### Added

- Inline Fixups: Cody is now aware of errors, warnings and hints within your editor selection. [pull/376](https://github.com/sourcegraph/cody/pull/376)
- Experimental user setting `cody.experimental.localTokenPath` to store authentication token in local file system when keychain access is unavailable. This provides alternative to [settings sync keychain storage](https://code.visualstudio.com/docs/editor/settings-sync#_troubleshooting-keychain-issues), but is not the recommended method for storing tokens securely. Use at your own risk. [pull/471](https://github.com/sourcegraph/cody/pull/471)

### Fixed

- Bug: Chat History command shows chat view instead of history view. [pull/414](https://github.com/sourcegraph/cody/pull/414)
- Fix some bad trailing `}` autocomplete results. [pull/378](https://github.com/sourcegraph/cody/pull/378)

### Changed

- Inline Fixups: Added intent detection to improve prompt and context quality. [pull/376](https://github.com/sourcegraph/cody/pull/376)
- Layout cleanups: smaller header and single line message input. [pull/449](https://github.com/sourcegraph/cody/pull/449)
- Improve response feedback button behavior. [pull/451](https://github.com/sourcegraph/cody/pull/451)
- Remove in-chat onboarding buttons for new chats. [pull/450](https://github.com/sourcegraph/cody/pull/450)
- Improve the stability of autocomplete results. [pull/442](https://github.com/sourcegraph/cody/pull/442)

## [0.6.3]

### Added

- Added the functionality to drag and reorder the recipes. [pull/314](https://github.com/sourcegraph/cody/pull/314)

### Fixed

### Changed

- Removed the experimental hallucination detection that highlighted nonexistent file paths.
- Hide the feedback button in case of error assistant response. [pull/448](https://github.com/sourcegraph/cody/pull/448)

## [0.6.2]

### Added

- [Internal] `Custom Recipes`: An experimental feature now available behind the `cody.experimental.customRecipes` feature flag for internal testing purpose. [pull/348](https://github.com/sourcegraph/cody/pull/348)
- Inline Chat: Improved response quality by ensuring each inline chat maintains its own unique context, and doesn't share with the sidebar and other inline chats. This should also benefit response quality for inline /fix and /touch commands.
- Inline Chat: Added the option to 'Stop generating' from within the inline chat window.
- Inline Chat: Added the option to transfer a chat from the inline window to the Cody sidebar.

### Fixed

### Changed

- The setting `cody.autocomplete.experimental.triggerMoreEagerly` (which causes autocomplete to trigger earlier, before you type a space or other non-word character) now defaults to `true`.
- If you run the `Trigger Inline Suggestion` VS Code action, 3 suggestions instead of just 1 will be shown.

## [0.6.1]

### Added

- A new experimental user setting `cody.autocomplete.experimental.triggerMoreEagerly` causes autocomplete to trigger earlier, before you type a space or other non-word character.
- [Internal Only] `Custom Recipe`: Support context type selection when creating a new recipe via UI. [pull/279](https://github.com/sourcegraph/cody/pull/279)
- New `/open` command for opening workspace files from chat box. [pull/327](https://github.com/sourcegraph/cody/pull/327)

### Fixed

- Insert at Cusor now inserts the complete code snippets at cursor position. [pull/282](https://github.com/sourcegraph/cody/pull/282)
- Minimizing the change of Cody replying users with response related to the language-uage prompt. [pull/279](https://github.com/sourcegraph/cody/pull/279)
- Inline Chat: Add missing icons for Inline Chat and Inline Fixups decorations. [pull/320](https://github.com/sourcegraph/cody/pull/320)
- Fix the behaviour of input history down button. [pull/328](https://github.com/sourcegraph/cody/pull/328)

### Changed

- Exclude context for chat input with only one word. [pull/279](https://github.com/sourcegraph/cody/pull/279)
- [Internal Only] `Custom Recipe`: Store `cody.json` file for user recipes within the `.vscode` folder located in the $HOME directory. [pull/279](https://github.com/sourcegraph/cody/pull/279)
- Various autocomplete improvements. [pull/344](https://github.com/sourcegraph/cody/pull/344)

## [0.4.4]

### Added

- Added support for the CMD+K hotkey to clear the code chat history. [pull/245](https://github.com/sourcegraph/cody/pull/245)
- [Internal Only] `Custom Recipe` is available for S2 internal users for testing purpose. [pull/81](https://github.com/sourcegraph/cody/pull/81)

### Fixed

- Fixed a bug that caused messages to disappear when signed-in users encounter an authentication error. [pull/201](https://github.com/sourcegraph/cody/pull/201)
- Inline Chat: Since last version, running Inline Fixups would add an additional `</selection>` tag to the end of the code edited by Cody, which has now been removed. [pull/182](https://github.com/sourcegraph/cody/pull/182)
- Chat Command: Fixed an issue where /r(est) had a trailing space. [pull/245](https://github.com/sourcegraph/cody/pull/245)
- Inline Fixups: Fixed a regression where Cody's inline fixup suggestions were not properly replacing the user's selection. [pull/70](https://github.com/sourcegraph/cody/pull/70)

### Changed

## [0.4.3]

### Added

- Added support for server-side token limits to Chat. [pull/54488](https://github.com/sourcegraph/sourcegraph/pull/54488)
- Add "Find code smells" recipe to editor context menu and command pallette [pull/54432](https://github.com/sourcegraph/sourcegraph/pull/54432)
- Add a typewriter effect to Cody's responses to mimic typing in characters rather than varying chunks [pull/54522](https://github.com/sourcegraph/sourcegraph/pull/54522)
- Add suggested recipes to the new chat welcome message. [pull/54277](https://github.com/sourcegraph/sourcegraph/pull/54277)
- Inline Chat: Added the option to collapse all inline chats from within the inline chat window. [pull/54675](https://github.com/sourcegraph/sourcegraph/pull/54675)
- Inline Chat: We now stream messages rather than waiting for the response to be fully complete. This means you can read Cody's response as it is being generated. [pull/54665](https://github.com/sourcegraph/sourcegraph/pull/54665)
- Show network error message when connection is lost and a reload button to get back when network is restored. [pull/107](https://github.com/sourcegraph/cody/pull/107)

### Fixed

- Inline Chat: Update keybind when condition to `editorFocus`. [pull/54437](https://github.com/sourcegraph/sourcegraph/pull/54437)
- Inline Touch: Create a new `.test.` file when `test` or `tests` is included in the instruction. [pull/54437](https://github.com/sourcegraph/sourcegraph/pull/54437)
- Prevents errors from being displayed for a cancelled requests. [pull/54429](https://github.com/sourcegraph/sourcegraph/pull/54429)

### Changed

- Inline Touch: Remove Inline Touch from submenu and command palette. It can be started with `/touch` or `/t` from the Inline Chat due to current limitation. [pull/54437](https://github.com/sourcegraph/sourcegraph/pull/54437)
- Removed the Optimize Code recipe. [pull/54471](https://github.com/sourcegraph/sourcegraph/pull/54471)

## [0.4.2]

### Added

- Add support for onboarding Cody App users on Intel Mac and Linux. [pull/54405](https://github.com/sourcegraph/sourcegraph/pull/54405)

### Fixed

- Fixed HTML escaping in inline chat markdown. [pull/1349](https://github.com/sourcegraph/sourcegraph/pull/1349)

### Changed

## [0.4.1]

### Fixed

- Fixed `cody.customHeaders` never being passed through. [pull/54354](https://github.com/sourcegraph/sourcegraph/pull/54354)
- Fixed users are signed out on 0.4.0 update [pull/54367](https://github.com/sourcegraph/sourcegraph/pull/54367)

### Changed

- Provide more information on Cody App, and improved the login page design for Enterprise customers. [pull/54362](https://github.com/sourcegraph/sourcegraph/pull/54362)

## [0.4.0]

### Added

- The range of the editor selection, if present, is now displayed alongside the file name in the chat footer. [pull/53742](https://github.com/sourcegraph/sourcegraph/pull/53742)
- Support switching between multiple instances with `Switch Account`. [pull/53434](https://github.com/sourcegraph/sourcegraph/pull/53434)
- Automate sign-in flow with Cody App. [pull/53908](https://github.com/sourcegraph/sourcegraph/pull/53908)
- Add a warning message to recipes when the selection gets truncated. [pull/54025](https://github.com/sourcegraph/sourcegraph/pull/54025)
- Start up loading screen. [pull/54106](https://github.com/sourcegraph/sourcegraph/pull/54106)

### Fixed

- Autocomplete: Include the number of lines of an accepted autocomplete recommendation and fix an issue where sometimes accepted completions would not be logged correctly. [pull/53878](https://github.com/sourcegraph/sourcegraph/pull/53878)
- Stop-Generating button does not stop Cody from responding if pressed before answer is generating. [pull/53827](https://github.com/sourcegraph/sourcegraph/pull/53827)
- Endpoint setting out of sync issue. [pull/53434](https://github.com/sourcegraph/sourcegraph/pull/53434)
- Endpoint URL without protocol causing sign-ins to fail. [pull/53908](https://github.com/sourcegraph/sourcegraph/pull/53908)
- Autocomplete: Fix network issues when using remote VS Code setups. [pull/53956](https://github.com/sourcegraph/sourcegraph/pull/53956)
- Autocomplete: Fix an issue where the loading indicator would not reset when a network error ocurred. [pull/53956](https://github.com/sourcegraph/sourcegraph/pull/53956)
- Autocomplete: Improve local context performance. [pull/54124](https://github.com/sourcegraph/sourcegraph/pull/54124)
- Chat: Fix an issue where the window would automatically scroll to the bottom as Cody responds regardless of where the users scroll position was. [pull/54188](https://github.com/sourcegraph/sourcegraph/pull/54188)
- Codebase index status does not get updated on workspace change. [pull/54106](https://github.com/sourcegraph/sourcegraph/pull/54106)
- Button for connect to App after user is signed out. [pull/54106](https://github.com/sourcegraph/sourcegraph/pull/54106)
- Fixes an issue with link formatting. [pull/54200](https://github.com/sourcegraph/sourcegraph/pull/54200)
- Fixes am issue where Cody would sometimes not respond. [pull/54268](https://github.com/sourcegraph/sourcegraph/pull/54268)
- Fixes authentication related issues. [pull/54237](https://github.com/sourcegraph/sourcegraph/pull/54237)

### Changed

- Autocomplete: Improve completion quality. [pull/53720](https://github.com/sourcegraph/sourcegraph/pull/53720)
- Autocomplete: Completions are now referred to as autocomplete. [pull/53851](https://github.com/sourcegraph/sourcegraph/pull/53851)
- Autocomplete: Autocomplete is now turned on by default. [pull/54166](https://github.com/sourcegraph/sourcegraph/pull/54166)
- Improved the response quality when Cody is asked about a selected piece of code through the chat window. [pull/53742](https://github.com/sourcegraph/sourcegraph/pull/53742)
- Refactored authentication process. [pull/53434](https://github.com/sourcegraph/sourcegraph/pull/53434)
- New sign-in and sign-out flow. [pull/53434](https://github.com/sourcegraph/sourcegraph/pull/53434)
- Analytical logs are now displayed in the Output view. [pull/53870](https://github.com/sourcegraph/sourcegraph/pull/53870)
- Inline Chat: Renamed Inline Assist to Inline Chat. [pull/53725](https://github.com/sourcegraph/sourcegraph/pull/53725) [pull/54315](https://github.com/sourcegraph/sourcegraph/pull/54315)
- Chat: Link to the "Getting Started" guide directly from the first chat message instead of the external documentation website. [pull/54175](https://github.com/sourcegraph/sourcegraph/pull/54175)
- Codebase status icons. [pull/54262](https://github.com/sourcegraph/sourcegraph/pull/54262)
- Changed the keyboard shortcut for the file touch recipe to `ctrl+alt+/` to avoid conflicts. [pull/54275](https://github.com/sourcegraph/sourcegraph/pull/54275)
- Inline Chat: Do not change current focus when Inline Fixup is done. [pull/53980](https://github.com/sourcegraph/sourcegraph/pull/53980)
- Inline Chat: Replace Close CodeLens with Accept. [pull/53980](https://github.com/sourcegraph/sourcegraph/pull/53980)
- Inline Chat: Moved to Beta state. It is now enabled by default. [pull/54315](https://github.com/sourcegraph/sourcegraph/pull/54315)

## [0.2.5]

### Added

- `Stop Generating` button to cancel a request and stop Cody's response. [pull/53332](https://github.com/sourcegraph/sourcegraph/pull/53332)

### Fixed

- Fixes the rendering of duplicate context files in response. [pull/53662](https://github.com/sourcegraph/sourcegraph/pull/53662)
- Fixes an issue where local keyword context was trying to open binary files. [pull/53662](https://github.com/sourcegraph/sourcegraph/pull/53662)
- Fixes the hallucination detection behavior for directory, API and git refs pattern. [pull/53553](https://github.com/sourcegraph/sourcegraph/pull/53553)

### Changed

- Completions: Updating configuration no longer requires reloading the extension. [pull/53401](https://github.com/sourcegraph/sourcegraph/pull/53401)
- New chat layout. [pull/53332](https://github.com/sourcegraph/sourcegraph/pull/53332)
- Completions: Completions can now be used on unsaved files. [pull/53495](https://github.com/sourcegraph/sourcegraph/pull/53495)
- Completions: Add multi-line heuristics for C, C++, C#, and Java. [pull/53631](https://github.com/sourcegraph/sourcegraph/pull/53631)
- Completions: Add context summaries and language information to analytics. [pull/53746](https://github.com/sourcegraph/sourcegraph/pull/53746)
- More compact chat suggestion buttons. [pull/53755](https://github.com/sourcegraph/sourcegraph/pull/53755)

## [0.2.4]

### Added

- Hover tooltips to intent-detection underlines. [pull/52029](https://github.com/sourcegraph/sourcegraph/pull/52029)
- Notification to prompt users to setup Cody if it wasn't configured initially. [pull/53321](https://github.com/sourcegraph/sourcegraph/pull/53321)
- Added a new Cody status bar item to relay global loading states and allowing you to quickly enable/disable features. [pull/53307](https://github.com/sourcegraph/sourcegraph/pull/53307)

### Fixed

- Fix `Continue with Sourcegraph.com` callback URL. [pull/53418](https://github.com/sourcegraph/sourcegraph/pull/53418)

### Changed

- Simplified the appearance of commands in various parts of the UI [pull/53395](https://github.com/sourcegraph/sourcegraph/pull/53395)

## [0.2.3]

### Added

- Add delete button for removing individual history. [pull/52904](https://github.com/sourcegraph/sourcegraph/pull/52904)
- Load the recent ongoing chat on reload of window. [pull/52904](https://github.com/sourcegraph/sourcegraph/pull/52904)
- Handle URL callbacks from `vscode-insiders`. [pull/53313](https://github.com/sourcegraph/sourcegraph/pull/53313)
- Inline Assist: New Code Lens to undo `inline fix` performed by Cody. [pull/53348](https://github.com/sourcegraph/sourcegraph/pull/53348)

### Fixed

- Fix the loading of files and scroll chat to the end while restoring the history. [pull/52904](https://github.com/sourcegraph/sourcegraph/pull/52904)
- Open file paths from Cody's responses in a workspace with the correct protocol. [pull/53103](https://github.com/sourcegraph/sourcegraph/pull/53103)
- Cody completions: Fixes an issue where completions would often start in the next line. [pull/53246](https://github.com/sourcegraph/sourcegraph/pull/53246)

### Changed

- Save the current ongoing conversation to the chat history [pull/52904](https://github.com/sourcegraph/sourcegraph/pull/52904)
- Inline Assist: Updating configuration no longer requires reloading the extension. [pull/53348](https://github.com/sourcegraph/sourcegraph/pull/53348)
- Context quality has been improved when the repository has not been indexed. The LLM is used to generate keyword and filename queries, and the LLM also reranks results from multiple sources. Response latency has also improved on long user queries. [pull/52815](https://github.com/sourcegraph/sourcegraph/pull/52815)

## [0.2.2]

### Added

- New recipe: `Generate PR description`. Generate the PR description using the PR template guidelines for the changes made in the current branch. [pull/51721](https://github.com/sourcegraph/sourcegraph/pull/51721)
- Open context search results links as workspace file. [pull/52856](https://github.com/sourcegraph/sourcegraph/pull/52856)
- Cody Inline Assist: Decorations for `/fix` errors. [pull/52796](https://github.com/sourcegraph/sourcegraph/pull/52796)
- Open file paths from Cody's responses in workspace. [pull/53069](https://github.com/sourcegraph/sourcegraph/pull/53069)
- Help & Getting Started: Walkthrough to help users get setup with Cody and discover new features. [pull/52560](https://github.com/sourcegraph/sourcegraph/pull/52560)

### Fixed

- Cody Inline Assist: Decorations for `/fix` on light theme. [pull/52796](https://github.com/sourcegraph/sourcegraph/pull/52796)
- Cody Inline Assist: Use more than 1 context file for `/touch`. [pull/52796](https://github.com/sourcegraph/sourcegraph/pull/52796)
- Cody Inline Assist: Fixes cody processing indefinitely issue. [pull/52796](https://github.com/sourcegraph/sourcegraph/pull/52796)
- Cody completions: Various fixes for completion analytics. [pull/52935](https://github.com/sourcegraph/sourcegraph/pull/52935)
- Cody Inline Assist: Indentation on `/fix` [pull/53068](https://github.com/sourcegraph/sourcegraph/pull/53068)

### Changed

- Internal: Do not log events during tests. [pull/52865](https://github.com/sourcegraph/sourcegraph/pull/52865)
- Cody completions: Improved the number of completions presented and reduced the latency. [pull/52935](https://github.com/sourcegraph/sourcegraph/pull/52935)
- Cody completions: Various improvements to the context. [pull/53043](https://github.com/sourcegraph/sourcegraph/pull/53043)

## [0.2.1]

### Fixed

- Escape Windows path separator in fast file finder path pattern. [pull/52754](https://github.com/sourcegraph/sourcegraph/pull/52754)
- Only display errors from the embeddings clients for users connected to an indexed codebase. [pull/52780](https://github.com/sourcegraph/sourcegraph/pull/52780)

### Changed

## [0.2.0]

### Added

- Cody Inline Assist: New recipe for creating new files with `/touch` command. [pull/52511](https://github.com/sourcegraph/sourcegraph/pull/52511)
- Cody completions: Experimental support for multi-line inline completions for JavaScript, TypeScript, Go, and Python using indentation based truncation. [issues/52588](https://github.com/sourcegraph/sourcegraph/issues/52588)
- Display embeddings search, and connection error to the webview panel. [pull/52491](https://github.com/sourcegraph/sourcegraph/pull/52491)
- New recipe: `Optimize Code`. Optimize the time and space consumption of code. [pull/51974](https://github.com/sourcegraph/sourcegraph/pull/51974)
- Button to insert code block text at cursor position in text editor. [pull/52528](https://github.com/sourcegraph/sourcegraph/pull/52528)

### Fixed

- Cody completions: Fixed interop between spaces and tabs. [pull/52497](https://github.com/sourcegraph/sourcegraph/pull/52497)
- Fixes an issue where new conversations did not bring the chat into the foreground. [pull/52363](https://github.com/sourcegraph/sourcegraph/pull/52363)
- Cody completions: Prevent completions for lines that have a word in the suffix. [issues/52582](https://github.com/sourcegraph/sourcegraph/issues/52582)
- Cody completions: Fixes an issue where multi-line inline completions closed the current block even if it already had content. [pull/52615](https://github.com/sourcegraph/sourcegraph/52615)
- Cody completions: Fixed an issue where the Cody response starts with a newline and was previously ignored. [issues/52586](https://github.com/sourcegraph/sourcegraph/issues/52586)

### Changed

- Cody is now using `major.EVEN_NUMBER.patch` for release versions and `major.ODD_NUMBER.patch` for pre-release versions. [pull/52412](https://github.com/sourcegraph/sourcegraph/pull/52412)
- Cody completions: Fixed an issue where the Cody response starts with a newline and was previously ignored [issues/52586](https://github.com/sourcegraph/sourcegraph/issues/52586)
- Cody completions: Improves the behavior of the completions cache when characters are deleted from the editor. [pull/52695](https://github.com/sourcegraph/sourcegraph/pull/52695)

### Changed

- Cody completions: Improve completion logger and measure the duration a completion is displayed for. [pull/52695](https://github.com/sourcegraph/sourcegraph/pull/52695)

## [0.1.5]

### Added

### Fixed

- Inline Assist broken decorations for Inline-Fixup tasks [pull/52322](https://github.com/sourcegraph/sourcegraph/pull/52322)

### Changed

- Various Cody completions related improvements [pull/52365](https://github.com/sourcegraph/sourcegraph/pull/52365)

## [0.1.4]

### Added

- Added support for local keyword search on Windows. [pull/52251](https://github.com/sourcegraph/sourcegraph/pull/52251)

### Fixed

- Setting `cody.useContext` to `none` will now limit Cody to using only the currently open file. [pull/52126](https://github.com/sourcegraph/sourcegraph/pull/52126)
- Fixes race condition in telemetry. [pull/52279](https://github.com/sourcegraph/sourcegraph/pull/52279)
- Don't search for file paths if no file paths to validate. [pull/52267](https://github.com/sourcegraph/sourcegraph/pull/52267)
- Fix handling of embeddings search backward compatibility. [pull/52286](https://github.com/sourcegraph/sourcegraph/pull/52286)

### Changed

- Cleanup the design of the VSCode history view. [pull/51246](https://github.com/sourcegraph/sourcegraph/pull/51246)
- Changed menu icons and order. [pull/52263](https://github.com/sourcegraph/sourcegraph/pull/52263)
- Deprecate `cody.debug` for three new settings: `cody.debug.enable`, `cody.debug.verbose`, and `cody.debug.filter`. [pull/52236](https://github.com/sourcegraph/sourcegraph/pull/52236)

## [0.1.3]

### Added

- Add support for connecting to Sourcegraph App when a supported version is installed. [pull/52075](https://github.com/sourcegraph/sourcegraph/pull/52075)

### Fixed

- Displays error banners on all view instead of chat view only. [pull/51883](https://github.com/sourcegraph/sourcegraph/pull/51883)
- Surfaces errors for corrupted token from secret storage. [pull/51883](https://github.com/sourcegraph/sourcegraph/pull/51883)
- Inline Assist add code lenses to all open files [pull/52014](https://github.com/sourcegraph/sourcegraph/pull/52014)

### Changed

- Removes unused configuration option: `cody.enabled`. [pull/51883](https://github.com/sourcegraph/sourcegraph/pull/51883)
- Arrow key behavior: you can now navigate forwards through messages with the down arrow; additionally the up and down arrows will navigate backwards and forwards only if you're at the start or end of the drafted text, respectively. [pull/51586](https://github.com/sourcegraph/sourcegraph/pull/51586)
- Display a more user-friendly error message when the user is connected to sourcegraph.com and doesn't have a verified email. [pull/51870](https://github.com/sourcegraph/sourcegraph/pull/51870)
- Keyword context: Excludes files larger than 1M and adds a 30sec timeout period [pull/52038](https://github.com/sourcegraph/sourcegraph/pull/52038)

## [0.1.2]

### Added

- `Inline Assist`: a new way to interact with Cody inside your files. To enable this feature, please set the `cody.experimental.inline` option to true. [pull/51679](https://github.com/sourcegraph/sourcegraph/pull/51679)

### Fixed

- UI bug that capped buttons at 300px max-width with visible border [pull/51726](https://github.com/sourcegraph/sourcegraph/pull/51726)
- Fixes anonymous user id resetting after logout [pull/51532](https://github.com/sourcegraph/sourcegraph/pull/51532)
- Add error message on top of Cody's response instead of overriding it [pull/51762](https://github.com/sourcegraph/sourcegraph/pull/51762)
- Fixes an issue where chat input messages where not rendered in the UI immediately [pull/51783](https://github.com/sourcegraph/sourcegraph/pull/51783)
- Fixes an issue where file where the hallucination detection was not working properly [pull/51785](https://github.com/sourcegraph/sourcegraph/pull/51785)
- Aligns Edit button style with feedback buttons [pull/51767](https://github.com/sourcegraph/sourcegraph/pull/51767)

### Changed

- Pressing the icon to reset the clear history now makes sure that the chat tab is shown [pull/51786](https://github.com/sourcegraph/sourcegraph/pull/51786)
- Rename the extension from "Sourcegraph Cody" to "Cody AI by Sourcegraph" [pull/51702](https://github.com/sourcegraph/sourcegraph/pull/51702)
- Remove HTML escaping artifacts [pull/51797](https://github.com/sourcegraph/sourcegraph/pull/51797)

## [0.1.1]

### Fixed

- Remove system alerts from non-actionable items [pull/51714](https://github.com/sourcegraph/sourcegraph/pull/51714)

## [0.1.0]

### Added

- New recipe: `Codebase Context Search`. Run an approximate search across the codebase. It searches within the embeddings when available to provide relevant code context. [pull/51077](https://github.com/sourcegraph/sourcegraph/pull/51077)
- Add support to slash commands `/` in chat. [pull/51077](https://github.com/sourcegraph/sourcegraph/pull/51077)
  - `/r` or `/reset` to reset chat
  - `/s` or `/search` to perform codebase context search
- Adds usage metrics to the experimental chat predictions feature [pull/51474](https://github.com/sourcegraph/sourcegraph/pull/51474)
- Add highlighted code to context message automatically [pull/51585](https://github.com/sourcegraph/sourcegraph/pull/51585)
- New recipe: `Generate Release Notes` --generate release notes based on the available tags or the selected commits for the time period. It summarises the git commits into standard release notes format of new features, bugs fixed, docs improvements. [pull/51481](https://github.com/sourcegraph/sourcegraph/pull/51481)
- New recipe: `Generate Release Notes`. Generate release notes based on the available tags or the selected commits for the time period. It summarizes the git commits into standard release notes format of new features, bugs fixed, docs improvements. [pull/51481](https://github.com/sourcegraph/sourcegraph/pull/51481)

### Fixed

- Error notification display pattern for rate limit [pull/51521](https://github.com/sourcegraph/sourcegraph/pull/51521)
- Fixes issues with branch switching and file deletions when using the experimental completions feature [pull/51565](https://github.com/sourcegraph/sourcegraph/pull/51565)
- Improves performance of hallucination detection for file paths and supports paths relative to the project root [pull/51558](https://github.com/sourcegraph/sourcegraph/pull/51558), [pull/51625](https://github.com/sourcegraph/sourcegraph/pull/51625)
- Fixes an issue where inline code blocks were unexpectedly escaped [pull/51576](https://github.com/sourcegraph/sourcegraph/pull/51576)

### Changed

- Promote Cody from experimental to beta [pull/](https://github.com/sourcegraph/sourcegraph/pull/)
- Various improvements to the experimental completions feature

## [0.0.10]

### Added

- Adds usage metrics to the experimental completions feature [pull/51350](https://github.com/sourcegraph/sourcegraph/pull/51350)
- Updating `cody.codebase` does not require reloading VS Code [pull/51274](https://github.com/sourcegraph/sourcegraph/pull/51274)

### Fixed

- Fixes an issue where code blocks were unexpectedly escaped [pull/51247](https://github.com/sourcegraph/sourcegraph/pull/51247)

### Changed

- Improved Cody header and layout details [pull/51348](https://github.com/sourcegraph/sourcegraph/pull/51348)
- Replace `Cody: Set Access Token` command with `Cody: Sign in` [pull/51274](https://github.com/sourcegraph/sourcegraph/pull/51274)
- Various improvements to the experimental completions feature

## [0.0.9]

### Added

- Adds new experimental chat predictions feature to suggest follow-up conversations. Enable it with the new `cody.experimental.chatPredictions` feature flag. [pull/51201](https://github.com/sourcegraph/sourcegraph/pull/51201)
- Auto update `cody.codebase` setting from current open file [pull/51045](https://github.com/sourcegraph/sourcegraph/pull/51045)
- Properly render rate-limiting on requests [pull/51200](https://github.com/sourcegraph/sourcegraph/pull/51200)
- Error display in UI [pull/51005](https://github.com/sourcegraph/sourcegraph/pull/51005)
- Edit buttons for editing last submitted message [pull/51009](https://github.com/sourcegraph/sourcegraph/pull/51009)
- [Security] Content security policy to webview [pull/51152](https://github.com/sourcegraph/sourcegraph/pull/51152)

### Fixed

- Escaped HTML issue [pull/51144](https://github.com/sourcegraph/sourcegraph/pull/51151)
- Unauthorized sessions [pull/51005](https://github.com/sourcegraph/sourcegraph/pull/51005)

### Changed

- Various improvements to the experimental completions feature [pull/51161](https://github.com/sourcegraph/sourcegraph/pull/51161) [51046](https://github.com/sourcegraph/sourcegraph/pull/51046)
- Visual improvements to the history page, ability to resume past conversations [pull/51159](https://github.com/sourcegraph/sourcegraph/pull/51159)

## [Template]

### Added

### Fixed

### Changed<|MERGE_RESOLUTION|>--- conflicted
+++ resolved
@@ -15,11 +15,8 @@
 
 - Smart selection not working on the first line of code. [pull/1508](https://github.com/sourcegraph/cody/pull/1508)
 - Adjust a completion range if it does not match the current line suffix. [pull/1507](https://github.com/sourcegraph/cody/pull/1507)
-<<<<<<< HEAD
 - Chat: Fix heading styles and inline code colors. [pull/1528](https://github.com/sourcegraph/cody/pull/1528)
-=======
 - Custom Commands: Fix custom command menu not showing for a single custom command. [pull/1532](https://github.com/sourcegraph/cody/pull/1532)
->>>>>>> 0b1a7a64
 
 ### Changed
 
