--- conflicted
+++ resolved
@@ -24,11 +24,8 @@
 - Chat: Added buttons in the chat input box for enabling/disabling Enhanced Context. [pull/3547](https://github.com/sourcegraph/cody/pull/3547)
 - Edit: Display warnings for large @-mentioned files during selection. [pull/3494](https://github.com/sourcegraph/cody/pull/3494)
 - Edit: Automatically show open tabs as available options when triggering an @-mention. [pull/3494](https://github.com/sourcegraph/cody/pull/3494)
-<<<<<<< HEAD
 - Autocomplete: local inference support with CodeGemma. [pull/????](https://github.com/sourcegraph/cody/pull/????)
-=======
 - `Cody Debug: Report Issue` command to easily file a pre-filled GitHub issue form for reporting bugs and issues directly inside VS Code. The `Cody Debug: Report Issue` command is accessible from the command palette and the `...` menu in the Cody Support sidebar. [pull/3624](https://github.com/sourcegraph/cody/pull/3624)
->>>>>>> 45a4f892
 
 ### Fixed
 
