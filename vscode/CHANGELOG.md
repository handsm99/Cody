--- conflicted
+++ resolved
@@ -11,11 +11,8 @@
 
 ### Fixed
 
-<<<<<<< HEAD
+- Edit: Fixed incorrect codelens for "Generate Code". [pull/4525](https://github.com/sourcegraph/cody/pull/4525)
 - Chat: Display the appropriate error message when input has exceeded the model's context window, instead of "Chat token usage must be updated before Context". [pull/4674](https://github.com/sourcegraph/cody/pull/4674)
-=======
-- Edit: Fixed incorrect codelens for "Generate Code". [pull/4525](https://github.com/sourcegraph/cody/pull/4525)
->>>>>>> 0f06b16d
 
 ### Changed
 
