--- conflicted
+++ resolved
@@ -8,11 +8,8 @@
 
 ### Added
 
-<<<<<<< HEAD
+- Inline Fixups: Cody is now aware of errors, warnings and hints within your editor selection. [pull/376](https://github.com/sourcegraph/cody/pull/376)
 - Experimental user setting `cody.experimental.localTokenPath` to store authentication token in local file system when keychain access is unavailable. This provides alternative to [settings sync keychain storage](https://code.visualstudio.com/docs/editor/settings-sync#_troubleshooting-keychain-issues), but is not the recommended method for storing tokens securely. Use at your own risk. [pull/471](https://github.com/sourcegraph/cody/pull/471)
-=======
-- Inline Fixups: Cody is now aware of errors, warnings and hints within your editor selection. [pull/376](https://github.com/sourcegraph/cody/pull/376)
->>>>>>> ab20003c
 
 ### Fixed
 
