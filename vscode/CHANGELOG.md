--- conflicted
+++ resolved
@@ -26,12 +26,9 @@
 - Chat: Fixed an issue where Cody Chat steals focus from file editor after a request is completed. [pull/3147](https://github.com/sourcegraph/cody/pull/3147)
 - Chat: Fixed an issue where the links in the welcome message for chat are unclickable. [pull/3155](https://github.com/sourcegraph/cody/pull/3155)
 - Chat: File range is now displayed correctly in the chat view. [pull/3172](https://github.com/sourcegraph/cody/pull/3172)
-<<<<<<< HEAD
 - Autocomplete: Fixed an issue where the loading indicator might get stuck in the loading state. [pull/3178](https://github.com/sourcegraph/cody/pull/3178)
 - Autocomplete: Fixes an issue where Ollama results were sometimes not visible when the current line has text after the cursor. [pull/3213](https://github.com/sourcegraph/cody/pull/3213)
 - Chat: Fixed error `found consecutive messages with the same speaker 'assistant'` that occurred when prompt length exceeded limit. [pull/3228](https://github.com/sourcegraph/cody/pull/3228)
-=======
->>>>>>> 88be6f4a
 
 ### Changed
 
