# Changelog

This is a log of all notable changes to Cody for VS Code. [Unreleased] changes are included in the nightly pre-release builds.

## [Unreleased]

### Added

- Chat/Edit: Added an experimental "Smart Apply" button to code blocks that will attempt to apply the changes to the correct file via the Edit command. [pull/5038](https://github.com/sourcegraph/cody/pull/5038)
- Edit: Added support to accept/reject specific changes when displaying a diff. [pull/4976](https://github.com/sourcegraph/cody/pull/4976)
- Agent: Support for multiple workspace roots. [pull/5211](https://github.com/sourcegraph/cody/pull/5211)

### Fixed

- Edit: Fixed a case where multiple, duplicate, edit commands would be created unintentionally. [pull/5183](https://github.com/sourcegraph/cody/pull/5183)
- Debug: Commands for debugging purposes (e.g., "Cody Debug: Export Logs") are available outside of development mode again. [pull/5197](https://github.com/sourcegraph/cody/pull/5197)
<<<<<<< HEAD
- Edit: Fixed an issue where the inline diff would not be shown if a file became hidden before the edit was applied. [pull/5270](https://github.com/sourcegraph/cody/pull/5270)
=======
- Edit: Fixed an issue where single-line/short edits would not be correctly applied to the document. [pull/5271](https://github.com/sourcegraph/cody/pull/5271)
>>>>>>> 00be2394

### Changed

- Chat: Improved how Cody associates code to existing files in chat responses. [pull/5038](https://github.com/sourcegraph/cody/pull/5038)
- Chat: Added an experimental simpler code block UI, that can accomodate the "Smart Apply" button. [pull/5038](https://github.com/sourcegraph/cody/pull/5038)

## 1.30.3

### Added

### Fixed

- Chat: Fixed an issue where @-mentions move focus to the chat input box at the top. [pull/5170](https://github.com/sourcegraph/cody/pull/5170)

### Changed

## 1.30.2

### Added

Autocomplete: Experiment flag for deepseek context increase experiment. [pull/5159](https://github.com/sourcegraph/cody/pull/5159)

### Fixed

### Changed

## 1.30.1

### Added

Autocomplete: Add a feature flag for DeepSeek-coder-v2 lite base model. [pull/5151](https://github.com/sourcegraph/cody/pull/5079)

### Fixed

### Changed

## 1.30.0

### Added

Chat: Added ability to remove individual chats from chat history in the sidebar. [pull/5114](https://github.com/sourcegraph/cody/pull/5114)

### Fixed

### Changed

- Chat: the local search index is now rebuilt more frequently when many files are changed since the last index (such as when the user checks out a revision that differs from the current revision).

## 1.28.1

Chat: Cody is now defaulted to run in the sidebar for both Enterprise and Non-Enterprise users. [pull/5039](https://github.com/sourcegraph/cody/pull/5039)

### Fixed

- Edit: Fixed an issue where we would generate an inefficient diff due to a mismatch in the end-of-line sequence between the user and the LLM. [pull/5069](https://github.com/sourcegraph/cody/pull/5069)
- Chat: Fixed an issue where buttons to start a new Cody chat and show Chat History were visible in non-Cody views. [pull/5106](https://github.com/sourcegraph/cody/pull/5106)

### Changed

- Autocomplete: Ignores leading empty new lines for autocomplete suggestions to reduce the number of cases when Cody doesn't suggest anything. [pull/4864](https://github.com/sourcegraph/cody/pull/4864)
- Autocomplete: Preload completions on cursor movement. [pull/4901](https://github.com/sourcegraph/cody/pull/4901)
- Chat: The shortcuts for starting starting and toggling the chat have changed:
  - `Alt+L`: Toggles between the chat view and the last text editor. If a chat view doesn't exist, it opens a new one. From a text editor with an active selection, it adds the active selection to the chat.
  - `Shift+Alt+L`: starts a new chat session.
  - The `cody.chat.defaultLocation` setting controls the default location of chat sessions. The values are "sidebar", "editor", or "sticky". The default is "sticky", which defaults to the sidebar but switches whenever the user moves the chat to the editor panel, or vice versa.

## 1.28.0

### Added

- Chat: Chat has been added back to the VS Code sidebar (after being removed about 6 months ago). By default, new chats open in the sidebar. New chats can still be opened in an editor panel with the `New Chat in Sidebar` command. Currently open chats can be moved from the sidebar into an editor panel and vice versa. Enterprise users are not affected. [pull/4832](https://github.com/sourcegraph/cody/pull/4832)
- Chat: Chat History, commands, and settings are now accessible through the chat view for Non-Enterprise users. [pull/4900](https://github.com/sourcegraph/cody/pull/4900)
- Edit: Added support to select the full range of a file for an edit. [pull/4864](https://github.com/sourcegraph/cody/pull/4864)

### Fixed

- Command: The "Ask Cody to Explain" command for explaining terminal output has been removed from the command palette, as it is only callable from the terminal context menu. [pull/4860](https://github.com/sourcegraph/cody/pull/4860)
- Command: Make "Open Diff" button maximize current editor if multiple are open. [pull/4957](https://github.com/sourcegraph/cody/pull/4957)
- Chat: Design cleanups of the new chat UI. [pull/4959](https://github.com/sourcegraph/cody/pull/4959)
- Autocomplete: Fixed an issue where completions would incorrectly be marked as "read" if the cursor position or active document no longer passes the visibility checks. [pull/4984](https://github.com/sourcegraph/cody/pull/4984)

### Changed

- For non-Enterprise users, the sidebar for commands, chat history, and settings has been removed and replaced by the sidebar chat. [pull/4832](https://github.com/sourcegraph/cody/pull/4832)

## 1.26.7

### Fixed

- Autocomplete: Fixed an issue where autocomplete context requests were never resolved. [pull/4961](https://github.com/sourcegraph/cody/pull/4961)

## 1.26.6

### Fixed

- Autocomplete: Fixed an issue where the cached retriever was attempting to open removed files. [pull/4942](https://github.com/sourcegraph/cody/pull/4942)

## 1.26.5

### Fixed

- Chat context: Fixed an issue where querying context retrievers with context chips included in the query returned poor results. [pull/4936](https://github.com/sourcegraph/cody/pull/4936)

## 1.26.4

### Fixed

- Autocomplete: Fixed the request manager cache keys computation. [pull/4902](https://github.com/sourcegraph/cody/pull/4902)
- Autocomplete: Fixed the default model value for the Anthropic autocomplete provider. [pull/4803](https://github.com/sourcegraph/cody/pull/4803)
- It is no longer possible to add a file to chat context by right clicking the file in the file explorer.

## 1.26.3

### Fixed

- Autocomplete: Characters logger now accounts for multiline deletions. [pull/4865](https://github.com/sourcegraph/cody/pull/4865)
- Autocomplete: Fixed an issue where subsequent completions would be marked as "suggested" multiple times, if they resolved to an already visible completion. [pull/4866](https://github.com/sourcegraph/cody/pull/4866)

## 1.26.2

### Added

- Autocomplete: Added an extended experimental throttling mechanism that should decrease latency. [pull/4852](https://github.com/sourcegraph/cody/pull/4852)

### Fixed

- Autocomplete: Fixed an issue where in-flight requests would sometimes be incorrectly resolved if the cursor position changed. [pull/4827](https://github.com/sourcegraph/cody/pull/4827)

### Changed

## 1.26.1

### Fixed

- A no-op command `New Chat in Sidebar` was removed. (This will be added back with functionality in the next minor stable release version.) [pull/4837](https://github.com/sourcegraph/cody/pull/4837)

## 1.26.0

### Added

- Ollama: Added support for running Cody offline with local Ollama models. [pull/4691](https://github.com/sourcegraph/cody/pull/4691)
- Edit: Added support for users' to edit the applied edit before the diff view is removed. [pull/4684](https://github.com/sourcegraph/cody/pull/4684)
- Autocomplete: Added experimental support for Gemini 1.5 Flash as the autocomplete model. To enable this experimental feature, update the `autocomplete.advanced.provider` configuration setting to `unstable-gemini`. Prerequisite: Your Sourcegraph instance (v5.5.0+) must first be configured to use Gemini 1.5 Flash as the autocomplete model. [pull/4743](https://github.com/sourcegraph/cody/pull/4743)
- Enterprise: Enabled support for multiple dynaic models if the Sourcegraph backend provides them. Requires the experimental flag `modelsAPIEnabled` to be sent by the client config API. [pull/4780](https://github.com/sourcegraph/cody/pull/4780)
- Autocomplete: Fixed hot-streak cache keys for long documents. [pull/4817](https://github.com/sourcegraph/cody/pull/4817)
- Autocomplete: Added an extra abort call to ensure request cancellation. [pull/4818](https://github.com/sourcegraph/cody/pull/4818)

### Fixed

- Edit: Fixed an issue where, when unable to detect the indentation of a file, Cody would remove all indentation from a response. [pull/4704](https://github.com/sourcegraph/cody/pull/4704)
- Edit: Fixed an issue where Cody would sometimes remove unintended parts of the code when an edit was accepted on save. [pull/4720](https://github.com/sourcegraph/cody/pull/4720)
- Chat: The loading dots in the loading page are now centered correctly. [pull/4808](https://github.com/sourcegraph/cody/pull/4808)

### Changed

- Chat: Added a stop button and cleaned up the vertical space layout of the chat. [pull/4580](https://github.com/sourcegraph/cody/pull/4580)
- Autocomplete: Added a caching layer to Jaccard Similarity to reduce the load of context gathering during autocompletion. [pull/4608](https://github.com/sourcegraph/cody/pull/4608)
- Autocomplete: Added Fireworks headers to analytics events. [pull/4804](https://github.com/sourcegraph/cody/pull/4804)
- Chat: Simplify the Enterprise docs in the model selector [pull/4745](https://github.com/sourcegraph/cody/pull/4745)
- Edit: We now collapse the selection down to the cursor position after an edit is triggered. [pull/4781](https://github.com/sourcegraph/cody/pull/4781)
- Autocomplete: requests timeout decreased from 15s to 7s. [pull/4813](https://github.com/sourcegraph/cody/pull/4813)
- Chat & Edit: Claude 3.5 Sonnet is now the default model for Chat and Commands. [pull/4822](https://github.com/sourcegraph/cody/pull/4822)

## 1.24.2

### Added

- Autocomplete: Added a new experimental throttling mechanism that should decrease latency. [pull/4735](https://github.com/sourcegraph/cody/pull/4735)

### Changed

- Autocomplete: When the last completion candidate is not applicable at the current document position, it remains in the cache even after the user backspaces or deletes characters from the current line. [pull/4704](https://github.com/sourcegraph/cody/pull/4704)
- Autocomplete: Increase request manager cache size. [pull/4778](https://github.com/sourcegraph/cody/pull/4778)

## 1.24.1

- Autocomplete: Restrict the number of lines we await during hot-streak completion generation to prevent overwhelming inference providers. [pull/4737](https://github.com/sourcegraph/cody/pull/4737)

## 1.24.0

### Added

- Edit: Added a new visual inline diff output for applied edits. [pull/4525](https://github.com/sourcegraph/cody/pull/4525)
- Edit: Added a visual animation showing the progress of the LLM as it produces a final output. [pull/4525](https://github.com/sourcegraph/cody/pull/4525)

### Fixed

- Edit: Fixed incorrect codelens for "Generate Code". [pull/4525](https://github.com/sourcegraph/cody/pull/4525)
- Chat: Display the appropriate error message when input has exceeded the model's context window, instead of "Chat token usage must be updated before Context". [pull/4674](https://github.com/sourcegraph/cody/pull/4674)

### Changed

- Chat: @-mentions are shown as chips instead of text. [pull/4539](https://github.com/sourcegraph/cody/pull/4539)
- Edit: Removed usage of the users' default formatter, instead choosing to apply basic formatting and indentation matching before the edit is applied to the document. [pull/4525](https://github.com/sourcegraph/cody/pull/4525)
- Edit: Removed the manual "Show Diff" option, in favour of showing the diff directly in the editor. [pull/4525](https://github.com/sourcegraph/cody/pull/4525)

## 1.22.4

### Added

- Autocomplete: Support Google Vertex provider exclusively for Anthropic-based models. [pull/4606](https://github.com/sourcegraph/cody/pull/4606)
- Chat & Commands: New model Anthropic Claude 3.5 Sonnet available for Cody Pro users. [pull/4631](https://github.com/sourcegraph/cody/pull/4631)

### Fixed

### Changed

## 1.22.3

### Added

### Fixed

### Changed

## 1.22.2

### Added

- Autocomplete: Finetuned model shipment for code completions in py, jsx and jsx language. [pull/4533](https://github.com/sourcegraph/cody/pull/4533)
- Telemetry: Context logging for the autocomplete feature in private metadata. [pull/4501](https://github.com/sourcegraph/cody/pull/4501)
- Autocomplete: Feature flags for the fine-tuning model and deepseek experiment for code completions. [pull/4577](https://github.com/sourcegraph/cody/pull/4577)
- Telemetry: Added autocomplete stage counter logger. [pull/4595](https://github.com/sourcegraph/cody/pull/4595)
- Telemetry: Added resolved model to autocomplete events. [pull/4565](https://github.com/sourcegraph/cody/pull/4565)

## 1.22.1

### Added

- Enterprise: Expand the context window for Gemini 1.5 models. [pull/4563](https://github.com/sourcegraph/cody/pull/4563)

### Fixed

- Chat: Fix hover tooltips on overflowed paths in the @-mention file picker. [pull/4553](https://github.com/sourcegraph/cody/pull/4553)
- Custom Commands: Creating a new custom command through the menu without an existing cody.json file now creates a new cody.json file with the command added. [pull/4561](https://github.com/sourcegraph/cody/pull/4561)
- Ollama: Fix a bug where Ollama models were not connected to the correct client. [pull/4564](https://github.com/sourcegraph/cody/pull/4564)
- Windows: Fix a bug where Cody failed to load on Windows with the latest VS Code Insiders due to local certificates. [pull/4598](https://github.com/sourcegraph/cody/pull/4598)

### Changed

## 1.22.0

### Added

- Chat & Commands: New models available for Cody Pro users:
  - Google Gemini 1.5 Pro [#4360](https://github.com/sourcegraph/cody/pull/4360)
  - Google Gemini 1.5 Flash [#4360](https://github.com/sourcegraph/cody/pull/4360)
- Chat: Followup responses now more clearly indicate that prior context in the thread was used to generate the response. [pull/4479](https://github.com/sourcegraph/cody/pull/4479)

### Fixed

- Chat: Don't append @ when "Add context" is pressed multiple times. [pull/4439](https://github.com/sourcegraph/cody/pull/4439)
- Chat: Fix an issue where copying code (with right-click or Cmd/Ctrl+C) causes many event logs and may trip rate limits. [pull/4469](https://github.com/sourcegraph/cody/pull/4469)
- Chat: Fix an issue where it was difficult to copy code from responses that were still streaming in. [pull/4472](https://github.com/sourcegraph/cody/pull/4472)
- Chat: Fix an issue where opening the @-mention menu in a followup input would scroll the window to the top. [pull/4475](https://github.com/sourcegraph/cody/pull/4475)
- Chat: Show "Explain Code" and other commands in a more pleasant way, with @-mentions, in the chat. [pull/4424](https://github.com/sourcegraph/cody/pull/4424)
- Chat: Scrollbars are now shown in the @-mention menu when it overflows, same as chat models. [pull/4523](https://github.com/sourcegraph/cody/pull/4523)
- Chat: Prevent the chat from remaining in a loading state when using ESC to stop Cody's response mid-stream. [pull/4532](https://github.com/sourcegraph/cody/pull/4532)
- Chat: Large files added to new chats as @-mentions are now correctly displayed as invalid. [pull/4534](https://github.com/sourcegraph/cody/pull/4534)

### Changed

- Autocomplete: Improve finding of related code snippets by breaking camelCase and snake_case words. [pull/4467](https://github.com/sourcegraph/cody/pull/4467)
- The natural language search quickpick was removed. To perform a natural-language search, run a Cody chat and view the items in the context row. [pull/4506](https://github.com/sourcegraph/cody/pull/4506)
- Temporary Fix for [Win-ca package Certs] Issue(https://github.com/sourcegraph/cody/issues/4491): Bypassed problematic codepath to prevent system hang, resulting in temporary loss of self-signed certs import on Windows. Proper fix planned before July 1.

## [1.20.3]

### Fixed

- Chat: Fix an issue where copying code (with right-click or Cmd/Ctrl+C) causes many event logs and may trip rate limits. [pull/4469](https://github.com/sourcegraph/cody/pull/4469)

## [1.20.2]

### Fixed

- Performance: Reduced the performance overhead for certain types of context fetching, especially for larger files. This might have caused issues with slow autocomplete before. [pull/4446](https://github.com/sourcegraph/cody/pull/4446)
- Chat: Fixed an issue where the chat view would crash and display a gray screen in VS Code due to an out-of-memory situation. [pull/4459](https://github.com/sourcegraph/cody/pull/4459)

## [1.20.1]

### Fixed

- Chat: The @-mentions for workspace repositories, which are added to the input box by default for new messages, now take context filters into consideration and do not mention the excluded repos. [pull/4427](https://github.com/sourcegraph/cody/pull/4427)
- Chat: Fixed an issue where the buttons for copying and inserting code in assistant responses were not showing. [pull/4422](https://github.com/sourcegraph/cody/pull/4422)
- Edit: Fixed an issue where the edit commands context was removed from the final prompt. [pull/4432](https://github.com/sourcegraph/cody/pull/4432)
- Agent: Fixed an issue where the agent incorrectly calculated document range for out of bounds line numbers. [pull/4435](https://github.com/sourcegraph/cody/pull/4435)
- Chat: Fixed the contrast and colors of send button. [pull/4436](https://github.com/sourcegraph/cody/pull/4436)

## [1.20.0]

### Added

- Chat: Integrated OpenCtx providers with @-mention context menu. [pull/4201](https://github.com/sourcegraph/cody/pull/4201)
- Enterprise: Adds support for the `completions.smartContextWindow` (available in Sourcegraph v5.5.0+) site configuration. [pull/4236](https://github.com/sourcegraph/cody/pull/4236)
- Chat: Integrated OpenCtx providers with @-mention context menu. [pull/4201](https://github.com/sourcegraph/cody/pull/4201/files)
- Keybinding: Assign the same keyboard shortcut for starting a new chat to the "New Chat with Selection" command. [pull/4255](https://github.com/sourcegraph/cody/pull/4255)
- Telemetry: Adds a new telemetry event when users uninstall the extension. [pull/4246](https://github.com/sourcegraph/cody/pull/4246)
- Chat: Added @-mention remote repositories search provider for enterprise. [pull/4311](https://github.com/sourcegraph/cody/pull/4311)
- Chat: Editor selection is now included in all chats by default. [pull/4292](https://github.com/sourcegraph/cody/pull/4292)
- Chat: Assistant responses now have a "Try again with different context" line at the bottom with ways you can improve the context used to generate the response. [pull/4317](https://github.com/sourcegraph/cody/pull/4317)
- Document Code: Adds additional languages support for range expansion:
  - Java: [pull/4353](https://github.com/sourcegraph/cody/pull/4353)
  - Kotlin: [pull/4355](https://github.com/sourcegraph/cody/pull/4355)
  - Rust: [pull/4358](https://github.com/sourcegraph/cody/pull/4358)
  - PHP: [pull/4359](https://github.com/sourcegraph/cody/pull/4359)
  - C: [pull/4391](https://github.com/sourcegraph/cody/pull/4391)
  - C++: [pull/4392](https://github.com/sourcegraph/cody/pull/4392)

### Fixed

- Autocomplete: Fixed an issue where formatting on save could cause completions to show duplicated characters. [pull/4404](https://github.com/sourcegraph/cody/pull/4404)
- Edit: Fixed an issue where streamed insertions used invalid document ranges. [pull/4172](https://github.com/sourcegraph/cody/pull/4172)
- Chat: Fixed issues with chat commands where selection context is removed from context items. [pull/4229](https://github.com/sourcegraph/cody/pull/4229)
- Auth: Fixes an issue where Login page is not reloaded when proxy settings have changed. [pull/4233](https://github.com/sourcegraph/cody/pull/4233)
- Chat: Fixes issues with chat commands where selection context is removed from context items. [pull/4229](https://github.com/sourcegraph/cody/pull/4229)
- Chat: Fixes intermittent issues with `Add Selection to Cody Chat` where sometimes the @-mention would not actually be added. [pull/4237](https://github.com/sourcegraph/cody/pull/4237)
- Menu: Fixes an issue where the `Add Selection to Cody Chat` context menu item was incorrectly disabled when no new chat was open. [pull/4242](https://github.com/sourcegraph/cody/pull/4242)
- Fixed an issue where the test file name was incorrectly inserted with the unit test command. [pull/4262](https://github.com/sourcegraph/cody/pull/4262)
- Chat: Fixed a long-standing bug where it was not possible to copy code from Cody's response before it was finished. [pull/4268](https://github.com/sourcegraph/cody/pull/4268)
- Chat: Fixed a bug where list bullets or numbers were not shown in chat responses. [pull/4294](https://github.com/sourcegraph/cody/pull/4294)
- Chat: Fixed a bug where long messages could not be scrolled vertically in the input. [pull/4313](https://github.com/sourcegraph/cody/pull/4313)
- Chat: Copying and pasting @-mentions in the chat input now works. [pull/4319](https://github.com/sourcegraph/cody/pull/4319)
- Document Code: Fixed an issue where documentation would be incorrectly inserted in the middle of a line. [pull/4325](https://github.com/sourcegraph/cody/pull/4325)
- Edit: Fixed an issue where an invalid prompt would be used, resulting in an error in certain enterprise configurations. [pull/4350](https://github.com/sourcegraph/cody/pull/4350)

### Changed

- Chat: Pressing <kbd>Space</kbd> no longer accepts an @-mention item. Press <kbd>Tab</kbd> or <kbd>Enter</kbd> instead. [pull/4154](https://github.com/sourcegraph/cody/pull/4154)
- Chat: You can now change the model after you send a chat message. Subsequent messages will be sent using your selected model. [pull/4189](https://github.com/sourcegraph/cody/pull/4189)
- Chat: The @-mention menu now shows the types of context you can include. [pull/4188](https://github.com/sourcegraph/cody/pull/4188)
- Increases the context window for the new `GPT-4o` model. [pull/4180](https://github.com/sourcegraph/cody/pull/4180)
- Commands/Chat: Increased the maximum output limit of LLM responses for recommended Enterprise models. [pull/4203](https://github.com/sourcegraph/cody/pull/4203)
- Chat: The chat UI has been updated to make messages editable in-place and stream down from the top. [pull/4209](https://github.com/sourcegraph/cody/pull/4209)
- Chat: Improved chat model selector UI with GPT-4o now as a recommended model, improved usability for Cody Free users, and a chat models documentation link. [pull/4254](https://github.com/sourcegraph/cody/pull/4254)
- Chat: New welcome screen. [pull/4303](https://github.com/sourcegraph/cody/pull/4303)
- Chat: Added @-mention provider icons. [pull/4336](https://github.com/sourcegraph/cody/pull/4336)
- Chat: New chats now start with @-mentions of your current repository and file. Use @-mentions to include other context. Enterprise users can @-mention remote repositories to chat across multiple repositories. [pull/4364](https://github.com/sourcegraph/cody/pull/4364)

### Removed

- Chat: The `Rename Chat` functionality.

## [1.18.2]

### Added

- Feature flags for the fine-tuning model experiment for code completions. [pull/4245](https://github.com/sourcegraph/cody/pull/4245)

### Fixed

### Changed

## [1.18.1]

### Added

- Automatically start embeddings indexing using Sourcegraph embeddings API. [pull/4091](https://github.com/sourcegraph/cody/pull/4091/)
- Simplify upstream latency collector and measure Cody Gateway latency[pull/4193](https://github.com/sourcegraph/cody/pull/4193)

### Fixed

### Changed

## [1.18.0]

### Added

- Search: A new `Search Code` command added to the `Commands` sidebar for Cody's Natural Language Search. [pull/3991](https://github.com/sourcegraph/cody/pull/3991)
- Context Menu: Added commands to send file to chat as @-mention from the explorer context menu. [pull/4000](https://github.com/sourcegraph/cody/pull/4000)
  - `Add File to Chat`: Add file to the current opened chat, or start a new chat if no panel is opened.
  - `New Chat with File Content`: Opens a new chat with the file content when no existing chat panel is open.
- Chat: New optimization for prompt quality and token usage, deduplicating context items, and optimizing token allocation. [pull/3929](https://github.com/sourcegraph/cody/pull/3929)
- Document Code/Generate Tests: User selections are now matched against known symbol ranges, and adjusted in cases where a user selection in a suitable subset of one of these ranges. [pull/4031](https://github.com/sourcegraph/cody/pull/4031)
- Extension: Added the `vscode.git` extension to the `extensionDependencies` list. [pull/4110](https://github.com/sourcegraph/cody/pull/4110)
- Command: Add a new `Generate Commit Message` command for generating commit messages, available in the Cody sidebar, command palette, and Source Control panel. [pull/4130](https://github.com/sourcegraph/cody/pull/4130)
- Chat: The new `GPT-4o` model is available for Cody Pro users. [pull/4164](https://github.com/sourcegraph/cody/pull/4164)

### Fixed

- Autocomplete: Handle incomplete Ollama response chunks gracefully. [pull/4066](https://github.com/sourcegraph/cody/pull/4066)
- Edit: Improved handling of responses that contain HTML entities. [pull/4085](https://github.com/sourcegraph/cody/pull/4085)
- Chat: Fixed an issue where the chat message editor field was not able to be scrolled with the mouse or trackpad. [pull/4127](https://github.com/sourcegraph/cody/pull/4127)

### Changed

- Extension has been renamed from `Cody AI` to `Cody: AI Coding Assistant with Autocomplete & Chat`. [pull/4079](https://github.com/sourcegraph/cody/pull/4079)
- Search: Cody's Natural Language Search has been moved to a new quick pick interface, and the search box has been removed from the sidebar. [pull/3991](https://github.com/sourcegraph/cody/pull/3991)
- Editor Context Menu: Updated the existing `Cody Chat: Add context` command to handle selected code from the editor as @-mention . [pull/4000](https://github.com/sourcegraph/cody/pull/4000)
  - `Add Code to Chat`: Add selected code to the current opened chat, or new chat if no panel is opened.
  - `New Chat with Code`: Opens a new chat with the selected code when no existing chat panel is open and code is selected in the editor.
- Fixes an issue where triggering a recipe with no open editor window will cause unexpected behavior. [pull/3911](https://github.com/sourcegraph/cody/pull/3911)
- Edit: The "Document Code" and "Generate Tests" commands now execute with a single click/action, rather than requiring the user to specify the range first. The range can be modified from the normal Edit input. [pull/4071](https://github.com/sourcegraph/cody/pull/4071)
- Chat: The model selector now groups chat model choices by characteristics (such as "Optimized for Accuracy", "Balanced", "Optimized for Speed", and "Ollama") and indicates the default choice. [pull/4033](https://github.com/sourcegraph/cody/pull/4033) and [pull/4133](https://github.com/sourcegraph/cody/pull/4133)

## [1.16.7]

### Added

### Fixed

- Chat: Fixed a bug where the chat model dropdown would not work on first click. [pull/4122](https://github.com/sourcegraph/cody/pull/4122)

### Changed

## [1.16.6]

### Added

- Edit: Added a maximum timeout to the formatting logic, so the Edit does not appear stuck if the users' formatter takes a particularly long amount of time. [pull/4113](https://github.com/sourcegraph/cody/pull/4113)

### Fixed

- Edit: Fixed cases where the formatting of an Edit would not respect the editor tab size with certain formatters. [pull/4111](https://github.com/sourcegraph/cody/pull/4111)

### Changed

## [1.16.5]

### Added

### Fixed

- Tutorial: Fixed a bug where the tutorial would not open on first authentication. [pull/4108](https://github.com/sourcegraph/cody/pull/4108)

### Changed

## [1.16.4]

### Added

### Fixed

- Chat: Fixed a bug where the entire Cody chat view would appear blank when clicking the chat model dropdown. [pull/4098](https://github.com/sourcegraph/cody/pull/4098)

### Changed

## [1.16.3]

### Added

### Fixed

- Tutorial: Fixed telemetry when activating the tutorial on first authentication. [pull/4068](https://github.com/sourcegraph/cody/pull/4068)
- Tutorial: Improved the reliability and discoverability of the Edit command. [pull/4068](https://github.com/sourcegraph/cody/pull/4068)

### Changed

## [1.16.2]

### Added

### Fixed

- Chat: Fixed a bug where the entire Cody chat view would appear blank. [pull/4062](https://github.com/sourcegraph/cody/pull/4062)

### Changed

## [1.16.1]

### Added

### Fixed

- Fixed a bug where old Sourcegraph instances' error messages caused Cody to ignore all context files. [pull/4024](https://github.com/sourcegraph/cody/pull/4024)
- Fixed a visually distracting drop shadow on some text labels in the model selection dropdown menu. [pull/4026](https://github.com/sourcegraph/cody/pull/4026)

### Changed

## [1.16.0]

### Added

- Chat: The context window for the `Claude 3 Sonnet` and `Claude 3 Opus` models is now increased by default for all non-Enterprise users, without requiring a feature flag. [pull/3953](https://github.com/sourcegraph/cody/pull/3953)
- Custom Commands: Added the ability to create new custom Edit commands via the Custom Command Menu. [pull/3862](https://github.com/sourcegraph/cody/pull/3862)
- Custom Commands: Added 'currentFile' option to include the full file content in the Custom Commands menu. [pull/3960](https://github.com/sourcegraph/cody/pull/3960)
- Chat: Pressing <kbd>Alt+Enter</kbd> or <kbd>Opt+Enter</kbd> will submit a chat message without enhanced context (only @-mentions). [pull/3996](https://github.com/sourcegraph/cody/pull/3996)

### Fixed

- Chat: Fixed an issue where Cody's responses were not visible in small windows. [pull/3865](https://github.com/sourcegraph/cody/pull/3865)
- Edit: Fixed an issue where an Edit task would not correctly respin when an irresolvable conflict is encountered. [pull/3872](https://github.com/sourcegraph/cody/pull/3872)
- Chat: Fixed an issue where older chats were displaying as 'N months ago' instead of the number in the Chat History sidebar. [pull/3864](https://github.com/sourcegraph/cody/pull/3864)
- Custom Commands: Fixed an issue where the "selection" option was not being toggled correctly based on the user's selection in the Custom Command menu. [pull/3960](https://github.com/sourcegraph/cody/pull/3960)
- Chat: Fixed an issue where the chat title showed up as "New Chat" when the question started with a new line. [pull/3977](https://github.com/sourcegraph/cody/pull/3977)

### Changed

- Sidebar (Settings & Support): For Pro & Enterprise, moved 'Account' up to the top. For Pro only, removed 'Usage' as it can be accessed via 'Account' → 'Manage Account'. [pull/3868](https://github.com/sourcegraph/cody/pull/3868)
- Debug: Removed the `cody.debug.enabled` setting. Baseline debugging is now enabled by default [pull/3873](https://github.com/sourcegraph/cody/pull/3873)
- Chat: The experimental Ollama Chat feature, which allows using local Ollama models for chat and commands, is now enabled by default. [pull/3914](https://github.com/sourcegraph/cody/pull/3914)
- Removed Claude 2, Claude 2.1 and Claude Instant from Cody Free and Cody Pro. All users are now upgraded to use Claude 3 by default [pull/3971](https://github.com/sourcegraph/cody/pull/3971)

## [1.14.0]

### Added

- Chat: Add highlighted code to Cody Chat as `@-mentions` context by right-clicking on the code and selecting `Cody Chat: Add context`. [pull/3713](https://github.com/sourcegraph/cody/pull/3713)
- Autocomplete: Add the proper infilling prompt for Codegemma when using Ollama. [pull/3754](https://github.com/sourcegraph/cody/pull/3754)
- Chat: The new `Mixtral 8x22B` chat model is available for Cody Pro users. [pull/3768](https://github.com/sourcegraph/cody/pull/3768)
- Chat: Add a "Pop out" button to the chat title bar that allows you to move Cody chat into a floating window. [pull/3773](https://github.com/sourcegraph/cody/pull/3773)
- Sidebar: A new button to copy the current Cody extension version to the clipboard shows up next to the Release Notes item in the SETTINGS & SUPPORT sidebar on hover. This is useful for reporting issues or getting information about the installed version. [pull/3802](https://github.com/sourcegraph/cody/pull/3802)
- Generate Unit Tests: Added a new code action "Ask Cody to Test" currently shows against functions in JS, TS, Go and Python. [pull/3763](https://github.com/sourcegraph/cody/pull/3763)
- Chat: @-mentions that exceed the context window will be displayed as invalid to make it easier to identify them during input. [pull/3742](https://github.com/sourcegraph/cody/pull/3742)

### Fixed

- Generate Unit Tests: Fixed an issue where Cody would generate tests for the wrong code in the file. [pull/3759](https://github.com/sourcegraph/cody/pull/3759)
- Chat: Fixed an issue where changing the chat model did not update the token limit for the model. [pull/3762](https://github.com/sourcegraph/cody/pull/3762)
- Troubleshoot: Don't show SignIn page if the authentication error is because of network connectivity issues [pull/3750](https://github.com/sourcegraph/cody/pull/3750)
- Edit: Large file warnings for @-mentions are now updated dynamically as you add or remove them. [pull/3767](https://github.com/sourcegraph/cody/pull/3767)
- Generate Unit Tests: Improved quality for creating file names. [pull/3763](https://github.com/sourcegraph/cody/pull/3763)
- Custom Commands: Fixed an issue where newly added custom commands were not working when clicked in the sidebar tree view. [pull/3804](https://github.com/sourcegraph/cody/pull/3804)
- Chat: Fixed an issue where whitespaces in messages submitted by users were omitted. [pull/3817](https://github.com/sourcegraph/cody/pull/3817)
- Chat: Improved token counting mechanism that allows more context to be correctly included or excluded. [pull/3742](https://github.com/sourcegraph/cody/pull/3742)
- Chat: Fixed an issue where context files were opened with an incorrect link for Enterprise users due to double encoding. [pull/3818](https://github.com/sourcegraph/cody/pull/3818)
- Chat: Line numbers for @-mentions are now included and counted toward the "x lines from y files" section in the UI. [pull/3842](https://github.com/sourcegraph/cody/pull/3842)

### Changed

- Command: Ghost text hint for `Document Code` ("Alt+D to Document") now only shows on documentable symbols without an existing docstring. [pull/3622](https://github.com/sourcegraph/cody/pull/3622)
- Chat: Updates to the latest GPT 4 Turbo model. [pull/3790](https://github.com/sourcegraph/cody/pull/3790)
- Chat: Slightly speeds up enhanced context fetching on Cody Free and Cody Pro when both embeddings and search is used. [pull/3798](https://github.com/sourcegraph/cody/pull/3798)
- Support Sidebar: Consolidated all support links to our new [Support page](https://srcgr.ph/cody-support), which includes a new [Community Forum](https://community.sourcegraph.com/c/cody/vs-code/6) for user discussion.. [pull/3803](https://github.com/sourcegraph/cody/pull/3803)
- Support Sidebar: Update the icon for Discord to use the official Discord logo. [pull/3803](https://github.com/sourcegraph/cody/pull/3803)
- Commands/Chat: Increased the maximum output limit of LLM responses. [pull/3797](https://github.com/sourcegraph/cody/pull/3797)
- Commands: Updated the naming of various code actions to be more descriptive. [pull/3831](https://github.com/sourcegraph/cody/pull/3831)
- Chat: Adds chat model to more telemetry events. [pull/3829](https://github.com/sourcegraph/cody/pull/3829)
- Telemetry: Adds a new telemetry event when users sign-in the first time. [pull/3836](https://github.com/sourcegraph/cody/pull/3836)

### Feature Flags

> This section covers experiments that run behind feature flags for non-Enterprise users.

- Chat: Increased context window size when using the `Claude 3 Sonnet` and `Claude 3 Opus` models. [pull/3742](https://github.com/sourcegraph/cody/pull/3742)

## [1.12.0]

### Added

- Edit/Chat: Cody now expands the selection to the nearest enclosing function, if available, before attempting to expand to the nearest enclosing block. [pull/3507](https://github.com/sourcegraph/cody/pull/3507)
- Edit: New `cody.edit.preInstruction` configuration option for adding custom instruction at the end of all your requests. [pull/3542](https://github.com/sourcegraph/cody/pull/3542)
- Edit: Add support for the new `cody.edit.preInstruction` setting. [pull/3542](https://github.com/sourcegraph/cody/pull/3542)
- Edit: Added telemetry to measure the persistence of edits in the document. [pull/3550](https://github.com/sourcegraph/cody/pull/3550)
- Edit: "Ask Cody to Fix" now uses Claude 3 Sonnet. [pull/3555](https://github.com/sourcegraph/cody/pull/3555)
- Chat: Added buttons in the chat input box for enabling/disabling Enhanced Context. [pull/3547](https://github.com/sourcegraph/cody/pull/3547)
- Edit: Display warnings for large @-mentioned files during selection. [pull/3494](https://github.com/sourcegraph/cody/pull/3494)
- Edit: Automatically show open tabs as available options when triggering an @-mention. [pull/3494](https://github.com/sourcegraph/cody/pull/3494)
- `Cody Debug: Report Issue` command to easily file a pre-filled GitHub issue form for reporting bugs and issues directly inside VS Code. The `Cody Debug: Report Issue` command is accessible from the command palette and the `...` menu in the Cody Support sidebar. [pull/3624](https://github.com/sourcegraph/cody/pull/3624)

### Fixed

- Chat: Fixed issue where large files could not be added via @-mention. You can now @-mention line ranges within large files. [pull/3531](https://github.com/sourcegraph/cody/pull/3531) & [pull/3585](https://github.com/sourcegraph/cody/pull/3585)
- Edit: Improved the response reliability, Edit commands should no longer occasionally produce Markdown outputs.[pull/3192](https://github.com/sourcegraph/cody/pull/3192)
- Chat: Handle empty chat message input and prevent submission of empty messages. [pull/3554](https://github.com/sourcegraph/cody/pull/3554)
- Chat: Warnings are now displayed correctly for large files in the @-mention file selection list. [pull/3526](https://github.com/sourcegraph/cody/pull/3526)
- Custom Commands: Errors when running context command scripts now show the error output in the notification message. [pull/3565](https://github.com/sourcegraph/cody/pull/3565)
- Edit: Improved the response reliability, Edit commands should no longer occasionally produce Markdown outputs. [pull/3192](https://github.com/sourcegraph/cody/pull/3192)
- Edit: The `document` command now defaults to Claude 3 Haiku. [pull/3572](https://github.com/sourcegraph/cody/pull/3572)

### Changed

- Chat: A new design for chat messages, with avatars and a separate context row. [pull/3639](https://github.com/sourcegraph/cody/pull/3639)
- Chat: The Enhanced Context Settings modal is opened by default for the first chat session. [pull/3547](https://github.com/sourcegraph/cody/pull/3547)
- Add information on which Cody tier is being used to analytics events. [pull/3508](https://github.com/sourcegraph/cody/pull/3508)
- Auth: Enable the new onboarding flow that does not require the redirect back to VS Code for everyone. [pull/3574](https://github.com/sourcegraph/cody/pull/3574)
- Chat: Claude 3 Sonnet is now the default model for every Cody Free or Pro user. [pull/3575](https://github.com/sourcegraph/cody/pull/3575)
- Edit: Removed a previous Edit shortcut (`Shift+Cmd/Ctrl+v`), use `Opt/Alt+K` to trigger Edits. [pull/3591](https://github.com/sourcegraph/cody/pull/3591)
- Commands: The `Editor Title Icon` configuration option has been removed from the Cody Settings menu. Users can configure the title bar icon by right-clicking on the title bar. [pull/3677](https://github.com/sourcegraph/cody/pull/3677)

### Feature Flags

> This section covers experiments that run behind feature flags for non-Enterprise users.

- Hover Commands: Cody commands are now integrated with the native hover provider, allowing you to seamlessly access essential commands on mouse hover. [pull/3585](https://github.com/sourcegraph/cody/pull/3585)

## [1.10.2]

### Added

- Cody Enterprise users now have access to an `experimental-openaicompatible` which allows bringing your own LLM via any OpenAI-compatible API. For now, this is only supported with Starchat and specific configurations - but we continue to generalize this work to support more models and OpenAI-compatible endpoints. [pull/3218](https://github.com/sourcegraph/cody/pull/3218)

## [1.10.1]

### Added

- Autocomplete: Add Claude 3 Haiku experimental autocomplete support. [pull/3538](https://github.com/sourcegraph/cody/pull/3538)

### Changed

- Telemetry: Upgrade Sentry version. [pull/3502](https://github.com/sourcegraph/cody/pull/3502)
- Autocomplete: Subsequent new lines are added to the singleline stop sequences. [pull/3549](https://github.com/sourcegraph/cody/pull/3549)

## [1.10.0]

### Added

- Added support links for Cody Pro and Enterprise users. [pull/3330](https://github.com/sourcegraph/cody/pull/3330)
- Autocomplete: Add StarCoder2 experimental support. [pull/61207](https://github.com/sourcegraph/cody/pull/61207)
- Autocomplete: Add `cody.autocomplete.experimental.fireworksOptions` for local debugging with Fireworks. [pull/3415](https://github.com/sourcegraph/cody/pull/3415)
- Chat: Add Claude 3 Haiku for Pro users. [pull/3423](https://github.com/sourcegraph/cody/pull/3423)
- Chat: Upgrade GPT 4 turbo model. [pull/3468](https://github.com/sourcegraph/cody/pull/3468)
- Chat: Added experimental support for including web pages as context by @-mentioning a URL (when the undocumented `cody.experimental.urlContext` VS Code setting is enabled). [pull/3436](https://github.com/sourcegraph/cody/pull/3436)
- Document: Added support for automatically determining the symbol and range of a documentable block from the users' cursor position. Currently supported in JavaScript, TypeScript, Go and Python. [pull/3275](https://github.com/sourcegraph/cody/pull/3275)
- Document: Added a ghost text hint ("Alt+D to Document") that shows when the users' cursor is on a documentable symbol. Currently supported in JavaScript, TypeScript, Go and Python. [pull/3275](https://github.com/sourcegraph/cody/pull/3275)
- Document: Added a shortcut (`Alt+D`) to immediately execute the document command. [pull/3275](https://github.com/sourcegraph/cody/pull/3275)
- Edit: Added a ghost text hint ("Alt+K to Generate Code") that shows on empty files. [pull/3275](https://github.com/sourcegraph/cody/pull/3275)

### Fixed

- Chat: When `@`-mentioning files in chat and edits, the list of fuzzy-matching files is shown much faster (which is especially noticeable in large workspaces).
- Chat: Fix abort related error messages with Claude 3. [pull/3466](https://github.com/sourcegraph/cody/pull/3466)
- Document: Fixed an issue where the generated documentation would be incorrectly inserted for Python. Cody will now follow PEP 257 – Docstring Conventions. [pull/3275](https://github.com/sourcegraph/cody/pull/3275)
- Edit: Fixed incorrect decorations being shown for edits that only insert new code. [pull/3424](https://github.com/sourcegraph/cody/pull/3424)

### Changed

- Autocomplete: Upgrade tree-sitter and expand language support. [pull/3373](https://github.com/sourcegraph/cody/pull/3373)
- Autocomplete: Do not cut off completions when they are almost identical to the following non-empty line. [pull/3377](https://github.com/sourcegraph/cody/pull/3377)
- Autocomplete: Enabled dynamic multiline completions by default. [pull/3392](https://github.com/sourcegraph/cody/pull/3392)
- Autocomplete: Improve StarCoder2 Ollama support. [pull/3452](https://github.com/sourcegraph/cody/pull/3452)
- Autocomplete: Upgrade tree-sitter grammars and add Dart support. [pull/3476](https://github.com/sourcegraph/cody/pull/3476)
- Autocomplete: Wrap tree-sitter parse calls in OpenTelemetry spans. [pull/3419](https://github.com/sourcegraph/cody/pull/3419)
- Chat: The <kbd>UpArrow</kbd> key in an empty chat editor now edits the most recently sent message instead of populating the editor with the last message's text.
- Chat: The chat editor uses a new rich editor component. If you open an old chat added before this version and edit a message in the transcript with @-mentions, the @-mentions will show up as plain text and will not actually include the mentioned files unless you re-type them.
- Command: Enhanced the context provided to the Test command to help the language model determine the appropriate testing framework to use. [pull/3344](https://github.com/sourcegraph/cody/pull/3344)
- Document: Upgraded to use a faster model. [pull/3275](https://github.com/sourcegraph/cody/pull/3275)
- Properly throw an error when attempting to parse an incomplete SSE stream with the nodeClient. [pull/3479](https://github.com/sourcegraph/cody/pull/3479)

## [1.8.3]

### Fixed

- Fix crash upon initialization in the stable build if a prerelease version of the VS Code extension was used for chat after 2024-03-08. [pull/3394](https://github.com/sourcegraph/cody/pull/3394)

## [1.8.2]

### Added

- Debug: Added new commands (`Cody Debug: Enable Debug Mode` and `Cody Debug: Open Output Channel`) to the editor Command Palette and the `Settings & Support` sidebar to streamline the process of getting started with debugging Cody. [pull/3342](https://github.com/sourcegraph/cody/pull/3342)

### Fixed

- Chat: Fixed an issue where in some cases the entire document instead of just the visible portion would be included as context. [pull/3351](https://github.com/sourcegraph/cody/pull/3351)
- Chat: Fixed an issue where user aborts was not handled correctly for Claude 3. [pull/3355](https://github.com/sourcegraph/cody/pull/3355)

### Changed

- Autocomplete: Improved the stop sequences list for Ollama models. [pull/3352](https://github.com/sourcegraph/cody/pull/3352)
- Chat: Welcome message is only shown on new chat panel. [pull/3341](https://github.com/sourcegraph/cody/pull/3341)
- Chat: Wrap pasted code blocks in triple-backticks automatically. [pull/3357](https://github.com/sourcegraph/cody/pull/3357)
- Command: You can now choose a LLM model for the Generate Unit Test command. [pull/3343](https://github.com/sourcegraph/cody/pull/3343)

## [1.8.1]

### Added

### Fixed

- Fixed an issue with the new auth experience that could prevent you from opening a sign in link. [pull/3339](https://github.com/sourcegraph/cody/pull/3339)
- Custom Commands: Fixed an issue that blocked shell commands from running on Windows. [pull/3333](https://github.com/sourcegraph/cody/pull/3333)

### Changed

## [1.8.0]

### Added

- Chat: Adds experimental support for local Ollama chat models. Simply start the Ollama app. You should be able to find the models you have pulled from Ollama in the model dropdown list in your chat panel after restarting VS Code. For detailed instructions, see [pull/3282](https://github.com/sourcegraph/cody/pull/3282)
- Chat: Adds support for line ranges with @-mentioned files (Example: `Explain @src/README.md:1-5`). [pull/3174](https://github.com/sourcegraph/cody/pull/3174)
- Chat: Command prompts are now editable and compatible with @ mentions. [pull/3243](https://github.com/sourcegraph/cody/pull/3243)
- Chat: Add Claude 3 Sonnet and Claude 3 Opus for Pro users. [pull/3301](https://github.com/sourcegraph/cody/pull/3301)
- Commands: Updated the prompts for the `Explain Code` and `Find Code Smell` commands to include file ranges. [pull/3243](https://github.com/sourcegraph/cody/pull/3243)
- Custom Command: All custom commands are now listed individually under the `Custom Commands` section in the Cody sidebar. [pull/3245](https://github.com/sourcegraph/cody/pull/3245)
- Custom Commands: You can now assign keybindings to individual custom commands. Simply search for `cody.command.custom.{CUSTOM_COMMAND_NAME}` (e.g. `cody.command.custom.commit`) in the Keyboard Shortcuts editor to add keybinding. [pull/3242](https://github.com/sourcegraph/cody/pull/3242)
- Chat/Search: Local indexes are rebuilt automatically on a daily cadence when they are stale. Staleness is determined by checking whether files have changed across Git commits and in the set of working file updates not yet committed. [pull/3261](https://github.com/sourcegraph/cody/pull/3261)
- Debug: Added `Export Logs` functionality to `Settings & Support` sidebar for exporting output logs when `cody.debug.enabled` is enabled. Also available in the Command Palette under `Cody: Export Logs`. [pull/3256](https://github.com/sourcegraph/cody/pull/3256)
- Auth: Adds a new onboarding flow that does not require the redirect back to VS Code behind a feature flag. [pull/3244](https://github.com/sourcegraph/cody/pull/3244)
- Font: Adds Ollama logo. [pull/3281](https://github.com/sourcegraph/cody/pull/3281)

### Fixed

- Auth: Logging in via redirect should now work in Cursor. This requires Sourcegraph 5.3.2 or later. [pull/3241](https://github.com/sourcegraph/cody/pull/3241)
- Chat: Fixed error `found consecutive messages with the same speaker 'assistant'` that occurred when prompt length exceeded limit. [pull/3228](https://github.com/sourcegraph/cody/pull/3228)
- Edit: Fixed an issue where preceding and following text would not be included for instruction-based Edits. [pull/3309](https://github.com/sourcegraph/cody/pull/3309)

### Changed

- Debug: The `cody.debug.enabled` setting is now set to `true` by default. [pull/](https://github.com/sourcegraph/cody/pull/)

## [1.6.1]

### Changed

- Autocomplete: Reduce the adaptive timeout to match latency improvements. [pull/3283](https://github.com/sourcegraph/cody/pull/3283)

## [1.6.0]

### Added

- Autocomplete: Adds a new experimental throttling mechanism that should decrease latency and backend load. [pull/3186](https://github.com/sourcegraph/cody/pull/3186)
- Edit: Added keyboard shortcuts for codelens actions such as "Undo" and "Retry" [pull/2757][https://github.com/sourcegraph/cody/pull/2757]
- Chat: Displays warnings for large @-mentioned files during selection. [pull/3118](https://github.com/sourcegraph/cody/pull/3118)
- Once [sourcegraph/sourcegraph#60515](https://github.com/sourcegraph/sourcegraph/pull/60515) is deployed, login works in VSCodium. [pull/3167](https://github.com/sourcegraph/cody/pull/3167)

### Fixed

- Autocomplete: Fixed an issue where the loading indicator might get stuck in the loading state. [pull/3178](https://github.com/sourcegraph/cody/pull/3178)
- Autocomplete: Fixes an issue where Ollama results were sometimes not visible when the current line has text after the cursor. [pull/3213](https://github.com/sourcegraph/cody/pull/3213)
- Chat: Fixed an issue where Cody Chat steals focus from file editor after a request is completed. [pull/3147](https://github.com/sourcegraph/cody/pull/3147)
- Chat: Fixed an issue where the links in the welcome message for chat are unclickable. [pull/3155](https://github.com/sourcegraph/cody/pull/3155)
- Chat: File range is now displayed correctly in the chat view. [pull/3172](https://github.com/sourcegraph/cody/pull/3172)

### Changed

- Autocomplete: Removes the latency for cached completions. [pull/3138](https://github.com/sourcegraph/cody/pull/3138)
- Autocomplete: Enable the recent jaccard similarity improvements by default. [pull/3135](https://github.com/sourcegraph/cody/pull/3135)
- Autocomplete: Start retrieval phase earlier to improve latency. [pull/3149](https://github.com/sourcegraph/cody/pull/3149)
- Autocomplete: Trigger one LLM request instead of three for multiline completions to reduce the response latency. [pull/3176](https://github.com/sourcegraph/cody/pull/3176)
- Autocomplete: Allow the client to pick up feature flag changes that were previously requiring a client restart. [pull/2992](https://github.com/sourcegraph/cody/pull/2992)
- Chat: Add tracing. [pull/3168](https://github.com/sourcegraph/cody/pull/3168)
- Command: Leading slashes are removed from command names in the command menu. [pull/3061](https://github.com/sourcegraph/cody/pull/3061)

## [1.4.4]

### Added

### Fixed

- The signin menu now displays a warning for invalid URL input. [pull/3156](https://github.com/sourcegraph/cody/pull/3156)

### Changed

## [1.4.3]

### Added

- Autocomplete: Updated the BFG binary version. [pull/3130](https://github.com/sourcegraph/cody/pull/3130)

### Changed

## [1.4.2]

### Fixed

- Chat: Fixed an issue where Cody would sometimes exceed the context window limit for shorter context OpenAI models. [pull/3121](https://github.com/sourcegraph/cody/pull/3121)

## [1.4.1]

### Added

- Chat: Support `@-mentioned` in mid sentences. [pull/3043](https://github.com/sourcegraph/cody/pull/3043)
- Chat: Support `@-mentioned` in editing mode. [pull/3091](https://github.com/sourcegraph/cody/pull/3091)

### Fixed

- Autocomplete: Fixed the completion partial removal upon acceptance caused by `cody.autocomplete.formatOnAccept`. [pull/3083](https://github.com/sourcegraph/cody/pull/3083)

### Changed

- Autocomplete: Improve client side tracing to get a better understanding of the E2E latency. [pull/3034](https://github.com/sourcegraph/cody/pull/3034)
- Autocomplete: Move some work off the critical path in an attempt to further reduce latency. [pull/3096](https://github.com/sourcegraph/cody/pull/3096)
- Custom Command: The `description` field is now optional and will default to use the command prompt. [pull/3025](https://github.com/sourcegraph/cody/pull/3025)

## [1.4.0]

### Added

- Autocomplete: Add a new `cody.autocomplete.disableInsideComments` option to prevent completions from being displayed while writing code comments. [pull/3049](https://github.com/sourcegraph/cody/pull/3049)
- Autocomplete: Added a shortcut to go to the Autocomplete settings from the Cody Settings overlay. [pull/3048](https://github.com/sourcegraph/cody/pull/3048)
- Chat: Display Cody icon in the editor title of the chat panels when `cody.editorTitleCommandIcon` is enabled. [pull/2937](https://github.com/sourcegraph/cody/pull/2937)
- Command: The `Generate Unit Tests` command now functions as an inline edit command. When executed, the new tests will be automatically appended to the test file. If no existing test file is found, a temporary one will be created. [pull/2959](https://github.com/sourcegraph/cody/pull/2959)
- Command: You can now highlight the output in your terminal panel and right-click to `Ask Cody to Explain`. [pull/3008](https://github.com/sourcegraph/cody/pull/3008)
- Edit: Added a multi-model selector to the Edit input, allowing quick access to change the Edit LLM. [pull/2951](https://github.com/sourcegraph/cody/pull/2951)
- Edit: Added Cody Pro support for models: GPT-4, GPT-3.5, Claude 2.1 and Claude Instant. [pull/2951](https://github.com/sourcegraph/cody/pull/2951)
- Edit: Added new keyboard shortcuts for Edit (`Alt+K`) and Chat (`Alt+L`). [pull/2865](https://github.com/sourcegraph/cody/pull/2865)
- Edit: Improved the input UX. You can now adjust the range of the Edit, select from available symbols in the document, and get quick access to the "Document" and "Test" commands. [pull/2884](https://github.com/sourcegraph/cody/pull/2884)
- Edit/Chat: Added "ghost" text alongside code to showcase Edit and Chat commands. Enable it by setting `cody.commandHints.enabled` to true. [pull/2865](https://github.com/sourcegraph/cody/pull/2865)
- [Internal] Command: Added new code lenses for generating additional unit tests. [pull/2959](https://github.com/sourcegraph/cody/pull/2959)

### Fixed

- Chat: Messages without enhanced context should not include the sparkle emoji in context list. [pull/3006](https://github.com/sourcegraph/cody/pull/3006)
- Custom Command: Fixed an issue where custom commands could fail to load due to an invalid entry (e.g. missing prompt). [pull/3012](https://github.com/sourcegraph/cody/pull/3012)
- Edit: Fixed an issue where "Ask Cody to Explain" would result in an error. [pull/3015](https://github.com/sourcegraph/cody/pull/3015)

### Changed

- Autocomplete: Expanded the configuration list to include `astro`, `rust`, `svelte`, and `elixir` for enhanced detection of multiline triggers. [pulls/3044](https://github.com/sourcegraph/cody/pull/3044)
- Autocomplete: Improved the new jaccard similarity retriever and context mixing experiments. [pull/2898](https://github.com/sourcegraph/cody/pull/2898)
- Autocomplete: Multiline completions are now enabled only for languages from a predefined list. [pulls/3044](https://github.com/sourcegraph/cody/pull/3044)
- Autocomplete: Remove obvious prompt-continuations. [pull/2974](https://github.com/sourcegraph/cody/pull/2974)
- Autocomplete: Enables the new fast-path mode for all Cody community users to directly connect with our inference service. [pull/2927](https://github.com/sourcegraph/cody/pull/2927)
- Autocomplete: Rename `unstable-ollama` option to `experimental-ollama` to better communicate the current state. We still support `unstable-ollama` in the config for backward compatibility. [pull/3077](https://github.com/sourcegraph/cody/pull/3077)
- Chat: Edit buttons are disabled on messages generated by the default commands. [pull/3005](https://github.com/sourcegraph/cody/pull/3005)

## [1.2.3]

### Added

- Autocomplete: local inference support with [deepseek-coder](https://ollama.ai/library/deepseek-coder) powered by ollama. [pull/2966](https://github.com/sourcegraph/cody/pull/2966)
- Autocomplete: Add a new experimental fast-path mode for Cody community users that directly connections to our inference services. [pull/2927](https://github.com/sourcegraph/cody/pull/2927)

## [1.2.2]

### Fixed

- Fixed an issue where the natural language search panel would disappear instead of showing results. [pull/2981](https://github.com/sourcegraph/cody/pull/2981)

## [1.2.1]

### Fixed

- Fixed an authentication issue that caused users to be unable to sign in. [pull/2943](https://github.com/sourcegraph/cody/pull/2943)
- Chat: Updated Chat input tips as commands are no longer executable from chat. [pull/2934](https://github.com/sourcegraph/cody/pull/2934)
- Custom Command: Removed codebase as context option from the custom command menu. [pull/2932](https://github.com/sourcegraph/cody/pull/2932)
- Command: Add `/ask` back to the Cody command menu, which was removed by accident. [pull/2939](https://github.com/sourcegraph/cody/pull/2939)

### Changed

- Chat: Updated message placeholder to mention you can @# to include symbols. [pull/2866](https://github.com/sourcegraph/cody/pull/2866)

## [1.2.0]

### Added

- Chat: Add a history quick in the editor panel for chats grouped by last interaction timestamp. [pull/2250](https://github.com/sourcegraph/cody/pull/2250)
- Added support for the new `fireworks/starcoder` virtual model name when used in combination with an Enterprise instance. [pull/2714](https://github.com/sourcegraph/cody/pull/2714)
- Chat: Added support for editing any non-command chat messages. [pull/2826](https://github.com/sourcegraph/cody/pull/2826)
- Chat: New action buttons added above the chat input area for easy keyboard access. [pull/2826](https://github.com/sourcegraph/cody/pull/2826)
- Chat: Using 'Up'/'Down' to reuse previous chat messages will now correctly bring `@`-mentioned files [pull/2473](https://github.com/sourcegraph/cody/pull/2473)
- Chat: Enterprise users can now search multiple repositories for context. [pull/2879](https://github.com/sourcegraph/cody/pull/2879)
- [Internal] Edit/Chat: Added "ghost" text alongside code to showcase Edit and Chat commands. [pull/2611](https://github.com/sourcegraph/cody/pull/2611)
- [Internal] Edit/Chat: Added Cmd/Ctrl+K and Cmd/Ctrl+L commands to trigger Edit and Chat [pull/2611](https://github.com/sourcegraph/cody/pull/2611)

### Fixed

- Edit: Fixed an issue where concurrent applying edits could result in the incorrect insertion point for a new edit. [pull/2707](https://github.com/sourcegraph/cody/pull/2707)
- Edit: Fixed an issue where the file/symbol hint would remain even after the file/symbol prefix had been deleted. [pull/2712](https://github.com/sourcegraph/cody/pull/2712)
- Commands: Fixed an issue where Cody failed to register additional instructions followed by the command key when submitted from the command menu. [pull/2789](https://github.com/sourcegraph/cody/pull/2789)
- Chat: The title for the chat panel is now reset correctly on "Restart Chat Session"/"New Chat Session" button click. [pull/2786](https://github.com/sourcegraph/cody/pull/2786)
- Chat: Fixed an issue where Ctrl+Enter on Windows would not work (did not send a follow-on chat). [pull/2823](https://github.com/sourcegraph/cody/pull/2823)
- Fixes an issue where the codebase URL was not properly inferred for a git repo when the repo name contains dots. [pull/2901](https://github.com/sourcegraph/cody/pull/2901)
- Chat: Fixed an issue where the user authentication view appeared in the chat panel. [pull/2904](https://github.com/sourcegraph/cody/pull/2904)

### Changed

- Changed code block UI to show actions immediately instead of waiting for Cody's response to be completed. [pull/2737](https://github.com/sourcegraph/cody/pull/2737)
- Removed recipes, which were replaced by commands in November 2023 (version 0.18.0).
- Edit: Updated the codelens display to be more descriptive. [pull/2710](https://github.com/sourcegraph/cody/pull/2710)
- New chats are now the default when the user submits a new quesetion. Previously, follow-up questions were the default, but this frequently led to exceeding the LLM context window, which users interpreted as an error state. Follow-up questions are still accessible via ⌘-Enter or Ctrl-Enter. [pull/2768](https://github.com/sourcegraph/cody/pull/2768)
- We now allocate no more than 60% of the overall LLM context window for enhanced context. This preserves more room for follow-up questions and context. [pull/2768](https://github.com/sourcegraph/cody/pull/2768)
- Chat: Renamed the "Restart Chat Session" button to "New Chat Session". [pull/2786](https://github.com/sourcegraph/cody/pull/2786)
- Removed the `cody.experimental.chatPredictions` setting. [pull/2848](https://github.com/sourcegraph/cody/pull/2848)
- Removed support for the `context.codebase` custom command property. [pull/2848](https://github.com/sourcegraph/cody/pull/2848)
- Autocomplete: Better cancellation of requests that are no longer relevant. [pull/2855](https://github.com/sourcegraph/cody/pull/2855)
- Updated Enhanced Context popover copy and added a link to the docs. [pull/2864](https://github.com/sourcegraph/cody/pull/2864)
- Include meta information about unit test files in Autocomplete analytics. [pull/2868](https://github.com/sourcegraph/cody/pull/2868)
- Moved the Context Limit errors in chat into the deboug log output. [pull/2891](https://github.com/sourcegraph/cody/pull/2891)
- Cleaned up chat editor title buttons & history separators. [pull/2895](https://github.com/sourcegraph/cody/pull/2895)
- Context: Embeddings search by sourcegraph.com have been removed. For the moment, remote embeddings may still affect results for Sourcegraph Enterprise users through the new multi-repo search feature described above. Local embeddings are not affected by this change. [pull/2879](https://github.com/sourcegraph/cody/pull/2879)
- [Internal] New generate unit test available behind `cody.internal.unstable`. [pull/2646](https://github.com/sourcegraph/cody/pull/2646)
- Commands: Slash commands are no longer supported in chat panel. [pull/2869](https://github.com/sourcegraph/cody/pull/2869)
- Commands: The underlying prompt for the default chat commands will be displayed in the chat panel. [pull/2869](https://github.com/sourcegraph/cody/pull/2869)

## [1.1.3]

### Added

### Fixed

- Autocomplete: Fixes an issue where the context retriever would truncate the results too aggressively. [pull/2652](https://github.com/sourcegraph/cody/pull/2652)
- Autocomplete: Improve the stability of multiline completion truncation during streaming by gracefully handling missing brackets in incomplete code segments. [pull/2682](https://github.com/sourcegraph/cody/pull/2682)
- Autocomplete: Improves the jaccard similarity retriever to find better matches. [pull/2662](https://github.com/sourcegraph/cody/pull/2662)
- Fixed prompt construction issue for the edit command. [pull/2716](https://github.com/sourcegraph/cody/pull/2716)

### Changed

- Made the Enterprise login button more prominent. [pull/2672](https://github.com/sourcegraph/cody/pull/2672)
- Edit: Cody will now always generate new code when the cursor is on an empty line. [pull/2611](https://github.com/sourcegraph/cody/pull/2611)

## [1.1.2]

### Fixed

- Fixing Steal the cursor issue https://github.com/sourcegraph/cody/pull/2674

## [1.1.1]

### Fixed

- Fixed authentication issue when trying to connect to an enterprise instance. [pull/2667](https://github.com/sourcegraph/cody/pull/2667)

## [1.1.0]

### Added

- Edit: Added support for user-provided context. Use "@" to include files and "@#" to include specific symbols. [pull/2574](https://github.com/sourcegraph/cody/pull/2574)
- Autocomplete: Experimental support for inline completions with Code Llama via [Ollama](https://ollama.ai/) running locally. [pull/2635](https://github.com/sourcegraph/cody/pull/2635)

### Fixed

- Chat no longer shows "embeddings" as the source for all automatically included context files [issues/2244](https://github.com/sourcegraph/cody/issues/2244)/[pull/2408](https://github.com/sourcegraph/cody/pull/2408)
- Display the source and range of enhanced context correctly in UI. [pull/2542](https://github.com/sourcegraph/cody/pull/2542)
- Context from directory for commands and custom commands now shows up correctly under enhanced context. [issues/2548](https://github.com/sourcegraph/cody/issues/2548)/[pull/2542](https://github.com/sourcegraph/cody/pull/2542)
- @-mentioning the same file a second time in chat no longer duplicates the filename prefix [issues/2243](https://github.com/sourcegraph/cody/issues/2243)/[pull/2474](https://github.com/sourcegraph/cody/pull/2474)
- Do not automatically append open file name to display text for chat questions. [pull/2580](https://github.com/sourcegraph/cody/pull/2580)
- Fixed unresponsive stop button in chat when an error is presented. [pull/2588](https://github.com/sourcegraph/cody/pull/2588)
- Added existing `cody.useContext` config to chat to control context fetching strategy. [pull/2616](https://github.com/sourcegraph/cody/pull/2616)
- Fixed extension start up issue for enterprise users who do not have primary email set up. [pull/2665](https://github.com/sourcegraph/cody/pull/2665)
- All Chat windows are now closed properly on sign out. [pull/2665](https://github.com/sourcegraph/cody/pull/2665)
- Fixed issue with incorrect chat model selected on first chat session for DotCom users after reauthorization. [issues/2648](https://github.com/sourcegraph/cody/issues/2648)
- Fixed unresponsive dropdown menu for selecting chat model in Chat view. [pull/2627](https://github.com/sourcegraph/cody/pull/2627)
- [Internal] Opening files with non-file schemed URLs no longer breaks Autocomplete when `.cody/ignore` is enabled. [pull/2640](https://github.com/sourcegraph/cody/pull/2640)

### Changed

- Chat: Display chats in the treeview provider grouped by last interaction timestamp. [pull/2250](https://github.com/sourcegraph/cody/pull/2250)
- Autocomplete: Accepting a full line completion will not immedialty start another completion request on the same line. [pulls/2446](https://github.com/sourcegraph/cody/pull/2446)
- Folders named 'bin/' are no longer filtered out from chat `@`-mentions but instead ranked lower. [pull/2472](https://github.com/sourcegraph/cody/pull/2472)
- Files ignored in `.cody/ignore` (if the internal experiment is enabled) will no longer show up in chat `@`-mentions. [pull/2472](https://github.com/sourcegraph/cody/pull/2472)
- Adds a new experiment to test a higher parameter StarCoder model for single-line completions. [pull/2632](https://github.com/sourcegraph/cody/pull/2632)
- [Internal] All non-file schemed URLs are now ignored by default when `.cody/ignore` is enabled. [pull/2640](https://github.com/sourcegraph/cody/pull/2640)

## [1.0.5]

### Added

- [Internal] New `cody.internal.unstable` setting for enabling unstable experimental features for internal use only. Included `.cody/ignore` for internal testing. [pulls/1382](https://github.com/sourcegraph/cody/pull/1382)

### Fixed

- @-mentioning files on Windows no longer sometimes renders visible markdown for the links in the chat [issues/2388](https://github.com/sourcegraph/cody/issues/2388)/[pull/2398](https://github.com/sourcegraph/cody/pull/2398)
- Mentioning multiple files in chat no longer only includes the first file [issues/2402](https://github.com/sourcegraph/cody/issues/2402)/[pull/2405](https://github.com/sourcegraph/cody/pull/2405)
- Enhanced context is no longer added to commands and custom commands that do not require codebase context. [pulls/2537](https://github.com/sourcegraph/cody/pull/2537)
- Unblock `AltGraph` key on chat inputs. [pulls/2558](https://github.com/sourcegraph/cody/pull/2558)
- Display error messages from the LLM without replacing existing responses from Cody in the Chat UI. [pull/2566](https://github.com/sourcegraph/cody/pull/2566)

### Changed

- The `inline` mode for Custom Commands has been removed. [pull/2551](https://github.com/sourcegraph/cody/pull/2551)

## [1.0.4]

### Added

### Fixed

- Fixed config parsing to ensure we read the right remote server endpoint everywhere. [pulls/2456](https://github.com/sourcegraph/cody/pull/2456)

### Changed

- Autocomplete: Accepting a full line completion will not immediately start another completion request on the same line. [pulls/2446](https://github.com/sourcegraph/cody/pull/2446)
- Changes to the model in the new chat experience on the Cody Pro plan will now be remembered. [pull/2438](https://github.com/sourcegraph/cody/pull/2438)

## [1.0.3]

### Added

### Fixed

### Changed

- Logging improvements for accuracy. [pulls/2444](https://github.com/sourcegraph/cody/pull/2444)

## [1.0.2]

### Added

### Fixed

- Chat: Honor the cody.codebase setting for manually setting the remote codebase context. [pulls/2415](https://github.com/sourcegraph/cody/pull/2415)
- Fixes the Code Lenses feature. [issues/2428](https://github.com/sourcegraph/cody/issues/2428)

### Changed

- The chat history is now associated to the currently logged in account. [issues/2261](https://github.com/sourcegraph/cody/issues/2261)

## [1.0.1]

### Added

### Fixed

- Fixes an issue where GPT 3.5 requests were sometimes left hanging. [pull/2386](https://github.com/sourcegraph/cody/pull/2386)
- Chat: Use the proper token limits for enterprise users. [pulls/2395](https://github.com/sourcegraph/cody/pull/2395)

### Changed

- Hide the LLM dropdown in the new Chat UX for enterprise instances where there is no choice to switch models. [pulls/2393](https://github.com/sourcegraph/cody/pull/2393)

## [1.0.0]

### Added

- Adds support for Mixtral by Mistral in the LLM dropdown list. [issues/2307](https://github.com/sourcegraph/cody/issues/2307)

### Fixed

- Context: The "Continue Indexing" button works on Windows. [issues/2328](https://github.com/sourcegraph/cody/issues/2328)
- Context: The "Embeddings Incomplete" status bar item shows an accurate percent completion. Previously we showed the percent *in*complete, but labeled it percent complete. We no longer display a spurious "Cody Embeddings Index Complete" toast if indexing fails a second time. [pull/2368](https://github.com/sourcegraph/cody/pull/2368)

### Changed

- Updates the code smell icon so it does not stand out in some VS Code themes.

## [0.18.6]

### Added

- Context: Incomplete embeddings indexing status can seen in the status bar. On macOS and Linux, indexing can be resumed by clicking there. However Windows users will still see an OS error 5 (access denied) when retrying indexing. [pull/2265](https://github.com/sourcegraph/cody/pull/2265)
- Autocomplete: Add the `cody.autocomplete.formatOnAccept` user setting, which allows users to enable or disable the automatic formatting of autocomplete suggestions upon acceptance. [pull/2327](https://github.com/sourcegraph/cody/pull/2327)

### Fixed

- Autocomplete: Don't show loading indicator when a user is rate limited. [pull/2314](https://github.com/sourcegraph/cody/pull/2314)
- Fixes an issue where the wrong rate limit count was shown. [pull/2312](https://github.com/sourcegraph/cody/pull/2312)
- Chat: Fix icon rendering on the null state. [pull/2336](https://github.com/sourcegraph/cody/pull/2336)
- Chat: The current file, when included as context, is now shown as a relative path and is a clickable link. [pull/2344](https://github.com/sourcegraph/cody/pull/2344)
- Chat: Reopened chat panels now use the correct chat title. [pull/2345](https://github.com/sourcegraph/cody/pull/2345)
- Chat: Fixed an issue where the command settings menu would not open when clicked. [pull/2346](https://github.com/sourcegraph/cody/pull/2346)
- Fixed an issue where `/reset` command throws an error in the chat panel. [pull/2313](https://github.com/sourcegraph/cody/pull/2313)

### Changed

- Update Getting Started Guide. [pull/2279](https://github.com/sourcegraph/cody/pull/2279)
- Commands: Edit commands are no longer shown in the chat slash command menu. [pull/2339](https://github.com/sourcegraph/cody/pull/2339)
- Change Natural Language Search to Beta [pull/2351](https://github.com/sourcegraph/cody/pull/2351)

## [0.18.5]

### Added

### Fixed

- Chat: Fixed support for the `cody.chat.preInstruction` setting. [pull/2255](https://github.com/sourcegraph/cody/pull/2255)
- Fixes an issue where pasting into the document was not properly tracked. [pull/2293](https://github.com/sourcegraph/cody/pull/2293)
- Edit: Fixed an issue where the documentation command would incorrectly position inserted edits. [pull/2290](https://github.com/sourcegraph/cody/pull/2290)
- Edit: Fixed an issue where the documentation command would scroll to code that is already visible [pull/2296](https://github.com/sourcegraph/cody/pull/2296)

### Changed

- Settings: Relabel "symf Context" as "Search Context". [pull/2285](https://github.com/sourcegraph/cody/pull/2285)
- Chat: Removed 'Chat Suggestions' setting. [pull/2284](https://github.com/sourcegraph/cody/pull/2284)
- Edit: Completed edits are no longer scrolled back into view in the active file. [pull/2297](https://github.com/sourcegraph/cody/pull/2297)
- Chat: Update welcome message. [pull/2298](https://github.com/sourcegraph/cody/pull/2298)
- Edit: Decorations are no longer shown once an edit has been applied. [pull/2304](https://github.com/sourcegraph/cody/pull/2304)

## [0.18.4]

### Added

### Fixed

- Fixes an issue where the sidebar would not properly load when not signed in. [pull/2267](https://github.com/sourcegraph/cody/pull/2267)
- Fixes an issue where telemetry events were not properly logged with the new chat experience. [pull/2291](https://github.com/sourcegraph/cody/pull/2291)

### Changed

## [0.18.3]

### Added

- Autocomplete: Adds a new experimental option to improve the latency when showing the next line after accepting a completion (hot streak mode). [pull/2118](https://github.com/sourcegraph/cody/pull/2118)
- Chat: Add a settings button in the Chat panel to open extension settings. [pull/2117](https://github.com/sourcegraph/cody/pull/2117)

### Fixed

- Fix pre-release version numbers not being correctly detected. [pull/2240](https://github.com/sourcegraph/cody/pull/2240)
- Embeddings appear in the enhanced context selector when the user is already signed in and loads/reloads VSCode. [pull/2247](https://github.com/sourcegraph/cody/pull/2247)
- Embeddings status in the enhanced context selector has accurate messages when working in workspaces that aren't git repositories, or in git repositories which don't have remotes. [pull/2235](https://github.com/sourcegraph/cody/pull/2235)

### Changed

- Replace "Sign Out" with an account dialog. [pull/2233](https://github.com/sourcegraph/cody/pull/2233)
- Chat: Update chat icon and transcript gradient. [pull/2254](https://github.com/sourcegraph/cody/pull/2254)
- Remove the experimental `syntacticPostProcessing` flag. This behavior is now the default.

## [0.18.2]

### Added

### Fixed

- Chat: You can @-mention files starting with a dot. [pull/2209](https://github.com/sourcegraph/cody/pull/2209)
- Chat: Typing a complete filename when @-mentioning files and then pressing `<tab>` will no longer duplicate the filename [pull/2218](https://github.com/sourcegraph/cody/pull/2218)
- Autocomplete: Fixes an issue where changing user accounts caused some configuration issues. [pull/2182](https://github.com/sourcegraph/cody/pull/2182)
- Fixes an issue where focusing the VS Code extension window caused unexpected errors when connected to an Enterprise instance. [pull/2182](https://github.com/sourcegraph/cody/pull/2182)
- Embeddings: Send embeddings/initialize to the local embeddings controller. [pull/2183](https://github.com/sourcegraph/cody/pull/2183)
- Chat: Do not parse Windows file paths as URIs. [pull/2197](https://github.com/sourcegraph/cody/pull/2197)
- Search: Fix symf index dir on Windows. [pull/2207](https://github.com/sourcegraph/cody/pull/2207)
- Chat: You can @-mention files on Windows without generating an error. [pull/2197](https://github.com/sourcegraph/cody/pull/2197)
- Chat: You can @-mention files on Windows using backslashes and displayed filenames will use backslashes [pull/2215](https://github.com/sourcegraph/cody/pull/2215)
- Sidebar: Fix "Release Notes" label & link for pre-releases in sidebar. [pull/2210](https://github.com/sourcegraph/cody/pull/2210)
- Search: Send sigkill to symf when extension exits. [pull/2225](https://github.com/sourcegraph/cody/pull/2225)
- Search: Support cancelling index. [pull/2202](https://github.com/sourcegraph/cody/pull/2202)
- Chat Fix cursor blink issue and ensure proper chat initialization synchronization. [pull/2193](https://github.com/sourcegraph/cody/pull/2193)
- plg: display errors when autocomplete rate limits trigger [pull/2193](https://github.com/sourcegraph/cody/pull/2135)
- Mark Upgrade/Usage links as dot-com only [pull/2219](https://github.com/sourcegraph/cody/pull/2219)

### Changed

- Search: Only show search instructions on hover or focus [pull/2212](https://github.com/sourcegraph/cody/pull/2212)

## [0.18.1]

### Added

### Fixed

- Chat: Always include selection in Enhanced Context. [pull/2144](https://github.com/sourcegraph/cody/pull/2144)
- Chat: Fix abort. [pull/2159](https://github.com/sourcegraph/cody/pull/2159)
- Autocomplete: Fix rate limits messages for short time spans. [pull/2152](https://github.com/sourcegraph/cody/pull/2152)

### Changed

- Chat: Improve slash command heading padding. [pull/2173](https://github.com/sourcegraph/cody/pull/2173)

## [0.18.0]

### Added

- Edit: "Ask Cody to Generate" or the "Edit" command now stream incoming code directly to the document when only inserting new code. [pull/1883](https://github.com/sourcegraph/cody/pull/1883)
- Chat: New chat preview models `claude-2.1` is now avaliable for sourcegraph.com users. [pull/1860](https://github.com/sourcegraph/cody/pull/1860)
- Edit: Added context-aware code actions for "Generate", "Edit" and "Document" commands. [pull/1724](https://github.com/sourcegraph/cody/pull/1724)
- Chat: @'ing files now uses a case insensitive fuzzy search. [pull/1889](https://github.com/sourcegraph/cody/pull/1889)
- Edit: Added a faster, more optimized response for the "document" command. [pull/1900](https://github.com/sourcegraph/cody/pull/1900)
- Chat: Restore last opened chat panel on reload. [pull/1918](https://github.com/sourcegraph/cody/pull/1918)

### Fixed

- Chat: Display OS specific keybinding in chat welcome message. [pull/2051](https://github.com/sourcegraph/cody/pull/2051)
- Embeddings indexes can be generated and stored locally in repositories with a default fetch URL that is not already indexed by sourcegraph.com through the Enhanced Context selector. [pull/2069](https://github.com/sourcegraph/cody/pull/2069)
- Chat: Support chat input history on "up" and "down" arrow keys again. [pull/2059](https://github.com/sourcegraph/cody/pull/2059)
- Chat: Decreased debounce time for creating chat panels to improve responsiveness. [pull/2115](https://github.com/sourcegraph/cody/pull/2115)
- Chat: Fix infinite loop when searching for symbols. [pull/2114](https://github.com/sourcegraph/cody/pull/2114)
- Chat: Speed up chat panel debounce w/ trigger on leading edge too. [pull/2126](https://github.com/sourcegraph/cody/pull/2126)
- Chat: Fix message input overlapping with enhanced context button. [pull/2141](https://github.com/sourcegraph/cody/pull/2141)
- Support chat input history on "up" and "down" arrow keys again. [pull/2059](https://github.com/sourcegraph/cody/pull/2059)
- Edit: Fixed an issue where Cody would regularly include unrelated XML tags in the generated output. [pull/1789](https://github.com/sourcegraph/cody/pull/1789)
- Chat: Fixed an issue that caused Cody to be unable to locate active editors when running commands from the new chat panel. [pull/1793](https://github.com/sourcegraph/cody/pull/1793)
- Chat: Replaced uses of deprecated getWorkspaceRootPath that caused Cody to be unable to determine the current workspace in the chat panel. [pull/1793](https://github.com/sourcegraph/cody/pull/1793)
- Chat: Input history is now preserved between chat sessions. [pull/1826](https://github.com/sourcegraph/cody/pull/1826)
- Chat: Fixed chat command selection behavior in chat input box. [pull/1828](https://github.com/sourcegraph/cody/pull/1828)
- Chat: Add delays before sending webview ready events to prevent premature sending. This fixes issue where chat panel fails to load when multiple chat panels are opened simultaneously. [pull/1836](https://github.com/sourcegraph/cody/pull/1836)
- Autocomplete: Fixes a bug that caused autocomplete to be triggered at the end of a block or function invocation. [pull/1864](https://github.com/sourcegraph/cody/pull/1864)
- Edit: Incoming edits that are afixed to the selected code and now handled properly (e.g. docstrings). [pull/1724](https://github.com/sourcegraph/cody/pull/1724)
- Chat: Allowed backspace and delete keys to remove characters in chat messages input box.
- Edit: Retrying an edit will now correctly use the original intended range. [pull/1926](https://github.com/sourcegraph/cody/pull/1926)
- Chat: Allowed backspace and delete keys to remove characters in chat messages input box. [pull/1906](https://github.com/sourcegraph/cody/pull/1906)
- Chat: The commands display box in the chat input box now uses the same styles as the @ command results box. [pull/1962](https://github.com/sourcegraph/cody/pull/1962)
- Chat: Sort commands and prompts alphabetically in commands menu and chat. [pull/1998](https://github.com/sourcegraph/cody/pull/1998)
- Chat: Fix chat command selection to only filter on '/' prefix. [pull/1980](https://github.com/sourcegraph/cody/pull/1980)
- Chat: Improve @-file completion to better preserve input value. [pull/1980](https://github.com/sourcegraph/cody/pull/1980)
- Edit: Fixed "Ask Cody: Edit Code" no longer showing in the command palette. [pull/2004](https://github.com/sourcegraph/cody/pull/2004)
- Edit: Fixed an issue where Cody could incorrectly produce edits when repositioning code or moving your cursor onto new lines. [pull/2005](https://github.com/sourcegraph/cody/pull/2005)

### Changed

- Chat: Uses the new Chat UI by default. [pull/2079](https://github.com/sourcegraph/cody/pull/2079)
- Inline Chat is now deprecated and removed. [pull/2079](https://github.com/sourcegraph/cody/pull/2079)
- Fixup Tree View is now deprecated and removed. [pull/2079](https://github.com/sourcegraph/cody/pull/2079)
- Enhanced Context used to turn off automatically after the first chat. Now it stays enabled until you disable it. [pull/2069](https://github.com/sourcegraph/cody/pull/2069)
- Chat: Reuse existing New Chat panel to prevent having multiple new chats open at once. [pull/2087](https://github.com/sourcegraph/cody/pull/2087)
- Chat: Close the Enhanced Context popover on chat input focus. [pull/2091](https://github.com/sourcegraph/cody/pull/2091)
- Chat: Show onboarding glowy dot guide until first time opening Enhanced Context. [pull/2097](https://github.com/sourcegraph/cody/pull/2097)
- In 0.12, we simplified the sign-in process and removed the option to sign into
  Cody App from VScode. If you were still signed in to Cody App, we invite you to
  sign in to Sourcegraph.com directly. The extension will do this automatically if
  possible but you may need to sign in again. If you have set up embeddings in
  Cody App, VScode will now search your local embeddings automatically: You no
  longer need to have the Cody App open. Note, the sidebar chat indicator may
  say embeddings were not found while we work on improving chat.
  [pull/2099](https://github.com/sourcegraph/cody/pull/2099)
- Commands: Expose commands in the VS Code command palette and clean up the context menu. [pull/1209](https://github.com/sourcegraph/cody/pull/2109)
- Search: Style and UX improvements to the search panel. [pull/2138](https://github.com/sourcegraph/cody/pull/2138)
- Chat: Reduce size of chats list blank copy. [pull/2137](https://github.com/sourcegraph/cody/pull/2137)
- Chat: Update message input placeholder to mention slash commands. [pull/2142](https://github.com/sourcegraph/cody/pull/2142)
- Inline Chat will soon be deprecated in favor of the improved chat and command experience. It is now disabled by default and does not work when the new chat panel is enabled. [pull/1797](https://github.com/sourcegraph/cody/pull/1797)
- Chat: Updated the design and location for the `chat submit` button and `stop generating` button. [pull/1782](https://github.com/sourcegraph/cody/pull/1782)
- Commands: `Command Code Lenses` has been moved out of experimental feature and is now available to general. [pull/0000](https://github.com/sourcegraph/cody/pull/0000)
- Commands: `Custom Commands` has been moved out of experimental and is now at Beta. [pull/0000](https://github.com/sourcegraph/cody/pull/0000)
- Commands: The Custom Commands Menu now closes on click outside of the menu. [pull/1854](https://github.com/sourcegraph/cody/pull/1854)
- Autocomplete: Remove the frequency of unhelpful autocompletions. [pull/1862](https://github.com/sourcegraph/cody/pull/1862)
- Chat: The default chat model `claude-2` has been replaced with the pinned version `claude-2.0`. [pull/1860](https://github.com/sourcegraph/cody/pull/1860)
- Edit: Improved the response consistency for edits. Incoming code should now better match the surrounding code and contain less formatting errors [pull/1892](https://github.com/sourcegraph/cody/pull/1892)
- Command: Editor title icon will only show up in non-readonly file editor views. [pull/1909](https://github.com/sourcegraph/cody/pull/1909)
- Chat: Include text in dotCom chat events. [pull/1910](https://github.com/sourcegraph/cody/pull/1910)
- Chat: Replaced vscode links with custom "cody.chat.open.file" protocol when displaying file names in chat. [pull/1919](https://github.com/sourcegraph/cody/pull/1919)
- Chat: Change "Restart Chat Session" icon and add a confirmation. [pull/2002](https://github.com/sourcegraph/cody/pull/2002)
- Chat; Improve enhanced context popover and button styles. [pull/2075](https://github.com/sourcegraph/cody/pull/2075)

## [0.16.3]

### Added

### Fixed

### Changed

- Reverting back to v0.16.1 due to critical issue found in v0.16.2.

## [0.16.2]

### Added

- Chat: New chat preview models `claude-2.1` is now avaliable for sourcegraph.com users. [pull/1860](https://github.com/sourcegraph/cody/pull/1860)
- Edit: Added context-aware code actions for "Generate", "Edit" and "Document" commands. [pull/1724](https://github.com/sourcegraph/cody/pull/1724)
- Chat: @'ing files now uses a case insensitive fuzzy search. [pull/1889](https://github.com/sourcegraph/cody/pull/1889)
- Edit: Added a faster, more optimized response for the "document" command. [pull/1900](https://github.com/sourcegraph/cody/pull/1900)
- Chat: Restore last opened chat panel on reload. [pull/1918](https://github.com/sourcegraph/cody/pull/1918)
- Chat: Edit button to rename the chat history. [pull/1818](https://github.com/sourcegraph/cody/pull/1818)

### Fixed

- Edit: Fixed an issue where Cody would regularly include unrelated XML tags in the generated output. [pull/1789](https://github.com/sourcegraph/cody/pull/1789)
- Chat: Fixed an issue that caused Cody to be unable to locate active editors when running commands from the new chat panel. [pull/1793](https://github.com/sourcegraph/cody/pull/1793)
- Chat: Replaced uses of deprecated getWorkspaceRootPath that caused Cody to be unable to determine the current workspace in the chat panel. [pull/1793](https://github.com/sourcegraph/cody/pull/1793)
- Chat: Input history is now preserved between chat sessions. [pull/1826](https://github.com/sourcegraph/cody/pull/1826)
- Chat: Fixed chat command selection behavior in chat input box. [pull/1828](https://github.com/sourcegraph/cody/pull/1828)
- Chat: Add delays before sending webview ready events to prevent premature sending. This fixes issue where chat panel fails to load when multiple chat panels are opened simultaneously. [pull/1836](https://github.com/sourcegraph/cody/pull/1836)
- Autocomplete: Fixes a bug that caused autocomplete to be triggered at the end of a block or function invocation. [pull/1864](https://github.com/sourcegraph/cody/pull/1864)
- Edit: Incoming edits that are afixed to the selected code and now handled properly (e.g. docstrings). [pull/1724](https://github.com/sourcegraph/cody/pull/1724)
- Chat: Allowed backspace and delete keys to remove characters in chat messages input box.
- Edit: Retrying an edit will now correctly use the original intended range. [pull/1926](https://github.com/sourcegraph/cody/pull/1926)
- Chat: Allowed backspace and delete keys to remove characters in chat messages input box. [pull/1906](https://github.com/sourcegraph/cody/pull/1906)
- Chat: The commands display box in the chat input box now uses the same styles as the @ command results box. [pull/1962](https://github.com/sourcegraph/cody/pull/1962)
- Chat: Sort commands and prompts alphabetically in commands menu and chat. [pull/1998](https://github.com/sourcegraph/cody/pull/1998)
- Chat: Fix chat command selection to only filter on '/' prefix. [pull/1980](https://github.com/sourcegraph/cody/pull/1980)
- Chat: Improve @-file completion to better preserve input value. [pull/1980](https://github.com/sourcegraph/cody/pull/1980)
- Edit: Fixed "Ask Cody: Edit Code" no longer showing in the command palette. [pull/2004](https://github.com/sourcegraph/cody/pull/2004)
- Edit: Fixed an issue where Cody could incorrectly produce edits when repositioning code or moving your cursor onto new lines. [pull/2005](https://github.com/sourcegraph/cody/pull/2005)

### Changed

- Inline Chat will soon be deprecated in favor of the improved chat and command experience. It is now disabled by default and does not work when the new chat panel is enabled. [pull/1797](https://github.com/sourcegraph/cody/pull/1797)
- Chat: Updated the design and location for the `chat submit` button and `stop generating` button. [pull/1782](https://github.com/sourcegraph/cody/pull/1782)
- Commands: `Command Code Lenses` has been moved out of experimental feature and is now available to general. [pull/0000](https://github.com/sourcegraph/cody/pull/0000)
- Commands: `Custom Commands` has been moved out of experimental and is now at Beta. [pull/0000](https://github.com/sourcegraph/cody/pull/0000)
- Commands: The Custom Commands Menu now closes on click outside of the menu. [pull/1854](https://github.com/sourcegraph/cody/pull/1854)
- Autocomplete: Remove the frequency of unhelpful autocompletions. [pull/1862](https://github.com/sourcegraph/cody/pull/1862)
- Chat: The default chat model `claude-2` has been replaced with the pinned version `claude-2.0`. [pull/1860](https://github.com/sourcegraph/cody/pull/1860)
- Edit: Improved the response consistency for edits. Incoming code should now better match the surrounding code and contain less formatting errors [pull/1892](https://github.com/sourcegraph/cody/pull/1892)
- Command: Editor title icon will only show up in non-readonly file editor views. [pull/1909](https://github.com/sourcegraph/cody/pull/1909)
- Chat: Include text in dotCom chat events. [pull/1910](https://github.com/sourcegraph/cody/pull/1910)
- Chat: Replaced vscode links with custom "cody.chat.open.file" protocol when displaying file names in chat. [pull/1919](https://github.com/sourcegraph/cody/pull/1919)
- Chat: Change "Restart Chat Session" icon and add a confirmation. [pull/2002](https://github.com/sourcegraph/cody/pull/2002)
- Chat; Improve enhanced context popover and button styles. [pull/2075](https://github.com/sourcegraph/cody/pull/2075)

## [0.16.1]

### Added

### Fixed

### Changed

- Move decision about which autocomplete deployment to use for StarCoder to the server. [pull/1845](https://github.com/sourcegraph/cody/pull/1845)

## [0.16.0]

### Added

- Chat: A new chat model selection dropdown that allows selecting between different chat models when connected to the sourcegraph.com instance. [pull/1676](https://github.com/sourcegraph/cody/pull/1676)
- Chat: New button in editor title for restarting chat session in current chat panel (non-sidebar chat view). [pull/1687](https://github.com/sourcegraph/cody/pull/1687)
- Chat: New `@` command that allows you to attach files via the chat input box. [pull/1631](https://github.com/sourcegraph/cody/pull/1631)
- Edit: Added a specific, faster, response flow for fixes when triggered directly from code actions. [pull/1639](https://github.com/sourcegraph/cody/pull/1639)
- Edit: Improved context fetching for quick fixes to better include code related to the problem. [pull/1723](https://github.com/sourcegraph/cody/pull/1723)
- Chat: Added option to configure whether to add enhanced context from codebase for chat question in the new chat panel. [pull/1738](https://github.com/sourcegraph/cody/pull/1738)
- Autocomplete: Added new retrieval and mixing strategies to improve Autocomplete context. [pull/1752](https://github.com/sourcegraph/cody/pull/1752)
- Commands: Supports passing additional input text to commands via the chat input box. For example, adds additional instruction after the command key: `/explain response in Spanish`. [pull/1731](https://github.com/sourcegraph/cody/pull/1731)

### Fixed

- Edit: Updated the fixup create task to just use the previous command text. [pull/1615](https://github.com/sourcegraph/cody/pull/1615)
- Fixed an issue that would cause an aborted chat message to show an error "Cody did not respond with any text". [pull/1668](https://github.com/sourcegraph/cody/pull/1668)
- Chat: Opening files from the new chat panel will now show up beside the chat panel instead of on top of the chat panel. [pull/1677](https://github.com/sourcegraph/cody/pull/1677)
- Chat: Prevented default events on certain key combos when chat box is focused. [pull/1690](https://github.com/sourcegraph/cody/pull/1690)
- Command: Fixed an issue that opened a new chat window when running `/doc` and `/edit` commands from the command palette. [pull/1678](https://github.com/sourcegraph/cody/pull/1678)
- Chat: Prevent sidebar from opening when switching editor chat panels. [pull/1691](https://github.com/sourcegraph/cody/pull/1691)
- Chat: Prevent `"command 'cody.chat'panel.new' not found"` error when the new chat panel UI is disabled. [pull/1696](https://github.com/sourcegraph/cody/pull/1696)
- Autocomplete: Improved the multiline completions truncation logic. [pull/1709](https://github.com/sourcegraph/cody/pull/1709)
- Autocomplete: Fix an issue where typing as suggested causes the completion to behave unexpectedly. [pull/1701](https://github.com/sourcegraph/cody/pull/1701)
- Chat: Forbid style tags in DOMPurify config to prevent code block rendering issues. [pull/1747](https://github.com/sourcegraph/cody/pull/1747)
- Edit: Fix `selectedCode` and `problemCode` sometimes being added to the document after an edit. [pull/1765](https://github.com/sourcegraph/cody/pull/1765)
- Edit: Fix the code lens containing options to diff, undo and retry being automatically dismissed for users who have `autoSave` enabled. [pull/1767](https://github.com/sourcegraph/cody/pull/1767)

### Changed

- Edit: Fixed formatting issues with some editor formatters that required explict indendation configuration. [pull/1620](https://github.com/sourcegraph/cody/pull/1620)
- Edit: Fixed an issue where the diff for an edit could expand recursively each time it is viewed. [pull/1621](https://github.com/sourcegraph/cody/pull/1621)
- Editor Title Icon has been moved out of the experimental stage and is now enabled by default. [pull/1651](https://github.com/sourcegraph/cody/pull/1651)
- Clean up login page styles and make Enterprise login more prominent. [pull/1708](https://github.com/sourcegraph/cody/pull/1708)
- Autocomplete: Slightly increase the amount of time we wait for another keystroke before starting completion requests. [pull/1737](https://github.com/sourcegraph/cody/pull/1737)
- Improved new chat model selector styles. [pull/1750](https://github.com/sourcegraph/cody/pull/1750)
- Improved response time for chat, commands and edits on repositories without embeddings. [pull/1722](https://github.com/sourcegraph/cody/pull/1722)

## [0.14.5]

### Added

### Fixed

### Changed

- Added support to test a Sourcegraph specific StarCoder setup for dotcom. [pull/1670]

## [0.14.4]

### Added

### Fixed

- Chat: Fixed an issue where multiple action buttons were appended to each Code Block per chat message. [pull/1617](https://github.com/sourcegraph/cody/pull/1617)

### Changed

## [0.14.3]

### Added

- Autocomplete: Add completion intent to analytics events. [pull/1457](https://github.com/sourcegraph/cody/pull/1457)
- Edit: Added the ability to provide instructions when retrying an edit. [pull/1411](https://github.com/sourcegraph/cody/pull/1411)
- Edit: Added the ability to undo an applied edit. [pull/1411](https://github.com/sourcegraph/cody/pull/1411)
- Edit: Support applying edits in the background, instead of relying on the users' open file. [pull/1411](https://github.com/sourcegraph/cody/pull/1411)
- Assign requestID to each Code Block actions. [pull/1586](https://github.com/sourcegraph/cody/pull/1586)
- [Internal Experimental] Chat: New Experimental Chat View that appears in the editor panel instead of the sidebar when `cody.experimental.chatPanel` is enabled. [pull/1509](https://github.com/sourcegraph/cody/pull/1509)

### Fixed

- Commands: Smart selection not working on the first line of code. [pull/1508](https://github.com/sourcegraph/cody/pull/1508)
- Chat: Aborted messages are now saved to local chat history properly. [pull/1550](https://github.com/sourcegraph/cody/pull/1550)
- Adjust a completion range if it does not match the current line suffix. [pull/1507](https://github.com/sourcegraph/cody/pull/1507)
- Chat: Fix heading styles and inline code colors. [pull/1528](https://github.com/sourcegraph/cody/pull/1528)
- Custom Commands: Fix custom command menu not showing for a single custom command. [pull/1532](https://github.com/sourcegraph/cody/pull/1532)
- Chat: Focus chat input on mount even when notification for version update is shown. [pull/1556](https://github.com/sourcegraph/cody/pull/1556)
- Commands: Commands selector in chat will now scroll to the selected item's viewport automatically. [pull/1556](https://github.com/sourcegraph/cody/pull/1556)
- Edit: Errors are now shown separately to incoming edits, and will not be applied to the document. [pull/1376](https://github.com/sourcegraph/cody/pull/1376)
- Chat: Prevent cursor from moving during chat command selection. [pull/1592](https://github.com/sourcegraph/cody/pull/1592)

### Changed

- Chat: Start prompt mixin by default. [pull/1479](https://github.com/sourcegraph/cody/pull/1479)
- Edit: Incoming changes are now applied by default. [pull/1411](https://github.com/sourcegraph/cody/pull/1411)

## [0.14.2]

### Added

- Code applied from the `/edit` command will be formatted automatically through the VS Code `formatDocument` API. [pull/1441](https://github.com/sourcegraph/cody/pull/1441)

### Fixed

- User selection in active editor will not be replaced by smart selections for the `/edit` command. [pull/1429](https://github.com/sourcegraph/cody/pull/1429)
- Fixes an issue that caused part of the autocomplete response to be completed when selecting an item from the suggest widget. [pull/1477](https://github.com/sourcegraph/cody/pull/1477)
- Fixed issues where autocomplete suggestions displayed on the wrong line when connected to Anthropic as provider. [pull/1440](https://github.com/sourcegraph/cody/pull/1440)

### Changed

- Changed the "Ask Cody to Explain" Code Action to respond in the Cody sidebar instead of Inline Chat. [pull/1427](https://github.com/sourcegraph/cody/pull/1427)
- Updated prompt preambles and mixin for chat to mitigate hallucinations. [pull/1442](https://github.com/sourcegraph/cody/pull/1442)
- Cody can now respond in languages other than the default language of the user's editor. [pull/1442](https://github.com/sourcegraph/cody/pull/1442)

## [0.14.1]

### Added

- Added client-side request timeouts to Autocomplete requests. [pull/1355](https://github.com/sourcegraph/cody/pull/1355)
- Added telemetry on how long accepted autocomplete requests are kept in the document. [pull/1380](https://github.com/sourcegraph/cody/pull/1380)
- Added support for using (workspace) relative paths in `filePath`and `directoryPath` fields as context for Custom Commands. [pull/1385](https://github.com/sourcegraph/cody/pull/1385)
- [Internal] Added `CodyAutocompleteLowPerformanceDebounce` feature flag to increase debounce interval for autocomplete requests in low-performance environments. [pull/1409](https://github.com/sourcegraph/cody/pull/1409)
- New `Regenerate` Code Lens for `/edit` command that allows users to easily ask Cody to generate a new response for the current request. [pull/1383](https://github.com/sourcegraph/cody/pull/1383)

### Fixed

- Fixed an issue where autocomplete suggestions where sometimes not shown when the overlap with the next line was too large. [pull/1320](https://github.com/sourcegraph/cody/pull/1320)
- Fixed unresponsive UI for the `Configure Custom Commands` option inside the `Cody: Custom Command (Experimental)` menu. [pull/1416](https://github.com/sourcegraph/cody/pull/1416)
- Fixed last 5 used commands not showing up in the custom command history menu. [pull/1416](https://github.com/sourcegraph/cody/pull/1416)

### Changed

- Removed the unused `unstable-codegen` autocomplete provider. [pull/1364](https://github.com/sourcegraph/cody/pull/1364)
- The Fireworks autocomplete provider is now considered stable. [pull/1363](https://github.com/sourcegraph/cody/pull/1363)
- The `CodyAutocompleteMinimumLatency` feature flag is now split into three independent feature flags: `CodyAutocompleteLanguageLatency`, `CodyAutocompleteProviderLatency`, and `CodyAutocompleteUserLatency`. [pull/1351](https://github.com/sourcegraph/cody/pull/1351)
- Prevents unhelpful autocomplete suggestions at the end of file when cursor position is at 0 and the line above is also empty. [pull/1330](https://github.com/sourcegraph/cody/pull/1330)
- Adds popups to show the state of indexing for dotcom/Cody App in more situations. Fixes an issue where the database icon below the chat input status box was low contrast in some dark themes. [pull/1374](https://github.com/sourcegraph/cody/pull/1374)
- Workspace-level custom commands now works in [trusted workspaces](https://code.visualstudio.com/api/extension-guides/workspace-trust#what-is-workspace-trust) only. This does not apply to user-level custom commands. [pull/1415](https://github.com/sourcegraph/cody/pull/1415)
- Custom commands can no longer override default commands. [pull/1414](https://github.com/sourcegraph/cody/pull/1414)

## [0.14.0]

### Added

- Added information to host operating system to our analytic events. [pull/1254](https://github.com/sourcegraph/cody/pull/1254)
- Executed the `/doc` command now automatically adds the documentation directly above your selected code in your editor, instead of shown in chat. [pull/1116](https://github.com/sourcegraph/cody/pull/1116)
- New `mode` field in the Custom Commands config file enables a command to be configured on how the prompt should be run by Cody. Currently supports `inline` (run command prompt in inline chat), `edit` (run command prompt on selected code for refactoring purpose), and `insert` (run command prompt on selected code where Cody's response will be inserted on top of the selected code) modes. [pull/1116](https://github.com/sourcegraph/cody/pull/1116)
- Experimentally added `smart selection` which removes the need to manually highlight code before running the `/doc` and `/test` commands. [pull/1116](https://github.com/sourcegraph/cody/pull/1116)
- Show a notice on first autocomplete. [pull/1071](https://github.com/sourcegraph/cody/pull/1071)
- Autocomplete now takes the currently selected item in the suggest widget into account. This behavior can be disabled by setting `cody.autocomplete.suggestWidgetSelection` to `false`.
- Add the `cody.autocomplete.languages` user setting to enable or disable inline code suggestions for specified languages. [pull/1290](https://github.com/sourcegraph/cody/pull/1290)

### Fixed

- Improved quality of documentation created by the `/doc` command. [pull/1198](https://github.com/sourcegraph/cody/pull/1198)
- Removed chat and chat history created by `/edit` and `/doc` commands. [pull/1220](https://github.com/sourcegraph/cody/pull/1220)
- Only show "Ask Cody Inline" context menu item when signed in. [pull/1281](https://github.com/sourcegraph/cody/pull/1281)

### Changed

- Improved detection for the most common test runner files. [pull/1297](https://github.com/sourcegraph/cody/pull/1297)

## [0.12.4]

### Added

- New "Save Code to File.." button on code blocks. [pull/1119](https://github.com/sourcegraph/cody/pull/1119)
- Add logging for partially accepting completions. [pull/1214](https://github.com/sourcegraph/cody/pull/1214)

### Fixed

- Removed invalid variable from logs that stopped rate-limit errors from displaying properly. [pull/1205](https://github.com/sourcegraph/cody/pull/1205)
- Disable `Ask Cody Inline` in Cody Context Menu when `cody.InlineChat.enabled` is set to false. [pull/1209](https://github.com/sourcegraph/cody/pull/1209)

### Changed

- Moved "Insert at Cursor" and "Copy" buttons to the bottom of code blocks, and no longer just show on hover. [pull/1119](https://github.com/sourcegraph/cody/pull/1119)
- Increased the token limit for the selection Cody uses for the `/edit` command. [pull/1139](https://github.com/sourcegraph/cody/pull/1139)
- Autocomplete now supports infilling through the customized `claude-instant-infill` model created for Anthropic Claude Instant by default. [pull/1164](https://github.com/sourcegraph/cody/pull/1164)
- Expand the range used for code actions (thought `smart selection`) to the top-level enclosing range rather than just the line. This improves the quality of fixup actions by providing more context. [pull/1163](https://github.com/sourcegraph/cody/pull/1163)
- Autocomplete no longer triggers after the end of a block of function invocation. [pull/1218](https://github.com/sourcegraph/cody/pull/1218)

## [0.12.3]

### Added

- Add situation-based latency for unwanted autocomplete suggestions. [pull/1202](https://github.com/sourcegraph/cody/pull/1202)

### Fixed

### Changed

- Simplified sign-in in, added in 0.12.0 [pull/1036,](https://github.com/sourcegraph/cody/pull/1036) is now rolled out to 100% of new installs. [pull/1235](https://github.com/sourcegraph/cody/pull/1235)
- VScode can communicate with Cody App, even if App is started after the user has signed in to sourcegraph.com. VScode continues to monitor Cody App if it is started and stopped. [pull/1210](https://github.com/sourcegraph/cody/pull/1210)

## [0.12.2]

### Added

- Adds information about completion `items` to the `CompletionEvent` we send on every completion suggestion. [pull/1144](https://github.com/sourcegraph/cody/pull/1144)
- Clicking on the status indicator under the chat input box displays a popup to install Cody App, open Cody App, etc. The popups are only displayed under certain circumstances where Cody App can provide embeddings. [pull/1089](https://github.com/sourcegraph/cody/pull/1089)

### Fixed

### Changed

- Improves interop with the VS Code suggest widget when using the `completeSuggestWidgetSelection` feature flag. [pull/1158](https://github.com/sourcegraph/cody/pull/1158)
- Removes the need to set an Anthropic API key for the `/symf` command. The `symf` binary is now automatically downloaded. [pull/1207](https://github.com/sourcegraph/cody/pull/1207)
- Replace the "Fixup ready | Apply" buttons when you do a code edit with a single "Apply Edits" button. [pull/1201](https://github.com/sourcegraph/cody/pull/1201)
- Updated "Refactor Code" to be "Edit Code" in right click context menu. [pull/1200](https://github.com/sourcegraph/cody/pull/1200)

## [0.12.1]

### Added

### Fixed

- Fixes an issue that caused the `cody-autocomplete-claude-instant-infill` feature flag to have no effect. [pull/1132](https://github.com/sourcegraph/cody/pull/1132)

### Changed

## [0.12.0]

### Added

- Add a UI indicator when you're not signed in. [pull/970](https://github.com/sourcegraph/cody/pull/970)
- Added a completion statistics summary to the autocomplete trace view. [pull/973](https://github.com/sourcegraph/cody/pull/973)
- Add experimental option `claude-instant-infill` to the `cody.autocomplete.advanced.model` config option that enables users using the Claude Instant model to get suggestions with context awareness (infill). [pull/974](https://github.com/sourcegraph/cody/pull/974)
- New `cody.chat.preInstruction` configuration option for adding custom message at the start of all chat messages sent to Cody. Extension reload required. [pull/963](https://github.com/sourcegraph/cody/pull/963)
- Add a simplified sign-in. 50% of people will see these new sign-in buttons. [pull/1036](https://github.com/sourcegraph/cody/pull/1036)
- Now removes completions from cache when the initial suggestion prefix is deleted by users after a suggestion was displayed. This avoids unhelpful/stale suggestions from persisting. [pull/1105](https://github.com/sourcegraph/cody/pull/1105)
- VScode can now share a dotcom access token with future versions of Cody App. [pull/1090](https://github.com/sourcegraph/cody/pull/1090)

### Fixed

- Fix a potential race condition for autocomplete requests that happen when a completion is stored as the last shown candidate when it will not be shown. [pull/1059](https://github.com/sourcegraph/cody/pull/1059)
- Use `insert` instead of `replace` for `Insert at Cursor` button for inserting code to current cursor position. [pull/1118](https://github.com/sourcegraph/cody/pull/1118)
- Autocomplete: Fix support for working with CRLF line endings. [pull/1124](https://github.com/sourcegraph/cody/pull/1124)
- Fix issue that caused the custom commands menu to unable to execute commands. [pull/1123](https://github.com/sourcegraph/cody/pull/1123)

### Changed

- Remove `starter` and `premade` fields from the configuration files for custom commands (cody.json). [pull/939](https://github.com/sourcegraph/cody/pull/939)
- Enabled streaming responses for all autocomplete requests. [pull/995](https://github.com/sourcegraph/cody/pull/995)
- Sign out immediately instead of showing the quick-pick menu. [pull/1032](https://github.com/sourcegraph/cody/pull/1032)
- UX improvements to the custom command workflow (and new [custom command docs](https://sourcegraph.com/docs/cody/custom-commands)). [pull/992](https://github.com/sourcegraph/cody/pull/992)
- You can now use `alt` + `\` to trigger autocomplete requests manually. [pull/1060](https://github.com/sourcegraph/cody/pull/1060)
- Slightly reduce latency when manually triggering autocomplete requests. [pull/1060](https://github.com/sourcegraph/cody/pull/1060)
- Configure autocomplete provider based on cody LLM settings in site config. [pull/1035](https://github.com/sourcegraph/cody/pull/1035)
- Filters out single character autocomplete results. [pull/1109](https://github.com/sourcegraph/cody/pull/1109)
- Register inline completion provider for text files and notebooks only to ensure autocomplete works in environments that are fully supported. [pull/1114](https://github.com/sourcegraph/cody/pull/1114)
- The `Generate Unit Tests` command has been improved with an enhanced context fetching process that produces test results with better quality. [pull/907](https://github.com/sourcegraph/cody/pull/907)

## [0.10.2]

### Added

### Fixed

### Changed

- Use the same token limits for StarCoder as we do for Anthropic for the current experiments. [pull/1058](https://github.com/sourcegraph/cody/pull/1058)

## [0.10.1]

### Added

### Fixed

- Fix feature flag initialization for autocomplete providers. [pull/965](https://github.com/sourcegraph/cody/pull/965)

### Changed

## [0.10.0]

### Added

- New button in Chat UI to export chat history to a JSON file. [pull/829](https://github.com/sourcegraph/cody/pull/829)
- Rank autocomplete suggestion with tree-sitter when `cody.autocomplete.experimental.syntacticPostProcessing` is enabled. [pull/837](https://github.com/sourcegraph/cody/pull/837)
- Rate limit during autocomplete will now surface to the user through the status bar item. [pull/851](https://github.com/sourcegraph/cody/pull/851)

### Fixed

- Do not display error messages after clicking on the "stop-generating" button. [pull/776](https://github.com/sourcegraph/cody/pull/776)
- Add null check to Inline Controller on file change that caused the `Cannot read properties of undefined (reading 'scheme')` error when starting a new chat session. [pull/781](https://github.com/sourcegraph/cody/pull/781)
- Fixup: Resolved issue where `/fix` command incorrectly returned error "/fix is not a valid command". The `/fix` command now functions as expected when invoked in the sidebar chat. [pull/790](https://github.com/sourcegraph/cody/pull/790)
- Set font family and size in side chat code blocks to match editor font. [pull/813](https://github.com/sourcegraph/cody/pull/813)
- Add error handling to unblock Command Menu from being started up when invalid json file for custom commands is detected. [pull/827](https://github.com/sourcegraph/cody/pull/827)
- Enhanced the main quick pick menu items filtering logic. [pull/852](https://github.com/sourcegraph/cody/pull/852)
- Sidebar chat commands now match main quick pick menu commands. [pull/902](https://github.com/sourcegraph/cody/pull/902)

### Changed

- Trigger single-line completion instead of multi-line completion if the cursor is at the start of a non-empty block. [pull/913](https://github.com/sourcegraph/cody/pull/913)
- Autocomplete on VS Code desktop instances now reuses TCP connections to reduce latency. [pull/868](https://github.com/sourcegraph/cody/pull/868)
- Errors are now always logged to the output console, even if the debug mode is not enabled. [pull/851](https://github.com/sourcegraph/cody/pull/851)
- Changed default and custom commands format: slash command is now required. [pull/841](https://github.com/sourcegraph/cody/pull/841)
- The `Generate Unit Tests` command has been improved with an enhanced context fetching process that produces test results with better quality. [pull/907](https://github.com/sourcegraph/cody/pull/907)

## [0.8.0]

### Added

- Cody Commands: New `/smell` command, an improved version of the old `Find Code Smell` recipe. [pull/602](https://github.com/sourcegraph/cody/pull/602)
- Cody Commands: Display of clickable file path for current selection in chat view after executing a command. [pull/602](https://github.com/sourcegraph/cody/pull/602)
- Add a settings button to Cody pane header. [pull/701](https://github.com/sourcegraph/cody/pull/701)
- Compute suggestions based on the currently selected option in the suggest widget when `cody.autocomplete.experimental.completeSuggestWidgetSelection` is enabled. [pull/636](https://github.com/sourcegraph/cody/pull/636)
- Fixup: New `Discard` code lens to remove suggestions and decorations. [pull/711](https://github.com/sourcegraph/cody/pull/711)
- Adds an experiment to stream autocomplete responses in order to improve latency. [pull/723](https://github.com/sourcegraph/cody/pull/723)
- New chat message input, with auto-resizing and a command button. [pull/718](https://github.com/sourcegraph/cody/pull/718)
- Increased autocomplete debounce time feature flag support. [pull/733](https://github.com/sourcegraph/cody/pull/733)
- Show an update notice after extension updates. [pull/746](https://github.com/sourcegraph/cody/pull/746)
- Experimental user setting `cody.experimental.localSymbols` to enable inclusion of symbol definitions in the LLM context window. [pull/692](https://github.com/sourcegraph/cody/pull/692)
- Experimental command `/symf`, which uses a local keyword index to perform searches for symbols. Requires setting `cody.experimental.symf.path` and `cody.experimental.symf.anthropicKey`. [pull/728](https://github.com/sourcegraph/cody/pull/728).

### Fixed

- Inline Chat: Fix issue where state was not being set correctly, causing Cody Commands to use the selection range from the last created Inline Chat instead of the current selection. [pull/602](https://github.com/sourcegraph/cody/pull/602)
- Cody Commands: Commands that use the current file as context now correctly generate context message for the current file instead of using codebase context generated from current selection. [pull/683](https://github.com/sourcegraph/cody/pull/683)
- Improves the autocomplete responses on a new line after a comment. [pull/727](https://github.com/sourcegraph/cody/pull/727)
- Fixes an issue where the inline chat UI would render briefly when starting VS Code even when the feature is disabled. [pull/764](https://github.com/sourcegraph/cody/pull/764)

### Changed

- `Explain Code` command now includes visible content of the current file when no code is selected. [pull/602](https://github.com/sourcegraph/cody/pull/602)
- Cody Commands: Show errors in chat view instead of notification windows. [pull/602](https://github.com/sourcegraph/cody/pull/602)
- Cody Commands: Match commands on description in Cody menu. [pull/702](https://github.com/sourcegraph/cody/pull/702)
- Cody Commands: Don't require Esc to dismiss Cody menu. [pull/700](https://github.com/sourcegraph/cody/pull/700)
- Updated welcome chat words. [pull/748](https://github.com/sourcegraph/cody/pull/748)
- Autocomplete: Reduce network bandwidth with requests are resolved by previous responses. [pull/762](https://github.com/sourcegraph/cody/pull/762)
- Fixup: Remove `/document` and other command handling from the Refactor Menu. [pull/766](https://github.com/sourcegraph/cody/pull/766)
- The `/test` (Generate Unit Test) command was updated to use file dependencies and test examples when fetching context, in order to produce better results. To use this command, select code in your editor and run the `/test` command. It is recommended to set up test files before running the command to get optimal results. [pull/683](https://github.com/sourcegraph/cody/pull/683) [pull/602](https://github.com/sourcegraph/cody/pull/602)

## [0.6.7]

### Added

- Include token count for code generated and button click events. [pull/675](https://github.com/sourcegraph/cody/pull/675)

### Fixed

### Changed

- Include the number of accepted characters per autocomplete suggestion. [pull/674](https://github.com/sourcegraph/cody/pull/674)

## [0.6.6]

### Added

- Cody Commands: Add tab-to-complete & enter-to-complete behavior. [pull/606](https://github.com/sourcegraph/cody/pull/606)
- Option to toggle `cody.experimental.editorTitleCommandIcon` setting through status bar. [pull/611](https://github.com/sourcegraph/cody/pull/611)
- New walkthrough for Cody Commands. [pull/648](https://github.com/sourcegraph/cody/pull/648)

### Fixed

- Update file link color to match buttons. [pull/600](https://github.com/sourcegraph/cody/pull/600)
- Handle `socket hung up` errors that are not caused by the `stop generating` button. [pull/598](https://github.com/sourcegraph/cody/pull/598)
- Fix "Reload Window" appearing in all VS Code views. [pull/603](https://github.com/sourcegraph/cody/pull/603)
- Fixes issues where in some instances, suggested autocomplete events were under counted. [pull/649](https://github.com/sourcegraph/cody/pull/649)
- Various smaller tweaks to autocomplete analytics. [pull/644](https://github.com/sourcegraph/cody/pull/644)
- Includes the correct pre-release version in analytics events. [pull/641](https://github.com/sourcegraph/cody/pull/641)

### Changed

- Removed beta labels from Autocomplete and Inline Chat features. [pull/605](https://github.com/sourcegraph/cody/pull/605)
- Update shortcut for Cody Commands to `alt` + `c` due to conflict with existing keybinding for `fixup`. [pull/648](https://github.com/sourcegraph/cody/pull/648)

## [0.6.5]

### Added

- Custom Commands: An experimental feature for creating Cody chat commands with custom prompts and context. [pull/386](https://github.com/sourcegraph/cody/pull/386)
- Custom Commands: Quick pick menu for running default and custom commands. [pull/386](https://github.com/sourcegraph/cody/pull/386)
- New commands:
  - `/explain`: Explain Code
  - `/doc`: Document Code
  - `/fix`: Inline Fixup
  - `/test`: Generate Unit Tests
- Code Actions: You can now ask Cody to explain or fix errors and warnings that are highlighted in your editor. [pull/510](https://github.com/sourcegraph/cody/pull/510)
- Inline Fixup: You can now run parallel inline fixes, you do not need to wait for the previous fix to complete. [pull/510](https://github.com/sourcegraph/cody/pull/510)
- Inline Fixup: You no longer need to select code to generate an inline fix. [pull/510](https://github.com/sourcegraph/cody/pull/510)

### Fixed

- Bug: Fixes an issue where the codebase context was not correctly inferred to load embeddings context for autocomplete. [pull/525](https://github.com/sourcegraph/cody/pull/525)
- Inline Fixup: `/chat` will now redirect your question to the chat view correctly through the Non-Stop Fixup input box. [pull/386](https://github.com/sourcegraph/cody/pull/386)
- Fix REGEX issue for existing `/reset`, `/search`, and `/fix` commands. [pull/594](https://github.com/sourcegraph/cody/pull/594)

### Changed

- `Recipes` are removed in favor of `Commands`, which is the improved version of `Recipes`. [pull/386](https://github.com/sourcegraph/cody/pull/386)
- Remove `Header` and `Navbar` from `Chat` view due to removal of the `Recipes` tab. [pull/386](https://github.com/sourcegraph/cody/pull/386)
- Replace `Custom Recipes` with `Custom Commands`. [pull/386](https://github.com/sourcegraph/cody/pull/386)
- Inline Fixup: Integrated the input field into the command palette. [pull/510](https://github.com/sourcegraph/cody/pull/510)
- Inline Fixup: Using `/fix` from Inline Chat now triggers an improved fixup experience. [pull/510](https://github.com/sourcegraph/cody/pull/510)
- Autocomplete: Include current file name in anthropic prompt. [580](https://github.com/sourcegraph/cody/pull/580)
- Autocomplete: Requests can now be resolved while the network request is still in progress. [pull/559](https://github.com/sourcegraph/cody/pull/559)

## [0.6.4]

### Added

- Inline Fixups: Cody is now aware of errors, warnings and hints within your editor selection. [pull/376](https://github.com/sourcegraph/cody/pull/376)
- Experimental user setting `cody.experimental.localTokenPath` to store authentication token in local file system when keychain access is unavailable. This provides alternative to [settings sync keychain storage](https://code.visualstudio.com/docs/editor/settings-sync#_troubleshooting-keychain-issues), but is not the recommended method for storing tokens securely. Use at your own risk. [pull/471](https://github.com/sourcegraph/cody/pull/471)

### Fixed

- Bug: Chat History command shows chat view instead of history view. [pull/414](https://github.com/sourcegraph/cody/pull/414)
- Fix some bad trailing `}` autocomplete results. [pull/378](https://github.com/sourcegraph/cody/pull/378)

### Changed

- Inline Fixups: Added intent detection to improve prompt and context quality. [pull/376](https://github.com/sourcegraph/cody/pull/376)
- Layout cleanups: smaller header and single line message input. [pull/449](https://github.com/sourcegraph/cody/pull/449)
- Improve response feedback button behavior. [pull/451](https://github.com/sourcegraph/cody/pull/451)
- Remove in-chat onboarding buttons for new chats. [pull/450](https://github.com/sourcegraph/cody/pull/450)
- Improve the stability of autocomplete results. [pull/442](https://github.com/sourcegraph/cody/pull/442)

## [0.6.3]

### Added

- Added the functionality to drag and reorder the recipes. [pull/314](https://github.com/sourcegraph/cody/pull/314)

### Fixed

### Changed

- Removed the experimental hallucination detection that highlighted nonexistent file paths.
- Hide the feedback button in case of error assistant response. [pull/448](https://github.com/sourcegraph/cody/pull/448)

## [0.6.2]

### Added

- [Internal] `Custom Recipes`: An experimental feature now available behind the `cody.experimental.customRecipes` feature flag for internal testing purpose. [pull/348](https://github.com/sourcegraph/cody/pull/348)
- Inline Chat: Improved response quality by ensuring each inline chat maintains its own unique context, and doesn't share with the sidebar and other inline chats. This should also benefit response quality for inline /fix and /touch commands.
- Inline Chat: Added the option to 'Stop generating' from within the inline chat window.
- Inline Chat: Added the option to transfer a chat from the inline window to the Cody sidebar.

### Fixed

### Changed

- The setting `cody.autocomplete.experimental.triggerMoreEagerly` (which causes autocomplete to trigger earlier, before you type a space or other non-word character) now defaults to `true`.
- If you run the `Trigger Inline Suggestion` VS Code action, 3 suggestions instead of just 1 will be shown.

## [0.6.1]

### Added

- A new experimental user setting `cody.autocomplete.experimental.triggerMoreEagerly` causes autocomplete to trigger earlier, before you type a space or other non-word character.
- [Internal Only] `Custom Recipe`: Support context type selection when creating a new recipe via UI. [pull/279](https://github.com/sourcegraph/cody/pull/279)
- New `/open` command for opening workspace files from chat box. [pull/327](https://github.com/sourcegraph/cody/pull/327)

### Fixed

- Insert at Cusor now inserts the complete code snippets at cursor position. [pull/282](https://github.com/sourcegraph/cody/pull/282)
- Minimizing the change of Cody replying users with response related to the language-uage prompt. [pull/279](https://github.com/sourcegraph/cody/pull/279)
- Inline Chat: Add missing icons for Inline Chat and Inline Fixups decorations. [pull/320](https://github.com/sourcegraph/cody/pull/320)
- Fix the behaviour of input history down button. [pull/328](https://github.com/sourcegraph/cody/pull/328)

### Changed

- Exclude context for chat input with only one word. [pull/279](https://github.com/sourcegraph/cody/pull/279)
- [Internal Only] `Custom Recipe`: Store `cody.json` file for user recipes within the `.vscode` folder located in the $HOME directory. [pull/279](https://github.com/sourcegraph/cody/pull/279)
- Various autocomplete improvements. [pull/344](https://github.com/sourcegraph/cody/pull/344)

## [0.4.4]

### Added

- Added support for the CMD+K hotkey to clear the code chat history. [pull/245](https://github.com/sourcegraph/cody/pull/245)
- [Internal Only] `Custom Recipe` is available for S2 internal users for testing purpose. [pull/81](https://github.com/sourcegraph/cody/pull/81)

### Fixed

- Fixed a bug that caused messages to disappear when signed-in users encounter an authentication error. [pull/201](https://github.com/sourcegraph/cody/pull/201)
- Inline Chat: Since last version, running Inline Fixups would add an additional `</selection>` tag to the end of the code edited by Cody, which has now been removed. [pull/182](https://github.com/sourcegraph/cody/pull/182)
- Chat Command: Fixed an issue where /r(est) had a trailing space. [pull/245](https://github.com/sourcegraph/cody/pull/245)
- Inline Fixups: Fixed a regression where Cody's inline fixup suggestions were not properly replacing the user's selection. [pull/70](https://github.com/sourcegraph/cody/pull/70)

### Changed

## [0.4.3]

### Added

- Added support for server-side token limits to Chat. [pull/54488](https://github.com/sourcegraph/sourcegraph/pull/54488)
- Add "Find code smells" recipe to editor context menu and command pallette [pull/54432](https://github.com/sourcegraph/sourcegraph/pull/54432)
- Add a typewriter effect to Cody's responses to mimic typing in characters rather than varying chunks [pull/54522](https://github.com/sourcegraph/sourcegraph/pull/54522)
- Add suggested recipes to the new chat welcome message. [pull/54277](https://github.com/sourcegraph/sourcegraph/pull/54277)
- Inline Chat: Added the option to collapse all inline chats from within the inline chat window. [pull/54675](https://github.com/sourcegraph/sourcegraph/pull/54675)
- Inline Chat: We now stream messages rather than waiting for the response to be fully complete. This means you can read Cody's response as it is being generated. [pull/54665](https://github.com/sourcegraph/sourcegraph/pull/54665)
- Show network error message when connection is lost and a reload button to get back when network is restored. [pull/107](https://github.com/sourcegraph/cody/pull/107)

### Fixed

- Inline Chat: Update keybind when condition to `editorFocus`. [pull/54437](https://github.com/sourcegraph/sourcegraph/pull/54437)
- Inline Touch: Create a new `.test.` file when `test` or `tests` is included in the instruction. [pull/54437](https://github.com/sourcegraph/sourcegraph/pull/54437)
- Prevents errors from being displayed for a cancelled requests. [pull/54429](https://github.com/sourcegraph/sourcegraph/pull/54429)

### Changed

- Inline Touch: Remove Inline Touch from submenu and command palette. It can be started with `/touch` or `/t` from the Inline Chat due to current limitation. [pull/54437](https://github.com/sourcegraph/sourcegraph/pull/54437)
- Removed the Optimize Code recipe. [pull/54471](https://github.com/sourcegraph/sourcegraph/pull/54471)

## [0.4.2]

### Added

- Add support for onboarding Cody App users on Intel Mac and Linux. [pull/54405](https://github.com/sourcegraph/sourcegraph/pull/54405)

### Fixed

- Fixed HTML escaping in inline chat markdown. [pull/1349](https://github.com/sourcegraph/sourcegraph/pull/1349)

### Changed

## [0.4.1]

### Fixed

- Fixed `cody.customHeaders` never being passed through. [pull/54354](https://github.com/sourcegraph/sourcegraph/pull/54354)
- Fixed users are signed out on 0.4.0 update [pull/54367](https://github.com/sourcegraph/sourcegraph/pull/54367)

### Changed

- Provide more information on Cody App, and improved the login page design for Enterprise customers. [pull/54362](https://github.com/sourcegraph/sourcegraph/pull/54362)

## [0.4.0]

### Added

- The range of the editor selection, if present, is now displayed alongside the file name in the chat footer. [pull/53742](https://github.com/sourcegraph/sourcegraph/pull/53742)
- Support switching between multiple instances with `Switch Account`. [pull/53434](https://github.com/sourcegraph/sourcegraph/pull/53434)
- Automate sign-in flow with Cody App. [pull/53908](https://github.com/sourcegraph/sourcegraph/pull/53908)
- Add a warning message to recipes when the selection gets truncated. [pull/54025](https://github.com/sourcegraph/sourcegraph/pull/54025)
- Start up loading screen. [pull/54106](https://github.com/sourcegraph/sourcegraph/pull/54106)

### Fixed

- Autocomplete: Include the number of lines of an accepted autocomplete recommendation and fix an issue where sometimes accepted completions would not be logged correctly. [pull/53878](https://github.com/sourcegraph/sourcegraph/pull/53878)
- Stop-Generating button does not stop Cody from responding if pressed before answer is generating. [pull/53827](https://github.com/sourcegraph/sourcegraph/pull/53827)
- Endpoint setting out of sync issue. [pull/53434](https://github.com/sourcegraph/sourcegraph/pull/53434)
- Endpoint URL without protocol causing sign-ins to fail. [pull/53908](https://github.com/sourcegraph/sourcegraph/pull/53908)
- Autocomplete: Fix network issues when using remote VS Code setups. [pull/53956](https://github.com/sourcegraph/sourcegraph/pull/53956)
- Autocomplete: Fix an issue where the loading indicator would not reset when a network error ocurred. [pull/53956](https://github.com/sourcegraph/sourcegraph/pull/53956)
- Autocomplete: Improve local context performance. [pull/54124](https://github.com/sourcegraph/sourcegraph/pull/54124)
- Chat: Fix an issue where the window would automatically scroll to the bottom as Cody responds regardless of where the users scroll position was. [pull/54188](https://github.com/sourcegraph/sourcegraph/pull/54188)
- Codebase index status does not get updated on workspace change. [pull/54106](https://github.com/sourcegraph/sourcegraph/pull/54106)
- Button for connect to App after user is signed out. [pull/54106](https://github.com/sourcegraph/sourcegraph/pull/54106)
- Fixes an issue with link formatting. [pull/54200](https://github.com/sourcegraph/sourcegraph/pull/54200)
- Fixes am issue where Cody would sometimes not respond. [pull/54268](https://github.com/sourcegraph/sourcegraph/pull/54268)
- Fixes authentication related issues. [pull/54237](https://github.com/sourcegraph/sourcegraph/pull/54237)

### Changed

- Autocomplete: Improve completion quality. [pull/53720](https://github.com/sourcegraph/sourcegraph/pull/53720)
- Autocomplete: Completions are now referred to as autocomplete. [pull/53851](https://github.com/sourcegraph/sourcegraph/pull/53851)
- Autocomplete: Autocomplete is now turned on by default. [pull/54166](https://github.com/sourcegraph/sourcegraph/pull/54166)
- Improved the response quality when Cody is asked about a selected piece of code through the chat window. [pull/53742](https://github.com/sourcegraph/sourcegraph/pull/53742)
- Refactored authentication process. [pull/53434](https://github.com/sourcegraph/sourcegraph/pull/53434)
- New sign-in and sign-out flow. [pull/53434](https://github.com/sourcegraph/sourcegraph/pull/53434)
- Analytical logs are now displayed in the Output view. [pull/53870](https://github.com/sourcegraph/sourcegraph/pull/53870)
- Inline Chat: Renamed Inline Assist to Inline Chat. [pull/53725](https://github.com/sourcegraph/sourcegraph/pull/53725) [pull/54315](https://github.com/sourcegraph/sourcegraph/pull/54315)
- Chat: Link to the "Getting Started" guide directly from the first chat message instead of the external documentation website. [pull/54175](https://github.com/sourcegraph/sourcegraph/pull/54175)
- Codebase status icons. [pull/54262](https://github.com/sourcegraph/sourcegraph/pull/54262)
- Changed the keyboard shortcut for the file touch recipe to `ctrl+alt+/` to avoid conflicts. [pull/54275](https://github.com/sourcegraph/sourcegraph/pull/54275)
- Inline Chat: Do not change current focus when Inline Fixup is done. [pull/53980](https://github.com/sourcegraph/sourcegraph/pull/53980)
- Inline Chat: Replace Close CodeLens with Accept. [pull/53980](https://github.com/sourcegraph/sourcegraph/pull/53980)
- Inline Chat: Moved to Beta state. It is now enabled by default. [pull/54315](https://github.com/sourcegraph/sourcegraph/pull/54315)

## [0.2.5]

### Added

- `Stop Generating` button to cancel a request and stop Cody's response. [pull/53332](https://github.com/sourcegraph/sourcegraph/pull/53332)

### Fixed

- Fixes the rendering of duplicate context files in response. [pull/53662](https://github.com/sourcegraph/sourcegraph/pull/53662)
- Fixes an issue where local keyword context was trying to open binary files. [pull/53662](https://github.com/sourcegraph/sourcegraph/pull/53662)
- Fixes the hallucination detection behavior for directory, API and git refs pattern. [pull/53553](https://github.com/sourcegraph/sourcegraph/pull/53553)

### Changed

- Completions: Updating configuration no longer requires reloading the extension. [pull/53401](https://github.com/sourcegraph/sourcegraph/pull/53401)
- New chat layout. [pull/53332](https://github.com/sourcegraph/sourcegraph/pull/53332)
- Completions: Completions can now be used on unsaved files. [pull/53495](https://github.com/sourcegraph/sourcegraph/pull/53495)
- Completions: Add multi-line heuristics for C, C++, C#, and Java. [pull/53631](https://github.com/sourcegraph/sourcegraph/pull/53631)
- Completions: Add context summaries and language information to analytics. [pull/53746](https://github.com/sourcegraph/sourcegraph/pull/53746)
- More compact chat suggestion buttons. [pull/53755](https://github.com/sourcegraph/sourcegraph/pull/53755)

## [0.2.4]

### Added

- Hover tooltips to intent-detection underlines. [pull/52029](https://github.com/sourcegraph/sourcegraph/pull/52029)
- Notification to prompt users to setup Cody if it wasn't configured initially. [pull/53321](https://github.com/sourcegraph/sourcegraph/pull/53321)
- Added a new Cody status bar item to relay global loading states and allowing you to quickly enable/disable features. [pull/53307](https://github.com/sourcegraph/sourcegraph/pull/53307)

### Fixed

- Fix `Continue with Sourcegraph.com` callback URL. [pull/53418](https://github.com/sourcegraph/sourcegraph/pull/53418)

### Changed

- Simplified the appearance of commands in various parts of the UI [pull/53395](https://github.com/sourcegraph/sourcegraph/pull/53395)

## [0.2.3]

### Added

- Add delete button for removing individual history. [pull/52904](https://github.com/sourcegraph/sourcegraph/pull/52904)
- Load the recent ongoing chat on reload of window. [pull/52904](https://github.com/sourcegraph/sourcegraph/pull/52904)
- Handle URL callbacks from `vscode-insiders`. [pull/53313](https://github.com/sourcegraph/sourcegraph/pull/53313)
- Inline Assist: New Code Lens to undo `inline fix` performed by Cody. [pull/53348](https://github.com/sourcegraph/sourcegraph/pull/53348)

### Fixed

- Fix the loading of files and scroll chat to the end while restoring the history. [pull/52904](https://github.com/sourcegraph/sourcegraph/pull/52904)
- Open file paths from Cody's responses in a workspace with the correct protocol. [pull/53103](https://github.com/sourcegraph/sourcegraph/pull/53103)
- Cody completions: Fixes an issue where completions would often start in the next line. [pull/53246](https://github.com/sourcegraph/sourcegraph/pull/53246)

### Changed

- Save the current ongoing conversation to the chat history [pull/52904](https://github.com/sourcegraph/sourcegraph/pull/52904)
- Inline Assist: Updating configuration no longer requires reloading the extension. [pull/53348](https://github.com/sourcegraph/sourcegraph/pull/53348)
- Context quality has been improved when the repository has not been indexed. The LLM is used to generate keyword and filename queries, and the LLM also reranks results from multiple sources. Response latency has also improved on long user queries. [pull/52815](https://github.com/sourcegraph/sourcegraph/pull/52815)

## [0.2.2]

### Added

- New recipe: `Generate PR description`. Generate the PR description using the PR template guidelines for the changes made in the current branch. [pull/51721](https://github.com/sourcegraph/sourcegraph/pull/51721)
- Open context search results links as workspace file. [pull/52856](https://github.com/sourcegraph/sourcegraph/pull/52856)
- Cody Inline Assist: Decorations for `/fix` errors. [pull/52796](https://github.com/sourcegraph/sourcegraph/pull/52796)
- Open file paths from Cody's responses in workspace. [pull/53069](https://github.com/sourcegraph/sourcegraph/pull/53069)
- Help & Getting Started: Walkthrough to help users get setup with Cody and discover new features. [pull/52560](https://github.com/sourcegraph/sourcegraph/pull/52560)

### Fixed

- Cody Inline Assist: Decorations for `/fix` on light theme. [pull/52796](https://github.com/sourcegraph/sourcegraph/pull/52796)
- Cody Inline Assist: Use more than 1 context file for `/touch`. [pull/52796](https://github.com/sourcegraph/sourcegraph/pull/52796)
- Cody Inline Assist: Fixes cody processing indefinitely issue. [pull/52796](https://github.com/sourcegraph/sourcegraph/pull/52796)
- Cody completions: Various fixes for completion analytics. [pull/52935](https://github.com/sourcegraph/sourcegraph/pull/52935)
- Cody Inline Assist: Indentation on `/fix` [pull/53068](https://github.com/sourcegraph/sourcegraph/pull/53068)

### Changed

- Internal: Do not log events during tests. [pull/52865](https://github.com/sourcegraph/sourcegraph/pull/52865)
- Cody completions: Improved the number of completions presented and reduced the latency. [pull/52935](https://github.com/sourcegraph/sourcegraph/pull/52935)
- Cody completions: Various improvements to the context. [pull/53043](https://github.com/sourcegraph/sourcegraph/pull/53043)

## [0.2.1]

### Fixed

- Escape Windows path separator in fast file finder path pattern. [pull/52754](https://github.com/sourcegraph/sourcegraph/pull/52754)
- Only display errors from the embeddings clients for users connected to an indexed codebase. [pull/52780](https://github.com/sourcegraph/sourcegraph/pull/52780)

### Changed

## [0.2.0]

### Added

- Cody Inline Assist: New recipe for creating new files with `/touch` command. [pull/52511](https://github.com/sourcegraph/sourcegraph/pull/52511)
- Cody completions: Experimental support for multi-line inline completions for JavaScript, TypeScript, Go, and Python using indentation based truncation. [issues/52588](https://github.com/sourcegraph/sourcegraph/issues/52588)
- Display embeddings search, and connection error to the webview panel. [pull/52491](https://github.com/sourcegraph/sourcegraph/pull/52491)
- New recipe: `Optimize Code`. Optimize the time and space consumption of code. [pull/51974](https://github.com/sourcegraph/sourcegraph/pull/51974)
- Button to insert code block text at cursor position in text editor. [pull/52528](https://github.com/sourcegraph/sourcegraph/pull/52528)

### Fixed

- Cody completions: Fixed interop between spaces and tabs. [pull/52497](https://github.com/sourcegraph/sourcegraph/pull/52497)
- Fixes an issue where new conversations did not bring the chat into the foreground. [pull/52363](https://github.com/sourcegraph/sourcegraph/pull/52363)
- Cody completions: Prevent completions for lines that have a word in the suffix. [issues/52582](https://github.com/sourcegraph/sourcegraph/issues/52582)
- Cody completions: Fixes an issue where multi-line inline completions closed the current block even if it already had content. [pull/52615](https://github.com/sourcegraph/sourcegraph/52615)
- Cody completions: Fixed an issue where the Cody response starts with a newline and was previously ignored. [issues/52586](https://github.com/sourcegraph/sourcegraph/issues/52586)

### Changed

- Cody is now using `major.EVEN_NUMBER.patch` for release versions and `major.ODD_NUMBER.patch` for pre-release versions. [pull/52412](https://github.com/sourcegraph/sourcegraph/pull/52412)
- Cody completions: Fixed an issue where the Cody response starts with a newline and was previously ignored [issues/52586](https://github.com/sourcegraph/sourcegraph/issues/52586)
- Cody completions: Improves the behavior of the completions cache when characters are deleted from the editor. [pull/52695](https://github.com/sourcegraph/sourcegraph/pull/52695)

### Changed

- Cody completions: Improve completion logger and measure the duration a completion is displayed for. [pull/52695](https://github.com/sourcegraph/sourcegraph/pull/52695)

## [0.1.5]

### Added

### Fixed

- Inline Assist broken decorations for Inline-Fixup tasks [pull/52322](https://github.com/sourcegraph/sourcegraph/pull/52322)

### Changed

- Various Cody completions related improvements [pull/52365](https://github.com/sourcegraph/sourcegraph/pull/52365)

## [0.1.4]

### Added

- Added support for local keyword search on Windows. [pull/52251](https://github.com/sourcegraph/sourcegraph/pull/52251)

### Fixed

- Setting `cody.useContext` to `none` will now limit Cody to using only the currently open file. [pull/52126](https://github.com/sourcegraph/sourcegraph/pull/52126)
- Fixes race condition in telemetry. [pull/52279](https://github.com/sourcegraph/sourcegraph/pull/52279)
- Don't search for file paths if no file paths to validate. [pull/52267](https://github.com/sourcegraph/sourcegraph/pull/52267)
- Fix handling of embeddings search backward compatibility. [pull/52286](https://github.com/sourcegraph/sourcegraph/pull/52286)

### Changed

- Cleanup the design of the VSCode history view. [pull/51246](https://github.com/sourcegraph/sourcegraph/pull/51246)
- Changed menu icons and order. [pull/52263](https://github.com/sourcegraph/sourcegraph/pull/52263)
- Deprecate `cody.debug` for three new settings: `cody.debug.enable`, `cody.debug.verbose`, and `cody.debug.filter`. [pull/52236](https://github.com/sourcegraph/sourcegraph/pull/52236)

## [0.1.3]

### Added

- Add support for connecting to Sourcegraph App when a supported version is installed. [pull/52075](https://github.com/sourcegraph/sourcegraph/pull/52075)

### Fixed

- Displays error banners on all view instead of chat view only. [pull/51883](https://github.com/sourcegraph/sourcegraph/pull/51883)
- Surfaces errors for corrupted token from secret storage. [pull/51883](https://github.com/sourcegraph/sourcegraph/pull/51883)
- Inline Assist add code lenses to all open files [pull/52014](https://github.com/sourcegraph/sourcegraph/pull/52014)

### Changed

- Removes unused configuration option: `cody.enabled`. [pull/51883](https://github.com/sourcegraph/sourcegraph/pull/51883)
- Arrow key behavior: you can now navigate forwards through messages with the down arrow; additionally the up and down arrows will navigate backwards and forwards only if you're at the start or end of the drafted text, respectively. [pull/51586](https://github.com/sourcegraph/sourcegraph/pull/51586)
- Display a more user-friendly error message when the user is connected to sourcegraph.com and doesn't have a verified email. [pull/51870](https://github.com/sourcegraph/sourcegraph/pull/51870)
- Keyword context: Excludes files larger than 1M and adds a 30sec timeout period [pull/52038](https://github.com/sourcegraph/sourcegraph/pull/52038)

## [0.1.2]

### Added

- `Inline Assist`: a new way to interact with Cody inside your files. To enable this feature, please set the `cody.experimental.inline` option to true. [pull/51679](https://github.com/sourcegraph/sourcegraph/pull/51679)

### Fixed

- UI bug that capped buttons at 300px max-width with visible border [pull/51726](https://github.com/sourcegraph/sourcegraph/pull/51726)
- Fixes anonymous user id resetting after logout [pull/51532](https://github.com/sourcegraph/sourcegraph/pull/51532)
- Add error message on top of Cody's response instead of overriding it [pull/51762](https://github.com/sourcegraph/sourcegraph/pull/51762)
- Fixes an issue where chat input messages where not rendered in the UI immediately [pull/51783](https://github.com/sourcegraph/sourcegraph/pull/51783)
- Fixes an issue where file where the hallucination detection was not working properly [pull/51785](https://github.com/sourcegraph/sourcegraph/pull/51785)
- Aligns Edit button style with feedback buttons [pull/51767](https://github.com/sourcegraph/sourcegraph/pull/51767)

### Changed

- Pressing the icon to reset the clear history now makes sure that the chat tab is shown [pull/51786](https://github.com/sourcegraph/sourcegraph/pull/51786)
- Rename the extension from "Sourcegraph Cody" to "Cody AI by Sourcegraph" [pull/51702](https://github.com/sourcegraph/sourcegraph/pull/51702)
- Remove HTML escaping artifacts [pull/51797](https://github.com/sourcegraph/sourcegraph/pull/51797)

## [0.1.1]

### Fixed

- Remove system alerts from non-actionable items [pull/51714](https://github.com/sourcegraph/sourcegraph/pull/51714)

## [0.1.0]

### Added

- New recipe: `Codebase Context Search`. Run an approximate search across the codebase. It searches within the embeddings when available to provide relevant code context. [pull/51077](https://github.com/sourcegraph/sourcegraph/pull/51077)
- Add support to slash commands `/` in chat. [pull/51077](https://github.com/sourcegraph/sourcegraph/pull/51077)
  - `/r` or `/reset` to reset chat
  - `/s` or `/search` to perform codebase context search
- Adds usage metrics to the experimental chat predictions feature [pull/51474](https://github.com/sourcegraph/sourcegraph/pull/51474)
- Add highlighted code to context message automatically [pull/51585](https://github.com/sourcegraph/sourcegraph/pull/51585)
- New recipe: `Generate Release Notes` --generate release notes based on the available tags or the selected commits for the time period. It summarises the git commits into standard release notes format of new features, bugs fixed, docs improvements. [pull/51481](https://github.com/sourcegraph/sourcegraph/pull/51481)
- New recipe: `Generate Release Notes`. Generate release notes based on the available tags or the selected commits for the time period. It summarizes the git commits into standard release notes format of new features, bugs fixed, docs improvements. [pull/51481](https://github.com/sourcegraph/sourcegraph/pull/51481)

### Fixed

- Error notification display pattern for rate limit [pull/51521](https://github.com/sourcegraph/sourcegraph/pull/51521)
- Fixes issues with branch switching and file deletions when using the experimental completions feature [pull/51565](https://github.com/sourcegraph/sourcegraph/pull/51565)
- Improves performance of hallucination detection for file paths and supports paths relative to the project root [pull/51558](https://github.com/sourcegraph/sourcegraph/pull/51558), [pull/51625](https://github.com/sourcegraph/sourcegraph/pull/51625)
- Fixes an issue where inline code blocks were unexpectedly escaped [pull/51576](https://github.com/sourcegraph/sourcegraph/pull/51576)

### Changed

- Promote Cody from experimental to beta [pull/](https://github.com/sourcegraph/sourcegraph/pull/)
- Various improvements to the experimental completions feature

## [0.0.10]

### Added

- Adds usage metrics to the experimental completions feature [pull/51350](https://github.com/sourcegraph/sourcegraph/pull/51350)
- Updating `cody.codebase` does not require reloading VS Code [pull/51274](https://github.com/sourcegraph/sourcegraph/pull/51274)

### Fixed

- Fixes an issue where code blocks were unexpectedly escaped [pull/51247](https://github.com/sourcegraph/sourcegraph/pull/51247)

### Changed

- Improved Cody header and layout details [pull/51348](https://github.com/sourcegraph/sourcegraph/pull/51348)
- Replace `Cody: Set Access Token` command with `Cody: Sign in` [pull/51274](https://github.com/sourcegraph/sourcegraph/pull/51274)
- Various improvements to the experimental completions feature

## [0.0.9]

### Added

- Adds new experimental chat predictions feature to suggest follow-up conversations. Enable it with the new `cody.experimental.chatPredictions` feature flag. [pull/51201](https://github.com/sourcegraph/sourcegraph/pull/51201)
- Auto update `cody.codebase` setting from current open file [pull/51045](https://github.com/sourcegraph/sourcegraph/pull/51045)
- Properly render rate-limiting on requests [pull/51200](https://github.com/sourcegraph/sourcegraph/pull/51200)
- Error display in UI [pull/51005](https://github.com/sourcegraph/sourcegraph/pull/51005)
- Edit buttons for editing last submitted message [pull/51009](https://github.com/sourcegraph/sourcegraph/pull/51009)
- [Security] Content security policy to webview [pull/51152](https://github.com/sourcegraph/sourcegraph/pull/51152)

### Fixed

- Escaped HTML issue [pull/51144](https://github.com/sourcegraph/sourcegraph/pull/51151)
- Unauthorized sessions [pull/51005](https://github.com/sourcegraph/sourcegraph/pull/51005)

### Changed

- Various improvements to the experimental completions feature [pull/51161](https://github.com/sourcegraph/sourcegraph/pull/51161) [51046](https://github.com/sourcegraph/sourcegraph/pull/51046)
- Visual improvements to the history page, ability to resume past conversations [pull/51159](https://github.com/sourcegraph/sourcegraph/pull/51159)

## [Template]

### Added

### Fixed

### Changed<|MERGE_RESOLUTION|>--- conflicted
+++ resolved
@@ -14,11 +14,8 @@
 
 - Edit: Fixed a case where multiple, duplicate, edit commands would be created unintentionally. [pull/5183](https://github.com/sourcegraph/cody/pull/5183)
 - Debug: Commands for debugging purposes (e.g., "Cody Debug: Export Logs") are available outside of development mode again. [pull/5197](https://github.com/sourcegraph/cody/pull/5197)
-<<<<<<< HEAD
 - Edit: Fixed an issue where the inline diff would not be shown if a file became hidden before the edit was applied. [pull/5270](https://github.com/sourcegraph/cody/pull/5270)
-=======
 - Edit: Fixed an issue where single-line/short edits would not be correctly applied to the document. [pull/5271](https://github.com/sourcegraph/cody/pull/5271)
->>>>>>> 00be2394
 
 ### Changed
 
