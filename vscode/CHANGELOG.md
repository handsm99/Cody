--- conflicted
+++ resolved
@@ -14,11 +14,8 @@
 
 ### Changed
 
-<<<<<<< HEAD
 - Autocomplete: Subsequent new lines are added to the singleline stop sequences. [pull/3549](https://github.com/sourcegraph/cody/pull/3549)
-=======
 - Add information on which Cody tier is being used to analytics events. [pull/3508](https://github.com/sourcegraph/cody/pull/3508)
->>>>>>> 30166707
 
 ## [1.10.0]
 
