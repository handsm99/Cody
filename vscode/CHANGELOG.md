# Changelog

All notable changes to Sourcegraph Cody will be documented in this file.

Starting from `0.2.0`, Cody is using `major.EVEN_NUMBER.patch` for release versions and `major.ODD_NUMBER.patch` for pre-release versions.

## [Unreleased]

### Added

- Chat: A new chat model selection dropdown that allows selecting between different chat models when connected to the sourcegraph.com instance. [pull/1676](https://github.com/sourcegraph/cody/pull/1676)
- Chat: New button in editor title for restarting chat session in current chat panel (non-sidebar chat view). [pull/1687](https://github.com/sourcegraph/cody/pull/1687)
- Chat: New `@` command that allows you to attach files via the chat input box. [pull/1631](https://github.com/sourcegraph/cody/pull/1631)

### Fixed

- Fixup: Updated the fixup create task to just use the previous command text. [pull/1615](https://github.com/sourcegraph/cody/pull/1615)
<<<<<<< HEAD
- Fixed an issue that would cause an aborted chat message to show an error "Cody did not respond with any text". [pull/1668](https://github.com/sourcegraph/cody/pull/1668)
=======
- Chat: Opening files from the new chat panel will now show up beside the chat panel instead of on top of the chat panel. [pull/1677](https://github.com/sourcegraph/cody/pull/1677)
- Chat: Prevented default events on certain key combos when chat box is focused. [pull/1690](https://github.com/sourcegraph/cody/pull/1690)
- Command: Fixed an issue that opened a new chat window when running `/doc` and `/edit` commands from the command palette. [pull/1678](https://github.com/sourcegraph/cody/pull/1678)
- Chat: Prevent sidebar from opening when switching editor chat panels. [pull/1691](https://github.com/sourcegraph/cody/pull/1691)
- Chat: Prevent `"command 'cody.chat'panel.new' not found"` error when the new chat panel UI is disabled. [pull/1696](https://github.com/sourcegraph/cody/pull/1696)
- Autocomplete: Improved the multiline completions truncation logic. [pull/1709](https://github.com/sourcegraph/cody/pull/1709)
- Autocomplete: Fix an issue where typing as suggested causes the completion to behave unexpectedly. [pull/1701](https://github.com/sourcegraph/cody/pull/1701)
>>>>>>> 360c4e1c

### Changed

- Edit: Fixed formatting issues with some editor formatters that required explict indendation configuration. [pull/1620](https://github.com/sourcegraph/cody/pull/1620)
- Edit: Fixed an issue where the diff for an edit could expand recursively each time it is viewed. [pull/1621](https://github.com/sourcegraph/cody/pull/1621)
- Editor Title Icon has been moved out of the experimental stage and is now enabled by default. [pull/1651](https://github.com/sourcegraph/cody/pull/1651)

## [0.14.5]

### Added

### Fixed

### Changed

- Added support to test a Sourcegraph specific StarCoder setup for dotcom. [pull/1670]

## [0.14.4]

### Added

### Fixed

- Chat: Fixed an issue where multiple action buttons were appended to each Code Block per chat message. [pull/1617](https://github.com/sourcegraph/cody/pull/1617)

### Changed

## [0.14.3]

### Added

- Autocomplete: Add completion intent to analytics events. [pull/1457](https://github.com/sourcegraph/cody/pull/1457)
- Edit: Added the ability to provide instructions when retrying an edit. [pull/1411](https://github.com/sourcegraph/cody/pull/1411)
- Edit: Added the ability to undo an applied edit. [pull/1411](https://github.com/sourcegraph/cody/pull/1411)
- Edit: Support applying edits in the background, instead of relying on the users' open file. [pull/1411](https://github.com/sourcegraph/cody/pull/1411)
- Assign requestID to each Code Block actions. [pull/1586](https://github.com/sourcegraph/cody/pull/1586)
- [Internal Experimental] Chat: New Experimental Chat View that appears in the editor panel instead of the sidebar when `cody.experimental.chatPanel` is enabled. [pull/1509](https://github.com/sourcegraph/cody/pull/1509)

### Fixed

- Commands: Smart selection not working on the first line of code. [pull/1508](https://github.com/sourcegraph/cody/pull/1508)
- Chat: Aborted messages are now saved to local chat history properly. [pull/1550](https://github.com/sourcegraph/cody/pull/1550)
- Adjust a completion range if it does not match the current line suffix. [pull/1507](https://github.com/sourcegraph/cody/pull/1507)
- Chat: Fix heading styles and inline code colors. [pull/1528](https://github.com/sourcegraph/cody/pull/1528)
- Custom Commands: Fix custom command menu not showing for a single custom command. [pull/1532](https://github.com/sourcegraph/cody/pull/1532)
- Chat: Focus chat input on mount even when notification for version update is shown. [pull/1556](https://github.com/sourcegraph/cody/pull/1556)
- Commands: Commands selector in chat will now scroll to the selected item's viewport automatically. [pull/1556](https://github.com/sourcegraph/cody/pull/1556)
- Edit: Errors are now shown separately to incoming edits, and will not be applied to the document. [pull/1376](https://github.com/sourcegraph/cody/pull/1376)
- Chat: Prevent cursor from moving during chat command selection. [pull/1592](https://github.com/sourcegraph/cody/pull/1592)

### Changed

- Chat: Start prompt mixin by default. [pull/1479](https://github.com/sourcegraph/cody/pull/1479)
- Edit: Incoming changes are now applied by default. [pull/1411](https://github.com/sourcegraph/cody/pull/1411)

## [0.14.2]

### Added

- Code applied from the `/edit` command will be formatted automatically through the VS Code `formatDocument` API. [pull/1441](https://github.com/sourcegraph/cody/pull/1441)

### Fixed

- User selection in active editor will not be replaced by smart selections for the `/edit` command. [pull/1429](https://github.com/sourcegraph/cody/pull/1429)
- Fixes an issue that caused part of the autocomplete response to be completed when selecting an item from the suggest widget. [pull/1477](https://github.com/sourcegraph/cody/pull/1477)
- Fixed issues where autocomplete suggestions displayed on the wrong line when connected to Anthropic as provider. [pull/1440](https://github.com/sourcegraph/cody/pull/1440)

### Changed

- Changed the "Ask Cody to Explain" Code Action to respond in the Cody sidebar instead of Inline Chat. [pull/1427](https://github.com/sourcegraph/cody/pull/1427)
- Updated prompt preambles and mixin for chat to mitigate hallucinations. [pull/1442](https://github.com/sourcegraph/cody/pull/1442)
- Cody can now respond in languages other than the default language of the user's editor. [pull/1442](https://github.com/sourcegraph/cody/pull/1442)

## [0.14.1]

### Added

- Added client-side request timeouts to Autocomplete requests. [pull/1355](https://github.com/sourcegraph/cody/pull/1355)
- Added telemetry on how long accepted autocomplete requests are kept in the document. [pull/1380](https://github.com/sourcegraph/cody/pull/1380)
- Added support for using (workspace) relative paths in `filePath`and `directoryPath` fields as context for Custom Commands. [pull/1385](https://github.com/sourcegraph/cody/pull/1385)
- [Internal] Added `CodyAutocompleteLowPerformanceDebounce` feature flag to increase debounce interval for autocomplete requests in low-performance environments. [pull/1409](https://github.com/sourcegraph/cody/pull/1409)
- New `Regenerate` Code Lens for `/edit` command that allows users to easily ask Cody to generate a new response for the current request. [pull/1383](https://github.com/sourcegraph/cody/pull/1383)

### Fixed

- Fixed an issue where autocomplete suggestions where sometimes not shown when the overlap with the next line was too large. [pull/1320](https://github.com/sourcegraph/cody/pull/1320)
- Fixed unresponsive UI for the `Configure Custom Commands` option inside the `Cody: Custom Command (Experimental)` menu. [pull/1416](https://github.com/sourcegraph/cody/pull/1416)
- Fixed last 5 used commands not showing up in the custom command history menu. [pull/1416](https://github.com/sourcegraph/cody/pull/1416)

### Changed

- Removed the unused `unstable-codegen` autocomplete provider. [pull/1364](https://github.com/sourcegraph/cody/pull/1364)
- The Fireworks autocomplete provider is now considered stable. [pull/1363](https://github.com/sourcegraph/cody/pull/1363)
- The `CodyAutocompleteMinimumLatency` feature flag is now split into three independent feature flags: `CodyAutocompleteLanguageLatency`, `CodyAutocompleteProviderLatency`, and `CodyAutocompleteUserLatency`. [pull/1351](https://github.com/sourcegraph/cody/pull/1351)
- Prevents unhelpful autocomplete suggestions at the end of file when cursor position is at 0 and the line above is also empty. [pull/1330](https://github.com/sourcegraph/cody/pull/1330)
- Adds popups to show the state of indexing for dotcom/Cody App in more situations. Fixes an issue where the database icon below the chat input status box was low contrast in some dark themes. [pull/1374](https://github.com/sourcegraph/cody/pull/1374)
- Workspace-level custom commands now works in [trusted workspaces](https://code.visualstudio.com/api/extension-guides/workspace-trust#what-is-workspace-trust) only. This does not apply to user-level custom commands. [pull/1415](https://github.com/sourcegraph/cody/pull/1415)
- Custom commands can no longer override default commands. [pull/1414](https://github.com/sourcegraph/cody/pull/1414)

## [0.14.0]

### Added

- Added information to host operating system to our analytic events. [pull/1254](https://github.com/sourcegraph/cody/pull/1254)
- Executed the `/doc` command now automatically adds the documentation directly above your selected code in your editor, instead of shown in chat. [pull/1116](https://github.com/sourcegraph/cody/pull/1116)
- New `mode` field in the Custom Commands config file enables a command to be configured on how the prompt should be run by Cody. Currently supports `inline` (run command prompt in inline chat), `edit` (run command prompt on selected code for refactoring purpose), and `insert` (run command prompt on selected code where Cody's response will be inserted on top of the selected code) modes. [pull/1116](https://github.com/sourcegraph/cody/pull/1116)
- Experimentally added `smart selection` which removes the need to manually highlight code before running the `/doc` and `/test` commands. [pull/1116](https://github.com/sourcegraph/cody/pull/1116)
- Show a notice on first autocomplete. [pull/1071](https://github.com/sourcegraph/cody/pull/1071)
- Autocomplete now takes the currently selected item in the suggest widget into account. This behavior can be disabled by setting `cody.autocomplete.suggestWidgetSelection` to `false`.
- Add the `cody.autocomplete.languages` user setting to enable or disable inline code suggestions for specified languages. [pull/1290](https://github.com/sourcegraph/cody/pull/1290)

### Fixed

- Improved quality of documentation created by the `/doc` command. [pull/1198](https://github.com/sourcegraph/cody/pull/1198)
- Removed chat and chat history created by `/edit` and `/doc` commands. [pull/1220](https://github.com/sourcegraph/cody/pull/1220)
- Only show "Ask Cody Inline" context menu item when signed in. [pull/1281](https://github.com/sourcegraph/cody/pull/1281)

### Changed

- Improved detection for the most common test runner files. [pull/1297](https://github.com/sourcegraph/cody/pull/1297)

## [0.12.4]

### Added

- New "Save Code to File.." button on code blocks. [pull/1119](https://github.com/sourcegraph/cody/pull/1119)
- Add logging for partially accepting completions. [pull/1214](https://github.com/sourcegraph/cody/pull/1214)

### Fixed

- Removed invalid variable from logs that stopped rate-limit errors from displaying properly. [pull/1205](https://github.com/sourcegraph/cody/pull/1205)
- Disable `Ask Cody Inline` in Cody Context Menu when `cody.InlineChat.enabled` is set to false. [pull/1209](https://github.com/sourcegraph/cody/pull/1209)

### Changed

- Moved "Insert at Cursor" and "Copy" buttons to the bottom of code blocks, and no longer just show on hover. [pull/1119](https://github.com/sourcegraph/cody/pull/1119)
- Increased the token limit for the selection Cody uses for the `/edit` command. [pull/1139](https://github.com/sourcegraph/cody/pull/1139)
- Autocomplete now supports infilling through the customized `claude-instant-infill` model created for Anthropic Claude Instant by default. [pull/1164](https://github.com/sourcegraph/cody/pull/1164)
- Expand the range used for code actions (thought `smart selection`) to the top-level enclosing range rather than just the line. This improves the quality of fixup actions by providing more context. [pull/1163](https://github.com/sourcegraph/cody/pull/1163)
- Autocomplete no longer triggers after the end of a block of function invocation. [pull/1218](https://github.com/sourcegraph/cody/pull/1218)

## [0.12.3]

### Added

- Add situation-based latency for unwanted autocomplete suggestions. [pull/1202](https://github.com/sourcegraph/cody/pull/1202)

### Fixed

### Changed

- Simplified sign-in in, added in 0.12.0 [pull/1036,](https://github.com/sourcegraph/cody/pull/1036) is now rolled out to 100% of new installs. [pull/1235](https://github.com/sourcegraph/cody/pull/1235)
- VScode can communicate with Cody App, even if App is started after the user has signed in to sourcegraph.com. VScode continues to monitor Cody App if it is started and stopped. [pull/1210](https://github.com/sourcegraph/cody/pull/1210)

## [0.12.2]

### Added

- Adds information about completion `items` to the `CompletionEvent` we send on every completion suggestion. [pull/1144](https://github.com/sourcegraph/cody/pull/1144)
- Clicking on the status indicator under the chat input box displays a popup to install Cody App, open Cody App, etc. The popups are only displayed under certain circumstances where Cody App can provide embeddings. [pull/1089](https://github.com/sourcegraph/cody/pull/1089)

### Fixed

### Changed

- Improves interop with the VS Code suggest widget when using the `completeSuggestWidgetSelection` feature flag. [pull/1158](https://github.com/sourcegraph/cody/pull/1158)
- Removes the need to set an Anthropic API key for the `/symf` command. The `symf` binary is now automatically downloaded. [pull/1207](https://github.com/sourcegraph/cody/pull/1207)
- Replace the "Fixup ready | Apply" buttons when you do a code edit with a single "Apply Edits" button. [pull/1201](https://github.com/sourcegraph/cody/pull/1201)
- Updated "Refactor Code" to be "Edit Code" in right click context menu. [pull/1200](https://github.com/sourcegraph/cody/pull/1200)

## [0.12.1]

### Added

### Fixed

- Fixes an issue that caused the `cody-autocomplete-claude-instant-infill` feature flag to have no effect. [pull/1132](https://github.com/sourcegraph/cody/pull/1132)

### Changed

## [0.12.0]

### Added

- Add a UI indicator when you're not signed in. [pull/970](https://github.com/sourcegraph/cody/pull/970)
- Added a completion statistics summary to the autocomplete trace view. [pull/973](https://github.com/sourcegraph/cody/pull/973)
- Add experimental option `claude-instant-infill` to the `cody.autocomplete.advanced.model` config option that enables users using the Claude Instant model to get suggestions with context awareness (infill). [pull/974](https://github.com/sourcegraph/cody/pull/974)
- New `cody.chat.preInstruction` configuration option for adding custom message at the start of all chat messages sent to Cody. Extension reload required. [pull/963](https://github.com/sourcegraph/cody/pull/963)
- Add a simplified sign-in. 50% of people will see these new sign-in buttons. [pull/1036](https://github.com/sourcegraph/cody/pull/1036)
- Now removes completions from cache when the initial suggestion prefix is deleted by users after a suggestion was displayed. This avoids unhelpful/stale suggestions from persisting. [pull/1105](https://github.com/sourcegraph/cody/pull/1105)
- VScode can now share a dotcom access token with future versions of Cody App. [pull/1090](https://github.com/sourcegraph/cody/pull/1090)

### Fixed

- Fix a potential race condition for autocomplete requests that happen when a completion is stored as the last shown candidate when it will not be shown. [pull/1059](https://github.com/sourcegraph/cody/pull/1059)
- Use `insert` instead of `replace` for `Insert at Cursor` button for inserting code to current cursor position. [pull/1118](https://github.com/sourcegraph/cody/pull/1118)
- Autocomplete: Fix support for working with CRLF line endings. [pull/1124](https://github.com/sourcegraph/cody/pull/1124)
- Fix issue that caused the custom commands menu to unable to execute commands. [pull/1123](https://github.com/sourcegraph/cody/pull/1123)

### Changed

- Remove `starter` and `premade` fields from the configuration files for custom commands (cody.json). [pull/939](https://github.com/sourcegraph/cody/pull/939)
- Enabled streaming responses for all autocomplete requests. [pull/995](https://github.com/sourcegraph/cody/pull/995)
- Sign out immediately instead of showing the quick-pick menu. [pull/1032](https://github.com/sourcegraph/cody/pull/1032)
- UX improvements to the custom command workflow (and new [custom command docs](https://docs.sourcegraph.com/cody/custom-commands)). [pull/992](https://github.com/sourcegraph/cody/pull/992)
- You can now use `alt` + `\` to trigger autocomplete requests manually. [pull/1060](https://github.com/sourcegraph/cody/pull/1060)
- Slightly reduce latency when manually triggering autocomplete requests. [pull/1060](https://github.com/sourcegraph/cody/pull/1060)
- Configure autocomplete provider based on cody LLM settings in site config. [pull/1035](https://github.com/sourcegraph/cody/pull/1035)
- Filters out single character autocomplete results. [pull/1109](https://github.com/sourcegraph/cody/pull/1109)
- Register inline completion provider for text files and notebooks only to ensure autocomplete works in environments that are fully supported. [pull/1114](https://github.com/sourcegraph/cody/pull/1114)
- The `Generate Unit Tests` command has been improved with an enhanced context fetching process that produces test results with better quality. [pull/907](https://github.com/sourcegraph/cody/pull/907)

## [0.10.2]

### Added

### Fixed

### Changed

- Use the same token limits for StarCoder as we do for Anthropic for the current experiments. [pull/1058](https://github.com/sourcegraph/cody/pull/1058)

## [0.10.1]

### Added

### Fixed

- Fix feature flag initialization for autocomplete providers. [pull/965](https://github.com/sourcegraph/cody/pull/965)

### Changed

## [0.10.0]

### Added

- New button in Chat UI to export chat history to a JSON file. [pull/829](https://github.com/sourcegraph/cody/pull/829)
- Rank autocomplete suggestion with tree-sitter when `cody.autocomplete.experimental.syntacticPostProcessing` is enabled. [pull/837](https://github.com/sourcegraph/cody/pull/837)
- Rate limit during autocomplete will now surface to the user through the status bar item. [pull/851](https://github.com/sourcegraph/cody/pull/851)

### Fixed

- Do not display error messages after clicking on the "stop-generating" button. [pull/776](https://github.com/sourcegraph/cody/pull/776)
- Add null check to Inline Controller on file change that caused the `Cannot read properties of undefined (reading 'scheme')` error when starting a new chat session. [pull/781](https://github.com/sourcegraph/cody/pull/781)
- Fixup: Resolved issue where `/fix` command incorrectly returned error "/fix is not a valid command". The `/fix` command now functions as expected when invoked in the sidebar chat. [pull/790](https://github.com/sourcegraph/cody/pull/790)
- Set font family and size in side chat code blocks to match editor font. [pull/813](https://github.com/sourcegraph/cody/pull/813)
- Add error handling to unblock Command Menu from being started up when invalid json file for custom commands is detected. [pull/827](https://github.com/sourcegraph/cody/pull/827)
- Enhanced the main quick pick menu items filtering logic. [pull/852](https://github.com/sourcegraph/cody/pull/852)
- Sidebar chat commands now match main quick pick menu commands. [pull/902](https://github.com/sourcegraph/cody/pull/902)

### Changed

- Trigger single-line completion instead of multi-line completion if the cursor is at the start of a non-empty block. [pull/913](https://github.com/sourcegraph/cody/pull/913)
- Autocomplete on VS Code desktop instances now reuses TCP connections to reduce latency. [pull/868](https://github.com/sourcegraph/cody/pull/868)
- Errors are now always logged to the output console, even if the debug mode is not enabled. [pull/851](https://github.com/sourcegraph/cody/pull/851)
- Changed default and custom commands format: slash command is now required. [pull/841](https://github.com/sourcegraph/cody/pull/841)
- The `Generate Unit Tests` command has been improved with an enhanced context fetching process that produces test results with better quality. [pull/907](https://github.com/sourcegraph/cody/pull/907)

## [0.8.0]

### Added

- Cody Commands: New `/smell` command, an improved version of the old `Find Code Smell` recipe. [pull/602](https://github.com/sourcegraph/cody/pull/602)
- Cody Commands: Display of clickable file path for current selection in chat view after executing a command. [pull/602](https://github.com/sourcegraph/cody/pull/602)
- Add a settings button to Cody pane header. [pull/701](https://github.com/sourcegraph/cody/pull/701)
- Compute suggestions based on the currently selected option in the suggest widget when `cody.autocomplete.experimental.completeSuggestWidgetSelection` is enabled. [pull/636](https://github.com/sourcegraph/cody/pull/636)
- Fixup: New `Discard` code lens to remove suggestions and decorations. [pull/711](https://github.com/sourcegraph/cody/pull/711)
- Adds an experiment to stream autocomplete responses in order to improve latency. [pull/723](https://github.com/sourcegraph/cody/pull/723)
- New chat message input, with auto-resizing and a command button. [pull/718](https://github.com/sourcegraph/cody/pull/718)
- Increased autocomplete debounce time feature flag support. [pull/733](https://github.com/sourcegraph/cody/pull/733)
- Show an update notice after extension updates. [pull/746](https://github.com/sourcegraph/cody/pull/746)
- Experimental user setting `cody.experimental.localSymbols` to enable inclusion of symbol definitions in the LLM context window. [pull/692](https://github.com/sourcegraph/cody/pull/692)
- Experimental command `/symf`, which uses a local keyword index to perform searches for symbols. Requires setting `cody.experimental.symf.path` and `cody.experimental.symf.anthropicKey`. [pull/728](https://github.com/sourcegraph/cody/pull/728).

### Fixed

- Inline Chat: Fix issue where state was not being set correctly, causing Cody Commands to use the selection range from the last created Inline Chat instead of the current selection. [pull/602](https://github.com/sourcegraph/cody/pull/602)
- Cody Commands: Commands that use the current file as context now correctly generate context message for the current file instead of using codebase context generated from current selection. [pull/683](https://github.com/sourcegraph/cody/pull/683)
- Improves the autocomplete responses on a new line after a comment. [pull/727](https://github.com/sourcegraph/cody/pull/727)
- Fixes an issue where the inline chat UI would render briefly when starting VS Code even when the feature is disabled. [pull/764](https://github.com/sourcegraph/cody/pull/764)

### Changed

- `Explain Code` command now includes visible content of the current file when no code is selected. [pull/602](https://github.com/sourcegraph/cody/pull/602)
- Cody Commands: Show errors in chat view instead of notification windows. [pull/602](https://github.com/sourcegraph/cody/pull/602)
- Cody Commands: Match commands on description in Cody menu. [pull/702](https://github.com/sourcegraph/cody/pull/702)
- Cody Commands: Don't require Esc to dismiss Cody menu. [pull/700](https://github.com/sourcegraph/cody/pull/700)
- Updated welcome chat words. [pull/748](https://github.com/sourcegraph/cody/pull/748)
- Autocomplete: Reduce network bandwidth with requests are resolved by previous responses. [pull/762](https://github.com/sourcegraph/cody/pull/762)
- Fixup: Remove `/document` and other command handling from the Refactor Menu. [pull/766](https://github.com/sourcegraph/cody/pull/766)
- The `/test` (Generate Unit Test) command was updated to use file dependencies and test examples when fetching context, in order to produce better results. To use this command, select code in your editor and run the `/test` command. It is recommended to set up test files before running the command to get optimal results. [pull/683](https://github.com/sourcegraph/cody/pull/683) [pull/602](https://github.com/sourcegraph/cody/pull/602)

## [0.6.7]

### Added

- Include token count for code generated and button click events. [pull/675](https://github.com/sourcegraph/cody/pull/675)

### Fixed

### Changed

- Include the number of accepted characters per autocomplete suggestion. [pull/674](https://github.com/sourcegraph/cody/pull/674)

## [0.6.6]

### Added

- Cody Commands: Add tab-to-complete & enter-to-complete behavior. [pull/606](https://github.com/sourcegraph/cody/pull/606)
- Option to toggle `cody.experimental.editorTitleCommandIcon` setting through status bar. [pull/611](https://github.com/sourcegraph/cody/pull/611)
- New walkthrough for Cody Commands. [pull/648](https://github.com/sourcegraph/cody/pull/648)

### Fixed

- Update file link color to match buttons. [pull/600](https://github.com/sourcegraph/cody/pull/600)
- Handle `socket hung up` errors that are not caused by the `stop generating` button. [pull/598](https://github.com/sourcegraph/cody/pull/598)
- Fix "Reload Window" appearing in all VS Code views. [pull/603](https://github.com/sourcegraph/cody/pull/603)
- Fixes issues where in some instances, suggested autocomplete events were under counted. [pull/649](https://github.com/sourcegraph/cody/pull/649)
- Various smaller tweaks to autocomplete analytics. [pull/644](https://github.com/sourcegraph/cody/pull/644)
- Includes the correct pre-release version in analytics events. [pull/641](https://github.com/sourcegraph/cody/pull/641)

### Changed

- Removed beta labels from Autocomplete and Inline Chat features. [pull/605](https://github.com/sourcegraph/cody/pull/605)
- Update shortcut for Cody Commands to `alt` + `c` due to conflict with existing keybinding for `fixup`. [pull/648](https://github.com/sourcegraph/cody/pull/648)

## [0.6.5]

### Added

- Custom Commands: An experimental feature for creating Cody chat commands with custom prompts and context. [pull/386](https://github.com/sourcegraph/cody/pull/386)
- Custom Commands: Quick pick menu for running default and custom commands. [pull/386](https://github.com/sourcegraph/cody/pull/386)
- New commands:
  - `/explain`: Explain Code
  - `/doc`: Document Code
  - `/fix`: Inline Fixup
  - `/test`: Generate Unit Tests
- Code Actions: You can now ask Cody to explain or fix errors and warnings that are highlighted in your editor. [pull/510](https://github.com/sourcegraph/cody/pull/510)
- Inline Fixup: You can now run parallel inline fixes, you do not need to wait for the previous fix to complete. [pull/510](https://github.com/sourcegraph/cody/pull/510)
- Inline Fixup: You no longer need to select code to generate an inline fix. [pull/510](https://github.com/sourcegraph/cody/pull/510)

### Fixed

- Bug: Fixes an issue where the codebase context was not correctly inferred to load embeddings context for autocomplete. [pull/525](https://github.com/sourcegraph/cody/pull/525)
- Inline Fixup: `/chat` will now redirect your question to the chat view correctly through the Non-Stop Fixup input box. [pull/386](https://github.com/sourcegraph/cody/pull/386)
- Fix REGEX issue for existing `/reset`, `/search`, and `/fix` commands. [pull/594](https://github.com/sourcegraph/cody/pull/594)

### Changed

- `Recipes` are removed in favor of `Commands`, which is the improved version of `Recipes`. [pull/386](https://github.com/sourcegraph/cody/pull/386)
- Remove `Header` and `Navbar` from `Chat` view due to removal of the `Recipes` tab. [pull/386](https://github.com/sourcegraph/cody/pull/386)
- Replace `Custom Recipes` with `Custom Commands`. [pull/386](https://github.com/sourcegraph/cody/pull/386)
- Inline Fixup: Integrated the input field into the command palette. [pull/510](https://github.com/sourcegraph/cody/pull/510)
- Inline Fixup: Using `/fix` from Inline Chat now triggers an improved fixup experience. [pull/510](https://github.com/sourcegraph/cody/pull/510)
- Autocomplete: Include current file name in anthropic prompt. [580](https://github.com/sourcegraph/cody/pull/580)
- Autocomplete: Requests can now be resolved while the network request is still in progress. [pull/559](https://github.com/sourcegraph/cody/pull/559)

## [0.6.4]

### Added

- Inline Fixups: Cody is now aware of errors, warnings and hints within your editor selection. [pull/376](https://github.com/sourcegraph/cody/pull/376)
- Experimental user setting `cody.experimental.localTokenPath` to store authentication token in local file system when keychain access is unavailable. This provides alternative to [settings sync keychain storage](https://code.visualstudio.com/docs/editor/settings-sync#_troubleshooting-keychain-issues), but is not the recommended method for storing tokens securely. Use at your own risk. [pull/471](https://github.com/sourcegraph/cody/pull/471)

### Fixed

- Bug: Chat History command shows chat view instead of history view. [pull/414](https://github.com/sourcegraph/cody/pull/414)
- Fix some bad trailing `}` autocomplete results. [pull/378](https://github.com/sourcegraph/cody/pull/378)

### Changed

- Inline Fixups: Added intent detection to improve prompt and context quality. [pull/376](https://github.com/sourcegraph/cody/pull/376)
- Layout cleanups: smaller header and single line message input. [pull/449](https://github.com/sourcegraph/cody/pull/449)
- Improve response feedback button behavior. [pull/451](https://github.com/sourcegraph/cody/pull/451)
- Remove in-chat onboarding buttons for new chats. [pull/450](https://github.com/sourcegraph/cody/pull/450)
- Improve the stability of autocomplete results. [pull/442](https://github.com/sourcegraph/cody/pull/442)

## [0.6.3]

### Added

- Added the functionality to drag and reorder the recipes. [pull/314](https://github.com/sourcegraph/cody/pull/314)

### Fixed

### Changed

- Removed the experimental hallucination detection that highlighted nonexistent file paths.
- Hide the feedback button in case of error assistant response. [pull/448](https://github.com/sourcegraph/cody/pull/448)

## [0.6.2]

### Added

- [Internal] `Custom Recipes`: An experimental feature now available behind the `cody.experimental.customRecipes` feature flag for internal testing purpose. [pull/348](https://github.com/sourcegraph/cody/pull/348)
- Inline Chat: Improved response quality by ensuring each inline chat maintains its own unique context, and doesn't share with the sidebar and other inline chats. This should also benefit response quality for inline /fix and /touch commands.
- Inline Chat: Added the option to 'Stop generating' from within the inline chat window.
- Inline Chat: Added the option to transfer a chat from the inline window to the Cody sidebar.

### Fixed

### Changed

- The setting `cody.autocomplete.experimental.triggerMoreEagerly` (which causes autocomplete to trigger earlier, before you type a space or other non-word character) now defaults to `true`.
- If you run the `Trigger Inline Suggestion` VS Code action, 3 suggestions instead of just 1 will be shown.

## [0.6.1]

### Added

- A new experimental user setting `cody.autocomplete.experimental.triggerMoreEagerly` causes autocomplete to trigger earlier, before you type a space or other non-word character.
- [Internal Only] `Custom Recipe`: Support context type selection when creating a new recipe via UI. [pull/279](https://github.com/sourcegraph/cody/pull/279)
- New `/open` command for opening workspace files from chat box. [pull/327](https://github.com/sourcegraph/cody/pull/327)

### Fixed

- Insert at Cusor now inserts the complete code snippets at cursor position. [pull/282](https://github.com/sourcegraph/cody/pull/282)
- Minimizing the change of Cody replying users with response related to the language-uage prompt. [pull/279](https://github.com/sourcegraph/cody/pull/279)
- Inline Chat: Add missing icons for Inline Chat and Inline Fixups decorations. [pull/320](https://github.com/sourcegraph/cody/pull/320)
- Fix the behaviour of input history down button. [pull/328](https://github.com/sourcegraph/cody/pull/328)

### Changed

- Exclude context for chat input with only one word. [pull/279](https://github.com/sourcegraph/cody/pull/279)
- [Internal Only] `Custom Recipe`: Store `cody.json` file for user recipes within the `.vscode` folder located in the $HOME directory. [pull/279](https://github.com/sourcegraph/cody/pull/279)
- Various autocomplete improvements. [pull/344](https://github.com/sourcegraph/cody/pull/344)

## [0.4.4]

### Added

- Added support for the CMD+K hotkey to clear the code chat history. [pull/245](https://github.com/sourcegraph/cody/pull/245)
- [Internal Only] `Custom Recipe` is available for S2 internal users for testing purpose. [pull/81](https://github.com/sourcegraph/cody/pull/81)

### Fixed

- Fixed a bug that caused messages to disappear when signed-in users encounter an authentication error. [pull/201](https://github.com/sourcegraph/cody/pull/201)
- Inline Chat: Since last version, running Inline Fixups would add an additional `</selection>` tag to the end of the code edited by Cody, which has now been removed. [pull/182](https://github.com/sourcegraph/cody/pull/182)
- Chat Command: Fixed an issue where /r(est) had a trailing space. [pull/245](https://github.com/sourcegraph/cody/pull/245)
- Inline Fixups: Fixed a regression where Cody's inline fixup suggestions were not properly replacing the user's selection. [pull/70](https://github.com/sourcegraph/cody/pull/70)

### Changed

## [0.4.3]

### Added

- Added support for server-side token limits to Chat. [pull/54488](https://github.com/sourcegraph/sourcegraph/pull/54488)
- Add "Find code smells" recipe to editor context menu and command pallette [pull/54432](https://github.com/sourcegraph/sourcegraph/pull/54432)
- Add a typewriter effect to Cody's responses to mimic typing in characters rather than varying chunks [pull/54522](https://github.com/sourcegraph/sourcegraph/pull/54522)
- Add suggested recipes to the new chat welcome message. [pull/54277](https://github.com/sourcegraph/sourcegraph/pull/54277)
- Inline Chat: Added the option to collapse all inline chats from within the inline chat window. [pull/54675](https://github.com/sourcegraph/sourcegraph/pull/54675)
- Inline Chat: We now stream messages rather than waiting for the response to be fully complete. This means you can read Cody's response as it is being generated. [pull/54665](https://github.com/sourcegraph/sourcegraph/pull/54665)
- Show network error message when connection is lost and a reload button to get back when network is restored. [pull/107](https://github.com/sourcegraph/cody/pull/107)

### Fixed

- Inline Chat: Update keybind when condition to `editorFocus`. [pull/54437](https://github.com/sourcegraph/sourcegraph/pull/54437)
- Inline Touch: Create a new `.test.` file when `test` or `tests` is included in the instruction. [pull/54437](https://github.com/sourcegraph/sourcegraph/pull/54437)
- Prevents errors from being displayed for a cancelled requests. [pull/54429](https://github.com/sourcegraph/sourcegraph/pull/54429)

### Changed

- Inline Touch: Remove Inline Touch from submenu and command palette. It can be started with `/touch` or `/t` from the Inline Chat due to current limitation. [pull/54437](https://github.com/sourcegraph/sourcegraph/pull/54437)
- Removed the Optimize Code recipe. [pull/54471](https://github.com/sourcegraph/sourcegraph/pull/54471)

## [0.4.2]

### Added

- Add support for onboarding Cody App users on Intel Mac and Linux. [pull/54405](https://github.com/sourcegraph/sourcegraph/pull/54405)

### Fixed

- Fixed HTML escaping in inline chat markdown. [pull/1349](https://github.com/sourcegraph/sourcegraph/pull/1349)

### Changed

## [0.4.1]

### Fixed

- Fixed `cody.customHeaders` never being passed through. [pull/54354](https://github.com/sourcegraph/sourcegraph/pull/54354)
- Fixed users are signed out on 0.4.0 update [pull/54367](https://github.com/sourcegraph/sourcegraph/pull/54367)

### Changed

- Provide more information on Cody App, and improved the login page design for Enterprise customers. [pull/54362](https://github.com/sourcegraph/sourcegraph/pull/54362)

## [0.4.0]

### Added

- The range of the editor selection, if present, is now displayed alongside the file name in the chat footer. [pull/53742](https://github.com/sourcegraph/sourcegraph/pull/53742)
- Support switching between multiple instances with `Switch Account`. [pull/53434](https://github.com/sourcegraph/sourcegraph/pull/53434)
- Automate sign-in flow with Cody App. [pull/53908](https://github.com/sourcegraph/sourcegraph/pull/53908)
- Add a warning message to recipes when the selection gets truncated. [pull/54025](https://github.com/sourcegraph/sourcegraph/pull/54025)
- Start up loading screen. [pull/54106](https://github.com/sourcegraph/sourcegraph/pull/54106)

### Fixed

- Autocomplete: Include the number of lines of an accepted autocomplete recommendation and fix an issue where sometimes accepted completions would not be logged correctly. [pull/53878](https://github.com/sourcegraph/sourcegraph/pull/53878)
- Stop-Generating button does not stop Cody from responding if pressed before answer is generating. [pull/53827](https://github.com/sourcegraph/sourcegraph/pull/53827)
- Endpoint setting out of sync issue. [pull/53434](https://github.com/sourcegraph/sourcegraph/pull/53434)
- Endpoint URL without protocol causing sign-ins to fail. [pull/53908](https://github.com/sourcegraph/sourcegraph/pull/53908)
- Autocomplete: Fix network issues when using remote VS Code setups. [pull/53956](https://github.com/sourcegraph/sourcegraph/pull/53956)
- Autocomplete: Fix an issue where the loading indicator would not reset when a network error ocurred. [pull/53956](https://github.com/sourcegraph/sourcegraph/pull/53956)
- Autocomplete: Improve local context performance. [pull/54124](https://github.com/sourcegraph/sourcegraph/pull/54124)
- Chat: Fix an issue where the window would automatically scroll to the bottom as Cody responds regardless of where the users scroll position was. [pull/54188](https://github.com/sourcegraph/sourcegraph/pull/54188)
- Codebase index status does not get updated on workspace change. [pull/54106](https://github.com/sourcegraph/sourcegraph/pull/54106)
- Button for connect to App after user is signed out. [pull/54106](https://github.com/sourcegraph/sourcegraph/pull/54106)
- Fixes an issue with link formatting. [pull/54200](https://github.com/sourcegraph/sourcegraph/pull/54200)
- Fixes am issue where Cody would sometimes not respond. [pull/54268](https://github.com/sourcegraph/sourcegraph/pull/54268)
- Fixes authentication related issues. [pull/54237](https://github.com/sourcegraph/sourcegraph/pull/54237)

### Changed

- Autocomplete: Improve completion quality. [pull/53720](https://github.com/sourcegraph/sourcegraph/pull/53720)
- Autocomplete: Completions are now referred to as autocomplete. [pull/53851](https://github.com/sourcegraph/sourcegraph/pull/53851)
- Autocomplete: Autocomplete is now turned on by default. [pull/54166](https://github.com/sourcegraph/sourcegraph/pull/54166)
- Improved the response quality when Cody is asked about a selected piece of code through the chat window. [pull/53742](https://github.com/sourcegraph/sourcegraph/pull/53742)
- Refactored authentication process. [pull/53434](https://github.com/sourcegraph/sourcegraph/pull/53434)
- New sign-in and sign-out flow. [pull/53434](https://github.com/sourcegraph/sourcegraph/pull/53434)
- Analytical logs are now displayed in the Output view. [pull/53870](https://github.com/sourcegraph/sourcegraph/pull/53870)
- Inline Chat: Renamed Inline Assist to Inline Chat. [pull/53725](https://github.com/sourcegraph/sourcegraph/pull/53725) [pull/54315](https://github.com/sourcegraph/sourcegraph/pull/54315)
- Chat: Link to the "Getting Started" guide directly from the first chat message instead of the external documentation website. [pull/54175](https://github.com/sourcegraph/sourcegraph/pull/54175)
- Codebase status icons. [pull/54262](https://github.com/sourcegraph/sourcegraph/pull/54262)
- Changed the keyboard shortcut for the file touch recipe to `ctrl+alt+/` to avoid conflicts. [pull/54275](https://github.com/sourcegraph/sourcegraph/pull/54275)
- Inline Chat: Do not change current focus when Inline Fixup is done. [pull/53980](https://github.com/sourcegraph/sourcegraph/pull/53980)
- Inline Chat: Replace Close CodeLens with Accept. [pull/53980](https://github.com/sourcegraph/sourcegraph/pull/53980)
- Inline Chat: Moved to Beta state. It is now enabled by default. [pull/54315](https://github.com/sourcegraph/sourcegraph/pull/54315)

## [0.2.5]

### Added

- `Stop Generating` button to cancel a request and stop Cody's response. [pull/53332](https://github.com/sourcegraph/sourcegraph/pull/53332)

### Fixed

- Fixes the rendering of duplicate context files in response. [pull/53662](https://github.com/sourcegraph/sourcegraph/pull/53662)
- Fixes an issue where local keyword context was trying to open binary files. [pull/53662](https://github.com/sourcegraph/sourcegraph/pull/53662)
- Fixes the hallucination detection behavior for directory, API and git refs pattern. [pull/53553](https://github.com/sourcegraph/sourcegraph/pull/53553)

### Changed

- Completions: Updating configuration no longer requires reloading the extension. [pull/53401](https://github.com/sourcegraph/sourcegraph/pull/53401)
- New chat layout. [pull/53332](https://github.com/sourcegraph/sourcegraph/pull/53332)
- Completions: Completions can now be used on unsaved files. [pull/53495](https://github.com/sourcegraph/sourcegraph/pull/53495)
- Completions: Add multi-line heuristics for C, C++, C#, and Java. [pull/53631](https://github.com/sourcegraph/sourcegraph/pull/53631)
- Completions: Add context summaries and language information to analytics. [pull/53746](https://github.com/sourcegraph/sourcegraph/pull/53746)
- More compact chat suggestion buttons. [pull/53755](https://github.com/sourcegraph/sourcegraph/pull/53755)

## [0.2.4]

### Added

- Hover tooltips to intent-detection underlines. [pull/52029](https://github.com/sourcegraph/sourcegraph/pull/52029)
- Notification to prompt users to setup Cody if it wasn't configured initially. [pull/53321](https://github.com/sourcegraph/sourcegraph/pull/53321)
- Added a new Cody status bar item to relay global loading states and allowing you to quickly enable/disable features. [pull/53307](https://github.com/sourcegraph/sourcegraph/pull/53307)

### Fixed

- Fix `Continue with Sourcegraph.com` callback URL. [pull/53418](https://github.com/sourcegraph/sourcegraph/pull/53418)

### Changed

- Simplified the appearance of commands in various parts of the UI [pull/53395](https://github.com/sourcegraph/sourcegraph/pull/53395)

## [0.2.3]

### Added

- Add delete button for removing individual history. [pull/52904](https://github.com/sourcegraph/sourcegraph/pull/52904)
- Load the recent ongoing chat on reload of window. [pull/52904](https://github.com/sourcegraph/sourcegraph/pull/52904)
- Handle URL callbacks from `vscode-insiders`. [pull/53313](https://github.com/sourcegraph/sourcegraph/pull/53313)
- Inline Assist: New Code Lens to undo `inline fix` performed by Cody. [pull/53348](https://github.com/sourcegraph/sourcegraph/pull/53348)

### Fixed

- Fix the loading of files and scroll chat to the end while restoring the history. [pull/52904](https://github.com/sourcegraph/sourcegraph/pull/52904)
- Open file paths from Cody's responses in a workspace with the correct protocol. [pull/53103](https://github.com/sourcegraph/sourcegraph/pull/53103)
- Cody completions: Fixes an issue where completions would often start in the next line. [pull/53246](https://github.com/sourcegraph/sourcegraph/pull/53246)

### Changed

- Save the current ongoing conversation to the chat history [pull/52904](https://github.com/sourcegraph/sourcegraph/pull/52904)
- Inline Assist: Updating configuration no longer requires reloading the extension. [pull/53348](https://github.com/sourcegraph/sourcegraph/pull/53348)
- Context quality has been improved when the repository has not been indexed. The LLM is used to generate keyword and filename queries, and the LLM also reranks results from multiple sources. Response latency has also improved on long user queries. [pull/52815](https://github.com/sourcegraph/sourcegraph/pull/52815)

## [0.2.2]

### Added

- New recipe: `Generate PR description`. Generate the PR description using the PR template guidelines for the changes made in the current branch. [pull/51721](https://github.com/sourcegraph/sourcegraph/pull/51721)
- Open context search results links as workspace file. [pull/52856](https://github.com/sourcegraph/sourcegraph/pull/52856)
- Cody Inline Assist: Decorations for `/fix` errors. [pull/52796](https://github.com/sourcegraph/sourcegraph/pull/52796)
- Open file paths from Cody's responses in workspace. [pull/53069](https://github.com/sourcegraph/sourcegraph/pull/53069)
- Help & Getting Started: Walkthrough to help users get setup with Cody and discover new features. [pull/52560](https://github.com/sourcegraph/sourcegraph/pull/52560)

### Fixed

- Cody Inline Assist: Decorations for `/fix` on light theme. [pull/52796](https://github.com/sourcegraph/sourcegraph/pull/52796)
- Cody Inline Assist: Use more than 1 context file for `/touch`. [pull/52796](https://github.com/sourcegraph/sourcegraph/pull/52796)
- Cody Inline Assist: Fixes cody processing indefinitely issue. [pull/52796](https://github.com/sourcegraph/sourcegraph/pull/52796)
- Cody completions: Various fixes for completion analytics. [pull/52935](https://github.com/sourcegraph/sourcegraph/pull/52935)
- Cody Inline Assist: Indentation on `/fix` [pull/53068](https://github.com/sourcegraph/sourcegraph/pull/53068)

### Changed

- Internal: Do not log events during tests. [pull/52865](https://github.com/sourcegraph/sourcegraph/pull/52865)
- Cody completions: Improved the number of completions presented and reduced the latency. [pull/52935](https://github.com/sourcegraph/sourcegraph/pull/52935)
- Cody completions: Various improvements to the context. [pull/53043](https://github.com/sourcegraph/sourcegraph/pull/53043)

## [0.2.1]

### Fixed

- Escape Windows path separator in fast file finder path pattern. [pull/52754](https://github.com/sourcegraph/sourcegraph/pull/52754)
- Only display errors from the embeddings clients for users connected to an indexed codebase. [pull/52780](https://github.com/sourcegraph/sourcegraph/pull/52780)

### Changed

## [0.2.0]

### Added

- Cody Inline Assist: New recipe for creating new files with `/touch` command. [pull/52511](https://github.com/sourcegraph/sourcegraph/pull/52511)
- Cody completions: Experimental support for multi-line inline completions for JavaScript, TypeScript, Go, and Python using indentation based truncation. [issues/52588](https://github.com/sourcegraph/sourcegraph/issues/52588)
- Display embeddings search, and connection error to the webview panel. [pull/52491](https://github.com/sourcegraph/sourcegraph/pull/52491)
- New recipe: `Optimize Code`. Optimize the time and space consumption of code. [pull/51974](https://github.com/sourcegraph/sourcegraph/pull/51974)
- Button to insert code block text at cursor position in text editor. [pull/52528](https://github.com/sourcegraph/sourcegraph/pull/52528)

### Fixed

- Cody completions: Fixed interop between spaces and tabs. [pull/52497](https://github.com/sourcegraph/sourcegraph/pull/52497)
- Fixes an issue where new conversations did not bring the chat into the foreground. [pull/52363](https://github.com/sourcegraph/sourcegraph/pull/52363)
- Cody completions: Prevent completions for lines that have a word in the suffix. [issues/52582](https://github.com/sourcegraph/sourcegraph/issues/52582)
- Cody completions: Fixes an issue where multi-line inline completions closed the current block even if it already had content. [pull/52615](https://github.com/sourcegraph/sourcegraph/52615)
- Cody completions: Fixed an issue where the Cody response starts with a newline and was previously ignored. [issues/52586](https://github.com/sourcegraph/sourcegraph/issues/52586)

### Changed

- Cody is now using `major.EVEN_NUMBER.patch` for release versions and `major.ODD_NUMBER.patch` for pre-release versions. [pull/52412](https://github.com/sourcegraph/sourcegraph/pull/52412)
- Cody completions: Fixed an issue where the Cody response starts with a newline and was previously ignored [issues/52586](https://github.com/sourcegraph/sourcegraph/issues/52586)
- Cody completions: Improves the behavior of the completions cache when characters are deleted from the editor. [pull/52695](https://github.com/sourcegraph/sourcegraph/pull/52695)

### Changed

- Cody completions: Improve completion logger and measure the duration a completion is displayed for. [pull/52695](https://github.com/sourcegraph/sourcegraph/pull/52695)

## [0.1.5]

### Added

### Fixed

- Inline Assist broken decorations for Inline-Fixup tasks [pull/52322](https://github.com/sourcegraph/sourcegraph/pull/52322)

### Changed

- Various Cody completions related improvements [pull/52365](https://github.com/sourcegraph/sourcegraph/pull/52365)

## [0.1.4]

### Added

- Added support for local keyword search on Windows. [pull/52251](https://github.com/sourcegraph/sourcegraph/pull/52251)

### Fixed

- Setting `cody.useContext` to `none` will now limit Cody to using only the currently open file. [pull/52126](https://github.com/sourcegraph/sourcegraph/pull/52126)
- Fixes race condition in telemetry. [pull/52279](https://github.com/sourcegraph/sourcegraph/pull/52279)
- Don't search for file paths if no file paths to validate. [pull/52267](https://github.com/sourcegraph/sourcegraph/pull/52267)
- Fix handling of embeddings search backward compatibility. [pull/52286](https://github.com/sourcegraph/sourcegraph/pull/52286)

### Changed

- Cleanup the design of the VSCode history view. [pull/51246](https://github.com/sourcegraph/sourcegraph/pull/51246)
- Changed menu icons and order. [pull/52263](https://github.com/sourcegraph/sourcegraph/pull/52263)
- Deprecate `cody.debug` for three new settings: `cody.debug.enable`, `cody.debug.verbose`, and `cody.debug.filter`. [pull/52236](https://github.com/sourcegraph/sourcegraph/pull/52236)

## [0.1.3]

### Added

- Add support for connecting to Sourcegraph App when a supported version is installed. [pull/52075](https://github.com/sourcegraph/sourcegraph/pull/52075)

### Fixed

- Displays error banners on all view instead of chat view only. [pull/51883](https://github.com/sourcegraph/sourcegraph/pull/51883)
- Surfaces errors for corrupted token from secret storage. [pull/51883](https://github.com/sourcegraph/sourcegraph/pull/51883)
- Inline Assist add code lenses to all open files [pull/52014](https://github.com/sourcegraph/sourcegraph/pull/52014)

### Changed

- Removes unused configuration option: `cody.enabled`. [pull/51883](https://github.com/sourcegraph/sourcegraph/pull/51883)
- Arrow key behavior: you can now navigate forwards through messages with the down arrow; additionally the up and down arrows will navigate backwards and forwards only if you're at the start or end of the drafted text, respectively. [pull/51586](https://github.com/sourcegraph/sourcegraph/pull/51586)
- Display a more user-friendly error message when the user is connected to sourcegraph.com and doesn't have a verified email. [pull/51870](https://github.com/sourcegraph/sourcegraph/pull/51870)
- Keyword context: Excludes files larger than 1M and adds a 30sec timeout period [pull/52038](https://github.com/sourcegraph/sourcegraph/pull/52038)

## [0.1.2]

### Added

- `Inline Assist`: a new way to interact with Cody inside your files. To enable this feature, please set the `cody.experimental.inline` option to true. [pull/51679](https://github.com/sourcegraph/sourcegraph/pull/51679)

### Fixed

- UI bug that capped buttons at 300px max-width with visible border [pull/51726](https://github.com/sourcegraph/sourcegraph/pull/51726)
- Fixes anonymous user id resetting after logout [pull/51532](https://github.com/sourcegraph/sourcegraph/pull/51532)
- Add error message on top of Cody's response instead of overriding it [pull/51762](https://github.com/sourcegraph/sourcegraph/pull/51762)
- Fixes an issue where chat input messages where not rendered in the UI immediately [pull/51783](https://github.com/sourcegraph/sourcegraph/pull/51783)
- Fixes an issue where file where the hallucination detection was not working properly [pull/51785](https://github.com/sourcegraph/sourcegraph/pull/51785)
- Aligns Edit button style with feedback buttons [pull/51767](https://github.com/sourcegraph/sourcegraph/pull/51767)

### Changed

- Pressing the icon to reset the clear history now makes sure that the chat tab is shown [pull/51786](https://github.com/sourcegraph/sourcegraph/pull/51786)
- Rename the extension from "Sourcegraph Cody" to "Cody AI by Sourcegraph" [pull/51702](https://github.com/sourcegraph/sourcegraph/pull/51702)
- Remove HTML escaping artifacts [pull/51797](https://github.com/sourcegraph/sourcegraph/pull/51797)

## [0.1.1]

### Fixed

- Remove system alerts from non-actionable items [pull/51714](https://github.com/sourcegraph/sourcegraph/pull/51714)

## [0.1.0]

### Added

- New recipe: `Codebase Context Search`. Run an approximate search across the codebase. It searches within the embeddings when available to provide relevant code context. [pull/51077](https://github.com/sourcegraph/sourcegraph/pull/51077)
- Add support to slash commands `/` in chat. [pull/51077](https://github.com/sourcegraph/sourcegraph/pull/51077)
  - `/r` or `/reset` to reset chat
  - `/s` or `/search` to perform codebase context search
- Adds usage metrics to the experimental chat predictions feature [pull/51474](https://github.com/sourcegraph/sourcegraph/pull/51474)
- Add highlighted code to context message automatically [pull/51585](https://github.com/sourcegraph/sourcegraph/pull/51585)
- New recipe: `Generate Release Notes` --generate release notes based on the available tags or the selected commits for the time period. It summarises the git commits into standard release notes format of new features, bugs fixed, docs improvements. [pull/51481](https://github.com/sourcegraph/sourcegraph/pull/51481)
- New recipe: `Generate Release Notes`. Generate release notes based on the available tags or the selected commits for the time period. It summarizes the git commits into standard release notes format of new features, bugs fixed, docs improvements. [pull/51481](https://github.com/sourcegraph/sourcegraph/pull/51481)

### Fixed

- Error notification display pattern for rate limit [pull/51521](https://github.com/sourcegraph/sourcegraph/pull/51521)
- Fixes issues with branch switching and file deletions when using the experimental completions feature [pull/51565](https://github.com/sourcegraph/sourcegraph/pull/51565)
- Improves performance of hallucination detection for file paths and supports paths relative to the project root [pull/51558](https://github.com/sourcegraph/sourcegraph/pull/51558), [pull/51625](https://github.com/sourcegraph/sourcegraph/pull/51625)
- Fixes an issue where inline code blocks were unexpectedly escaped [pull/51576](https://github.com/sourcegraph/sourcegraph/pull/51576)

### Changed

- Promote Cody from experimental to beta [pull/](https://github.com/sourcegraph/sourcegraph/pull/)
- Various improvements to the experimental completions feature

## [0.0.10]

### Added

- Adds usage metrics to the experimental completions feature [pull/51350](https://github.com/sourcegraph/sourcegraph/pull/51350)
- Updating `cody.codebase` does not require reloading VS Code [pull/51274](https://github.com/sourcegraph/sourcegraph/pull/51274)

### Fixed

- Fixes an issue where code blocks were unexpectedly escaped [pull/51247](https://github.com/sourcegraph/sourcegraph/pull/51247)

### Changed

- Improved Cody header and layout details [pull/51348](https://github.com/sourcegraph/sourcegraph/pull/51348)
- Replace `Cody: Set Access Token` command with `Cody: Sign in` [pull/51274](https://github.com/sourcegraph/sourcegraph/pull/51274)
- Various improvements to the experimental completions feature

## [0.0.9]

### Added

- Adds new experimental chat predictions feature to suggest follow-up conversations. Enable it with the new `cody.experimental.chatPredictions` feature flag. [pull/51201](https://github.com/sourcegraph/sourcegraph/pull/51201)
- Auto update `cody.codebase` setting from current open file [pull/51045](https://github.com/sourcegraph/sourcegraph/pull/51045)
- Properly render rate-limiting on requests [pull/51200](https://github.com/sourcegraph/sourcegraph/pull/51200)
- Error display in UI [pull/51005](https://github.com/sourcegraph/sourcegraph/pull/51005)
- Edit buttons for editing last submitted message [pull/51009](https://github.com/sourcegraph/sourcegraph/pull/51009)
- [Security] Content security policy to webview [pull/51152](https://github.com/sourcegraph/sourcegraph/pull/51152)

### Fixed

- Escaped HTML issue [pull/51144](https://github.com/sourcegraph/sourcegraph/pull/51151)
- Unauthorized sessions [pull/51005](https://github.com/sourcegraph/sourcegraph/pull/51005)

### Changed

- Various improvements to the experimental completions feature [pull/51161](https://github.com/sourcegraph/sourcegraph/pull/51161) [51046](https://github.com/sourcegraph/sourcegraph/pull/51046)
- Visual improvements to the history page, ability to resume past conversations [pull/51159](https://github.com/sourcegraph/sourcegraph/pull/51159)

## [Template]

### Added

### Fixed

### Changed<|MERGE_RESOLUTION|>--- conflicted
+++ resolved
@@ -15,9 +15,7 @@
 ### Fixed
 
 - Fixup: Updated the fixup create task to just use the previous command text. [pull/1615](https://github.com/sourcegraph/cody/pull/1615)
-<<<<<<< HEAD
 - Fixed an issue that would cause an aborted chat message to show an error "Cody did not respond with any text". [pull/1668](https://github.com/sourcegraph/cody/pull/1668)
-=======
 - Chat: Opening files from the new chat panel will now show up beside the chat panel instead of on top of the chat panel. [pull/1677](https://github.com/sourcegraph/cody/pull/1677)
 - Chat: Prevented default events on certain key combos when chat box is focused. [pull/1690](https://github.com/sourcegraph/cody/pull/1690)
 - Command: Fixed an issue that opened a new chat window when running `/doc` and `/edit` commands from the command palette. [pull/1678](https://github.com/sourcegraph/cody/pull/1678)
@@ -25,7 +23,6 @@
 - Chat: Prevent `"command 'cody.chat'panel.new' not found"` error when the new chat panel UI is disabled. [pull/1696](https://github.com/sourcegraph/cody/pull/1696)
 - Autocomplete: Improved the multiline completions truncation logic. [pull/1709](https://github.com/sourcegraph/cody/pull/1709)
 - Autocomplete: Fix an issue where typing as suggested causes the completion to behave unexpectedly. [pull/1701](https://github.com/sourcegraph/cody/pull/1701)
->>>>>>> 360c4e1c
 
 ### Changed
 
