--- conflicted
+++ resolved
@@ -6,27 +6,21 @@
 
 ### Added
 
-<<<<<<< HEAD
 ### Fixed
 
 ### Changed
 
 ## 1.28.1
-=======
 Chat: Cody is now defaulted to run in the sidebar for both Enterprise and Non-Enterprise users. [pull/5039](https://github.com/sourcegraph/cody/pull/5039)
 
 ### Fixed
 
 - Edit: Fixed an issue where we would generate an inefficient diff due to a mismatch in the end-of-line sequence between the user and the LLM. [pull/5069](https://github.com/sourcegraph/cody/pull/5069)
->>>>>>> ac520d23
 
 ### Changed
 
 - Autocomplete: Ignores leading empty new lines for autocomplete suggestions to reduce the number of cases when Cody doesn't suggest anything. [pull/4864](https://github.com/sourcegraph/cody/pull/4864)
-<<<<<<< HEAD
 - Autocomplete: Preload completions on cursor movement. [pull/4901](https://github.com/sourcegraph/cody/pull/4901)
-=======
->>>>>>> ac520d23
 
 ## 1.28.0
 
