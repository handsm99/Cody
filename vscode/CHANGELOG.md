# Changelog

All notable changes to Sourcegraph Cody will be documented in this file.

Starting from `0.2.0`, Cody is using `major.EVEN_NUMBER.patch` for release versions and `major.ODD_NUMBER.patch` for pre-release versions.

## [Unreleased]

### Added

### Fixed

<<<<<<< HEAD
- Update file link color to match buttons. [pull/600](https://github.com/sourcegraph/cody/pull/600)
=======
- Handle `socket hung up` errors that are not caused by the `stop generating` button. [pull/598](https://github.com/sourcegraph/cody/pull/598)
>>>>>>> 19c821da

### Changed

## [0.6.5]

### Added

- Custom Commands: An experimental feature for creating Cody chat commands with custom prompts and context. [pull/386](https://github.com/sourcegraph/cody/pull/386)
- Custom Commands: Quick pick menu for running default and custom commands. [pull/386](https://github.com/sourcegraph/cody/pull/386)
- New commands:
  - `/explain`: Explain Code
  - `/doc`: Document Code
  - `/fix`: Inline Fixup
  - `/test`: Generate Unit Tests
- Code Actions: You can now ask Cody to explain or fix errors and warnings that are highlighted in your editor. [pull/510](https://github.com/sourcegraph/cody/pull/510)
- Inline Fixup: You can now run parallel inline fixes, you do not need to wait for the previous fix to complete. [pull/510](https://github.com/sourcegraph/cody/pull/510)
- Inline Fixup: You no longer need to select code to generate an inline fix. [pull/510](https://github.com/sourcegraph/cody/pull/510)

### Fixed

- Bug: Fixes an issue where the codebase context was not correctly inferred to load embeddings context for autocomplete. [pull/525](https://github.com/sourcegraph/cody/pull/525)
- Inline Fixup: `/chat` will now redirect your question to the chat view correctly through the Non-Stop Fixup input box. [pull/386](https://github.com/sourcegraph/cody/pull/386)
- Fix REGEX issue for existing `/reset`, `/search`, and `/fix` commands. [pull/594](https://github.com/sourcegraph/cody/pull/594)

### Changed

- `Recipes` are removed in favor of `Commands`, which is the improved version of `Recipes`. [pull/386](https://github.com/sourcegraph/cody/pull/386)
- Remove `Header` and `Navbar` from `Chat` view due to removal of the `Recipes` tab. [pull/386](https://github.com/sourcegraph/cody/pull/386)
- Replace `Custom Recipes` with `Custom Commands`. [pull/386](https://github.com/sourcegraph/cody/pull/386)
- Inline Fixup: Integrated the input field into the command palette. [pull/510](https://github.com/sourcegraph/cody/pull/510)
- Inline Fixup: Using `/fix` from Inline Chat now triggers an improved fixup experience. [pull/510](https://github.com/sourcegraph/cody/pull/510)
- Autocomplete: Include current file name in anthropic prompt. [580](https://github.com/sourcegraph/cody/pull/580)
- Autocomplete: Requests can now be resolved while the network request is still in progress. [pull/559](https://github.com/sourcegraph/cody/pull/559)

## [0.6.4]

### Added

- Inline Fixups: Cody is now aware of errors, warnings and hints within your editor selection. [pull/376](https://github.com/sourcegraph/cody/pull/376)
- Experimental user setting `cody.experimental.localTokenPath` to store authentication token in local file system when keychain access is unavailable. This provides alternative to [settings sync keychain storage](https://code.visualstudio.com/docs/editor/settings-sync#_troubleshooting-keychain-issues), but is not the recommended method for storing tokens securely. Use at your own risk. [pull/471](https://github.com/sourcegraph/cody/pull/471)

### Fixed

- Bug: Chat History command shows chat view instead of history view. [pull/414](https://github.com/sourcegraph/cody/pull/414)
- Fix some bad trailing `}` autocomplete results. [pull/378](https://github.com/sourcegraph/cody/pull/378)

### Changed

- Inline Fixups: Added intent detection to improve prompt and context quality. [pull/376](https://github.com/sourcegraph/cody/pull/376)
- Layout cleanups: smaller header and single line message input. [pull/449](https://github.com/sourcegraph/cody/pull/449)
- Improve response feedback button behavior. [pull/451](https://github.com/sourcegraph/cody/pull/451)
- Remove in-chat onboarding buttons for new chats. [pull/450](https://github.com/sourcegraph/cody/pull/450)
- Improve the stability of autocomplete results. [pull/442](https://github.com/sourcegraph/cody/pull/442)

## [0.6.3]

### Added

- Added the functionality to drag and reorder the recipes. [pull/314](https://github.com/sourcegraph/cody/pull/314)

### Fixed

### Changed

- Removed the experimental hallucination detection that highlighted nonexistent file paths.
- Hide the feedback button in case of error assistant response. [pull/448](https://github.com/sourcegraph/cody/pull/448)

## [0.6.2]

### Added

- [Internal] `Custom Recipes`: An experimental feature now available behind the `cody.experimental.customRecipes` feature flag for internal testing purpose. [pull/348](https://github.com/sourcegraph/cody/pull/348)
- Inline Chat: Improved response quality by ensuring each inline chat maintains its own unique context, and doesn't share with the sidebar and other inline chats. This should also benefit response quality for inline /fix and /touch commands.
- Inline Chat: Added the option to 'Stop generating' from within the inline chat window.
- Inline Chat: Added the option to transfer a chat from the inline window to the Cody sidebar.

### Fixed

### Changed

- The setting `cody.autocomplete.experimental.triggerMoreEagerly` (which causes autocomplete to trigger earlier, before you type a space or other non-word character) now defaults to `true`.
- If you run the `Trigger Inline Suggestion` VS Code action, 3 suggestions instead of just 1 will be shown.

## [0.6.1]

### Added

- A new experimental user setting `cody.autocomplete.experimental.triggerMoreEagerly` causes autocomplete to trigger earlier, before you type a space or other non-word character.
- [Internal Only] `Custom Recipe`: Support context type selection when creating a new recipe via UI. [pull/279](https://github.com/sourcegraph/cody/pull/279)
- New `/open` command for opening workspace files from chat box. [pull/327](https://github.com/sourcegraph/cody/pull/327)

### Fixed

- Insert at Cusor now inserts the complete code snippets at cursor position. [pull/282](https://github.com/sourcegraph/cody/pull/282)
- Minimizing the change of Cody replying users with response related to the language-uage prompt. [pull/279](https://github.com/sourcegraph/cody/pull/279)
- Inline Chat: Add missing icons for Inline Chat and Inline Fixups decorations. [pull/320](https://github.com/sourcegraph/cody/pull/320)
- Fix the behaviour of input history down button. [pull/328](https://github.com/sourcegraph/cody/pull/328)

### Changed

- Exclude context for chat input with only one word. [pull/279](https://github.com/sourcegraph/cody/pull/279)
- [Internal Only] `Custom Recipe`: Store `cody.json` file for user recipes within the `.vscode` folder located in the $HOME directory. [pull/279](https://github.com/sourcegraph/cody/pull/279)
- Various autocomplete improvements. [pull/344](https://github.com/sourcegraph/cody/pull/344)

## [0.4.4]

### Added

- Added support for the CMD+K hotkey to clear the code chat history. [pull/245](https://github.com/sourcegraph/cody/pull/245)
- [Internal Only] `Custom Recipe` is available for S2 internal users for testing purpose. [pull/81](https://github.com/sourcegraph/cody/pull/81)

### Fixed

- Fixed a bug that caused messages to disappear when signed-in users encounter an authentication error. [pull/201](https://github.com/sourcegraph/cody/pull/201)
- Inline Chat: Since last version, running Inline Fixups would add an additional `</selection>` tag to the end of the code edited by Cody, which has now been removed. [pull/182](https://github.com/sourcegraph/cody/pull/182)
- Chat Command: Fixed an issue where /r(est) had a trailing space. [pull/245](https://github.com/sourcegraph/cody/pull/245)
- Inline Fixups: Fixed a regression where Cody's inline fixup suggestions were not properly replacing the user's selection. [pull/70](https://github.com/sourcegraph/cody/pull/70)

### Changed

## [0.4.3]

### Added

- Added support for server-side token limits to Chat. [pull/54488](https://github.com/sourcegraph/sourcegraph/pull/54488)
- Add "Find code smells" recipe to editor context menu and command pallette [pull/54432](https://github.com/sourcegraph/sourcegraph/pull/54432)
- Add a typewriter effect to Cody's responses to mimic typing in characters rather than varying chunks [pull/54522](https://github.com/sourcegraph/sourcegraph/pull/54522)
- Add suggested recipes to the new chat welcome message. [pull/54277](https://github.com/sourcegraph/sourcegraph/pull/54277)
- Inline Chat: Added the option to collapse all inline chats from within the inline chat window. [pull/54675](https://github.com/sourcegraph/sourcegraph/pull/54675)
- Inline Chat: We now stream messages rather than waiting for the response to be fully complete. This means you can read Cody's response as it is being generated. [pull/54665](https://github.com/sourcegraph/sourcegraph/pull/54665)
- Show network error message when connection is lost and a reload button to get back when network is restored. [pull/107](https://github.com/sourcegraph/cody/pull/107)

### Fixed

- Inline Chat: Update keybind when condition to `editorFocus`. [pull/54437](https://github.com/sourcegraph/sourcegraph/pull/54437)
- Inline Touch: Create a new `.test.` file when `test` or `tests` is included in the instruction. [pull/54437](https://github.com/sourcegraph/sourcegraph/pull/54437)
- Prevents errors from being displayed for a cancelled requests. [pull/54429](https://github.com/sourcegraph/sourcegraph/pull/54429)

### Changed

- Inline Touch: Remove Inline Touch from submenu and command palette. It can be started with `/touch` or `/t` from the Inline Chat due to current limitation. [pull/54437](https://github.com/sourcegraph/sourcegraph/pull/54437)
- Removed the Optimize Code recipe. [pull/54471](https://github.com/sourcegraph/sourcegraph/pull/54471)

## [0.4.2]

### Added

- Add support for onboarding Cody App users on Intel Mac and Linux. [pull/54405](https://github.com/sourcegraph/sourcegraph/pull/54405)

### Fixed

### Changed

## [0.4.1]

### Fixed

- Fixed `cody.customHeaders` never being passed through. [pull/54354](https://github.com/sourcegraph/sourcegraph/pull/54354)
- Fixed users are signed out on 0.4.0 update [pull/54367](https://github.com/sourcegraph/sourcegraph/pull/54367)

### Changed

- Provide more information on Cody App, and improved the login page design for Enterprise customers. [pull/54362](https://github.com/sourcegraph/sourcegraph/pull/54362)

## [0.4.0]

### Added

- The range of the editor selection, if present, is now displayed alongside the file name in the chat footer. [pull/53742](https://github.com/sourcegraph/sourcegraph/pull/53742)
- Support switching between multiple instances with `Switch Account`. [pull/53434](https://github.com/sourcegraph/sourcegraph/pull/53434)
- Automate sign-in flow with Cody App. [pull/53908](https://github.com/sourcegraph/sourcegraph/pull/53908)
- Add a warning message to recipes when the selection gets truncated. [pull/54025](https://github.com/sourcegraph/sourcegraph/pull/54025)
- Start up loading screen. [pull/54106](https://github.com/sourcegraph/sourcegraph/pull/54106)

### Fixed

- Autocomplete: Include the number of lines of an accepted autocomplete recommendation and fix an issue where sometimes accepted completions would not be logged correctly. [pull/53878](https://github.com/sourcegraph/sourcegraph/pull/53878)
- Stop-Generating button does not stop Cody from responding if pressed before answer is generating. [pull/53827](https://github.com/sourcegraph/sourcegraph/pull/53827)
- Endpoint setting out of sync issue. [pull/53434](https://github.com/sourcegraph/sourcegraph/pull/53434)
- Endpoint URL without protocol causing sign-ins to fail. [pull/53908](https://github.com/sourcegraph/sourcegraph/pull/53908)
- Autocomplete: Fix network issues when using remote VS Code setups. [pull/53956](https://github.com/sourcegraph/sourcegraph/pull/53956)
- Autocomplete: Fix an issue where the loading indicator would not reset when a network error ocurred. [pull/53956](https://github.com/sourcegraph/sourcegraph/pull/53956)
- Autocomplete: Improve local context performance. [pull/54124](https://github.com/sourcegraph/sourcegraph/pull/54124)
- Chat: Fix an issue where the window would automatically scroll to the bottom as Cody responds regardless of where the users scroll position was. [pull/54188](https://github.com/sourcegraph/sourcegraph/pull/54188)
- Codebase index status does not get updated on workspace change. [pull/54106](https://github.com/sourcegraph/sourcegraph/pull/54106)
- Button for connect to App after user is signed out. [pull/54106](https://github.com/sourcegraph/sourcegraph/pull/54106)
- Fixes an issue with link formatting. [pull/54200](https://github.com/sourcegraph/sourcegraph/pull/54200)
- Fixes am issue where Cody would sometimes not respond. [pull/54268](https://github.com/sourcegraph/sourcegraph/pull/54268)
- Fixes authentication related issues. [pull/54237](https://github.com/sourcegraph/sourcegraph/pull/54237)

### Changed

- Autocomplete: Improve completion quality. [pull/53720](https://github.com/sourcegraph/sourcegraph/pull/53720)
- Autocomplete: Completions are now referred to as autocomplete. [pull/53851](https://github.com/sourcegraph/sourcegraph/pull/53851)
- Autocomplete: Autocomplete is now turned on by default. [pull/54166](https://github.com/sourcegraph/sourcegraph/pull/54166)
- Improved the response quality when Cody is asked about a selected piece of code through the chat window. [pull/53742](https://github.com/sourcegraph/sourcegraph/pull/53742)
- Refactored authentication process. [pull/53434](https://github.com/sourcegraph/sourcegraph/pull/53434)
- New sign-in and sign-out flow. [pull/53434](https://github.com/sourcegraph/sourcegraph/pull/53434)
- Analytical logs are now displayed in the Output view. [pull/53870](https://github.com/sourcegraph/sourcegraph/pull/53870)
- Inline Chat: Renamed Inline Assist to Inline Chat. [pull/53725](https://github.com/sourcegraph/sourcegraph/pull/53725) [pull/54315](https://github.com/sourcegraph/sourcegraph/pull/54315)
- Chat: Link to the "Getting Started" guide directly from the first chat message instead of the external documentation website. [pull/54175](https://github.com/sourcegraph/sourcegraph/pull/54175)
- Codebase status icons. [pull/54262](https://github.com/sourcegraph/sourcegraph/pull/54262)
- Changed the keyboard shortcut for the file touch recipe to `ctrl+alt+/` to avoid conflicts. [pull/54275](https://github.com/sourcegraph/sourcegraph/pull/54275)
- Inline Chat: Do not change current focus when Inline Fixup is done. [pull/53980](https://github.com/sourcegraph/sourcegraph/pull/53980)
- Inline Chat: Replace Close CodeLens with Accept. [pull/53980](https://github.com/sourcegraph/sourcegraph/pull/53980)
- Inline Chat: Moved to Beta state. It is now enabled by default. [pull/54315](https://github.com/sourcegraph/sourcegraph/pull/54315)

## [0.2.5]

### Added

- `Stop Generating` button to cancel a request and stop Cody's response. [pull/53332](https://github.com/sourcegraph/sourcegraph/pull/53332)

### Fixed

- Fixes the rendering of duplicate context files in response. [pull/53662](https://github.com/sourcegraph/sourcegraph/pull/53662)
- Fixes an issue where local keyword context was trying to open binary files. [pull/53662](https://github.com/sourcegraph/sourcegraph/pull/53662)
- Fixes the hallucination detection behavior for directory, API and git refs pattern. [pull/53553](https://github.com/sourcegraph/sourcegraph/pull/53553)

### Changed

- Completions: Updating configuration no longer requires reloading the extension. [pull/53401](https://github.com/sourcegraph/sourcegraph/pull/53401)
- New chat layout. [pull/53332](https://github.com/sourcegraph/sourcegraph/pull/53332)
- Completions: Completions can now be used on unsaved files. [pull/53495](https://github.com/sourcegraph/sourcegraph/pull/53495)
- Completions: Add multi-line heuristics for C, C++, C#, and Java. [pull/53631](https://github.com/sourcegraph/sourcegraph/pull/53631)
- Completions: Add context summaries and language information to analytics. [pull/53746](https://github.com/sourcegraph/sourcegraph/pull/53746)
- More compact chat suggestion buttons. [pull/53755](https://github.com/sourcegraph/sourcegraph/pull/53755)

## [0.2.4]

### Added

- Hover tooltips to intent-detection underlines. [pull/52029](https://github.com/sourcegraph/sourcegraph/pull/52029)
- Notification to prompt users to setup Cody if it wasn't configured initially. [pull/53321](https://github.com/sourcegraph/sourcegraph/pull/53321)
- Added a new Cody status bar item to relay global loading states and allowing you to quickly enable/disable features. [pull/53307](https://github.com/sourcegraph/sourcegraph/pull/53307)

### Fixed

- Fix `Continue with Sourcegraph.com` callback URL. [pull/53418](https://github.com/sourcegraph/sourcegraph/pull/53418)

### Changed

- Simplified the appearance of commands in various parts of the UI [pull/53395](https://github.com/sourcegraph/sourcegraph/pull/53395)

## [0.2.3]

### Added

- Add delete button for removing individual history. [pull/52904](https://github.com/sourcegraph/sourcegraph/pull/52904)
- Load the recent ongoing chat on reload of window. [pull/52904](https://github.com/sourcegraph/sourcegraph/pull/52904)
- Handle URL callbacks from `vscode-insiders`. [pull/53313](https://github.com/sourcegraph/sourcegraph/pull/53313)
- Inline Assist: New Code Lens to undo `inline fix` performed by Cody. [pull/53348](https://github.com/sourcegraph/sourcegraph/pull/53348)

### Fixed

- Fix the loading of files and scroll chat to the end while restoring the history. [pull/52904](https://github.com/sourcegraph/sourcegraph/pull/52904)
- Open file paths from Cody's responses in a workspace with the correct protocol. [pull/53103](https://github.com/sourcegraph/sourcegraph/pull/53103)
- Cody completions: Fixes an issue where completions would often start in the next line. [pull/53246](https://github.com/sourcegraph/sourcegraph/pull/53246)

### Changed

- Save the current ongoing conversation to the chat history [pull/52904](https://github.com/sourcegraph/sourcegraph/pull/52904)
- Inline Assist: Updating configuration no longer requires reloading the extension. [pull/53348](https://github.com/sourcegraph/sourcegraph/pull/53348)
- Context quality has been improved when the repository has not been indexed. The LLM is used to generate keyword and filename queries, and the LLM also reranks results from multiple sources. Response latency has also improved on long user queries. [pull/52815](https://github.com/sourcegraph/sourcegraph/pull/52815)

## [0.2.2]

### Added

- New recipe: `Generate PR description`. Generate the PR description using the PR template guidelines for the changes made in the current branch. [pull/51721](https://github.com/sourcegraph/sourcegraph/pull/51721)
- Open context search results links as workspace file. [pull/52856](https://github.com/sourcegraph/sourcegraph/pull/52856)
- Cody Inline Assist: Decorations for `/fix` errors. [pull/52796](https://github.com/sourcegraph/sourcegraph/pull/52796)
- Open file paths from Cody's responses in workspace. [pull/53069](https://github.com/sourcegraph/sourcegraph/pull/53069)
- Help & Getting Started: Walkthrough to help users get setup with Cody and discover new features. [pull/52560](https://github.com/sourcegraph/sourcegraph/pull/52560)

### Fixed

- Cody Inline Assist: Decorations for `/fix` on light theme. [pull/52796](https://github.com/sourcegraph/sourcegraph/pull/52796)
- Cody Inline Assist: Use more than 1 context file for `/touch`. [pull/52796](https://github.com/sourcegraph/sourcegraph/pull/52796)
- Cody Inline Assist: Fixes cody processing indefinitely issue. [pull/52796](https://github.com/sourcegraph/sourcegraph/pull/52796)
- Cody completions: Various fixes for completion analytics. [pull/52935](https://github.com/sourcegraph/sourcegraph/pull/52935)
- Cody Inline Assist: Indentation on `/fix` [pull/53068](https://github.com/sourcegraph/sourcegraph/pull/53068)

### Changed

- Internal: Do not log events during tests. [pull/52865](https://github.com/sourcegraph/sourcegraph/pull/52865)
- Cody completions: Improved the number of completions presented and reduced the latency. [pull/52935](https://github.com/sourcegraph/sourcegraph/pull/52935)
- Cody completions: Various improvements to the context. [pull/53043](https://github.com/sourcegraph/sourcegraph/pull/53043)

## [0.2.1]

### Fixed

- Escape Windows path separator in fast file finder path pattern. [pull/52754](https://github.com/sourcegraph/sourcegraph/pull/52754)
- Only display errors from the embeddings clients for users connected to an indexed codebase. [pull/52780](https://github.com/sourcegraph/sourcegraph/pull/52780)

### Changed

## [0.2.0]

### Added

- Cody Inline Assist: New recipe for creating new files with `/touch` command. [pull/52511](https://github.com/sourcegraph/sourcegraph/pull/52511)
- Cody completions: Experimental support for multi-line inline completions for JavaScript, TypeScript, Go, and Python using indentation based truncation. [issues/52588](https://github.com/sourcegraph/sourcegraph/issues/52588)
- Display embeddings search, and connection error to the webview panel. [pull/52491](https://github.com/sourcegraph/sourcegraph/pull/52491)
- New recipe: `Optimize Code`. Optimize the time and space consumption of code. [pull/51974](https://github.com/sourcegraph/sourcegraph/pull/51974)
- Button to insert code block text at cursor position in text editor. [pull/52528](https://github.com/sourcegraph/sourcegraph/pull/52528)

### Fixed

- Cody completions: Fixed interop between spaces and tabs. [pull/52497](https://github.com/sourcegraph/sourcegraph/pull/52497)
- Fixes an issue where new conversations did not bring the chat into the foreground. [pull/52363](https://github.com/sourcegraph/sourcegraph/pull/52363)
- Cody completions: Prevent completions for lines that have a word in the suffix. [issues/52582](https://github.com/sourcegraph/sourcegraph/issues/52582)
- Cody completions: Fixes an issue where multi-line inline completions closed the current block even if it already had content. [pull/52615](https://github.com/sourcegraph/sourcegraph/52615)
- Cody completions: Fixed an issue where the Cody response starts with a newline and was previously ignored. [issues/52586](https://github.com/sourcegraph/sourcegraph/issues/52586)

### Changed

- Cody is now using `major.EVEN_NUMBER.patch` for release versions and `major.ODD_NUMBER.patch` for pre-release versions. [pull/52412](https://github.com/sourcegraph/sourcegraph/pull/52412)
- Cody completions: Fixed an issue where the Cody response starts with a newline and was previously ignored [issues/52586](https://github.com/sourcegraph/sourcegraph/issues/52586)
- Cody completions: Improves the behavior of the completions cache when characters are deleted from the editor. [pull/52695](https://github.com/sourcegraph/sourcegraph/pull/52695)

### Changed

- Cody completions: Improve completion logger and measure the duration a completion is displayed for. [pull/52695](https://github.com/sourcegraph/sourcegraph/pull/52695)

## [0.1.5]

### Added

### Fixed

- Inline Assist broken decorations for Inline-Fixup tasks [pull/52322](https://github.com/sourcegraph/sourcegraph/pull/52322)

### Changed

- Various Cody completions related improvements [pull/52365](https://github.com/sourcegraph/sourcegraph/pull/52365)

## [0.1.4]

### Added

- Added support for local keyword search on Windows. [pull/52251](https://github.com/sourcegraph/sourcegraph/pull/52251)

### Fixed

- Setting `cody.useContext` to `none` will now limit Cody to using only the currently open file. [pull/52126](https://github.com/sourcegraph/sourcegraph/pull/52126)
- Fixes race condition in telemetry. [pull/52279](https://github.com/sourcegraph/sourcegraph/pull/52279)
- Don't search for file paths if no file paths to validate. [pull/52267](https://github.com/sourcegraph/sourcegraph/pull/52267)
- Fix handling of embeddings search backward compatibility. [pull/52286](https://github.com/sourcegraph/sourcegraph/pull/52286)

### Changed

- Cleanup the design of the VSCode history view. [pull/51246](https://github.com/sourcegraph/sourcegraph/pull/51246)
- Changed menu icons and order. [pull/52263](https://github.com/sourcegraph/sourcegraph/pull/52263)
- Deprecate `cody.debug` for three new settings: `cody.debug.enable`, `cody.debug.verbose`, and `cody.debug.filter`. [pull/52236](https://github.com/sourcegraph/sourcegraph/pull/52236)

## [0.1.3]

### Added

- Add support for connecting to Sourcegraph App when a supported version is installed. [pull/52075](https://github.com/sourcegraph/sourcegraph/pull/52075)

### Fixed

- Displays error banners on all view instead of chat view only. [pull/51883](https://github.com/sourcegraph/sourcegraph/pull/51883)
- Surfaces errors for corrupted token from secret storage. [pull/51883](https://github.com/sourcegraph/sourcegraph/pull/51883)
- Inline Assist add code lenses to all open files [pull/52014](https://github.com/sourcegraph/sourcegraph/pull/52014)

### Changed

- Removes unused configuration option: `cody.enabled`. [pull/51883](https://github.com/sourcegraph/sourcegraph/pull/51883)
- Arrow key behavior: you can now navigate forwards through messages with the down arrow; additionally the up and down arrows will navigate backwards and forwards only if you're at the start or end of the drafted text, respectively. [pull/51586](https://github.com/sourcegraph/sourcegraph/pull/51586)
- Display a more user-friendly error message when the user is connected to sourcegraph.com and doesn't have a verified email. [pull/51870](https://github.com/sourcegraph/sourcegraph/pull/51870)
- Keyword context: Excludes files larger than 1M and adds a 30sec timeout period [pull/52038](https://github.com/sourcegraph/sourcegraph/pull/52038)

## [0.1.2]

### Added

- `Inline Assist`: a new way to interact with Cody inside your files. To enable this feature, please set the `cody.experimental.inline` option to true. [pull/51679](https://github.com/sourcegraph/sourcegraph/pull/51679)

### Fixed

- UI bug that capped buttons at 300px max-width with visible border [pull/51726](https://github.com/sourcegraph/sourcegraph/pull/51726)
- Fixes anonymous user id resetting after logout [pull/51532](https://github.com/sourcegraph/sourcegraph/pull/51532)
- Add error message on top of Cody's response instead of overriding it [pull/51762](https://github.com/sourcegraph/sourcegraph/pull/51762)
- Fixes an issue where chat input messages where not rendered in the UI immediately [pull/51783](https://github.com/sourcegraph/sourcegraph/pull/51783)
- Fixes an issue where file where the hallucination detection was not working properly [pull/51785](https://github.com/sourcegraph/sourcegraph/pull/51785)
- Aligns Edit button style with feedback buttons [pull/51767](https://github.com/sourcegraph/sourcegraph/pull/51767)

### Changed

- Pressing the icon to reset the clear history now makes sure that the chat tab is shown [pull/51786](https://github.com/sourcegraph/sourcegraph/pull/51786)
- Rename the extension from "Sourcegraph Cody" to "Cody AI by Sourcegraph" [pull/51702](https://github.com/sourcegraph/sourcegraph/pull/51702)
- Remove HTML escaping artifacts [pull/51797](https://github.com/sourcegraph/sourcegraph/pull/51797)

## [0.1.1]

### Fixed

- Remove system alerts from non-actionable items [pull/51714](https://github.com/sourcegraph/sourcegraph/pull/51714)

## [0.1.0]

### Added

- New recipe: `Codebase Context Search`. Run an approximate search across the codebase. It searches within the embeddings when available to provide relevant code context. [pull/51077](https://github.com/sourcegraph/sourcegraph/pull/51077)
- Add support to slash commands `/` in chat. [pull/51077](https://github.com/sourcegraph/sourcegraph/pull/51077)
  - `/r` or `/reset` to reset chat
  - `/s` or `/search` to perform codebase context search
- Adds usage metrics to the experimental chat predictions feature [pull/51474](https://github.com/sourcegraph/sourcegraph/pull/51474)
- Add highlighted code to context message automatically [pull/51585](https://github.com/sourcegraph/sourcegraph/pull/51585)
- New recipe: `Generate Release Notes` --generate release notes based on the available tags or the selected commits for the time period. It summarises the git commits into standard release notes format of new features, bugs fixed, docs improvements. [pull/51481](https://github.com/sourcegraph/sourcegraph/pull/51481)
- New recipe: `Generate Release Notes`. Generate release notes based on the available tags or the selected commits for the time period. It summarizes the git commits into standard release notes format of new features, bugs fixed, docs improvements. [pull/51481](https://github.com/sourcegraph/sourcegraph/pull/51481)

### Fixed

- Error notification display pattern for rate limit [pull/51521](https://github.com/sourcegraph/sourcegraph/pull/51521)
- Fixes issues with branch switching and file deletions when using the experimental completions feature [pull/51565](https://github.com/sourcegraph/sourcegraph/pull/51565)
- Improves performance of hallucination detection for file paths and supports paths relative to the project root [pull/51558](https://github.com/sourcegraph/sourcegraph/pull/51558), [pull/51625](https://github.com/sourcegraph/sourcegraph/pull/51625)
- Fixes an issue where inline code blocks were unexpectedly escaped [pull/51576](https://github.com/sourcegraph/sourcegraph/pull/51576)

### Changed

- Promote Cody from experimental to beta [pull/](https://github.com/sourcegraph/sourcegraph/pull/)
- Various improvements to the experimental completions feature

## [0.0.10]

### Added

- Adds usage metrics to the experimental completions feature [pull/51350](https://github.com/sourcegraph/sourcegraph/pull/51350)
- Updating `cody.codebase` does not require reloading VS Code [pull/51274](https://github.com/sourcegraph/sourcegraph/pull/51274)

### Fixed

- Fixes an issue where code blocks were unexpectedly escaped [pull/51247](https://github.com/sourcegraph/sourcegraph/pull/51247)

### Changed

- Improved Cody header and layout details [pull/51348](https://github.com/sourcegraph/sourcegraph/pull/51348)
- Replace `Cody: Set Access Token` command with `Cody: Sign in` [pull/51274](https://github.com/sourcegraph/sourcegraph/pull/51274)
- Various improvements to the experimental completions feature

## [0.0.9]

### Added

- Adds new experimental chat predictions feature to suggest follow-up conversations. Enable it with the new `cody.experimental.chatPredictions` feature flag. [pull/51201](https://github.com/sourcegraph/sourcegraph/pull/51201)
- Auto update `cody.codebase` setting from current open file [pull/51045](https://github.com/sourcegraph/sourcegraph/pull/51045)
- Properly render rate-limiting on requests [pull/51200](https://github.com/sourcegraph/sourcegraph/pull/51200)
- Error display in UI [pull/51005](https://github.com/sourcegraph/sourcegraph/pull/51005)
- Edit buttons for editing last submitted message [pull/51009](https://github.com/sourcegraph/sourcegraph/pull/51009)
- [Security] Content security policy to webview [pull/51152](https://github.com/sourcegraph/sourcegraph/pull/51152)

### Fixed

- Escaped HTML issue [pull/51144](https://github.com/sourcegraph/sourcegraph/pull/51151)
- Unauthorized sessions [pull/51005](https://github.com/sourcegraph/sourcegraph/pull/51005)

### Changed

- Various improvements to the experimental completions feature [pull/51161](https://github.com/sourcegraph/sourcegraph/pull/51161) [51046](https://github.com/sourcegraph/sourcegraph/pull/51046)
- Visual improvements to the history page, ability to resume past conversations [pull/51159](https://github.com/sourcegraph/sourcegraph/pull/51159)

## [Template]

### Added

### Fixed

### Changed<|MERGE_RESOLUTION|>--- conflicted
+++ resolved
@@ -10,11 +10,8 @@
 
 ### Fixed
 
-<<<<<<< HEAD
 - Update file link color to match buttons. [pull/600](https://github.com/sourcegraph/cody/pull/600)
-=======
 - Handle `socket hung up` errors that are not caused by the `stop generating` button. [pull/598](https://github.com/sourcegraph/cody/pull/598)
->>>>>>> 19c821da
 
 ### Changed
 
