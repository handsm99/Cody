--- conflicted
+++ resolved
@@ -4,11 +4,6 @@
 
 ## [Unreleased]
 
-### Added
-
-<<<<<<< HEAD
-- Cody can now generate commit messages from your changes. Triggered through the input field in the VS Code "Source Control" sidebar. [pull/2306](https://github.com/sourcegraph/cody/pull/2306)
-
 ### Fixed
 
 ### Changed
@@ -17,8 +12,6 @@
 
 ### Added
 
-=======
->>>>>>> bdd7484e
 - Chat: Displays warnings for large @-mentioned files during selection. [pull/3118](https://github.com/sourcegraph/cody/pull/3118)
 
 ### Fixed
