--- conflicted
+++ resolved
@@ -18,13 +18,9 @@
 
 ### Fixed
 
-<<<<<<< HEAD
-- Removeed chat and chat history created by edit and doc commands. [pull/1220](https://github.com/sourcegraph/cody/pull/1220)
 - Improved quality of documentation created by the `/doc` command. [pull/1198](https://github.com/sourcegraph/cody/pull/1198)
-=======
-- Remove chat and chat history created by edit and doc commands. [pull/1220](https://github.com/sourcegraph/cody/pull/1220)
+- Removed chat and chat history created by `/edit` and `/doc` commands. [pull/1220](https://github.com/sourcegraph/cody/pull/1220)
 - Only show "Ask Cody Inline" context menu item when signed in. [pull/1281](https://github.com/sourcegraph/cody/pull/1281)
->>>>>>> bbbe30bc
 
 ### Changed
 
