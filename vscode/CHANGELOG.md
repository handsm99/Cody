--- conflicted
+++ resolved
@@ -11,13 +11,10 @@
 - Chat: A new chat model selection dropdown that allows selecting between different chat models when connected to the sourcegraph.com instance. [pull/1676](https://github.com/sourcegraph/cody/pull/1676)
 - Chat: New button in editor title for restarting chat session in current chat panel (non-sidebar chat view). [pull/1687](https://github.com/sourcegraph/cody/pull/1687)
 - Chat: New `@` command that allows you to attach files via the chat input box. [pull/1631](https://github.com/sourcegraph/cody/pull/1631)
-<<<<<<< HEAD
-- Commands: Supports passing additional input text to commands via the chat input box. For example, adds additional instruction after the command key: `/explain response in Spanish`. [pull/1731](https://github.com/sourcegraph/cody/pull/1731)
-=======
 - Edit: Added a specific, faster, response flow for fixes when triggered directly from code actions. [pull/1639](https://github.com/sourcegraph/cody/pull/1639)
 - Edit: Improved context fetching for quick fixes to better include code related to the problem. [pull/1723](https://github.com/sourcegraph/cody/pull/1723)
 - Autocomplete: Added new retrieval and mixing strategies to improve Autocomplete context. [pull/1752](https://github.com/sourcegraph/cody/pull/1752)
->>>>>>> 379aa4ac
+- Commands: Supports passing additional input text to commands via the chat input box. For example, adds additional instruction after the command key: `/explain response in Spanish`. [pull/1731](https://github.com/sourcegraph/cody/pull/1731)
 
 ### Fixed
 
