--- conflicted
+++ resolved
@@ -18,15 +18,11 @@
 - Do not automatically append open file name to display text for chat questions. [pull/2580](https://github.com/sourcegraph/cody/pull/2580)
 - Fixed unresponsive stop button in chat when an error is presented. [pull/2588](https://github.com/sourcegraph/cody/pull/2588)
 - Added existing `cody.useContext` config to chat to control context fetching strategy. [pull/2616](https://github.com/sourcegraph/cody/pull/2616)
-<<<<<<< HEAD
 - Fixed extension start up issue for enterprise users who do not have primary email set up. [pull/2665](https://github.com/sourcegraph/cody/pull/2665)
 - All Chat windows are now closed properly on sign out. [pull/2665](https://github.com/sourcegraph/cody/pull/2665)
-=======
 - Fixed issue with incorrect chat model selected on first chat session for DotCom users after reauthorization. [issues/2648](https://github.com/sourcegraph/cody/issues/2648)
-
->>>>>>> e7cab515
+- Fixed unresponsive dropdown menu for selecting chat model in Chat view. [pull/2627](https://github.com/sourcegraph/cody/pull/2627)
 - [Internal] Opening files with non-file schemed URLs no longer breaks Autocomplete when `.cody/ignore` is enabled. [pull/2640](https://github.com/sourcegraph/cody/pull/2640)
-- Fixed unresponsive dropdown menu for selecting chat model in Chat view. [pull/2627](https://github.com/sourcegraph/cody/pull/2627)
 
 ### Changed
 
