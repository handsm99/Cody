--- conflicted
+++ resolved
@@ -12,11 +12,8 @@
 
 ### Changed
 
-<<<<<<< HEAD
 - Edit: Fixed formatting issues with some editor formatters that required explict indendation configuration. [pull/1620](https://github.com/sourcegraph/cody/pull/1620)
-=======
 - Edit: Fixed an issue where the diff for an edit could expand recursively each time it is viewed. [pull/1621](https://github.com/sourcegraph/cody/pull/1621)
->>>>>>> b181ccfd
 
 ## [0.14.4]
 
