# Changelog

All notable changes to Sourcegraph Cody will be documented in this file.

Starting from `0.2.0`, Cody is using `major.EVEN_NUMBER.patch` for release versions and `major.ODD_NUMBER.patch` for pre-release versions.

## [Unreleased]

### Added

- Cody Commands: New `/smell` command, an improved version of the old `Find Code Smell` recipe. [pull/602](https://github.com/sourcegraph/cody/pull/602)
- Cody Commands: Display of clickable file path for current selection in chat view after executing a command. [pull/602](https://github.com/sourcegraph/cody/pull/602)

### Fixed

- Inline Chat: Fix issue where state was not being set correctly, causing Cody Commands to use the selection range from the last created Inline Chat instead of the current selection. [pull/602](https://github.com/sourcegraph/cody/pull/602)
- Cody Commands: Commands that use the current file as context now correctly generate context message for the current file instead of using codebase context generated from current selection. [pull/683](https://github.com/sourcegraph/cody/pull/683)

### Changed

- `Explain Code` command now includes visible content of the current file when no code is selected. [pull/602](https://github.com/sourcegraph/cody/pull/602)
- Cody Commands: Show errors in chat view instead of notification windows. [pull/602](https://github.com/sourcegraph/cody/pull/602)
<<<<<<< HEAD
- Cody Commands: Match commands on description in menu [pull/702](https://github.com/sourcegraph/cody/pull/702)
=======
- Don't require Esc to dismiss Cody menu. [pull/700](https://github.com/sourcegraph/cody/pull/700)
>>>>>>> 1d2b5952

## [0.6.7]

### Added

- Include token count for code generated and button click events. [pull/675](https://github.com/sourcegraph/cody/pull/675)

### Fixed

### Changed

- Include the number of accepted characters per autocomplete suggestion. [pull/674](https://github.com/sourcegraph/cody/pull/674)

## [0.6.6]

### Added

- Cody Commands: Add tab-to-complete & enter-to-complete behavior. [pull/606](https://github.com/sourcegraph/cody/pull/606)
- Option to toggle `cody.experimental.editorTitleCommandIcon` setting through status bar. [pull/611](https://github.com/sourcegraph/cody/pull/611)
- New walkthrough for Cody Commands. [pull/648](https://github.com/sourcegraph/cody/pull/648)

### Fixed

- Update file link color to match buttons. [pull/600](https://github.com/sourcegraph/cody/pull/600)
- Handle `socket hung up` errors that are not caused by the `stop generating` button. [pull/598](https://github.com/sourcegraph/cody/pull/598)
- Fix "Reload Window" appearing in all VS Code views. [pull/603](https://github.com/sourcegraph/cody/pull/603)
- Fixes issues where in some instances, suggested autocomplete events were under counted. [pull/649](https://github.com/sourcegraph/cody/pull/649)
- Various smaller tweaks to autocomplete analytics. [pull/644](https://github.com/sourcegraph/cody/pull/644)
- Includes the correct pre-release version in analytics events. [pull/641](https://github.com/sourcegraph/cody/pull/641)

### Changed

- Removed beta labels from Autocomplete and Inline Chat features. [pull/605](https://github.com/sourcegraph/cody/pull/605)
- Update shortcut for Cody Commands to `alt` + `c` due to conflict with existing keybinding for `fixup`. [pull/648](https://github.com/sourcegraph/cody/pull/648)

## [0.6.5]

### Added

- Custom Commands: An experimental feature for creating Cody chat commands with custom prompts and context. [pull/386](https://github.com/sourcegraph/cody/pull/386)
- Custom Commands: Quick pick menu for running default and custom commands. [pull/386](https://github.com/sourcegraph/cody/pull/386)
- New commands:
  - `/explain`: Explain Code
  - `/doc`: Document Code
  - `/fix`: Inline Fixup
  - `/test`: Generate Unit Tests
- Code Actions: You can now ask Cody to explain or fix errors and warnings that are highlighted in your editor. [pull/510](https://github.com/sourcegraph/cody/pull/510)
- Inline Fixup: You can now run parallel inline fixes, you do not need to wait for the previous fix to complete. [pull/510](https://github.com/sourcegraph/cody/pull/510)
- Inline Fixup: You no longer need to select code to generate an inline fix. [pull/510](https://github.com/sourcegraph/cody/pull/510)

### Fixed

- Bug: Fixes an issue where the codebase context was not correctly inferred to load embeddings context for autocomplete. [pull/525](https://github.com/sourcegraph/cody/pull/525)
- Inline Fixup: `/chat` will now redirect your question to the chat view correctly through the Non-Stop Fixup input box. [pull/386](https://github.com/sourcegraph/cody/pull/386)
- Fix REGEX issue for existing `/reset`, `/search`, and `/fix` commands. [pull/594](https://github.com/sourcegraph/cody/pull/594)

### Changed

- `Recipes` are removed in favor of `Commands`, which is the improved version of `Recipes`. [pull/386](https://github.com/sourcegraph/cody/pull/386)
- Remove `Header` and `Navbar` from `Chat` view due to removal of the `Recipes` tab. [pull/386](https://github.com/sourcegraph/cody/pull/386)
- Replace `Custom Recipes` with `Custom Commands`. [pull/386](https://github.com/sourcegraph/cody/pull/386)
- Inline Fixup: Integrated the input field into the command palette. [pull/510](https://github.com/sourcegraph/cody/pull/510)
- Inline Fixup: Using `/fix` from Inline Chat now triggers an improved fixup experience. [pull/510](https://github.com/sourcegraph/cody/pull/510)
- Autocomplete: Include current file name in anthropic prompt. [580](https://github.com/sourcegraph/cody/pull/580)
- Autocomplete: Requests can now be resolved while the network request is still in progress. [pull/559](https://github.com/sourcegraph/cody/pull/559)

## [0.6.4]

### Added

- Inline Fixups: Cody is now aware of errors, warnings and hints within your editor selection. [pull/376](https://github.com/sourcegraph/cody/pull/376)
- Experimental user setting `cody.experimental.localTokenPath` to store authentication token in local file system when keychain access is unavailable. This provides alternative to [settings sync keychain storage](https://code.visualstudio.com/docs/editor/settings-sync#_troubleshooting-keychain-issues), but is not the recommended method for storing tokens securely. Use at your own risk. [pull/471](https://github.com/sourcegraph/cody/pull/471)

### Fixed

- Bug: Chat History command shows chat view instead of history view. [pull/414](https://github.com/sourcegraph/cody/pull/414)
- Fix some bad trailing `}` autocomplete results. [pull/378](https://github.com/sourcegraph/cody/pull/378)

### Changed

- Inline Fixups: Added intent detection to improve prompt and context quality. [pull/376](https://github.com/sourcegraph/cody/pull/376)
- Layout cleanups: smaller header and single line message input. [pull/449](https://github.com/sourcegraph/cody/pull/449)
- Improve response feedback button behavior. [pull/451](https://github.com/sourcegraph/cody/pull/451)
- Remove in-chat onboarding buttons for new chats. [pull/450](https://github.com/sourcegraph/cody/pull/450)
- Improve the stability of autocomplete results. [pull/442](https://github.com/sourcegraph/cody/pull/442)

## [0.6.3]

### Added

- Added the functionality to drag and reorder the recipes. [pull/314](https://github.com/sourcegraph/cody/pull/314)

### Fixed

### Changed

- Removed the experimental hallucination detection that highlighted nonexistent file paths.
- Hide the feedback button in case of error assistant response. [pull/448](https://github.com/sourcegraph/cody/pull/448)

## [0.6.2]

### Added

- [Internal] `Custom Recipes`: An experimental feature now available behind the `cody.experimental.customRecipes` feature flag for internal testing purpose. [pull/348](https://github.com/sourcegraph/cody/pull/348)
- Inline Chat: Improved response quality by ensuring each inline chat maintains its own unique context, and doesn't share with the sidebar and other inline chats. This should also benefit response quality for inline /fix and /touch commands.
- Inline Chat: Added the option to 'Stop generating' from within the inline chat window.
- Inline Chat: Added the option to transfer a chat from the inline window to the Cody sidebar.

### Fixed

### Changed

- The setting `cody.autocomplete.experimental.triggerMoreEagerly` (which causes autocomplete to trigger earlier, before you type a space or other non-word character) now defaults to `true`.
- If you run the `Trigger Inline Suggestion` VS Code action, 3 suggestions instead of just 1 will be shown.

## [0.6.1]

### Added

- A new experimental user setting `cody.autocomplete.experimental.triggerMoreEagerly` causes autocomplete to trigger earlier, before you type a space or other non-word character.
- [Internal Only] `Custom Recipe`: Support context type selection when creating a new recipe via UI. [pull/279](https://github.com/sourcegraph/cody/pull/279)
- New `/open` command for opening workspace files from chat box. [pull/327](https://github.com/sourcegraph/cody/pull/327)

### Fixed

- Insert at Cusor now inserts the complete code snippets at cursor position. [pull/282](https://github.com/sourcegraph/cody/pull/282)
- Minimizing the change of Cody replying users with response related to the language-uage prompt. [pull/279](https://github.com/sourcegraph/cody/pull/279)
- Inline Chat: Add missing icons for Inline Chat and Inline Fixups decorations. [pull/320](https://github.com/sourcegraph/cody/pull/320)
- Fix the behaviour of input history down button. [pull/328](https://github.com/sourcegraph/cody/pull/328)

### Changed

- Exclude context for chat input with only one word. [pull/279](https://github.com/sourcegraph/cody/pull/279)
- [Internal Only] `Custom Recipe`: Store `cody.json` file for user recipes within the `.vscode` folder located in the $HOME directory. [pull/279](https://github.com/sourcegraph/cody/pull/279)
- Various autocomplete improvements. [pull/344](https://github.com/sourcegraph/cody/pull/344)

## [0.4.4]

### Added

- Added support for the CMD+K hotkey to clear the code chat history. [pull/245](https://github.com/sourcegraph/cody/pull/245)
- [Internal Only] `Custom Recipe` is available for S2 internal users for testing purpose. [pull/81](https://github.com/sourcegraph/cody/pull/81)

### Fixed

- Fixed a bug that caused messages to disappear when signed-in users encounter an authentication error. [pull/201](https://github.com/sourcegraph/cody/pull/201)
- Inline Chat: Since last version, running Inline Fixups would add an additional `</selection>` tag to the end of the code edited by Cody, which has now been removed. [pull/182](https://github.com/sourcegraph/cody/pull/182)
- Chat Command: Fixed an issue where /r(est) had a trailing space. [pull/245](https://github.com/sourcegraph/cody/pull/245)
- Inline Fixups: Fixed a regression where Cody's inline fixup suggestions were not properly replacing the user's selection. [pull/70](https://github.com/sourcegraph/cody/pull/70)

### Changed

## [0.4.3]

### Added

- Added support for server-side token limits to Chat. [pull/54488](https://github.com/sourcegraph/sourcegraph/pull/54488)
- Add "Find code smells" recipe to editor context menu and command pallette [pull/54432](https://github.com/sourcegraph/sourcegraph/pull/54432)
- Add a typewriter effect to Cody's responses to mimic typing in characters rather than varying chunks [pull/54522](https://github.com/sourcegraph/sourcegraph/pull/54522)
- Add suggested recipes to the new chat welcome message. [pull/54277](https://github.com/sourcegraph/sourcegraph/pull/54277)
- Inline Chat: Added the option to collapse all inline chats from within the inline chat window. [pull/54675](https://github.com/sourcegraph/sourcegraph/pull/54675)
- Inline Chat: We now stream messages rather than waiting for the response to be fully complete. This means you can read Cody's response as it is being generated. [pull/54665](https://github.com/sourcegraph/sourcegraph/pull/54665)
- Show network error message when connection is lost and a reload button to get back when network is restored. [pull/107](https://github.com/sourcegraph/cody/pull/107)

### Fixed

- Inline Chat: Update keybind when condition to `editorFocus`. [pull/54437](https://github.com/sourcegraph/sourcegraph/pull/54437)
- Inline Touch: Create a new `.test.` file when `test` or `tests` is included in the instruction. [pull/54437](https://github.com/sourcegraph/sourcegraph/pull/54437)
- Prevents errors from being displayed for a cancelled requests. [pull/54429](https://github.com/sourcegraph/sourcegraph/pull/54429)

### Changed

- Inline Touch: Remove Inline Touch from submenu and command palette. It can be started with `/touch` or `/t` from the Inline Chat due to current limitation. [pull/54437](https://github.com/sourcegraph/sourcegraph/pull/54437)
- Removed the Optimize Code recipe. [pull/54471](https://github.com/sourcegraph/sourcegraph/pull/54471)

## [0.4.2]

### Added

- Add support for onboarding Cody App users on Intel Mac and Linux. [pull/54405](https://github.com/sourcegraph/sourcegraph/pull/54405)

### Fixed

### Changed

## [0.4.1]

### Fixed

- Fixed `cody.customHeaders` never being passed through. [pull/54354](https://github.com/sourcegraph/sourcegraph/pull/54354)
- Fixed users are signed out on 0.4.0 update [pull/54367](https://github.com/sourcegraph/sourcegraph/pull/54367)

### Changed

- Provide more information on Cody App, and improved the login page design for Enterprise customers. [pull/54362](https://github.com/sourcegraph/sourcegraph/pull/54362)

## [0.4.0]

### Added

- The range of the editor selection, if present, is now displayed alongside the file name in the chat footer. [pull/53742](https://github.com/sourcegraph/sourcegraph/pull/53742)
- Support switching between multiple instances with `Switch Account`. [pull/53434](https://github.com/sourcegraph/sourcegraph/pull/53434)
- Automate sign-in flow with Cody App. [pull/53908](https://github.com/sourcegraph/sourcegraph/pull/53908)
- Add a warning message to recipes when the selection gets truncated. [pull/54025](https://github.com/sourcegraph/sourcegraph/pull/54025)
- Start up loading screen. [pull/54106](https://github.com/sourcegraph/sourcegraph/pull/54106)

### Fixed

- Autocomplete: Include the number of lines of an accepted autocomplete recommendation and fix an issue where sometimes accepted completions would not be logged correctly. [pull/53878](https://github.com/sourcegraph/sourcegraph/pull/53878)
- Stop-Generating button does not stop Cody from responding if pressed before answer is generating. [pull/53827](https://github.com/sourcegraph/sourcegraph/pull/53827)
- Endpoint setting out of sync issue. [pull/53434](https://github.com/sourcegraph/sourcegraph/pull/53434)
- Endpoint URL without protocol causing sign-ins to fail. [pull/53908](https://github.com/sourcegraph/sourcegraph/pull/53908)
- Autocomplete: Fix network issues when using remote VS Code setups. [pull/53956](https://github.com/sourcegraph/sourcegraph/pull/53956)
- Autocomplete: Fix an issue where the loading indicator would not reset when a network error ocurred. [pull/53956](https://github.com/sourcegraph/sourcegraph/pull/53956)
- Autocomplete: Improve local context performance. [pull/54124](https://github.com/sourcegraph/sourcegraph/pull/54124)
- Chat: Fix an issue where the window would automatically scroll to the bottom as Cody responds regardless of where the users scroll position was. [pull/54188](https://github.com/sourcegraph/sourcegraph/pull/54188)
- Codebase index status does not get updated on workspace change. [pull/54106](https://github.com/sourcegraph/sourcegraph/pull/54106)
- Button for connect to App after user is signed out. [pull/54106](https://github.com/sourcegraph/sourcegraph/pull/54106)
- Fixes an issue with link formatting. [pull/54200](https://github.com/sourcegraph/sourcegraph/pull/54200)
- Fixes am issue where Cody would sometimes not respond. [pull/54268](https://github.com/sourcegraph/sourcegraph/pull/54268)
- Fixes authentication related issues. [pull/54237](https://github.com/sourcegraph/sourcegraph/pull/54237)

### Changed

- Autocomplete: Improve completion quality. [pull/53720](https://github.com/sourcegraph/sourcegraph/pull/53720)
- Autocomplete: Completions are now referred to as autocomplete. [pull/53851](https://github.com/sourcegraph/sourcegraph/pull/53851)
- Autocomplete: Autocomplete is now turned on by default. [pull/54166](https://github.com/sourcegraph/sourcegraph/pull/54166)
- Improved the response quality when Cody is asked about a selected piece of code through the chat window. [pull/53742](https://github.com/sourcegraph/sourcegraph/pull/53742)
- Refactored authentication process. [pull/53434](https://github.com/sourcegraph/sourcegraph/pull/53434)
- New sign-in and sign-out flow. [pull/53434](https://github.com/sourcegraph/sourcegraph/pull/53434)
- Analytical logs are now displayed in the Output view. [pull/53870](https://github.com/sourcegraph/sourcegraph/pull/53870)
- Inline Chat: Renamed Inline Assist to Inline Chat. [pull/53725](https://github.com/sourcegraph/sourcegraph/pull/53725) [pull/54315](https://github.com/sourcegraph/sourcegraph/pull/54315)
- Chat: Link to the "Getting Started" guide directly from the first chat message instead of the external documentation website. [pull/54175](https://github.com/sourcegraph/sourcegraph/pull/54175)
- Codebase status icons. [pull/54262](https://github.com/sourcegraph/sourcegraph/pull/54262)
- Changed the keyboard shortcut for the file touch recipe to `ctrl+alt+/` to avoid conflicts. [pull/54275](https://github.com/sourcegraph/sourcegraph/pull/54275)
- Inline Chat: Do not change current focus when Inline Fixup is done. [pull/53980](https://github.com/sourcegraph/sourcegraph/pull/53980)
- Inline Chat: Replace Close CodeLens with Accept. [pull/53980](https://github.com/sourcegraph/sourcegraph/pull/53980)
- Inline Chat: Moved to Beta state. It is now enabled by default. [pull/54315](https://github.com/sourcegraph/sourcegraph/pull/54315)

## [0.2.5]

### Added

- `Stop Generating` button to cancel a request and stop Cody's response. [pull/53332](https://github.com/sourcegraph/sourcegraph/pull/53332)

### Fixed

- Fixes the rendering of duplicate context files in response. [pull/53662](https://github.com/sourcegraph/sourcegraph/pull/53662)
- Fixes an issue where local keyword context was trying to open binary files. [pull/53662](https://github.com/sourcegraph/sourcegraph/pull/53662)
- Fixes the hallucination detection behavior for directory, API and git refs pattern. [pull/53553](https://github.com/sourcegraph/sourcegraph/pull/53553)

### Changed

- Completions: Updating configuration no longer requires reloading the extension. [pull/53401](https://github.com/sourcegraph/sourcegraph/pull/53401)
- New chat layout. [pull/53332](https://github.com/sourcegraph/sourcegraph/pull/53332)
- Completions: Completions can now be used on unsaved files. [pull/53495](https://github.com/sourcegraph/sourcegraph/pull/53495)
- Completions: Add multi-line heuristics for C, C++, C#, and Java. [pull/53631](https://github.com/sourcegraph/sourcegraph/pull/53631)
- Completions: Add context summaries and language information to analytics. [pull/53746](https://github.com/sourcegraph/sourcegraph/pull/53746)
- More compact chat suggestion buttons. [pull/53755](https://github.com/sourcegraph/sourcegraph/pull/53755)

## [0.2.4]

### Added

- Hover tooltips to intent-detection underlines. [pull/52029](https://github.com/sourcegraph/sourcegraph/pull/52029)
- Notification to prompt users to setup Cody if it wasn't configured initially. [pull/53321](https://github.com/sourcegraph/sourcegraph/pull/53321)
- Added a new Cody status bar item to relay global loading states and allowing you to quickly enable/disable features. [pull/53307](https://github.com/sourcegraph/sourcegraph/pull/53307)

### Fixed

- Fix `Continue with Sourcegraph.com` callback URL. [pull/53418](https://github.com/sourcegraph/sourcegraph/pull/53418)

### Changed

- Simplified the appearance of commands in various parts of the UI [pull/53395](https://github.com/sourcegraph/sourcegraph/pull/53395)

## [0.2.3]

### Added

- Add delete button for removing individual history. [pull/52904](https://github.com/sourcegraph/sourcegraph/pull/52904)
- Load the recent ongoing chat on reload of window. [pull/52904](https://github.com/sourcegraph/sourcegraph/pull/52904)
- Handle URL callbacks from `vscode-insiders`. [pull/53313](https://github.com/sourcegraph/sourcegraph/pull/53313)
- Inline Assist: New Code Lens to undo `inline fix` performed by Cody. [pull/53348](https://github.com/sourcegraph/sourcegraph/pull/53348)

### Fixed

- Fix the loading of files and scroll chat to the end while restoring the history. [pull/52904](https://github.com/sourcegraph/sourcegraph/pull/52904)
- Open file paths from Cody's responses in a workspace with the correct protocol. [pull/53103](https://github.com/sourcegraph/sourcegraph/pull/53103)
- Cody completions: Fixes an issue where completions would often start in the next line. [pull/53246](https://github.com/sourcegraph/sourcegraph/pull/53246)

### Changed

- Save the current ongoing conversation to the chat history [pull/52904](https://github.com/sourcegraph/sourcegraph/pull/52904)
- Inline Assist: Updating configuration no longer requires reloading the extension. [pull/53348](https://github.com/sourcegraph/sourcegraph/pull/53348)
- Context quality has been improved when the repository has not been indexed. The LLM is used to generate keyword and filename queries, and the LLM also reranks results from multiple sources. Response latency has also improved on long user queries. [pull/52815](https://github.com/sourcegraph/sourcegraph/pull/52815)

## [0.2.2]

### Added

- New recipe: `Generate PR description`. Generate the PR description using the PR template guidelines for the changes made in the current branch. [pull/51721](https://github.com/sourcegraph/sourcegraph/pull/51721)
- Open context search results links as workspace file. [pull/52856](https://github.com/sourcegraph/sourcegraph/pull/52856)
- Cody Inline Assist: Decorations for `/fix` errors. [pull/52796](https://github.com/sourcegraph/sourcegraph/pull/52796)
- Open file paths from Cody's responses in workspace. [pull/53069](https://github.com/sourcegraph/sourcegraph/pull/53069)
- Help & Getting Started: Walkthrough to help users get setup with Cody and discover new features. [pull/52560](https://github.com/sourcegraph/sourcegraph/pull/52560)

### Fixed

- Cody Inline Assist: Decorations for `/fix` on light theme. [pull/52796](https://github.com/sourcegraph/sourcegraph/pull/52796)
- Cody Inline Assist: Use more than 1 context file for `/touch`. [pull/52796](https://github.com/sourcegraph/sourcegraph/pull/52796)
- Cody Inline Assist: Fixes cody processing indefinitely issue. [pull/52796](https://github.com/sourcegraph/sourcegraph/pull/52796)
- Cody completions: Various fixes for completion analytics. [pull/52935](https://github.com/sourcegraph/sourcegraph/pull/52935)
- Cody Inline Assist: Indentation on `/fix` [pull/53068](https://github.com/sourcegraph/sourcegraph/pull/53068)

### Changed

- Internal: Do not log events during tests. [pull/52865](https://github.com/sourcegraph/sourcegraph/pull/52865)
- Cody completions: Improved the number of completions presented and reduced the latency. [pull/52935](https://github.com/sourcegraph/sourcegraph/pull/52935)
- Cody completions: Various improvements to the context. [pull/53043](https://github.com/sourcegraph/sourcegraph/pull/53043)

## [0.2.1]

### Fixed

- Escape Windows path separator in fast file finder path pattern. [pull/52754](https://github.com/sourcegraph/sourcegraph/pull/52754)
- Only display errors from the embeddings clients for users connected to an indexed codebase. [pull/52780](https://github.com/sourcegraph/sourcegraph/pull/52780)

### Changed

## [0.2.0]

### Added

- Cody Inline Assist: New recipe for creating new files with `/touch` command. [pull/52511](https://github.com/sourcegraph/sourcegraph/pull/52511)
- Cody completions: Experimental support for multi-line inline completions for JavaScript, TypeScript, Go, and Python using indentation based truncation. [issues/52588](https://github.com/sourcegraph/sourcegraph/issues/52588)
- Display embeddings search, and connection error to the webview panel. [pull/52491](https://github.com/sourcegraph/sourcegraph/pull/52491)
- New recipe: `Optimize Code`. Optimize the time and space consumption of code. [pull/51974](https://github.com/sourcegraph/sourcegraph/pull/51974)
- Button to insert code block text at cursor position in text editor. [pull/52528](https://github.com/sourcegraph/sourcegraph/pull/52528)

### Fixed

- Cody completions: Fixed interop between spaces and tabs. [pull/52497](https://github.com/sourcegraph/sourcegraph/pull/52497)
- Fixes an issue where new conversations did not bring the chat into the foreground. [pull/52363](https://github.com/sourcegraph/sourcegraph/pull/52363)
- Cody completions: Prevent completions for lines that have a word in the suffix. [issues/52582](https://github.com/sourcegraph/sourcegraph/issues/52582)
- Cody completions: Fixes an issue where multi-line inline completions closed the current block even if it already had content. [pull/52615](https://github.com/sourcegraph/sourcegraph/52615)
- Cody completions: Fixed an issue where the Cody response starts with a newline and was previously ignored. [issues/52586](https://github.com/sourcegraph/sourcegraph/issues/52586)

### Changed

- Cody is now using `major.EVEN_NUMBER.patch` for release versions and `major.ODD_NUMBER.patch` for pre-release versions. [pull/52412](https://github.com/sourcegraph/sourcegraph/pull/52412)
- Cody completions: Fixed an issue where the Cody response starts with a newline and was previously ignored [issues/52586](https://github.com/sourcegraph/sourcegraph/issues/52586)
- Cody completions: Improves the behavior of the completions cache when characters are deleted from the editor. [pull/52695](https://github.com/sourcegraph/sourcegraph/pull/52695)

### Changed

- Cody completions: Improve completion logger and measure the duration a completion is displayed for. [pull/52695](https://github.com/sourcegraph/sourcegraph/pull/52695)

## [0.1.5]

### Added

### Fixed

- Inline Assist broken decorations for Inline-Fixup tasks [pull/52322](https://github.com/sourcegraph/sourcegraph/pull/52322)

### Changed

- Various Cody completions related improvements [pull/52365](https://github.com/sourcegraph/sourcegraph/pull/52365)

## [0.1.4]

### Added

- Added support for local keyword search on Windows. [pull/52251](https://github.com/sourcegraph/sourcegraph/pull/52251)

### Fixed

- Setting `cody.useContext` to `none` will now limit Cody to using only the currently open file. [pull/52126](https://github.com/sourcegraph/sourcegraph/pull/52126)
- Fixes race condition in telemetry. [pull/52279](https://github.com/sourcegraph/sourcegraph/pull/52279)
- Don't search for file paths if no file paths to validate. [pull/52267](https://github.com/sourcegraph/sourcegraph/pull/52267)
- Fix handling of embeddings search backward compatibility. [pull/52286](https://github.com/sourcegraph/sourcegraph/pull/52286)

### Changed

- Cleanup the design of the VSCode history view. [pull/51246](https://github.com/sourcegraph/sourcegraph/pull/51246)
- Changed menu icons and order. [pull/52263](https://github.com/sourcegraph/sourcegraph/pull/52263)
- Deprecate `cody.debug` for three new settings: `cody.debug.enable`, `cody.debug.verbose`, and `cody.debug.filter`. [pull/52236](https://github.com/sourcegraph/sourcegraph/pull/52236)

## [0.1.3]

### Added

- Add support for connecting to Sourcegraph App when a supported version is installed. [pull/52075](https://github.com/sourcegraph/sourcegraph/pull/52075)

### Fixed

- Displays error banners on all view instead of chat view only. [pull/51883](https://github.com/sourcegraph/sourcegraph/pull/51883)
- Surfaces errors for corrupted token from secret storage. [pull/51883](https://github.com/sourcegraph/sourcegraph/pull/51883)
- Inline Assist add code lenses to all open files [pull/52014](https://github.com/sourcegraph/sourcegraph/pull/52014)

### Changed

- Removes unused configuration option: `cody.enabled`. [pull/51883](https://github.com/sourcegraph/sourcegraph/pull/51883)
- Arrow key behavior: you can now navigate forwards through messages with the down arrow; additionally the up and down arrows will navigate backwards and forwards only if you're at the start or end of the drafted text, respectively. [pull/51586](https://github.com/sourcegraph/sourcegraph/pull/51586)
- Display a more user-friendly error message when the user is connected to sourcegraph.com and doesn't have a verified email. [pull/51870](https://github.com/sourcegraph/sourcegraph/pull/51870)
- Keyword context: Excludes files larger than 1M and adds a 30sec timeout period [pull/52038](https://github.com/sourcegraph/sourcegraph/pull/52038)

## [0.1.2]

### Added

- `Inline Assist`: a new way to interact with Cody inside your files. To enable this feature, please set the `cody.experimental.inline` option to true. [pull/51679](https://github.com/sourcegraph/sourcegraph/pull/51679)

### Fixed

- UI bug that capped buttons at 300px max-width with visible border [pull/51726](https://github.com/sourcegraph/sourcegraph/pull/51726)
- Fixes anonymous user id resetting after logout [pull/51532](https://github.com/sourcegraph/sourcegraph/pull/51532)
- Add error message on top of Cody's response instead of overriding it [pull/51762](https://github.com/sourcegraph/sourcegraph/pull/51762)
- Fixes an issue where chat input messages where not rendered in the UI immediately [pull/51783](https://github.com/sourcegraph/sourcegraph/pull/51783)
- Fixes an issue where file where the hallucination detection was not working properly [pull/51785](https://github.com/sourcegraph/sourcegraph/pull/51785)
- Aligns Edit button style with feedback buttons [pull/51767](https://github.com/sourcegraph/sourcegraph/pull/51767)

### Changed

- Pressing the icon to reset the clear history now makes sure that the chat tab is shown [pull/51786](https://github.com/sourcegraph/sourcegraph/pull/51786)
- Rename the extension from "Sourcegraph Cody" to "Cody AI by Sourcegraph" [pull/51702](https://github.com/sourcegraph/sourcegraph/pull/51702)
- Remove HTML escaping artifacts [pull/51797](https://github.com/sourcegraph/sourcegraph/pull/51797)

## [0.1.1]

### Fixed

- Remove system alerts from non-actionable items [pull/51714](https://github.com/sourcegraph/sourcegraph/pull/51714)

## [0.1.0]

### Added

- New recipe: `Codebase Context Search`. Run an approximate search across the codebase. It searches within the embeddings when available to provide relevant code context. [pull/51077](https://github.com/sourcegraph/sourcegraph/pull/51077)
- Add support to slash commands `/` in chat. [pull/51077](https://github.com/sourcegraph/sourcegraph/pull/51077)
  - `/r` or `/reset` to reset chat
  - `/s` or `/search` to perform codebase context search
- Adds usage metrics to the experimental chat predictions feature [pull/51474](https://github.com/sourcegraph/sourcegraph/pull/51474)
- Add highlighted code to context message automatically [pull/51585](https://github.com/sourcegraph/sourcegraph/pull/51585)
- New recipe: `Generate Release Notes` --generate release notes based on the available tags or the selected commits for the time period. It summarises the git commits into standard release notes format of new features, bugs fixed, docs improvements. [pull/51481](https://github.com/sourcegraph/sourcegraph/pull/51481)
- New recipe: `Generate Release Notes`. Generate release notes based on the available tags or the selected commits for the time period. It summarizes the git commits into standard release notes format of new features, bugs fixed, docs improvements. [pull/51481](https://github.com/sourcegraph/sourcegraph/pull/51481)

### Fixed

- Error notification display pattern for rate limit [pull/51521](https://github.com/sourcegraph/sourcegraph/pull/51521)
- Fixes issues with branch switching and file deletions when using the experimental completions feature [pull/51565](https://github.com/sourcegraph/sourcegraph/pull/51565)
- Improves performance of hallucination detection for file paths and supports paths relative to the project root [pull/51558](https://github.com/sourcegraph/sourcegraph/pull/51558), [pull/51625](https://github.com/sourcegraph/sourcegraph/pull/51625)
- Fixes an issue where inline code blocks were unexpectedly escaped [pull/51576](https://github.com/sourcegraph/sourcegraph/pull/51576)

### Changed

- Promote Cody from experimental to beta [pull/](https://github.com/sourcegraph/sourcegraph/pull/)
- Various improvements to the experimental completions feature

## [0.0.10]

### Added

- Adds usage metrics to the experimental completions feature [pull/51350](https://github.com/sourcegraph/sourcegraph/pull/51350)
- Updating `cody.codebase` does not require reloading VS Code [pull/51274](https://github.com/sourcegraph/sourcegraph/pull/51274)

### Fixed

- Fixes an issue where code blocks were unexpectedly escaped [pull/51247](https://github.com/sourcegraph/sourcegraph/pull/51247)

### Changed

- Improved Cody header and layout details [pull/51348](https://github.com/sourcegraph/sourcegraph/pull/51348)
- Replace `Cody: Set Access Token` command with `Cody: Sign in` [pull/51274](https://github.com/sourcegraph/sourcegraph/pull/51274)
- Various improvements to the experimental completions feature

## [0.0.9]

### Added

- Adds new experimental chat predictions feature to suggest follow-up conversations. Enable it with the new `cody.experimental.chatPredictions` feature flag. [pull/51201](https://github.com/sourcegraph/sourcegraph/pull/51201)
- Auto update `cody.codebase` setting from current open file [pull/51045](https://github.com/sourcegraph/sourcegraph/pull/51045)
- Properly render rate-limiting on requests [pull/51200](https://github.com/sourcegraph/sourcegraph/pull/51200)
- Error display in UI [pull/51005](https://github.com/sourcegraph/sourcegraph/pull/51005)
- Edit buttons for editing last submitted message [pull/51009](https://github.com/sourcegraph/sourcegraph/pull/51009)
- [Security] Content security policy to webview [pull/51152](https://github.com/sourcegraph/sourcegraph/pull/51152)

### Fixed

- Escaped HTML issue [pull/51144](https://github.com/sourcegraph/sourcegraph/pull/51151)
- Unauthorized sessions [pull/51005](https://github.com/sourcegraph/sourcegraph/pull/51005)

### Changed

- Various improvements to the experimental completions feature [pull/51161](https://github.com/sourcegraph/sourcegraph/pull/51161) [51046](https://github.com/sourcegraph/sourcegraph/pull/51046)
- Visual improvements to the history page, ability to resume past conversations [pull/51159](https://github.com/sourcegraph/sourcegraph/pull/51159)

## [Template]

### Added

### Fixed

### Changed<|MERGE_RESOLUTION|>--- conflicted
+++ resolved
@@ -20,11 +20,8 @@
 
 - `Explain Code` command now includes visible content of the current file when no code is selected. [pull/602](https://github.com/sourcegraph/cody/pull/602)
 - Cody Commands: Show errors in chat view instead of notification windows. [pull/602](https://github.com/sourcegraph/cody/pull/602)
-<<<<<<< HEAD
-- Cody Commands: Match commands on description in menu [pull/702](https://github.com/sourcegraph/cody/pull/702)
-=======
-- Don't require Esc to dismiss Cody menu. [pull/700](https://github.com/sourcegraph/cody/pull/700)
->>>>>>> 1d2b5952
+- Cody Commands: Match commands on description in Cody menu [pull/702](https://github.com/sourcegraph/cody/pull/702)
+- Cody Commands: Don't require Esc to dismiss Cody menu. [pull/700](https://github.com/sourcegraph/cody/pull/700)
 
 ## [0.6.7]
 
