# Changelog

All notable changes to Sourcegraph Cody will be documented in this file.

Starting from `0.2.0`, Cody is using `major.EVEN_NUMBER.patch` for release versions and `major.ODD_NUMBER.patch` for pre-release versions.

## [Unreleased]

### Added

- New button in Chat UI to export chat history to a JSON file. [pull/829](https://github.com/sourcegraph/cody/pull/829)
- Rank autocomplete suggestion with tree-sitter when `cody.autocomplete.experimental.syntacticPostProcessing` is enabled. [pull/837](https://github.com/sourcegraph/cody/pull/837)
- Rate limit during autocomplete will now surface to the user through the status bar item. [pull/851](https://github.com/sourcegraph/cody/pull/851)

### Fixed

- Do not display error messages after clicking on the "stop-generating" button. [pull/776](https://github.com/sourcegraph/cody/pull/776)
- Add null check to Inline Controller on file change that caused the `Cannot read properties of undefined (reading 'scheme')` error when starting a new chat session. [pull/781](https://github.com/sourcegraph/cody/pull/781)
- Fixup: Resolved issue where `/fix` command incorrectly returned error "/fix is not a valid command". The `/fix` command now functions as expected when invoked in the sidebar chat. [pull/790](https://github.com/sourcegraph/cody/pull/790)
- Set font family and size in side chat code blocks to match editor font. [pull/813](https://github.com/sourcegraph/cody/pull/813)
- Add error handling to unblock Command Menu from being started up when invalid json file for custom commands is detected. [pull/827](https://github.com/sourcegraph/cody/pull/827)
- Enhanced the main quick pick menu items filtering logic. [pull/852](https://github.com/sourcegraph/cody/pull/852)

### Changed

<<<<<<< HEAD
- Autocomplete on VS Code desktop instances now reuses TCP connections to reduce latency. [pull/868](https://github.com/sourcegraph/cody/pull/868)
=======
- Errors are now always logged to the output console, even if the debug mode is not enabled. [pull/851](https://github.com/sourcegraph/cody/pull/851)
>>>>>>> 68040d3d

## [0.8.0]

### Added

- Cody Commands: New `/smell` command, an improved version of the old `Find Code Smell` recipe. [pull/602](https://github.com/sourcegraph/cody/pull/602)
- Cody Commands: Display of clickable file path for current selection in chat view after executing a command. [pull/602](https://github.com/sourcegraph/cody/pull/602)
- Add a settings button to Cody pane header. [pull/701](https://github.com/sourcegraph/cody/pull/701)
- Compute suggestions based on the currently selected option in the suggest widget when `cody.autocomplete.experimental.completeSuggestWidgetSelection` is enabled. [pull/636](https://github.com/sourcegraph/cody/pull/636)
- Fixup: New `Discard` code lens to remove suggestions and decorations. [pull/711](https://github.com/sourcegraph/cody/pull/711)
- Adds an experiment to stream autocomplete responses in order to improve latency. [pull/723](https://github.com/sourcegraph/cody/pull/723)
- New chat message input, with auto-resizing and a command button. [pull/718](https://github.com/sourcegraph/cody/pull/718)
- Increased autocomplete debounce time feature flag support. [pull/733](https://github.com/sourcegraph/cody/pull/733)
- Show an update notice after extension updates. [pull/746](https://github.com/sourcegraph/cody/pull/746)
- Experimental user setting `cody.experimental.localSymbols` to enable inclusion of symbol definitions in the LLM context window. [pull/692](https://github.com/sourcegraph/cody/pull/692)
- Experimental command `/symf`, which uses a local keyword index to perform searches for symbols. Requires setting `cody.experimental.symf.path` and `cody.experimental.symf.anthropicKey`. [pull/728](https://github.com/sourcegraph/cody/pull/728).

### Fixed

- Inline Chat: Fix issue where state was not being set correctly, causing Cody Commands to use the selection range from the last created Inline Chat instead of the current selection. [pull/602](https://github.com/sourcegraph/cody/pull/602)
- Cody Commands: Commands that use the current file as context now correctly generate context message for the current file instead of using codebase context generated from current selection. [pull/683](https://github.com/sourcegraph/cody/pull/683)
- Improves the autocomplete responses on a new line after a comment. [pull/727](https://github.com/sourcegraph/cody/pull/727)
- Fixes an issue where the inline chat UI would render briefly when starting VS Code even when the feature is disabled. [pull/764](https://github.com/sourcegraph/cody/pull/764)

### Changed

- `Explain Code` command now includes visible content of the current file when no code is selected. [pull/602](https://github.com/sourcegraph/cody/pull/602)
- Cody Commands: Show errors in chat view instead of notification windows. [pull/602](https://github.com/sourcegraph/cody/pull/602)
- Cody Commands: Match commands on description in Cody menu. [pull/702](https://github.com/sourcegraph/cody/pull/702)
- Cody Commands: Don't require Esc to dismiss Cody menu. [pull/700](https://github.com/sourcegraph/cody/pull/700)
- Updated welcome chat words. [pull/748](https://github.com/sourcegraph/cody/pull/748)
- Autocomplete: Reduce network bandwidth with requests are resolved by previous responses. [pull/762](https://github.com/sourcegraph/cody/pull/762)
- Fixup: Remove `/document` and other command handling from the Refactor Menu. [pull/766](https://github.com/sourcegraph/cody/pull/766)
- The `/test` (Generate Unit Test) command was updated to use file dependencies and test examples when fetching context, in order to produce better results. To use this command, select code in your editor and run the `/test` command. It is recommended to set up test files before running the command to get optimal results. [pull/683](https://github.com/sourcegraph/cody/pull/683) [pull/602](https://github.com/sourcegraph/cody/pull/602)

## [0.6.7]

### Added

- Include token count for code generated and button click events. [pull/675](https://github.com/sourcegraph/cody/pull/675)

### Fixed

### Changed

- Include the number of accepted characters per autocomplete suggestion. [pull/674](https://github.com/sourcegraph/cody/pull/674)

## [0.6.6]

### Added

- Cody Commands: Add tab-to-complete & enter-to-complete behavior. [pull/606](https://github.com/sourcegraph/cody/pull/606)
- Option to toggle `cody.experimental.editorTitleCommandIcon` setting through status bar. [pull/611](https://github.com/sourcegraph/cody/pull/611)
- New walkthrough for Cody Commands. [pull/648](https://github.com/sourcegraph/cody/pull/648)

### Fixed

- Update file link color to match buttons. [pull/600](https://github.com/sourcegraph/cody/pull/600)
- Handle `socket hung up` errors that are not caused by the `stop generating` button. [pull/598](https://github.com/sourcegraph/cody/pull/598)
- Fix "Reload Window" appearing in all VS Code views. [pull/603](https://github.com/sourcegraph/cody/pull/603)
- Fixes issues where in some instances, suggested autocomplete events were under counted. [pull/649](https://github.com/sourcegraph/cody/pull/649)
- Various smaller tweaks to autocomplete analytics. [pull/644](https://github.com/sourcegraph/cody/pull/644)
- Includes the correct pre-release version in analytics events. [pull/641](https://github.com/sourcegraph/cody/pull/641)

### Changed

- Removed beta labels from Autocomplete and Inline Chat features. [pull/605](https://github.com/sourcegraph/cody/pull/605)
- Update shortcut for Cody Commands to `alt` + `c` due to conflict with existing keybinding for `fixup`. [pull/648](https://github.com/sourcegraph/cody/pull/648)

## [0.6.5]

### Added

- Custom Commands: An experimental feature for creating Cody chat commands with custom prompts and context. [pull/386](https://github.com/sourcegraph/cody/pull/386)
- Custom Commands: Quick pick menu for running default and custom commands. [pull/386](https://github.com/sourcegraph/cody/pull/386)
- New commands:
  - `/explain`: Explain Code
  - `/doc`: Document Code
  - `/fix`: Inline Fixup
  - `/test`: Generate Unit Tests
- Code Actions: You can now ask Cody to explain or fix errors and warnings that are highlighted in your editor. [pull/510](https://github.com/sourcegraph/cody/pull/510)
- Inline Fixup: You can now run parallel inline fixes, you do not need to wait for the previous fix to complete. [pull/510](https://github.com/sourcegraph/cody/pull/510)
- Inline Fixup: You no longer need to select code to generate an inline fix. [pull/510](https://github.com/sourcegraph/cody/pull/510)

### Fixed

- Bug: Fixes an issue where the codebase context was not correctly inferred to load embeddings context for autocomplete. [pull/525](https://github.com/sourcegraph/cody/pull/525)
- Inline Fixup: `/chat` will now redirect your question to the chat view correctly through the Non-Stop Fixup input box. [pull/386](https://github.com/sourcegraph/cody/pull/386)
- Fix REGEX issue for existing `/reset`, `/search`, and `/fix` commands. [pull/594](https://github.com/sourcegraph/cody/pull/594)

### Changed

- `Recipes` are removed in favor of `Commands`, which is the improved version of `Recipes`. [pull/386](https://github.com/sourcegraph/cody/pull/386)
- Remove `Header` and `Navbar` from `Chat` view due to removal of the `Recipes` tab. [pull/386](https://github.com/sourcegraph/cody/pull/386)
- Replace `Custom Recipes` with `Custom Commands`. [pull/386](https://github.com/sourcegraph/cody/pull/386)
- Inline Fixup: Integrated the input field into the command palette. [pull/510](https://github.com/sourcegraph/cody/pull/510)
- Inline Fixup: Using `/fix` from Inline Chat now triggers an improved fixup experience. [pull/510](https://github.com/sourcegraph/cody/pull/510)
- Autocomplete: Include current file name in anthropic prompt. [580](https://github.com/sourcegraph/cody/pull/580)
- Autocomplete: Requests can now be resolved while the network request is still in progress. [pull/559](https://github.com/sourcegraph/cody/pull/559)

## [0.6.4]

### Added

- Inline Fixups: Cody is now aware of errors, warnings and hints within your editor selection. [pull/376](https://github.com/sourcegraph/cody/pull/376)
- Experimental user setting `cody.experimental.localTokenPath` to store authentication token in local file system when keychain access is unavailable. This provides alternative to [settings sync keychain storage](https://code.visualstudio.com/docs/editor/settings-sync#_troubleshooting-keychain-issues), but is not the recommended method for storing tokens securely. Use at your own risk. [pull/471](https://github.com/sourcegraph/cody/pull/471)

### Fixed

- Bug: Chat History command shows chat view instead of history view. [pull/414](https://github.com/sourcegraph/cody/pull/414)
- Fix some bad trailing `}` autocomplete results. [pull/378](https://github.com/sourcegraph/cody/pull/378)

### Changed

- Inline Fixups: Added intent detection to improve prompt and context quality. [pull/376](https://github.com/sourcegraph/cody/pull/376)
- Layout cleanups: smaller header and single line message input. [pull/449](https://github.com/sourcegraph/cody/pull/449)
- Improve response feedback button behavior. [pull/451](https://github.com/sourcegraph/cody/pull/451)
- Remove in-chat onboarding buttons for new chats. [pull/450](https://github.com/sourcegraph/cody/pull/450)
- Improve the stability of autocomplete results. [pull/442](https://github.com/sourcegraph/cody/pull/442)

## [0.6.3]

### Added

- Added the functionality to drag and reorder the recipes. [pull/314](https://github.com/sourcegraph/cody/pull/314)

### Fixed

### Changed

- Removed the experimental hallucination detection that highlighted nonexistent file paths.
- Hide the feedback button in case of error assistant response. [pull/448](https://github.com/sourcegraph/cody/pull/448)

## [0.6.2]

### Added

- [Internal] `Custom Recipes`: An experimental feature now available behind the `cody.experimental.customRecipes` feature flag for internal testing purpose. [pull/348](https://github.com/sourcegraph/cody/pull/348)
- Inline Chat: Improved response quality by ensuring each inline chat maintains its own unique context, and doesn't share with the sidebar and other inline chats. This should also benefit response quality for inline /fix and /touch commands.
- Inline Chat: Added the option to 'Stop generating' from within the inline chat window.
- Inline Chat: Added the option to transfer a chat from the inline window to the Cody sidebar.

### Fixed

### Changed

- The setting `cody.autocomplete.experimental.triggerMoreEagerly` (which causes autocomplete to trigger earlier, before you type a space or other non-word character) now defaults to `true`.
- If you run the `Trigger Inline Suggestion` VS Code action, 3 suggestions instead of just 1 will be shown.

## [0.6.1]

### Added

- A new experimental user setting `cody.autocomplete.experimental.triggerMoreEagerly` causes autocomplete to trigger earlier, before you type a space or other non-word character.
- [Internal Only] `Custom Recipe`: Support context type selection when creating a new recipe via UI. [pull/279](https://github.com/sourcegraph/cody/pull/279)
- New `/open` command for opening workspace files from chat box. [pull/327](https://github.com/sourcegraph/cody/pull/327)

### Fixed

- Insert at Cusor now inserts the complete code snippets at cursor position. [pull/282](https://github.com/sourcegraph/cody/pull/282)
- Minimizing the change of Cody replying users with response related to the language-uage prompt. [pull/279](https://github.com/sourcegraph/cody/pull/279)
- Inline Chat: Add missing icons for Inline Chat and Inline Fixups decorations. [pull/320](https://github.com/sourcegraph/cody/pull/320)
- Fix the behaviour of input history down button. [pull/328](https://github.com/sourcegraph/cody/pull/328)

### Changed

- Exclude context for chat input with only one word. [pull/279](https://github.com/sourcegraph/cody/pull/279)
- [Internal Only] `Custom Recipe`: Store `cody.json` file for user recipes within the `.vscode` folder located in the $HOME directory. [pull/279](https://github.com/sourcegraph/cody/pull/279)
- Various autocomplete improvements. [pull/344](https://github.com/sourcegraph/cody/pull/344)

## [0.4.4]

### Added

- Added support for the CMD+K hotkey to clear the code chat history. [pull/245](https://github.com/sourcegraph/cody/pull/245)
- [Internal Only] `Custom Recipe` is available for S2 internal users for testing purpose. [pull/81](https://github.com/sourcegraph/cody/pull/81)

### Fixed

- Fixed a bug that caused messages to disappear when signed-in users encounter an authentication error. [pull/201](https://github.com/sourcegraph/cody/pull/201)
- Inline Chat: Since last version, running Inline Fixups would add an additional `</selection>` tag to the end of the code edited by Cody, which has now been removed. [pull/182](https://github.com/sourcegraph/cody/pull/182)
- Chat Command: Fixed an issue where /r(est) had a trailing space. [pull/245](https://github.com/sourcegraph/cody/pull/245)
- Inline Fixups: Fixed a regression where Cody's inline fixup suggestions were not properly replacing the user's selection. [pull/70](https://github.com/sourcegraph/cody/pull/70)

### Changed

## [0.4.3]

### Added

- Added support for server-side token limits to Chat. [pull/54488](https://github.com/sourcegraph/sourcegraph/pull/54488)
- Add "Find code smells" recipe to editor context menu and command pallette [pull/54432](https://github.com/sourcegraph/sourcegraph/pull/54432)
- Add a typewriter effect to Cody's responses to mimic typing in characters rather than varying chunks [pull/54522](https://github.com/sourcegraph/sourcegraph/pull/54522)
- Add suggested recipes to the new chat welcome message. [pull/54277](https://github.com/sourcegraph/sourcegraph/pull/54277)
- Inline Chat: Added the option to collapse all inline chats from within the inline chat window. [pull/54675](https://github.com/sourcegraph/sourcegraph/pull/54675)
- Inline Chat: We now stream messages rather than waiting for the response to be fully complete. This means you can read Cody's response as it is being generated. [pull/54665](https://github.com/sourcegraph/sourcegraph/pull/54665)
- Show network error message when connection is lost and a reload button to get back when network is restored. [pull/107](https://github.com/sourcegraph/cody/pull/107)

### Fixed

- Inline Chat: Update keybind when condition to `editorFocus`. [pull/54437](https://github.com/sourcegraph/sourcegraph/pull/54437)
- Inline Touch: Create a new `.test.` file when `test` or `tests` is included in the instruction. [pull/54437](https://github.com/sourcegraph/sourcegraph/pull/54437)
- Prevents errors from being displayed for a cancelled requests. [pull/54429](https://github.com/sourcegraph/sourcegraph/pull/54429)

### Changed

- Inline Touch: Remove Inline Touch from submenu and command palette. It can be started with `/touch` or `/t` from the Inline Chat due to current limitation. [pull/54437](https://github.com/sourcegraph/sourcegraph/pull/54437)
- Removed the Optimize Code recipe. [pull/54471](https://github.com/sourcegraph/sourcegraph/pull/54471)

## [0.4.2]

### Added

- Add support for onboarding Cody App users on Intel Mac and Linux. [pull/54405](https://github.com/sourcegraph/sourcegraph/pull/54405)

### Fixed

### Changed

## [0.4.1]

### Fixed

- Fixed `cody.customHeaders` never being passed through. [pull/54354](https://github.com/sourcegraph/sourcegraph/pull/54354)
- Fixed users are signed out on 0.4.0 update [pull/54367](https://github.com/sourcegraph/sourcegraph/pull/54367)

### Changed

- Provide more information on Cody App, and improved the login page design for Enterprise customers. [pull/54362](https://github.com/sourcegraph/sourcegraph/pull/54362)

## [0.4.0]

### Added

- The range of the editor selection, if present, is now displayed alongside the file name in the chat footer. [pull/53742](https://github.com/sourcegraph/sourcegraph/pull/53742)
- Support switching between multiple instances with `Switch Account`. [pull/53434](https://github.com/sourcegraph/sourcegraph/pull/53434)
- Automate sign-in flow with Cody App. [pull/53908](https://github.com/sourcegraph/sourcegraph/pull/53908)
- Add a warning message to recipes when the selection gets truncated. [pull/54025](https://github.com/sourcegraph/sourcegraph/pull/54025)
- Start up loading screen. [pull/54106](https://github.com/sourcegraph/sourcegraph/pull/54106)

### Fixed

- Autocomplete: Include the number of lines of an accepted autocomplete recommendation and fix an issue where sometimes accepted completions would not be logged correctly. [pull/53878](https://github.com/sourcegraph/sourcegraph/pull/53878)
- Stop-Generating button does not stop Cody from responding if pressed before answer is generating. [pull/53827](https://github.com/sourcegraph/sourcegraph/pull/53827)
- Endpoint setting out of sync issue. [pull/53434](https://github.com/sourcegraph/sourcegraph/pull/53434)
- Endpoint URL without protocol causing sign-ins to fail. [pull/53908](https://github.com/sourcegraph/sourcegraph/pull/53908)
- Autocomplete: Fix network issues when using remote VS Code setups. [pull/53956](https://github.com/sourcegraph/sourcegraph/pull/53956)
- Autocomplete: Fix an issue where the loading indicator would not reset when a network error ocurred. [pull/53956](https://github.com/sourcegraph/sourcegraph/pull/53956)
- Autocomplete: Improve local context performance. [pull/54124](https://github.com/sourcegraph/sourcegraph/pull/54124)
- Chat: Fix an issue where the window would automatically scroll to the bottom as Cody responds regardless of where the users scroll position was. [pull/54188](https://github.com/sourcegraph/sourcegraph/pull/54188)
- Codebase index status does not get updated on workspace change. [pull/54106](https://github.com/sourcegraph/sourcegraph/pull/54106)
- Button for connect to App after user is signed out. [pull/54106](https://github.com/sourcegraph/sourcegraph/pull/54106)
- Fixes an issue with link formatting. [pull/54200](https://github.com/sourcegraph/sourcegraph/pull/54200)
- Fixes am issue where Cody would sometimes not respond. [pull/54268](https://github.com/sourcegraph/sourcegraph/pull/54268)
- Fixes authentication related issues. [pull/54237](https://github.com/sourcegraph/sourcegraph/pull/54237)

### Changed

- Autocomplete: Improve completion quality. [pull/53720](https://github.com/sourcegraph/sourcegraph/pull/53720)
- Autocomplete: Completions are now referred to as autocomplete. [pull/53851](https://github.com/sourcegraph/sourcegraph/pull/53851)
- Autocomplete: Autocomplete is now turned on by default. [pull/54166](https://github.com/sourcegraph/sourcegraph/pull/54166)
- Improved the response quality when Cody is asked about a selected piece of code through the chat window. [pull/53742](https://github.com/sourcegraph/sourcegraph/pull/53742)
- Refactored authentication process. [pull/53434](https://github.com/sourcegraph/sourcegraph/pull/53434)
- New sign-in and sign-out flow. [pull/53434](https://github.com/sourcegraph/sourcegraph/pull/53434)
- Analytical logs are now displayed in the Output view. [pull/53870](https://github.com/sourcegraph/sourcegraph/pull/53870)
- Inline Chat: Renamed Inline Assist to Inline Chat. [pull/53725](https://github.com/sourcegraph/sourcegraph/pull/53725) [pull/54315](https://github.com/sourcegraph/sourcegraph/pull/54315)
- Chat: Link to the "Getting Started" guide directly from the first chat message instead of the external documentation website. [pull/54175](https://github.com/sourcegraph/sourcegraph/pull/54175)
- Codebase status icons. [pull/54262](https://github.com/sourcegraph/sourcegraph/pull/54262)
- Changed the keyboard shortcut for the file touch recipe to `ctrl+alt+/` to avoid conflicts. [pull/54275](https://github.com/sourcegraph/sourcegraph/pull/54275)
- Inline Chat: Do not change current focus when Inline Fixup is done. [pull/53980](https://github.com/sourcegraph/sourcegraph/pull/53980)
- Inline Chat: Replace Close CodeLens with Accept. [pull/53980](https://github.com/sourcegraph/sourcegraph/pull/53980)
- Inline Chat: Moved to Beta state. It is now enabled by default. [pull/54315](https://github.com/sourcegraph/sourcegraph/pull/54315)

## [0.2.5]

### Added

- `Stop Generating` button to cancel a request and stop Cody's response. [pull/53332](https://github.com/sourcegraph/sourcegraph/pull/53332)

### Fixed

- Fixes the rendering of duplicate context files in response. [pull/53662](https://github.com/sourcegraph/sourcegraph/pull/53662)
- Fixes an issue where local keyword context was trying to open binary files. [pull/53662](https://github.com/sourcegraph/sourcegraph/pull/53662)
- Fixes the hallucination detection behavior for directory, API and git refs pattern. [pull/53553](https://github.com/sourcegraph/sourcegraph/pull/53553)

### Changed

- Completions: Updating configuration no longer requires reloading the extension. [pull/53401](https://github.com/sourcegraph/sourcegraph/pull/53401)
- New chat layout. [pull/53332](https://github.com/sourcegraph/sourcegraph/pull/53332)
- Completions: Completions can now be used on unsaved files. [pull/53495](https://github.com/sourcegraph/sourcegraph/pull/53495)
- Completions: Add multi-line heuristics for C, C++, C#, and Java. [pull/53631](https://github.com/sourcegraph/sourcegraph/pull/53631)
- Completions: Add context summaries and language information to analytics. [pull/53746](https://github.com/sourcegraph/sourcegraph/pull/53746)
- More compact chat suggestion buttons. [pull/53755](https://github.com/sourcegraph/sourcegraph/pull/53755)

## [0.2.4]

### Added

- Hover tooltips to intent-detection underlines. [pull/52029](https://github.com/sourcegraph/sourcegraph/pull/52029)
- Notification to prompt users to setup Cody if it wasn't configured initially. [pull/53321](https://github.com/sourcegraph/sourcegraph/pull/53321)
- Added a new Cody status bar item to relay global loading states and allowing you to quickly enable/disable features. [pull/53307](https://github.com/sourcegraph/sourcegraph/pull/53307)

### Fixed

- Fix `Continue with Sourcegraph.com` callback URL. [pull/53418](https://github.com/sourcegraph/sourcegraph/pull/53418)

### Changed

- Simplified the appearance of commands in various parts of the UI [pull/53395](https://github.com/sourcegraph/sourcegraph/pull/53395)

## [0.2.3]

### Added

- Add delete button for removing individual history. [pull/52904](https://github.com/sourcegraph/sourcegraph/pull/52904)
- Load the recent ongoing chat on reload of window. [pull/52904](https://github.com/sourcegraph/sourcegraph/pull/52904)
- Handle URL callbacks from `vscode-insiders`. [pull/53313](https://github.com/sourcegraph/sourcegraph/pull/53313)
- Inline Assist: New Code Lens to undo `inline fix` performed by Cody. [pull/53348](https://github.com/sourcegraph/sourcegraph/pull/53348)

### Fixed

- Fix the loading of files and scroll chat to the end while restoring the history. [pull/52904](https://github.com/sourcegraph/sourcegraph/pull/52904)
- Open file paths from Cody's responses in a workspace with the correct protocol. [pull/53103](https://github.com/sourcegraph/sourcegraph/pull/53103)
- Cody completions: Fixes an issue where completions would often start in the next line. [pull/53246](https://github.com/sourcegraph/sourcegraph/pull/53246)

### Changed

- Save the current ongoing conversation to the chat history [pull/52904](https://github.com/sourcegraph/sourcegraph/pull/52904)
- Inline Assist: Updating configuration no longer requires reloading the extension. [pull/53348](https://github.com/sourcegraph/sourcegraph/pull/53348)
- Context quality has been improved when the repository has not been indexed. The LLM is used to generate keyword and filename queries, and the LLM also reranks results from multiple sources. Response latency has also improved on long user queries. [pull/52815](https://github.com/sourcegraph/sourcegraph/pull/52815)

## [0.2.2]

### Added

- New recipe: `Generate PR description`. Generate the PR description using the PR template guidelines for the changes made in the current branch. [pull/51721](https://github.com/sourcegraph/sourcegraph/pull/51721)
- Open context search results links as workspace file. [pull/52856](https://github.com/sourcegraph/sourcegraph/pull/52856)
- Cody Inline Assist: Decorations for `/fix` errors. [pull/52796](https://github.com/sourcegraph/sourcegraph/pull/52796)
- Open file paths from Cody's responses in workspace. [pull/53069](https://github.com/sourcegraph/sourcegraph/pull/53069)
- Help & Getting Started: Walkthrough to help users get setup with Cody and discover new features. [pull/52560](https://github.com/sourcegraph/sourcegraph/pull/52560)

### Fixed

- Cody Inline Assist: Decorations for `/fix` on light theme. [pull/52796](https://github.com/sourcegraph/sourcegraph/pull/52796)
- Cody Inline Assist: Use more than 1 context file for `/touch`. [pull/52796](https://github.com/sourcegraph/sourcegraph/pull/52796)
- Cody Inline Assist: Fixes cody processing indefinitely issue. [pull/52796](https://github.com/sourcegraph/sourcegraph/pull/52796)
- Cody completions: Various fixes for completion analytics. [pull/52935](https://github.com/sourcegraph/sourcegraph/pull/52935)
- Cody Inline Assist: Indentation on `/fix` [pull/53068](https://github.com/sourcegraph/sourcegraph/pull/53068)

### Changed

- Internal: Do not log events during tests. [pull/52865](https://github.com/sourcegraph/sourcegraph/pull/52865)
- Cody completions: Improved the number of completions presented and reduced the latency. [pull/52935](https://github.com/sourcegraph/sourcegraph/pull/52935)
- Cody completions: Various improvements to the context. [pull/53043](https://github.com/sourcegraph/sourcegraph/pull/53043)

## [0.2.1]

### Fixed

- Escape Windows path separator in fast file finder path pattern. [pull/52754](https://github.com/sourcegraph/sourcegraph/pull/52754)
- Only display errors from the embeddings clients for users connected to an indexed codebase. [pull/52780](https://github.com/sourcegraph/sourcegraph/pull/52780)

### Changed

## [0.2.0]

### Added

- Cody Inline Assist: New recipe for creating new files with `/touch` command. [pull/52511](https://github.com/sourcegraph/sourcegraph/pull/52511)
- Cody completions: Experimental support for multi-line inline completions for JavaScript, TypeScript, Go, and Python using indentation based truncation. [issues/52588](https://github.com/sourcegraph/sourcegraph/issues/52588)
- Display embeddings search, and connection error to the webview panel. [pull/52491](https://github.com/sourcegraph/sourcegraph/pull/52491)
- New recipe: `Optimize Code`. Optimize the time and space consumption of code. [pull/51974](https://github.com/sourcegraph/sourcegraph/pull/51974)
- Button to insert code block text at cursor position in text editor. [pull/52528](https://github.com/sourcegraph/sourcegraph/pull/52528)

### Fixed

- Cody completions: Fixed interop between spaces and tabs. [pull/52497](https://github.com/sourcegraph/sourcegraph/pull/52497)
- Fixes an issue where new conversations did not bring the chat into the foreground. [pull/52363](https://github.com/sourcegraph/sourcegraph/pull/52363)
- Cody completions: Prevent completions for lines that have a word in the suffix. [issues/52582](https://github.com/sourcegraph/sourcegraph/issues/52582)
- Cody completions: Fixes an issue where multi-line inline completions closed the current block even if it already had content. [pull/52615](https://github.com/sourcegraph/sourcegraph/52615)
- Cody completions: Fixed an issue where the Cody response starts with a newline and was previously ignored. [issues/52586](https://github.com/sourcegraph/sourcegraph/issues/52586)

### Changed

- Cody is now using `major.EVEN_NUMBER.patch` for release versions and `major.ODD_NUMBER.patch` for pre-release versions. [pull/52412](https://github.com/sourcegraph/sourcegraph/pull/52412)
- Cody completions: Fixed an issue where the Cody response starts with a newline and was previously ignored [issues/52586](https://github.com/sourcegraph/sourcegraph/issues/52586)
- Cody completions: Improves the behavior of the completions cache when characters are deleted from the editor. [pull/52695](https://github.com/sourcegraph/sourcegraph/pull/52695)

### Changed

- Cody completions: Improve completion logger and measure the duration a completion is displayed for. [pull/52695](https://github.com/sourcegraph/sourcegraph/pull/52695)

## [0.1.5]

### Added

### Fixed

- Inline Assist broken decorations for Inline-Fixup tasks [pull/52322](https://github.com/sourcegraph/sourcegraph/pull/52322)

### Changed

- Various Cody completions related improvements [pull/52365](https://github.com/sourcegraph/sourcegraph/pull/52365)

## [0.1.4]

### Added

- Added support for local keyword search on Windows. [pull/52251](https://github.com/sourcegraph/sourcegraph/pull/52251)

### Fixed

- Setting `cody.useContext` to `none` will now limit Cody to using only the currently open file. [pull/52126](https://github.com/sourcegraph/sourcegraph/pull/52126)
- Fixes race condition in telemetry. [pull/52279](https://github.com/sourcegraph/sourcegraph/pull/52279)
- Don't search for file paths if no file paths to validate. [pull/52267](https://github.com/sourcegraph/sourcegraph/pull/52267)
- Fix handling of embeddings search backward compatibility. [pull/52286](https://github.com/sourcegraph/sourcegraph/pull/52286)

### Changed

- Cleanup the design of the VSCode history view. [pull/51246](https://github.com/sourcegraph/sourcegraph/pull/51246)
- Changed menu icons and order. [pull/52263](https://github.com/sourcegraph/sourcegraph/pull/52263)
- Deprecate `cody.debug` for three new settings: `cody.debug.enable`, `cody.debug.verbose`, and `cody.debug.filter`. [pull/52236](https://github.com/sourcegraph/sourcegraph/pull/52236)

## [0.1.3]

### Added

- Add support for connecting to Sourcegraph App when a supported version is installed. [pull/52075](https://github.com/sourcegraph/sourcegraph/pull/52075)

### Fixed

- Displays error banners on all view instead of chat view only. [pull/51883](https://github.com/sourcegraph/sourcegraph/pull/51883)
- Surfaces errors for corrupted token from secret storage. [pull/51883](https://github.com/sourcegraph/sourcegraph/pull/51883)
- Inline Assist add code lenses to all open files [pull/52014](https://github.com/sourcegraph/sourcegraph/pull/52014)

### Changed

- Removes unused configuration option: `cody.enabled`. [pull/51883](https://github.com/sourcegraph/sourcegraph/pull/51883)
- Arrow key behavior: you can now navigate forwards through messages with the down arrow; additionally the up and down arrows will navigate backwards and forwards only if you're at the start or end of the drafted text, respectively. [pull/51586](https://github.com/sourcegraph/sourcegraph/pull/51586)
- Display a more user-friendly error message when the user is connected to sourcegraph.com and doesn't have a verified email. [pull/51870](https://github.com/sourcegraph/sourcegraph/pull/51870)
- Keyword context: Excludes files larger than 1M and adds a 30sec timeout period [pull/52038](https://github.com/sourcegraph/sourcegraph/pull/52038)

## [0.1.2]

### Added

- `Inline Assist`: a new way to interact with Cody inside your files. To enable this feature, please set the `cody.experimental.inline` option to true. [pull/51679](https://github.com/sourcegraph/sourcegraph/pull/51679)

### Fixed

- UI bug that capped buttons at 300px max-width with visible border [pull/51726](https://github.com/sourcegraph/sourcegraph/pull/51726)
- Fixes anonymous user id resetting after logout [pull/51532](https://github.com/sourcegraph/sourcegraph/pull/51532)
- Add error message on top of Cody's response instead of overriding it [pull/51762](https://github.com/sourcegraph/sourcegraph/pull/51762)
- Fixes an issue where chat input messages where not rendered in the UI immediately [pull/51783](https://github.com/sourcegraph/sourcegraph/pull/51783)
- Fixes an issue where file where the hallucination detection was not working properly [pull/51785](https://github.com/sourcegraph/sourcegraph/pull/51785)
- Aligns Edit button style with feedback buttons [pull/51767](https://github.com/sourcegraph/sourcegraph/pull/51767)

### Changed

- Pressing the icon to reset the clear history now makes sure that the chat tab is shown [pull/51786](https://github.com/sourcegraph/sourcegraph/pull/51786)
- Rename the extension from "Sourcegraph Cody" to "Cody AI by Sourcegraph" [pull/51702](https://github.com/sourcegraph/sourcegraph/pull/51702)
- Remove HTML escaping artifacts [pull/51797](https://github.com/sourcegraph/sourcegraph/pull/51797)

## [0.1.1]

### Fixed

- Remove system alerts from non-actionable items [pull/51714](https://github.com/sourcegraph/sourcegraph/pull/51714)

## [0.1.0]

### Added

- New recipe: `Codebase Context Search`. Run an approximate search across the codebase. It searches within the embeddings when available to provide relevant code context. [pull/51077](https://github.com/sourcegraph/sourcegraph/pull/51077)
- Add support to slash commands `/` in chat. [pull/51077](https://github.com/sourcegraph/sourcegraph/pull/51077)
  - `/r` or `/reset` to reset chat
  - `/s` or `/search` to perform codebase context search
- Adds usage metrics to the experimental chat predictions feature [pull/51474](https://github.com/sourcegraph/sourcegraph/pull/51474)
- Add highlighted code to context message automatically [pull/51585](https://github.com/sourcegraph/sourcegraph/pull/51585)
- New recipe: `Generate Release Notes` --generate release notes based on the available tags or the selected commits for the time period. It summarises the git commits into standard release notes format of new features, bugs fixed, docs improvements. [pull/51481](https://github.com/sourcegraph/sourcegraph/pull/51481)
- New recipe: `Generate Release Notes`. Generate release notes based on the available tags or the selected commits for the time period. It summarizes the git commits into standard release notes format of new features, bugs fixed, docs improvements. [pull/51481](https://github.com/sourcegraph/sourcegraph/pull/51481)

### Fixed

- Error notification display pattern for rate limit [pull/51521](https://github.com/sourcegraph/sourcegraph/pull/51521)
- Fixes issues with branch switching and file deletions when using the experimental completions feature [pull/51565](https://github.com/sourcegraph/sourcegraph/pull/51565)
- Improves performance of hallucination detection for file paths and supports paths relative to the project root [pull/51558](https://github.com/sourcegraph/sourcegraph/pull/51558), [pull/51625](https://github.com/sourcegraph/sourcegraph/pull/51625)
- Fixes an issue where inline code blocks were unexpectedly escaped [pull/51576](https://github.com/sourcegraph/sourcegraph/pull/51576)

### Changed

- Promote Cody from experimental to beta [pull/](https://github.com/sourcegraph/sourcegraph/pull/)
- Various improvements to the experimental completions feature

## [0.0.10]

### Added

- Adds usage metrics to the experimental completions feature [pull/51350](https://github.com/sourcegraph/sourcegraph/pull/51350)
- Updating `cody.codebase` does not require reloading VS Code [pull/51274](https://github.com/sourcegraph/sourcegraph/pull/51274)

### Fixed

- Fixes an issue where code blocks were unexpectedly escaped [pull/51247](https://github.com/sourcegraph/sourcegraph/pull/51247)

### Changed

- Improved Cody header and layout details [pull/51348](https://github.com/sourcegraph/sourcegraph/pull/51348)
- Replace `Cody: Set Access Token` command with `Cody: Sign in` [pull/51274](https://github.com/sourcegraph/sourcegraph/pull/51274)
- Various improvements to the experimental completions feature

## [0.0.9]

### Added

- Adds new experimental chat predictions feature to suggest follow-up conversations. Enable it with the new `cody.experimental.chatPredictions` feature flag. [pull/51201](https://github.com/sourcegraph/sourcegraph/pull/51201)
- Auto update `cody.codebase` setting from current open file [pull/51045](https://github.com/sourcegraph/sourcegraph/pull/51045)
- Properly render rate-limiting on requests [pull/51200](https://github.com/sourcegraph/sourcegraph/pull/51200)
- Error display in UI [pull/51005](https://github.com/sourcegraph/sourcegraph/pull/51005)
- Edit buttons for editing last submitted message [pull/51009](https://github.com/sourcegraph/sourcegraph/pull/51009)
- [Security] Content security policy to webview [pull/51152](https://github.com/sourcegraph/sourcegraph/pull/51152)

### Fixed

- Escaped HTML issue [pull/51144](https://github.com/sourcegraph/sourcegraph/pull/51151)
- Unauthorized sessions [pull/51005](https://github.com/sourcegraph/sourcegraph/pull/51005)

### Changed

- Various improvements to the experimental completions feature [pull/51161](https://github.com/sourcegraph/sourcegraph/pull/51161) [51046](https://github.com/sourcegraph/sourcegraph/pull/51046)
- Visual improvements to the history page, ability to resume past conversations [pull/51159](https://github.com/sourcegraph/sourcegraph/pull/51159)

## [Template]

### Added

### Fixed

### Changed<|MERGE_RESOLUTION|>--- conflicted
+++ resolved
@@ -23,11 +23,8 @@
 
 ### Changed
 
-<<<<<<< HEAD
 - Autocomplete on VS Code desktop instances now reuses TCP connections to reduce latency. [pull/868](https://github.com/sourcegraph/cody/pull/868)
-=======
 - Errors are now always logged to the output console, even if the debug mode is not enabled. [pull/851](https://github.com/sourcegraph/cody/pull/851)
->>>>>>> 68040d3d
 
 ## [0.8.0]
 
