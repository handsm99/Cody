--- conflicted
+++ resolved
@@ -8,12 +8,9 @@
 
 ### Fixed
 
-<<<<<<< HEAD
 - Autocomplete: Fixes an issue where changing user accounts caused some configuration issues. [pull/2182](https://github.com/sourcegraph/cody/pull/2182)
 - Fixes an issue where focusing the VS Code extension window caused unexpected errors when connected to an Enterprise instance. [pull/2182](https://github.com/sourcegraph/cody/pull/2182)
-=======
 - Chat: You can @-mention files on Windows without generating an error. [pull/2197](https://github.com/sourcegraph/cody/pull/2197)
->>>>>>> 18b56f52
 
 ### Changed
 
