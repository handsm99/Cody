--- conflicted
+++ resolved
@@ -18,11 +18,8 @@
 
 ### Fixed
 
-<<<<<<< HEAD
 - Bug: Fixes an issue where the codebase context was not correctly inferred to load embeddings context for autocomplete. [pull/525](https://github.com/sourcegraph/cody/pull/525)
-=======
 - Inline Fixup: `/chat` will now redirect your question to the chat view correctly through the Non-Stop Fixup input box. [pull/386](https://github.com/sourcegraph/cody/pull/386)
->>>>>>> 8f5f6be3
 
 ### Changed
 
