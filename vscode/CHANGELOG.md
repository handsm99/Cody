# Changelog

All notable changes to Sourcegraph Cody will be documented in this file.

Starting from `0.2.0`, Cody is using `major.EVEN_NUMBER.patch` for release versions and `major.ODD_NUMBER.patch` for pre-release versions.

## [Unreleased]

### Added

- Code applied from the `/edit` command will be formatted automatically through the VS Code `formatDocument` API. [pull/1441](https://github.com/sourcegraph/cody/pull/1441)

### Fixed

- User selection in active editor will not be replaced by smart selections for the `/edit` command. [pull/1429](https://github.com/sourcegraph/cody/pull/1429)
<<<<<<< HEAD
- Fixes an issue that caused part of the autocomplete response to be completed when selecting an item from the suggest widget. [pull/1477](https://github.com/sourcegraph/cody/pull/1477)
=======
- Fixed issues where autocomplete suggestions displayed on the wrong line when connected to Anthropic as provider. [pull/1440](https://github.com/sourcegraph/cody/pull/1440)
>>>>>>> 7cf9ee20

### Changed

- Changed the "Ask Cody to Explain" Code Action to respond in the Cody sidebar instead of Inline Chat. [pull/1427](https://github.com/sourcegraph/cody/pull/1427)
- Updated prompt preambles for chat to mitigate hallucinations. [pull/1442](https://github.com/sourcegraph/cody/pull/1442)
- Cody can now respond in languages other than the default language of the user's editor. [pull/1442](https://github.com/sourcegraph/cody/pull/1442)

## [0.14.1]

### Added

- Added client-side request timeouts to Autocomplete requests. [pull/1355](https://github.com/sourcegraph/cody/pull/1355)
- Added telemetry on how long accepted autocomplete requests are kept in the document. [pull/1380](https://github.com/sourcegraph/cody/pull/1380)
- Added support for using (workspace) relative paths in `filePath`and `directoryPath` fields as context for Custom Commands. [pull/1385](https://github.com/sourcegraph/cody/pull/1385)
- [Internal] Added `CodyAutocompleteLowPerformanceDebounce` feature flag to increase debounce interval for autocomplete requests in low-performance environments. [pull/1409](https://github.com/sourcegraph/cody/pull/1409)
- New `Regenerate` Code Lens for `/edit` command that allows users to easily ask Cody to generate a new response for the current request. [pull/1383](https://github.com/sourcegraph/cody/pull/1383)

### Fixed

- Fixed an issue where autocomplete suggestions where sometimes not shown when the overlap with the next line was too large. [pull/1320](https://github.com/sourcegraph/cody/pull/1320)
- Fixed unresponsive UI for the `Configure Custom Commands` option inside the `Cody: Custom Command (Experimental)` menu. [pull/1416](https://github.com/sourcegraph/cody/pull/1416)
- Fixed last 5 used commands not showing up in the custom command history menu. [pull/1416](https://github.com/sourcegraph/cody/pull/1416)

### Changed

- Removed the unused `unstable-codegen` autocomplete provider. [pull/1364](https://github.com/sourcegraph/cody/pull/1364)
- The Fireworks autocomplete provider is now considered stable. [pull/1363](https://github.com/sourcegraph/cody/pull/1363)
- The `CodyAutocompleteMinimumLatency` feature flag is now split into three independent feature flags: `CodyAutocompleteLanguageLatency`, `CodyAutocompleteProviderLatency`, and `CodyAutocompleteUserLatency`. [pull/1351](https://github.com/sourcegraph/cody/pull/1351)
- Prevents unhelpful autocomplete suggestions at the end of file when cursor position is at 0 and the line above is also empty. [pull/1330](https://github.com/sourcegraph/cody/pull/1330)
- Adds popups to show the state of indexing for dotcom/Cody App in more situations. Fixes an issue where the database icon below the chat input status box was low contrast in some dark themes. [pull/1374](https://github.com/sourcegraph/cody/pull/1374)
- Workspace-level custom commands now works in [trusted workspaces](https://code.visualstudio.com/api/extension-guides/workspace-trust#what-is-workspace-trust) only. This does not apply to user-level custom commands. [pull/1415](https://github.com/sourcegraph/cody/pull/1415)
- Custom commands can no longer override default commands. [pull/1414](https://github.com/sourcegraph/cody/pull/1414)

## [0.14.0]

### Added

- Added information to host operating system to our analytic events. [pull/1254](https://github.com/sourcegraph/cody/pull/1254)
- Executed the `/doc` command now automatically adds the documentation directly above your selected code in your editor, instead of shown in chat. [pull/1116](https://github.com/sourcegraph/cody/pull/1116)
- New `mode` field in the Custom Commands config file enables a command to be configured on how the prompt should be run by Cody. Currently supports `inline` (run command prompt in inline chat), `edit` (run command prompt on selected code for refactoring purpose), and `insert` (run command prompt on selected code where Cody's response will be inserted on top of the selected code) modes. [pull/1116](https://github.com/sourcegraph/cody/pull/1116)
- Experimentally added `smart selection` which removes the need to manually highlight code before running the `/doc` and `/test` commands. [pull/1116](https://github.com/sourcegraph/cody/pull/1116)
- Show a notice on first autocomplete. [pull/1071](https://github.com/sourcegraph/cody/pull/1071)
- Autocomplete now takes the currently selected item in the suggest widget into account. This behavior can be disabled by setting `cody.autocomplete.suggestWidgetSelection` to `false`.
- Add the `cody.autocomplete.languages` user setting to enable or disable inline code suggestions for specified languages. [pull/1290](https://github.com/sourcegraph/cody/pull/1290)

### Fixed

- Improved quality of documentation created by the `/doc` command. [pull/1198](https://github.com/sourcegraph/cody/pull/1198)
- Removed chat and chat history created by `/edit` and `/doc` commands. [pull/1220](https://github.com/sourcegraph/cody/pull/1220)
- Only show "Ask Cody Inline" context menu item when signed in. [pull/1281](https://github.com/sourcegraph/cody/pull/1281)

### Changed

- Improved detection for the most common test runner files. [pull/1297](https://github.com/sourcegraph/cody/pull/1297)

## [0.12.4]

### Added

- New "Save Code to File.." button on code blocks. [pull/1119](https://github.com/sourcegraph/cody/pull/1119)
- Add logging for partially accepting completions. [pull/1214](https://github.com/sourcegraph/cody/pull/1214)

### Fixed

- Removed invalid variable from logs that stopped rate-limit errors from displaying properly. [pull/1205](https://github.com/sourcegraph/cody/pull/1205)
- Disable `Ask Cody Inline` in Cody Context Menu when `cody.InlineChat.enabled` is set to false. [pull/1209](https://github.com/sourcegraph/cody/pull/1209)

### Changed

- Moved "Insert at Cursor" and "Copy" buttons to the bottom of code blocks, and no longer just show on hover. [pull/1119](https://github.com/sourcegraph/cody/pull/1119)
- Increased the token limit for the selection Cody uses for the `/edit` command. [pull/1139](https://github.com/sourcegraph/cody/pull/1139)
- Autocomplete now supports infilling through the customized `claude-instant-infill` model created for Anthropic Claude Instant by default. [pull/1164](https://github.com/sourcegraph/cody/pull/1164)
- Expand the range used for code actions (thought `smart selection`) to the top-level enclosing range rather than just the line. This improves the quality of fixup actions by providing more context. [pull/1163](https://github.com/sourcegraph/cody/pull/1163)
- Autocomplete no longer triggers after the end of a block of function invocation. [pull/1218](https://github.com/sourcegraph/cody/pull/1218)

## [0.12.3]

### Added

- Add situation-based latency for unwanted autocomplete suggestions. [pull/1202](https://github.com/sourcegraph/cody/pull/1202)

### Fixed

### Changed

- Simplified sign-in in, added in 0.12.0 [pull/1036,](https://github.com/sourcegraph/cody/pull/1036) is now rolled out to 100% of new installs. [pull/1235](https://github.com/sourcegraph/cody/pull/1235)
- VScode can communicate with Cody App, even if App is started after the user has signed in to sourcegraph.com. VScode continues to monitor Cody App if it is started and stopped. [pull/1210](https://github.com/sourcegraph/cody/pull/1210)

## [0.12.2]

### Added

- Adds information about completion `items` to the `CompletionEvent` we send on every completion suggestion. [pull/1144](https://github.com/sourcegraph/cody/pull/1144)
- Clicking on the status indicator under the chat input box displays a popup to install Cody App, open Cody App, etc. The popups are only displayed under certain circumstances where Cody App can provide embeddings. [pull/1089](https://github.com/sourcegraph/cody/pull/1089)

### Fixed

### Changed

- Improves interop with the VS Code suggest widget when using the `completeSuggestWidgetSelection` feature flag. [pull/1158](https://github.com/sourcegraph/cody/pull/1158)
- Removes the need to set an Anthropic API key for the `/symf` command. The `symf` binary is now automatically downloaded. [pull/1207](https://github.com/sourcegraph/cody/pull/1207)
- Replace the "Fixup ready | Apply" buttons when you do a code edit with a single "Apply Edits" button. [pull/1201](https://github.com/sourcegraph/cody/pull/1201)
- Updated "Refactor Code" to be "Edit Code" in right click context menu. [pull/1200](https://github.com/sourcegraph/cody/pull/1200)

## [0.12.1]

### Added

### Fixed

- Fixes an issue that caused the `cody-autocomplete-claude-instant-infill` feature flag to have no effect. [pull/1132](https://github.com/sourcegraph/cody/pull/1132)

### Changed

## [0.12.0]

### Added

- Add a UI indicator when you're not signed in. [pull/970](https://github.com/sourcegraph/cody/pull/970)
- Added a completion statistics summary to the autocomplete trace view. [pull/973](https://github.com/sourcegraph/cody/pull/973)
- Add experimental option `claude-instant-infill` to the `cody.autocomplete.advanced.model` config option that enables users using the Claude Instant model to get suggestions with context awareness (infill). [pull/974](https://github.com/sourcegraph/cody/pull/974)
- New `cody.chat.preInstruction` configuration option for adding custom message at the start of all chat messages sent to Cody. Extension reload required. [pull/963](https://github.com/sourcegraph/cody/pull/963)
- Add a simplified sign-in. 50% of people will see these new sign-in buttons. [pull/1036](https://github.com/sourcegraph/cody/pull/1036)
- Now removes completions from cache when the initial suggestion prefix is deleted by users after a suggestion was displayed. This avoids unhelpful/stale suggestions from persisting. [pull/1105](https://github.com/sourcegraph/cody/pull/1105)
- VScode can now share a dotcom access token with future versions of Cody App. [pull/1090](https://github.com/sourcegraph/cody/pull/1090)

### Fixed

- Fix a potential race condition for autocomplete requests that happen when a completion is stored as the last shown candidate when it will not be shown. [pull/1059](https://github.com/sourcegraph/cody/pull/1059)
- Use `insert` instead of `replace` for `Insert at Cursor` button for inserting code to current cursor position. [pull/1118](https://github.com/sourcegraph/cody/pull/1118)
- Autocomplete: Fix support for working with CRLF line endings. [pull/1124](https://github.com/sourcegraph/cody/pull/1124)
- Fix issue that caused the custom commands menu to unable to execute commands. [pull/1123](https://github.com/sourcegraph/cody/pull/1123)

### Changed

- Remove `starter` and `premade` fields from the configuration files for custom commands (cody.json). [pull/939](https://github.com/sourcegraph/cody/pull/939)
- Enabled streaming responses for all autocomplete requests. [pull/995](https://github.com/sourcegraph/cody/pull/995)
- Sign out immediately instead of showing the quick-pick menu. [pull/1032](https://github.com/sourcegraph/cody/pull/1032)
- UX improvements to the custom command workflow (and new [custom command docs](https://docs.sourcegraph.com/cody/custom-commands)). [pull/992](https://github.com/sourcegraph/cody/pull/992)
- You can now use `alt` + `\` to trigger autocomplete requests manually. [pull/1060](https://github.com/sourcegraph/cody/pull/1060)
- Slightly reduce latency when manually triggering autocomplete requests. [pull/1060](https://github.com/sourcegraph/cody/pull/1060)
- Configure autocomplete provider based on cody LLM settings in site config. [pull/1035](https://github.com/sourcegraph/cody/pull/1035)
- Filters out single character autocomplete results. [pull/1109](https://github.com/sourcegraph/cody/pull/1109)
- Register inline completion provider for text files and notebooks only to ensure autocomplete works in environments that are fully supported. [pull/1114](https://github.com/sourcegraph/cody/pull/1114)
- The `Generate Unit Tests` command has been improved with an enhanced context fetching process that produces test results with better quality. [pull/907](https://github.com/sourcegraph/cody/pull/907)

## [0.10.2]

### Added

### Fixed

### Changed

- Use the same token limits for StarCoder as we do for Anthropic for the current experiments. [pull/1058](https://github.com/sourcegraph/cody/pull/1058)

## [0.10.1]

### Added

### Fixed

- Fix feature flag initialization for autocomplete providers. [pull/965](https://github.com/sourcegraph/cody/pull/965)

### Changed

## [0.10.0]

### Added

- New button in Chat UI to export chat history to a JSON file. [pull/829](https://github.com/sourcegraph/cody/pull/829)
- Rank autocomplete suggestion with tree-sitter when `cody.autocomplete.experimental.syntacticPostProcessing` is enabled. [pull/837](https://github.com/sourcegraph/cody/pull/837)
- Rate limit during autocomplete will now surface to the user through the status bar item. [pull/851](https://github.com/sourcegraph/cody/pull/851)

### Fixed

- Do not display error messages after clicking on the "stop-generating" button. [pull/776](https://github.com/sourcegraph/cody/pull/776)
- Add null check to Inline Controller on file change that caused the `Cannot read properties of undefined (reading 'scheme')` error when starting a new chat session. [pull/781](https://github.com/sourcegraph/cody/pull/781)
- Fixup: Resolved issue where `/fix` command incorrectly returned error "/fix is not a valid command". The `/fix` command now functions as expected when invoked in the sidebar chat. [pull/790](https://github.com/sourcegraph/cody/pull/790)
- Set font family and size in side chat code blocks to match editor font. [pull/813](https://github.com/sourcegraph/cody/pull/813)
- Add error handling to unblock Command Menu from being started up when invalid json file for custom commands is detected. [pull/827](https://github.com/sourcegraph/cody/pull/827)
- Enhanced the main quick pick menu items filtering logic. [pull/852](https://github.com/sourcegraph/cody/pull/852)
- Sidebar chat commands now match main quick pick menu commands. [pull/902](https://github.com/sourcegraph/cody/pull/902)

### Changed

- Trigger single-line completion instead of multi-line completion if the cursor is at the start of a non-empty block. [pull/913](https://github.com/sourcegraph/cody/pull/913)
- Autocomplete on VS Code desktop instances now reuses TCP connections to reduce latency. [pull/868](https://github.com/sourcegraph/cody/pull/868)
- Errors are now always logged to the output console, even if the debug mode is not enabled. [pull/851](https://github.com/sourcegraph/cody/pull/851)
- Changed default and custom commands format: slash command is now required. [pull/841](https://github.com/sourcegraph/cody/pull/841)
- The `Generate Unit Tests` command has been improved with an enhanced context fetching process that produces test results with better quality. [pull/907](https://github.com/sourcegraph/cody/pull/907)

## [0.8.0]

### Added

- Cody Commands: New `/smell` command, an improved version of the old `Find Code Smell` recipe. [pull/602](https://github.com/sourcegraph/cody/pull/602)
- Cody Commands: Display of clickable file path for current selection in chat view after executing a command. [pull/602](https://github.com/sourcegraph/cody/pull/602)
- Add a settings button to Cody pane header. [pull/701](https://github.com/sourcegraph/cody/pull/701)
- Compute suggestions based on the currently selected option in the suggest widget when `cody.autocomplete.experimental.completeSuggestWidgetSelection` is enabled. [pull/636](https://github.com/sourcegraph/cody/pull/636)
- Fixup: New `Discard` code lens to remove suggestions and decorations. [pull/711](https://github.com/sourcegraph/cody/pull/711)
- Adds an experiment to stream autocomplete responses in order to improve latency. [pull/723](https://github.com/sourcegraph/cody/pull/723)
- New chat message input, with auto-resizing and a command button. [pull/718](https://github.com/sourcegraph/cody/pull/718)
- Increased autocomplete debounce time feature flag support. [pull/733](https://github.com/sourcegraph/cody/pull/733)
- Show an update notice after extension updates. [pull/746](https://github.com/sourcegraph/cody/pull/746)
- Experimental user setting `cody.experimental.localSymbols` to enable inclusion of symbol definitions in the LLM context window. [pull/692](https://github.com/sourcegraph/cody/pull/692)
- Experimental command `/symf`, which uses a local keyword index to perform searches for symbols. Requires setting `cody.experimental.symf.path` and `cody.experimental.symf.anthropicKey`. [pull/728](https://github.com/sourcegraph/cody/pull/728).

### Fixed

- Inline Chat: Fix issue where state was not being set correctly, causing Cody Commands to use the selection range from the last created Inline Chat instead of the current selection. [pull/602](https://github.com/sourcegraph/cody/pull/602)
- Cody Commands: Commands that use the current file as context now correctly generate context message for the current file instead of using codebase context generated from current selection. [pull/683](https://github.com/sourcegraph/cody/pull/683)
- Improves the autocomplete responses on a new line after a comment. [pull/727](https://github.com/sourcegraph/cody/pull/727)
- Fixes an issue where the inline chat UI would render briefly when starting VS Code even when the feature is disabled. [pull/764](https://github.com/sourcegraph/cody/pull/764)

### Changed

- `Explain Code` command now includes visible content of the current file when no code is selected. [pull/602](https://github.com/sourcegraph/cody/pull/602)
- Cody Commands: Show errors in chat view instead of notification windows. [pull/602](https://github.com/sourcegraph/cody/pull/602)
- Cody Commands: Match commands on description in Cody menu. [pull/702](https://github.com/sourcegraph/cody/pull/702)
- Cody Commands: Don't require Esc to dismiss Cody menu. [pull/700](https://github.com/sourcegraph/cody/pull/700)
- Updated welcome chat words. [pull/748](https://github.com/sourcegraph/cody/pull/748)
- Autocomplete: Reduce network bandwidth with requests are resolved by previous responses. [pull/762](https://github.com/sourcegraph/cody/pull/762)
- Fixup: Remove `/document` and other command handling from the Refactor Menu. [pull/766](https://github.com/sourcegraph/cody/pull/766)
- The `/test` (Generate Unit Test) command was updated to use file dependencies and test examples when fetching context, in order to produce better results. To use this command, select code in your editor and run the `/test` command. It is recommended to set up test files before running the command to get optimal results. [pull/683](https://github.com/sourcegraph/cody/pull/683) [pull/602](https://github.com/sourcegraph/cody/pull/602)

## [0.6.7]

### Added

- Include token count for code generated and button click events. [pull/675](https://github.com/sourcegraph/cody/pull/675)

### Fixed

### Changed

- Include the number of accepted characters per autocomplete suggestion. [pull/674](https://github.com/sourcegraph/cody/pull/674)

## [0.6.6]

### Added

- Cody Commands: Add tab-to-complete & enter-to-complete behavior. [pull/606](https://github.com/sourcegraph/cody/pull/606)
- Option to toggle `cody.experimental.editorTitleCommandIcon` setting through status bar. [pull/611](https://github.com/sourcegraph/cody/pull/611)
- New walkthrough for Cody Commands. [pull/648](https://github.com/sourcegraph/cody/pull/648)

### Fixed

- Update file link color to match buttons. [pull/600](https://github.com/sourcegraph/cody/pull/600)
- Handle `socket hung up` errors that are not caused by the `stop generating` button. [pull/598](https://github.com/sourcegraph/cody/pull/598)
- Fix "Reload Window" appearing in all VS Code views. [pull/603](https://github.com/sourcegraph/cody/pull/603)
- Fixes issues where in some instances, suggested autocomplete events were under counted. [pull/649](https://github.com/sourcegraph/cody/pull/649)
- Various smaller tweaks to autocomplete analytics. [pull/644](https://github.com/sourcegraph/cody/pull/644)
- Includes the correct pre-release version in analytics events. [pull/641](https://github.com/sourcegraph/cody/pull/641)

### Changed

- Removed beta labels from Autocomplete and Inline Chat features. [pull/605](https://github.com/sourcegraph/cody/pull/605)
- Update shortcut for Cody Commands to `alt` + `c` due to conflict with existing keybinding for `fixup`. [pull/648](https://github.com/sourcegraph/cody/pull/648)

## [0.6.5]

### Added

- Custom Commands: An experimental feature for creating Cody chat commands with custom prompts and context. [pull/386](https://github.com/sourcegraph/cody/pull/386)
- Custom Commands: Quick pick menu for running default and custom commands. [pull/386](https://github.com/sourcegraph/cody/pull/386)
- New commands:
  - `/explain`: Explain Code
  - `/doc`: Document Code
  - `/fix`: Inline Fixup
  - `/test`: Generate Unit Tests
- Code Actions: You can now ask Cody to explain or fix errors and warnings that are highlighted in your editor. [pull/510](https://github.com/sourcegraph/cody/pull/510)
- Inline Fixup: You can now run parallel inline fixes, you do not need to wait for the previous fix to complete. [pull/510](https://github.com/sourcegraph/cody/pull/510)
- Inline Fixup: You no longer need to select code to generate an inline fix. [pull/510](https://github.com/sourcegraph/cody/pull/510)

### Fixed

- Bug: Fixes an issue where the codebase context was not correctly inferred to load embeddings context for autocomplete. [pull/525](https://github.com/sourcegraph/cody/pull/525)
- Inline Fixup: `/chat` will now redirect your question to the chat view correctly through the Non-Stop Fixup input box. [pull/386](https://github.com/sourcegraph/cody/pull/386)
- Fix REGEX issue for existing `/reset`, `/search`, and `/fix` commands. [pull/594](https://github.com/sourcegraph/cody/pull/594)

### Changed

- `Recipes` are removed in favor of `Commands`, which is the improved version of `Recipes`. [pull/386](https://github.com/sourcegraph/cody/pull/386)
- Remove `Header` and `Navbar` from `Chat` view due to removal of the `Recipes` tab. [pull/386](https://github.com/sourcegraph/cody/pull/386)
- Replace `Custom Recipes` with `Custom Commands`. [pull/386](https://github.com/sourcegraph/cody/pull/386)
- Inline Fixup: Integrated the input field into the command palette. [pull/510](https://github.com/sourcegraph/cody/pull/510)
- Inline Fixup: Using `/fix` from Inline Chat now triggers an improved fixup experience. [pull/510](https://github.com/sourcegraph/cody/pull/510)
- Autocomplete: Include current file name in anthropic prompt. [580](https://github.com/sourcegraph/cody/pull/580)
- Autocomplete: Requests can now be resolved while the network request is still in progress. [pull/559](https://github.com/sourcegraph/cody/pull/559)

## [0.6.4]

### Added

- Inline Fixups: Cody is now aware of errors, warnings and hints within your editor selection. [pull/376](https://github.com/sourcegraph/cody/pull/376)
- Experimental user setting `cody.experimental.localTokenPath` to store authentication token in local file system when keychain access is unavailable. This provides alternative to [settings sync keychain storage](https://code.visualstudio.com/docs/editor/settings-sync#_troubleshooting-keychain-issues), but is not the recommended method for storing tokens securely. Use at your own risk. [pull/471](https://github.com/sourcegraph/cody/pull/471)

### Fixed

- Bug: Chat History command shows chat view instead of history view. [pull/414](https://github.com/sourcegraph/cody/pull/414)
- Fix some bad trailing `}` autocomplete results. [pull/378](https://github.com/sourcegraph/cody/pull/378)

### Changed

- Inline Fixups: Added intent detection to improve prompt and context quality. [pull/376](https://github.com/sourcegraph/cody/pull/376)
- Layout cleanups: smaller header and single line message input. [pull/449](https://github.com/sourcegraph/cody/pull/449)
- Improve response feedback button behavior. [pull/451](https://github.com/sourcegraph/cody/pull/451)
- Remove in-chat onboarding buttons for new chats. [pull/450](https://github.com/sourcegraph/cody/pull/450)
- Improve the stability of autocomplete results. [pull/442](https://github.com/sourcegraph/cody/pull/442)

## [0.6.3]

### Added

- Added the functionality to drag and reorder the recipes. [pull/314](https://github.com/sourcegraph/cody/pull/314)

### Fixed

### Changed

- Removed the experimental hallucination detection that highlighted nonexistent file paths.
- Hide the feedback button in case of error assistant response. [pull/448](https://github.com/sourcegraph/cody/pull/448)

## [0.6.2]

### Added

- [Internal] `Custom Recipes`: An experimental feature now available behind the `cody.experimental.customRecipes` feature flag for internal testing purpose. [pull/348](https://github.com/sourcegraph/cody/pull/348)
- Inline Chat: Improved response quality by ensuring each inline chat maintains its own unique context, and doesn't share with the sidebar and other inline chats. This should also benefit response quality for inline /fix and /touch commands.
- Inline Chat: Added the option to 'Stop generating' from within the inline chat window.
- Inline Chat: Added the option to transfer a chat from the inline window to the Cody sidebar.

### Fixed

### Changed

- The setting `cody.autocomplete.experimental.triggerMoreEagerly` (which causes autocomplete to trigger earlier, before you type a space or other non-word character) now defaults to `true`.
- If you run the `Trigger Inline Suggestion` VS Code action, 3 suggestions instead of just 1 will be shown.

## [0.6.1]

### Added

- A new experimental user setting `cody.autocomplete.experimental.triggerMoreEagerly` causes autocomplete to trigger earlier, before you type a space or other non-word character.
- [Internal Only] `Custom Recipe`: Support context type selection when creating a new recipe via UI. [pull/279](https://github.com/sourcegraph/cody/pull/279)
- New `/open` command for opening workspace files from chat box. [pull/327](https://github.com/sourcegraph/cody/pull/327)

### Fixed

- Insert at Cusor now inserts the complete code snippets at cursor position. [pull/282](https://github.com/sourcegraph/cody/pull/282)
- Minimizing the change of Cody replying users with response related to the language-uage prompt. [pull/279](https://github.com/sourcegraph/cody/pull/279)
- Inline Chat: Add missing icons for Inline Chat and Inline Fixups decorations. [pull/320](https://github.com/sourcegraph/cody/pull/320)
- Fix the behaviour of input history down button. [pull/328](https://github.com/sourcegraph/cody/pull/328)

### Changed

- Exclude context for chat input with only one word. [pull/279](https://github.com/sourcegraph/cody/pull/279)
- [Internal Only] `Custom Recipe`: Store `cody.json` file for user recipes within the `.vscode` folder located in the $HOME directory. [pull/279](https://github.com/sourcegraph/cody/pull/279)
- Various autocomplete improvements. [pull/344](https://github.com/sourcegraph/cody/pull/344)

## [0.4.4]

### Added

- Added support for the CMD+K hotkey to clear the code chat history. [pull/245](https://github.com/sourcegraph/cody/pull/245)
- [Internal Only] `Custom Recipe` is available for S2 internal users for testing purpose. [pull/81](https://github.com/sourcegraph/cody/pull/81)

### Fixed

- Fixed a bug that caused messages to disappear when signed-in users encounter an authentication error. [pull/201](https://github.com/sourcegraph/cody/pull/201)
- Inline Chat: Since last version, running Inline Fixups would add an additional `</selection>` tag to the end of the code edited by Cody, which has now been removed. [pull/182](https://github.com/sourcegraph/cody/pull/182)
- Chat Command: Fixed an issue where /r(est) had a trailing space. [pull/245](https://github.com/sourcegraph/cody/pull/245)
- Inline Fixups: Fixed a regression where Cody's inline fixup suggestions were not properly replacing the user's selection. [pull/70](https://github.com/sourcegraph/cody/pull/70)

### Changed

## [0.4.3]

### Added

- Added support for server-side token limits to Chat. [pull/54488](https://github.com/sourcegraph/sourcegraph/pull/54488)
- Add "Find code smells" recipe to editor context menu and command pallette [pull/54432](https://github.com/sourcegraph/sourcegraph/pull/54432)
- Add a typewriter effect to Cody's responses to mimic typing in characters rather than varying chunks [pull/54522](https://github.com/sourcegraph/sourcegraph/pull/54522)
- Add suggested recipes to the new chat welcome message. [pull/54277](https://github.com/sourcegraph/sourcegraph/pull/54277)
- Inline Chat: Added the option to collapse all inline chats from within the inline chat window. [pull/54675](https://github.com/sourcegraph/sourcegraph/pull/54675)
- Inline Chat: We now stream messages rather than waiting for the response to be fully complete. This means you can read Cody's response as it is being generated. [pull/54665](https://github.com/sourcegraph/sourcegraph/pull/54665)
- Show network error message when connection is lost and a reload button to get back when network is restored. [pull/107](https://github.com/sourcegraph/cody/pull/107)

### Fixed

- Inline Chat: Update keybind when condition to `editorFocus`. [pull/54437](https://github.com/sourcegraph/sourcegraph/pull/54437)
- Inline Touch: Create a new `.test.` file when `test` or `tests` is included in the instruction. [pull/54437](https://github.com/sourcegraph/sourcegraph/pull/54437)
- Prevents errors from being displayed for a cancelled requests. [pull/54429](https://github.com/sourcegraph/sourcegraph/pull/54429)

### Changed

- Inline Touch: Remove Inline Touch from submenu and command palette. It can be started with `/touch` or `/t` from the Inline Chat due to current limitation. [pull/54437](https://github.com/sourcegraph/sourcegraph/pull/54437)
- Removed the Optimize Code recipe. [pull/54471](https://github.com/sourcegraph/sourcegraph/pull/54471)

## [0.4.2]

### Added

- Add support for onboarding Cody App users on Intel Mac and Linux. [pull/54405](https://github.com/sourcegraph/sourcegraph/pull/54405)

### Fixed

- Fixed HTML escaping in inline chat markdown. [pull/1349](https://github.com/sourcegraph/sourcegraph/pull/1349)

### Changed

## [0.4.1]

### Fixed

- Fixed `cody.customHeaders` never being passed through. [pull/54354](https://github.com/sourcegraph/sourcegraph/pull/54354)
- Fixed users are signed out on 0.4.0 update [pull/54367](https://github.com/sourcegraph/sourcegraph/pull/54367)

### Changed

- Provide more information on Cody App, and improved the login page design for Enterprise customers. [pull/54362](https://github.com/sourcegraph/sourcegraph/pull/54362)

## [0.4.0]

### Added

- The range of the editor selection, if present, is now displayed alongside the file name in the chat footer. [pull/53742](https://github.com/sourcegraph/sourcegraph/pull/53742)
- Support switching between multiple instances with `Switch Account`. [pull/53434](https://github.com/sourcegraph/sourcegraph/pull/53434)
- Automate sign-in flow with Cody App. [pull/53908](https://github.com/sourcegraph/sourcegraph/pull/53908)
- Add a warning message to recipes when the selection gets truncated. [pull/54025](https://github.com/sourcegraph/sourcegraph/pull/54025)
- Start up loading screen. [pull/54106](https://github.com/sourcegraph/sourcegraph/pull/54106)

### Fixed

- Autocomplete: Include the number of lines of an accepted autocomplete recommendation and fix an issue where sometimes accepted completions would not be logged correctly. [pull/53878](https://github.com/sourcegraph/sourcegraph/pull/53878)
- Stop-Generating button does not stop Cody from responding if pressed before answer is generating. [pull/53827](https://github.com/sourcegraph/sourcegraph/pull/53827)
- Endpoint setting out of sync issue. [pull/53434](https://github.com/sourcegraph/sourcegraph/pull/53434)
- Endpoint URL without protocol causing sign-ins to fail. [pull/53908](https://github.com/sourcegraph/sourcegraph/pull/53908)
- Autocomplete: Fix network issues when using remote VS Code setups. [pull/53956](https://github.com/sourcegraph/sourcegraph/pull/53956)
- Autocomplete: Fix an issue where the loading indicator would not reset when a network error ocurred. [pull/53956](https://github.com/sourcegraph/sourcegraph/pull/53956)
- Autocomplete: Improve local context performance. [pull/54124](https://github.com/sourcegraph/sourcegraph/pull/54124)
- Chat: Fix an issue where the window would automatically scroll to the bottom as Cody responds regardless of where the users scroll position was. [pull/54188](https://github.com/sourcegraph/sourcegraph/pull/54188)
- Codebase index status does not get updated on workspace change. [pull/54106](https://github.com/sourcegraph/sourcegraph/pull/54106)
- Button for connect to App after user is signed out. [pull/54106](https://github.com/sourcegraph/sourcegraph/pull/54106)
- Fixes an issue with link formatting. [pull/54200](https://github.com/sourcegraph/sourcegraph/pull/54200)
- Fixes am issue where Cody would sometimes not respond. [pull/54268](https://github.com/sourcegraph/sourcegraph/pull/54268)
- Fixes authentication related issues. [pull/54237](https://github.com/sourcegraph/sourcegraph/pull/54237)

### Changed

- Autocomplete: Improve completion quality. [pull/53720](https://github.com/sourcegraph/sourcegraph/pull/53720)
- Autocomplete: Completions are now referred to as autocomplete. [pull/53851](https://github.com/sourcegraph/sourcegraph/pull/53851)
- Autocomplete: Autocomplete is now turned on by default. [pull/54166](https://github.com/sourcegraph/sourcegraph/pull/54166)
- Improved the response quality when Cody is asked about a selected piece of code through the chat window. [pull/53742](https://github.com/sourcegraph/sourcegraph/pull/53742)
- Refactored authentication process. [pull/53434](https://github.com/sourcegraph/sourcegraph/pull/53434)
- New sign-in and sign-out flow. [pull/53434](https://github.com/sourcegraph/sourcegraph/pull/53434)
- Analytical logs are now displayed in the Output view. [pull/53870](https://github.com/sourcegraph/sourcegraph/pull/53870)
- Inline Chat: Renamed Inline Assist to Inline Chat. [pull/53725](https://github.com/sourcegraph/sourcegraph/pull/53725) [pull/54315](https://github.com/sourcegraph/sourcegraph/pull/54315)
- Chat: Link to the "Getting Started" guide directly from the first chat message instead of the external documentation website. [pull/54175](https://github.com/sourcegraph/sourcegraph/pull/54175)
- Codebase status icons. [pull/54262](https://github.com/sourcegraph/sourcegraph/pull/54262)
- Changed the keyboard shortcut for the file touch recipe to `ctrl+alt+/` to avoid conflicts. [pull/54275](https://github.com/sourcegraph/sourcegraph/pull/54275)
- Inline Chat: Do not change current focus when Inline Fixup is done. [pull/53980](https://github.com/sourcegraph/sourcegraph/pull/53980)
- Inline Chat: Replace Close CodeLens with Accept. [pull/53980](https://github.com/sourcegraph/sourcegraph/pull/53980)
- Inline Chat: Moved to Beta state. It is now enabled by default. [pull/54315](https://github.com/sourcegraph/sourcegraph/pull/54315)

## [0.2.5]

### Added

- `Stop Generating` button to cancel a request and stop Cody's response. [pull/53332](https://github.com/sourcegraph/sourcegraph/pull/53332)

### Fixed

- Fixes the rendering of duplicate context files in response. [pull/53662](https://github.com/sourcegraph/sourcegraph/pull/53662)
- Fixes an issue where local keyword context was trying to open binary files. [pull/53662](https://github.com/sourcegraph/sourcegraph/pull/53662)
- Fixes the hallucination detection behavior for directory, API and git refs pattern. [pull/53553](https://github.com/sourcegraph/sourcegraph/pull/53553)

### Changed

- Completions: Updating configuration no longer requires reloading the extension. [pull/53401](https://github.com/sourcegraph/sourcegraph/pull/53401)
- New chat layout. [pull/53332](https://github.com/sourcegraph/sourcegraph/pull/53332)
- Completions: Completions can now be used on unsaved files. [pull/53495](https://github.com/sourcegraph/sourcegraph/pull/53495)
- Completions: Add multi-line heuristics for C, C++, C#, and Java. [pull/53631](https://github.com/sourcegraph/sourcegraph/pull/53631)
- Completions: Add context summaries and language information to analytics. [pull/53746](https://github.com/sourcegraph/sourcegraph/pull/53746)
- More compact chat suggestion buttons. [pull/53755](https://github.com/sourcegraph/sourcegraph/pull/53755)

## [0.2.4]

### Added

- Hover tooltips to intent-detection underlines. [pull/52029](https://github.com/sourcegraph/sourcegraph/pull/52029)
- Notification to prompt users to setup Cody if it wasn't configured initially. [pull/53321](https://github.com/sourcegraph/sourcegraph/pull/53321)
- Added a new Cody status bar item to relay global loading states and allowing you to quickly enable/disable features. [pull/53307](https://github.com/sourcegraph/sourcegraph/pull/53307)

### Fixed

- Fix `Continue with Sourcegraph.com` callback URL. [pull/53418](https://github.com/sourcegraph/sourcegraph/pull/53418)

### Changed

- Simplified the appearance of commands in various parts of the UI [pull/53395](https://github.com/sourcegraph/sourcegraph/pull/53395)

## [0.2.3]

### Added

- Add delete button for removing individual history. [pull/52904](https://github.com/sourcegraph/sourcegraph/pull/52904)
- Load the recent ongoing chat on reload of window. [pull/52904](https://github.com/sourcegraph/sourcegraph/pull/52904)
- Handle URL callbacks from `vscode-insiders`. [pull/53313](https://github.com/sourcegraph/sourcegraph/pull/53313)
- Inline Assist: New Code Lens to undo `inline fix` performed by Cody. [pull/53348](https://github.com/sourcegraph/sourcegraph/pull/53348)

### Fixed

- Fix the loading of files and scroll chat to the end while restoring the history. [pull/52904](https://github.com/sourcegraph/sourcegraph/pull/52904)
- Open file paths from Cody's responses in a workspace with the correct protocol. [pull/53103](https://github.com/sourcegraph/sourcegraph/pull/53103)
- Cody completions: Fixes an issue where completions would often start in the next line. [pull/53246](https://github.com/sourcegraph/sourcegraph/pull/53246)

### Changed

- Save the current ongoing conversation to the chat history [pull/52904](https://github.com/sourcegraph/sourcegraph/pull/52904)
- Inline Assist: Updating configuration no longer requires reloading the extension. [pull/53348](https://github.com/sourcegraph/sourcegraph/pull/53348)
- Context quality has been improved when the repository has not been indexed. The LLM is used to generate keyword and filename queries, and the LLM also reranks results from multiple sources. Response latency has also improved on long user queries. [pull/52815](https://github.com/sourcegraph/sourcegraph/pull/52815)

## [0.2.2]

### Added

- New recipe: `Generate PR description`. Generate the PR description using the PR template guidelines for the changes made in the current branch. [pull/51721](https://github.com/sourcegraph/sourcegraph/pull/51721)
- Open context search results links as workspace file. [pull/52856](https://github.com/sourcegraph/sourcegraph/pull/52856)
- Cody Inline Assist: Decorations for `/fix` errors. [pull/52796](https://github.com/sourcegraph/sourcegraph/pull/52796)
- Open file paths from Cody's responses in workspace. [pull/53069](https://github.com/sourcegraph/sourcegraph/pull/53069)
- Help & Getting Started: Walkthrough to help users get setup with Cody and discover new features. [pull/52560](https://github.com/sourcegraph/sourcegraph/pull/52560)

### Fixed

- Cody Inline Assist: Decorations for `/fix` on light theme. [pull/52796](https://github.com/sourcegraph/sourcegraph/pull/52796)
- Cody Inline Assist: Use more than 1 context file for `/touch`. [pull/52796](https://github.com/sourcegraph/sourcegraph/pull/52796)
- Cody Inline Assist: Fixes cody processing indefinitely issue. [pull/52796](https://github.com/sourcegraph/sourcegraph/pull/52796)
- Cody completions: Various fixes for completion analytics. [pull/52935](https://github.com/sourcegraph/sourcegraph/pull/52935)
- Cody Inline Assist: Indentation on `/fix` [pull/53068](https://github.com/sourcegraph/sourcegraph/pull/53068)

### Changed

- Internal: Do not log events during tests. [pull/52865](https://github.com/sourcegraph/sourcegraph/pull/52865)
- Cody completions: Improved the number of completions presented and reduced the latency. [pull/52935](https://github.com/sourcegraph/sourcegraph/pull/52935)
- Cody completions: Various improvements to the context. [pull/53043](https://github.com/sourcegraph/sourcegraph/pull/53043)

## [0.2.1]

### Fixed

- Escape Windows path separator in fast file finder path pattern. [pull/52754](https://github.com/sourcegraph/sourcegraph/pull/52754)
- Only display errors from the embeddings clients for users connected to an indexed codebase. [pull/52780](https://github.com/sourcegraph/sourcegraph/pull/52780)

### Changed

## [0.2.0]

### Added

- Cody Inline Assist: New recipe for creating new files with `/touch` command. [pull/52511](https://github.com/sourcegraph/sourcegraph/pull/52511)
- Cody completions: Experimental support for multi-line inline completions for JavaScript, TypeScript, Go, and Python using indentation based truncation. [issues/52588](https://github.com/sourcegraph/sourcegraph/issues/52588)
- Display embeddings search, and connection error to the webview panel. [pull/52491](https://github.com/sourcegraph/sourcegraph/pull/52491)
- New recipe: `Optimize Code`. Optimize the time and space consumption of code. [pull/51974](https://github.com/sourcegraph/sourcegraph/pull/51974)
- Button to insert code block text at cursor position in text editor. [pull/52528](https://github.com/sourcegraph/sourcegraph/pull/52528)

### Fixed

- Cody completions: Fixed interop between spaces and tabs. [pull/52497](https://github.com/sourcegraph/sourcegraph/pull/52497)
- Fixes an issue where new conversations did not bring the chat into the foreground. [pull/52363](https://github.com/sourcegraph/sourcegraph/pull/52363)
- Cody completions: Prevent completions for lines that have a word in the suffix. [issues/52582](https://github.com/sourcegraph/sourcegraph/issues/52582)
- Cody completions: Fixes an issue where multi-line inline completions closed the current block even if it already had content. [pull/52615](https://github.com/sourcegraph/sourcegraph/52615)
- Cody completions: Fixed an issue where the Cody response starts with a newline and was previously ignored. [issues/52586](https://github.com/sourcegraph/sourcegraph/issues/52586)

### Changed

- Cody is now using `major.EVEN_NUMBER.patch` for release versions and `major.ODD_NUMBER.patch` for pre-release versions. [pull/52412](https://github.com/sourcegraph/sourcegraph/pull/52412)
- Cody completions: Fixed an issue where the Cody response starts with a newline and was previously ignored [issues/52586](https://github.com/sourcegraph/sourcegraph/issues/52586)
- Cody completions: Improves the behavior of the completions cache when characters are deleted from the editor. [pull/52695](https://github.com/sourcegraph/sourcegraph/pull/52695)

### Changed

- Cody completions: Improve completion logger and measure the duration a completion is displayed for. [pull/52695](https://github.com/sourcegraph/sourcegraph/pull/52695)

## [0.1.5]

### Added

### Fixed

- Inline Assist broken decorations for Inline-Fixup tasks [pull/52322](https://github.com/sourcegraph/sourcegraph/pull/52322)

### Changed

- Various Cody completions related improvements [pull/52365](https://github.com/sourcegraph/sourcegraph/pull/52365)

## [0.1.4]

### Added

- Added support for local keyword search on Windows. [pull/52251](https://github.com/sourcegraph/sourcegraph/pull/52251)

### Fixed

- Setting `cody.useContext` to `none` will now limit Cody to using only the currently open file. [pull/52126](https://github.com/sourcegraph/sourcegraph/pull/52126)
- Fixes race condition in telemetry. [pull/52279](https://github.com/sourcegraph/sourcegraph/pull/52279)
- Don't search for file paths if no file paths to validate. [pull/52267](https://github.com/sourcegraph/sourcegraph/pull/52267)
- Fix handling of embeddings search backward compatibility. [pull/52286](https://github.com/sourcegraph/sourcegraph/pull/52286)

### Changed

- Cleanup the design of the VSCode history view. [pull/51246](https://github.com/sourcegraph/sourcegraph/pull/51246)
- Changed menu icons and order. [pull/52263](https://github.com/sourcegraph/sourcegraph/pull/52263)
- Deprecate `cody.debug` for three new settings: `cody.debug.enable`, `cody.debug.verbose`, and `cody.debug.filter`. [pull/52236](https://github.com/sourcegraph/sourcegraph/pull/52236)

## [0.1.3]

### Added

- Add support for connecting to Sourcegraph App when a supported version is installed. [pull/52075](https://github.com/sourcegraph/sourcegraph/pull/52075)

### Fixed

- Displays error banners on all view instead of chat view only. [pull/51883](https://github.com/sourcegraph/sourcegraph/pull/51883)
- Surfaces errors for corrupted token from secret storage. [pull/51883](https://github.com/sourcegraph/sourcegraph/pull/51883)
- Inline Assist add code lenses to all open files [pull/52014](https://github.com/sourcegraph/sourcegraph/pull/52014)

### Changed

- Removes unused configuration option: `cody.enabled`. [pull/51883](https://github.com/sourcegraph/sourcegraph/pull/51883)
- Arrow key behavior: you can now navigate forwards through messages with the down arrow; additionally the up and down arrows will navigate backwards and forwards only if you're at the start or end of the drafted text, respectively. [pull/51586](https://github.com/sourcegraph/sourcegraph/pull/51586)
- Display a more user-friendly error message when the user is connected to sourcegraph.com and doesn't have a verified email. [pull/51870](https://github.com/sourcegraph/sourcegraph/pull/51870)
- Keyword context: Excludes files larger than 1M and adds a 30sec timeout period [pull/52038](https://github.com/sourcegraph/sourcegraph/pull/52038)

## [0.1.2]

### Added

- `Inline Assist`: a new way to interact with Cody inside your files. To enable this feature, please set the `cody.experimental.inline` option to true. [pull/51679](https://github.com/sourcegraph/sourcegraph/pull/51679)

### Fixed

- UI bug that capped buttons at 300px max-width with visible border [pull/51726](https://github.com/sourcegraph/sourcegraph/pull/51726)
- Fixes anonymous user id resetting after logout [pull/51532](https://github.com/sourcegraph/sourcegraph/pull/51532)
- Add error message on top of Cody's response instead of overriding it [pull/51762](https://github.com/sourcegraph/sourcegraph/pull/51762)
- Fixes an issue where chat input messages where not rendered in the UI immediately [pull/51783](https://github.com/sourcegraph/sourcegraph/pull/51783)
- Fixes an issue where file where the hallucination detection was not working properly [pull/51785](https://github.com/sourcegraph/sourcegraph/pull/51785)
- Aligns Edit button style with feedback buttons [pull/51767](https://github.com/sourcegraph/sourcegraph/pull/51767)

### Changed

- Pressing the icon to reset the clear history now makes sure that the chat tab is shown [pull/51786](https://github.com/sourcegraph/sourcegraph/pull/51786)
- Rename the extension from "Sourcegraph Cody" to "Cody AI by Sourcegraph" [pull/51702](https://github.com/sourcegraph/sourcegraph/pull/51702)
- Remove HTML escaping artifacts [pull/51797](https://github.com/sourcegraph/sourcegraph/pull/51797)

## [0.1.1]

### Fixed

- Remove system alerts from non-actionable items [pull/51714](https://github.com/sourcegraph/sourcegraph/pull/51714)

## [0.1.0]

### Added

- New recipe: `Codebase Context Search`. Run an approximate search across the codebase. It searches within the embeddings when available to provide relevant code context. [pull/51077](https://github.com/sourcegraph/sourcegraph/pull/51077)
- Add support to slash commands `/` in chat. [pull/51077](https://github.com/sourcegraph/sourcegraph/pull/51077)
  - `/r` or `/reset` to reset chat
  - `/s` or `/search` to perform codebase context search
- Adds usage metrics to the experimental chat predictions feature [pull/51474](https://github.com/sourcegraph/sourcegraph/pull/51474)
- Add highlighted code to context message automatically [pull/51585](https://github.com/sourcegraph/sourcegraph/pull/51585)
- New recipe: `Generate Release Notes` --generate release notes based on the available tags or the selected commits for the time period. It summarises the git commits into standard release notes format of new features, bugs fixed, docs improvements. [pull/51481](https://github.com/sourcegraph/sourcegraph/pull/51481)
- New recipe: `Generate Release Notes`. Generate release notes based on the available tags or the selected commits for the time period. It summarizes the git commits into standard release notes format of new features, bugs fixed, docs improvements. [pull/51481](https://github.com/sourcegraph/sourcegraph/pull/51481)

### Fixed

- Error notification display pattern for rate limit [pull/51521](https://github.com/sourcegraph/sourcegraph/pull/51521)
- Fixes issues with branch switching and file deletions when using the experimental completions feature [pull/51565](https://github.com/sourcegraph/sourcegraph/pull/51565)
- Improves performance of hallucination detection for file paths and supports paths relative to the project root [pull/51558](https://github.com/sourcegraph/sourcegraph/pull/51558), [pull/51625](https://github.com/sourcegraph/sourcegraph/pull/51625)
- Fixes an issue where inline code blocks were unexpectedly escaped [pull/51576](https://github.com/sourcegraph/sourcegraph/pull/51576)

### Changed

- Promote Cody from experimental to beta [pull/](https://github.com/sourcegraph/sourcegraph/pull/)
- Various improvements to the experimental completions feature

## [0.0.10]

### Added

- Adds usage metrics to the experimental completions feature [pull/51350](https://github.com/sourcegraph/sourcegraph/pull/51350)
- Updating `cody.codebase` does not require reloading VS Code [pull/51274](https://github.com/sourcegraph/sourcegraph/pull/51274)

### Fixed

- Fixes an issue where code blocks were unexpectedly escaped [pull/51247](https://github.com/sourcegraph/sourcegraph/pull/51247)

### Changed

- Improved Cody header and layout details [pull/51348](https://github.com/sourcegraph/sourcegraph/pull/51348)
- Replace `Cody: Set Access Token` command with `Cody: Sign in` [pull/51274](https://github.com/sourcegraph/sourcegraph/pull/51274)
- Various improvements to the experimental completions feature

## [0.0.9]

### Added

- Adds new experimental chat predictions feature to suggest follow-up conversations. Enable it with the new `cody.experimental.chatPredictions` feature flag. [pull/51201](https://github.com/sourcegraph/sourcegraph/pull/51201)
- Auto update `cody.codebase` setting from current open file [pull/51045](https://github.com/sourcegraph/sourcegraph/pull/51045)
- Properly render rate-limiting on requests [pull/51200](https://github.com/sourcegraph/sourcegraph/pull/51200)
- Error display in UI [pull/51005](https://github.com/sourcegraph/sourcegraph/pull/51005)
- Edit buttons for editing last submitted message [pull/51009](https://github.com/sourcegraph/sourcegraph/pull/51009)
- [Security] Content security policy to webview [pull/51152](https://github.com/sourcegraph/sourcegraph/pull/51152)

### Fixed

- Escaped HTML issue [pull/51144](https://github.com/sourcegraph/sourcegraph/pull/51151)
- Unauthorized sessions [pull/51005](https://github.com/sourcegraph/sourcegraph/pull/51005)

### Changed

- Various improvements to the experimental completions feature [pull/51161](https://github.com/sourcegraph/sourcegraph/pull/51161) [51046](https://github.com/sourcegraph/sourcegraph/pull/51046)
- Visual improvements to the history page, ability to resume past conversations [pull/51159](https://github.com/sourcegraph/sourcegraph/pull/51159)

## [Template]

### Added

### Fixed

### Changed<|MERGE_RESOLUTION|>--- conflicted
+++ resolved
@@ -13,11 +13,8 @@
 ### Fixed
 
 - User selection in active editor will not be replaced by smart selections for the `/edit` command. [pull/1429](https://github.com/sourcegraph/cody/pull/1429)
-<<<<<<< HEAD
 - Fixes an issue that caused part of the autocomplete response to be completed when selecting an item from the suggest widget. [pull/1477](https://github.com/sourcegraph/cody/pull/1477)
-=======
 - Fixed issues where autocomplete suggestions displayed on the wrong line when connected to Anthropic as provider. [pull/1440](https://github.com/sourcegraph/cody/pull/1440)
->>>>>>> 7cf9ee20
 
 ### Changed
 
