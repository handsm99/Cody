--- conflicted
+++ resolved
@@ -6,11 +6,9 @@
 
 ### Added
 
-<<<<<<< HEAD
 - Autocomplete: Adds a new experimental option to improve the latency when showing the next line after accepting a completion (hot streak mode). [pull/2118](https://github.com/sourcegraph/cody/pull/2118)
-=======
+
 - Chat: Add a settings button in the Chat panel to open extension settings. [pull/2117](https://github.com/sourcegraph/cody/pull/2117)
->>>>>>> 9e0651ec
 
 ### Fixed
 
