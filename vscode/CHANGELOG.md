--- conflicted
+++ resolved
@@ -6,12 +6,8 @@
 
 ### Added
 
-<<<<<<< HEAD
-- Chat: Chat has been added back to the VS Code sidebar (after being removed about 6 months ago). By default, new chats open in the sidebar. New chats can still be opened in an editor panel with the `New Chat in Sidebar` command. Currently open chats can be moved from the sidebar into an editor panel and vice versa.
 - Autocomplete: Added an extended experimental throttling mechanism that should decrease latency. [pull/4852](https://github.com/sourcegraph/cody/pull/4852)
-=======
 - Chat: Chat has been added back to the VS Code sidebar (after being removed about 6 months ago). By default, new chats open in the sidebar. New chats can still be opened in an editor panel with the `New Chat in Sidebar` command. Currently open chats can be moved from the sidebar into an editor panel and vice versa. [pull/4832](https://github.com/sourcegraph/cody/pull/4832)
->>>>>>> 50cd960e
 
 ### Fixed
 
