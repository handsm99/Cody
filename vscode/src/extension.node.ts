--- conflicted
+++ resolved
@@ -29,21 +29,12 @@
         .get<boolean>('cody.advanced.agent.running', false)
 
     return activateCommon(context, {
-<<<<<<< HEAD
-        getRgPath,
-        createCommandsProvider: () => new CommandsProvider(),
-=======
->>>>>>> 9cb9d75a
         createLocalEmbeddingsController: isLocalEmbeddingsDisabled
             ? undefined
             : (config: LocalEmbeddingsConfig): LocalEmbeddingsController =>
                   createLocalEmbeddingsController(context, config),
-<<<<<<< HEAD
-        createFilenameContextFetcher: (...args) => new FilenameContextFetcher(...args),
-=======
-        createCommandsController: (...args) => new CommandsController(...args),
->>>>>>> 9cb9d75a
         createCompletionsClient: (...args) => new SourcegraphNodeCompletionsClient(...args),
+        createCommandsProvider: () => new CommandsProvider(),
         createSymfRunner: (...args) => new SymfRunner(...args),
         createBfgRetriever: () => new BfgRetriever(context),
         createSentryService: (...args) => new NodeSentryService(...args),
