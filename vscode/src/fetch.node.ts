import type http from 'node:http'
import https from 'node:https'

<<<<<<< HEAD
import { SocksProxyAgent } from 'socks-proxy-agent'

import type { Configuration } from '@sourcegraph/cody-shared'

import { agent } from '@sourcegraph/cody-shared'
import { getConfiguration } from './configuration'
=======
import { agent } from '@sourcegraph/cody-shared/src/fetch'

import { ProxyAgent } from 'proxy-agent'
>>>>>>> a9a0a653

// The path to the exported class can be found in the npm contents
// https://www.npmjs.com/package/@vscode/proxy-agent?activeTab=code
const nodeModules = '_VSCODE_NODE_MODULES'
const proxyAgentPath = '@vscode/proxy-agent/out/agent'
const pacProxyAgent = 'PacProxyAgent'

/**
 * We use keepAlive agents here to avoid excessive SSL/TLS handshakes for autocomplete requests.
 */
let proxyAgent: ProxyAgent

function getCustomAgent(): () => http.Agent {
    return () => {
        return proxyAgent
    }
}

export function setCustomAgent(): () => http.Agent {
    agent.current = getCustomAgent()
    return agent.current as () => http.Agent
}

export function initializeNetworkAgent(): void {
    proxyAgent = new ProxyAgent({ keepAlive: true, keepAliveMsecs: 60000, ...https.globalAgent.options })
    proxyAgent.keepAlive = true

    const customAgent = setCustomAgent()

    /**
     * This works around an issue in the default VS Code proxy agent code. When `http.proxySupport`
     * is set to its default value and no proxy setting is being used, the proxy library does not
     * properly reuse the agent set on the http(s) method and is instead always using a new agent
     * per request.
     *
     * To work around this, we patch the default proxy agent method and overwrite the
     * `originalAgent` value before invoking it for requests that want to keep their connection
     * alive (as indicated by the `Connection: keep-alive` header).
     *
     * c.f. https://github.com/microsoft/vscode/issues/173861
     */
    try {
        const PacProxyAgent =
            (globalThis as any)?.[nodeModules]?.[proxyAgentPath]?.[pacProxyAgent] ?? undefined
        if (PacProxyAgent) {
            const originalConnect = PacProxyAgent.prototype.connect
            // Patches the implementation defined here:
            // https://github.com/microsoft/vscode-proxy-agent/blob/d340b9d34684da494d6ebde3bcd18490a8bbd071/src/agent.ts#L53
            PacProxyAgent.prototype.connect = function (
                req: http.ClientRequest,
                opts: { protocol: string }
            ): any {
                try {
                    const connectionHeader = req.getHeader('connection')
                    if (
                        connectionHeader === 'keep-alive' ||
                        (Array.isArray(connectionHeader) && connectionHeader.includes('keep-alive'))
                    ) {
                        this.opts.originalAgent = customAgent()
                        return originalConnect.call(this, req, opts)
                    }
                    return originalConnect.call(this, req, opts)
                } catch {
                    return originalConnect.call(this, req, opts)
                }
            }
        }
    } catch (error) {
        // Ignore any errors in the patching logic
        void error
    }
}<|MERGE_RESOLUTION|>--- conflicted
+++ resolved
@@ -1,87 +1,84 @@
-import type http from 'node:http'
-import https from 'node:https'
+import type http from "node:http";
+import https from "node:https";
 
-<<<<<<< HEAD
-import { SocksProxyAgent } from 'socks-proxy-agent'
+import { agent } from "@sourcegraph/cody-shared";
 
-import type { Configuration } from '@sourcegraph/cody-shared'
-
-import { agent } from '@sourcegraph/cody-shared'
-import { getConfiguration } from './configuration'
-=======
-import { agent } from '@sourcegraph/cody-shared/src/fetch'
-
-import { ProxyAgent } from 'proxy-agent'
->>>>>>> a9a0a653
+import { ProxyAgent } from "proxy-agent";
 
 // The path to the exported class can be found in the npm contents
 // https://www.npmjs.com/package/@vscode/proxy-agent?activeTab=code
-const nodeModules = '_VSCODE_NODE_MODULES'
-const proxyAgentPath = '@vscode/proxy-agent/out/agent'
-const pacProxyAgent = 'PacProxyAgent'
+const nodeModules = "_VSCODE_NODE_MODULES";
+const proxyAgentPath = "@vscode/proxy-agent/out/agent";
+const pacProxyAgent = "PacProxyAgent";
 
 /**
  * We use keepAlive agents here to avoid excessive SSL/TLS handshakes for autocomplete requests.
  */
-let proxyAgent: ProxyAgent
+let proxyAgent: ProxyAgent;
 
 function getCustomAgent(): () => http.Agent {
-    return () => {
-        return proxyAgent
-    }
+  return () => {
+    return proxyAgent;
+  };
 }
 
 export function setCustomAgent(): () => http.Agent {
-    agent.current = getCustomAgent()
-    return agent.current as () => http.Agent
+  agent.current = getCustomAgent();
+  return agent.current as () => http.Agent;
 }
 
 export function initializeNetworkAgent(): void {
-    proxyAgent = new ProxyAgent({ keepAlive: true, keepAliveMsecs: 60000, ...https.globalAgent.options })
-    proxyAgent.keepAlive = true
+  proxyAgent = new ProxyAgent({
+    keepAlive: true,
+    keepAliveMsecs: 60000,
+    ...https.globalAgent.options,
+  });
+  proxyAgent.keepAlive = true;
 
-    const customAgent = setCustomAgent()
+  const customAgent = setCustomAgent();
 
-    /**
-     * This works around an issue in the default VS Code proxy agent code. When `http.proxySupport`
-     * is set to its default value and no proxy setting is being used, the proxy library does not
-     * properly reuse the agent set on the http(s) method and is instead always using a new agent
-     * per request.
-     *
-     * To work around this, we patch the default proxy agent method and overwrite the
-     * `originalAgent` value before invoking it for requests that want to keep their connection
-     * alive (as indicated by the `Connection: keep-alive` header).
-     *
-     * c.f. https://github.com/microsoft/vscode/issues/173861
-     */
-    try {
-        const PacProxyAgent =
-            (globalThis as any)?.[nodeModules]?.[proxyAgentPath]?.[pacProxyAgent] ?? undefined
-        if (PacProxyAgent) {
-            const originalConnect = PacProxyAgent.prototype.connect
-            // Patches the implementation defined here:
-            // https://github.com/microsoft/vscode-proxy-agent/blob/d340b9d34684da494d6ebde3bcd18490a8bbd071/src/agent.ts#L53
-            PacProxyAgent.prototype.connect = function (
-                req: http.ClientRequest,
-                opts: { protocol: string }
-            ): any {
-                try {
-                    const connectionHeader = req.getHeader('connection')
-                    if (
-                        connectionHeader === 'keep-alive' ||
-                        (Array.isArray(connectionHeader) && connectionHeader.includes('keep-alive'))
-                    ) {
-                        this.opts.originalAgent = customAgent()
-                        return originalConnect.call(this, req, opts)
-                    }
-                    return originalConnect.call(this, req, opts)
-                } catch {
-                    return originalConnect.call(this, req, opts)
-                }
-            }
+  /**
+   * This works around an issue in the default VS Code proxy agent code. When `http.proxySupport`
+   * is set to its default value and no proxy setting is being used, the proxy library does not
+   * properly reuse the agent set on the http(s) method and is instead always using a new agent
+   * per request.
+   *
+   * To work around this, we patch the default proxy agent method and overwrite the
+   * `originalAgent` value before invoking it for requests that want to keep their connection
+   * alive (as indicated by the `Connection: keep-alive` header).
+   *
+   * c.f. https://github.com/microsoft/vscode/issues/173861
+   */
+  try {
+    const PacProxyAgent =
+      (globalThis as any)?.[nodeModules]?.[proxyAgentPath]?.[pacProxyAgent] ??
+      undefined;
+    if (PacProxyAgent) {
+      const originalConnect = PacProxyAgent.prototype.connect;
+      // Patches the implementation defined here:
+      // https://github.com/microsoft/vscode-proxy-agent/blob/d340b9d34684da494d6ebde3bcd18490a8bbd071/src/agent.ts#L53
+      PacProxyAgent.prototype.connect = function (
+        req: http.ClientRequest,
+        opts: { protocol: string },
+      ): any {
+        try {
+          const connectionHeader = req.getHeader("connection");
+          if (
+            connectionHeader === "keep-alive" ||
+            (Array.isArray(connectionHeader) &&
+              connectionHeader.includes("keep-alive"))
+          ) {
+            this.opts.originalAgent = customAgent();
+            return originalConnect.call(this, req, opts);
+          }
+          return originalConnect.call(this, req, opts);
+        } catch {
+          return originalConnect.call(this, req, opts);
         }
-    } catch (error) {
-        // Ignore any errors in the patching logic
-        void error
+      };
     }
+  } catch (error) {
+    // Ignore any errors in the patching logic
+    void error;
+  }
 }