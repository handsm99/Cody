--- conflicted
+++ resolved
@@ -25,15 +25,9 @@
         if (type === 'default') {
             items.push(CommandMenuSeperator.commands)
             for (const [_name, _command] of vscodeDefaultCommands) {
-<<<<<<< HEAD
                 const label = _command.key
-                const description = _command.description
+                const description = _command.description ?? _command.prompt
                 const command = _command.key
-=======
-                const label = _command.slashCommand
-                const description = _command.description ?? _command.prompt
-                const command = _command.slashCommand
->>>>>>> a1afc071
                 items.push({ label, description, command })
             }
         }
@@ -41,15 +35,9 @@
         // Add custom commands
         items.push(CommandMenuSeperator.custom)
         for (const customCommand of customCommands) {
-<<<<<<< HEAD
             const label = customCommand.key
-            const description = customCommand.description
+            const description = customCommand.description ?? customCommand.prompt
             const command = customCommand.key
-=======
-            const label = customCommand.slashCommand
-            const description = customCommand.description ?? customCommand.prompt
-            const command = customCommand.slashCommand
->>>>>>> a1afc071
             items.push({ label, description, command })
         }
 
@@ -153,13 +141,8 @@
             }
 
             // Check if it's an edit command
-<<<<<<< HEAD
-            if (selected.startsWith('edit ')) {
-                void executeEdit({ instruction: value }, 'menu')
-=======
             if (selected.startsWith('/edit')) {
                 void executeEdit({ configuration: { instruction: value }, source: 'menu' })
->>>>>>> a1afc071
                 quickPick.hide()
                 return
             }
