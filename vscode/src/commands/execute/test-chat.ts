--- conflicted
+++ resolved
@@ -1,8 +1,5 @@
-<<<<<<< HEAD
 import { type ContextItem, DefaultChatCommands, logDebug, logError } from '@sourcegraph/cody-shared'
-=======
-import { type ContextItem, logDebug, logError, wrapInActiveSpan } from '@sourcegraph/cody-shared'
->>>>>>> b898b0e9
+import { wrapInActiveSpan } from '@sourcegraph/cody-shared'
 import { getEditor } from '../../editor/active-editor'
 import type { ChatCommandResult } from '../../main'
 import { telemetryService } from '../../services/telemetry'
