import {
    type ContextItem,
    DefaultChatCommands,
    PromptString,
    contextFiltersProvider,
    displayLineRange,
    logDebug,
    ps,
    wrapInActiveSpan,
} from '@sourcegraph/cody-shared'
<<<<<<< HEAD
import * as vscode from 'vscode'
=======
import { telemetryRecorder } from '@sourcegraph/cody-shared'
>>>>>>> 83356fa0
import { defaultCommands } from '.'
import type { ChatCommandResult } from '../../main'
import { telemetryService } from '../../services/telemetry'
import { getContextFileFromCursor } from '../context/selection'
import type { CodyCommandArgs } from '../types'
import { type ExecuteChatArguments, executeChat } from './ask'

import type { Span } from '@opentelemetry/api'
import { activeNotification } from '../../context-filters/notification'
import { getEditor } from '../../editor/active-editor'

/**
 * Generates the prompt and context files with arguments for the 'smell' command.
 *
 * Context: Current selection
 */
async function smellCommand(
    span: Span,
    args?: Partial<CodyCommandArgs>
): Promise<ExecuteChatArguments | null> {
    const addEnhancedContext = false
    let prompt = PromptString.fromDefaultCommands(defaultCommands, 'smell')

    if (args?.additionalInstruction) {
        span.addEvent('additionalInstruction')
        prompt = ps`${prompt} ${args.additionalInstruction}`
    }

    const contextFiles: ContextItem[] = []

    const currentSelection = await getContextFileFromCursor()
    contextFiles.push(...currentSelection)

    const cs = currentSelection[0]
    if (cs) {
        const range = cs.range && ps`:${displayLineRange(cs.range)}`
        prompt = prompt.replaceAll(
            'the selected code',
            ps`@${PromptString.fromDisplayPath(cs.uri)}${range ?? ''} `
        )
    } else {
        return null
    }

    return {
        text: prompt,
        submitType: 'user-newchat',
        contextFiles,
        addEnhancedContext,
        source: args?.source,
        command: DefaultChatCommands.Smell,
    }
}

/**
 * Executes the smell command as a chat command via 'cody.action.chat'
 */
export async function executeSmellCommand(
    args?: Partial<CodyCommandArgs>
): Promise<ChatCommandResult | undefined> {
    return wrapInActiveSpan('command.smell', async span => {
        span.setAttribute('sampled', true)

        const editor = getEditor()
        if (editor.active && (await contextFiltersProvider.isUriIgnored(editor.active.document.uri))) {
            activeNotification(editor.active.document.uri, 'context-filter')
            return
        }

        logDebug('executeSmellCommand', 'executing', { args })
        telemetryService.log('CodyVSCodeExtension:command:smell:executed', {
            useCodebaseContex: false,
            requestID: args?.requestID,
            source: args?.source,
            traceId: span.spanContext().traceId,
        })
        telemetryRecorder.recordEvent('cody.command.smell', 'executed', {
            metadata: {
                useCodebaseContex: 0,
            },
            interactionID: args?.requestID,
            privateMetadata: {
                requestID: args?.requestID,
                source: args?.source,
                traceId: span.spanContext().traceId,
            },
        })

        const chatArguments = await smellCommand(span, args)
        if (chatArguments === null) {
            vscode.window.showInformationMessage(
                'Please select text before running the "Explain" command.'
            )
            return
        }

        return {
            type: 'chat',
            session: await executeChat(chatArguments),
        }
    })
}<|MERGE_RESOLUTION|>--- conflicted
+++ resolved
@@ -8,11 +8,8 @@
     ps,
     wrapInActiveSpan,
 } from '@sourcegraph/cody-shared'
-<<<<<<< HEAD
+import { telemetryRecorder } from '@sourcegraph/cody-shared'
 import * as vscode from 'vscode'
-=======
-import { telemetryRecorder } from '@sourcegraph/cody-shared'
->>>>>>> 83356fa0
 import { defaultCommands } from '.'
 import type { ChatCommandResult } from '../../main'
 import { telemetryService } from '../../services/telemetry'
