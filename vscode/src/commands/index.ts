--- conflicted
+++ resolved
@@ -27,11 +27,7 @@
     return map
 }
 
-<<<<<<< HEAD
 export interface CodyCommandsFile {
-=======
-export interface MyPrompts {
->>>>>>> bbbc55a5
     // A set of reusable commands where instructions (prompts) and context can be configured.
     commands: Map<string, CodyCommand>
     // backward compatibility
