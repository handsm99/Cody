--- conflicted
+++ resolved
@@ -231,13 +231,8 @@
         this.abortController = abortController
     }
 
-<<<<<<< HEAD
     public setAuthStatus(authStatus: AuthStatus): void {
-        const models = ModelsService.getModels(ModelUsage.Chat, !authStatus.userCanUpgrade)
-=======
-    public syncAuthStatus(authStatus: AuthStatus): void {
         const models = ModelsService.getModels(ModelUsage.Chat, authStatus)
->>>>>>> dc9ea0b1
         const preferredModel = models?.find(p => p.model.includes('claude-3-haiku'))
         this.model = preferredModel ?? models[0]
     }
