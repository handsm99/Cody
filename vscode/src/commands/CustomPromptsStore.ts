import { omit } from 'lodash'
import * as vscode from 'vscode'

import { type CodyCommand, type CustomCommandType } from '@sourcegraph/cody-shared/src/commands'

import { logDebug, logError } from '../log'

import { ConfigFileName, type CodyCommandsFile, type CodyCommandsFileJSON } from '.'
import { fromSlashCommand, toSlashCommand } from './prompt/utils'
import {
    constructFileUri,
    createJSONFile,
    deleteFile,
    getFileContentText,
    openCustomCommandDocsLink,
    saveJSONFile,
} from './utils/helpers'
import { promptSizeInit } from './utils/menu'

/**
 * The CustomPromptsStore class is responsible for loading and building the custom prompts from the cody.json files.
 * It has methods to get the prompts from the file system, parse the JSON, and build the prompts map.
 */
export class CustomPromptsStore implements vscode.Disposable {
    public commandsJSON: CodyCommandsFileJSON | null = null
    public customCommandsMap = new Map<string, CodyCommand>()

    public promptSize = promptSizeInit
    public jsonFileUris: { user?: vscode.Uri; workspace?: vscode.Uri }

    constructor(
        private isActive: boolean,
        private workspaceRoot?: string,
        private homeDir?: string
    ) {
        this.jsonFileUris = {
            user: constructFileUri(ConfigFileName.vscode, homeDir),
            workspace: constructFileUri(ConfigFileName.vscode, workspaceRoot),
        }
        this.activate()
    }

    /**
     * Activate based on user's configuration setting
     */
    public activate(state = true): void {
        this.isActive = state
        if (this.isActive && !state) {
            this.dispose()
        }
    }

    /**
     * Check if the user has custom prompts from any of the cody.json files
     */
    public hasCustomPrompts(): boolean {
        const numberOfPrompts = this.promptSize.user + this.promptSize.workspace
        return this.isActive && numberOfPrompts > 0
    }

    /**
     * Get the formatted context from the json config file
     */
    public async refresh(): Promise<CodyCommandsFile> {
        try {
            if (this.isActive) {
                // reset map and set
                this.customCommandsMap = new Map<string, CodyCommand>()
                this.promptSize = { ...promptSizeInit }
                // user prompts
                if (this.homeDir) {
                    await this.build('user')
                }
                // only build workspace prompts if the workspace is trusted
                if (this.workspaceRoot && vscode.workspace.isTrusted) {
                    await this.build('workspace')
                }
            }
        } catch (error) {
            logError('CustomPromptsStore:refresh', 'failed', { verbose: error })
        }
        return { commands: this.customCommandsMap }
    }

    /**
     * Returns customCommandsMap as an array with keys as the id
     */
    public getCommands(): [string, CodyCommand][] {
        return [...this.customCommandsMap].sort((a, b) => a[0].localeCompare(b[0]))
    }

    /**
     * Build the map of prompts using the json string
     */
    public async build(type: CustomCommandType): Promise<Map<string, CodyCommand> | null> {
        // Make sure workspace is trusted when trying to build commands from workspace config
        if (type === 'workspace' && !vscode.workspace.isTrusted) {
            return null
        }

        try {
            const content = await this.getPromptsFromFileSystem(type)
            if (!content) {
                return null
            }
<<<<<<< HEAD
            const json = JSON.parse(content) as CodyCommandsFileJSON
            const prompts = json.commands || json.recipes
            const promptEntries = Object.entries(prompts)
=======
            const json = JSON.parse(content) as MyPromptsJSON
            const promptEntries = Object.entries(json.commands)
>>>>>>> a13ab38d

            const isOldFormat = promptEntries.some(
                ([key, prompt]) => key.split(' ').length > 1 || !('description' in prompt)
            )
            if (isOldFormat) {
                void vscode.window
                    .showInformationMessage(
                        `Your custom commands ${type} JSON (${
                            type === 'user' ? '~/.vscode/cody.json' : '.vscode/cody.json'
                        }) is using an old format, and needs to be upgraded.`,
                        'Upgrade JSON',
                        'Ignore'
                    )
                    .then(choice => {
                        if (choice === 'Upgrade JSON') {
                            // transform old format commands to the new format
                            const commands = promptEntries.reduce(
                                (
                                    acc: Record<string, Omit<CodyCommand, 'slashCommand'>>,
                                    [key, { prompt, type, context }]
                                ) => {
                                    const slashCommand = key.trim().replaceAll(' ', '-').toLowerCase()
                                    acc[slashCommand] = { description: key, prompt, type, context }
                                    return acc
                                },
                                {}
                            )

                            // write transformed commands to the corresponding config file
                            void this.updateJSONFile({ ...json, commands }, type).then(() => {
                                // open the updated settings file
                                const filePath = type === 'user' ? this.jsonFileUris.user : this.jsonFileUris.workspace
                                if (filePath) {
                                    void vscode.window.showTextDocument(filePath)
                                }
                            })
                        }
                    })

                return null
            }
            for (const [key, prompt] of promptEntries) {
                const current: CodyCommand = { ...prompt, slashCommand: toSlashCommand(key) }
                current.type = type
                this.customCommandsMap.set(current.slashCommand, current)
            }
            if (type === 'user') {
                this.commandsJSON = json
            }
            this.promptSize[type] = this.customCommandsMap.size
        } catch (error) {
            logDebug('CustomPromptsStore:build', 'failed', { verbose: error })
        }
        return this.customCommandsMap
    }

    /**
     * Save the user prompts to the user json file
     */
    public async save(
        id: string,
        prompt: CodyCommand,
        deletePrompt = false,
        type: CustomCommandType = 'user'
    ): Promise<void> {
        if (deletePrompt) {
            this.customCommandsMap.delete(id)
        } else {
            this.customCommandsMap.set(id, prompt)
        }
        // filter prompt map to remove prompt with type workspace
        const filtered = new Map<string, Omit<CodyCommand, 'slashCommand'>>()
        for (const [key, value] of this.customCommandsMap) {
            if (value.type === 'user' && value.prompt !== 'separator') {
                value.type = undefined
                filtered.set(fromSlashCommand(key), omit(value, 'slashCommand'))
            }
        }
        // Add new prompt to the map
        filtered.set(fromSlashCommand(id), omit(prompt, 'slashCommand'))
        // turn prompt map into json
        const jsonContext = { ...this.commandsJSON }
        jsonContext.commands = Object.fromEntries(filtered)
        return this.updateJSONFile(jsonContext as CodyCommandsFileJSON, type)
    }

    /**
     * Updates the corresponding Cody config file with the given prompts.
     */
    private async updateJSONFile(prompts: CodyCommandsFileJSON, type: CustomCommandType): Promise<void> {
        try {
            const rootDirPath = type === 'user' ? this.jsonFileUris.user : this.jsonFileUris.workspace
            if (!rootDirPath) {
                throw new Error('Invalid file path')
            }
            await saveJSONFile(prompts, rootDirPath)
        } catch (error) {
            void vscode.window.showErrorMessage(`Failed to save to cody.json file: ${error}`)
        }
    }

    /**
     * Create a new cody.json file to the user's workspace or home directory
     */
    public async createConfig(type: CustomCommandType = 'user'): Promise<void> {
        const configFileUri = this.getConfigUriByType(type)
        try {
            if (configFileUri) {
                await createJSONFile(configFileUri)
                void vscode.window
                    .showInformationMessage(`Cody ${type} settings file created`, 'View Documentation')
                    .then(async choice => {
                        if (choice === 'View Documentation') {
                            await openCustomCommandDocsLink()
                        }
                    })
                return
            }
            throw new Error('Please make sure you have a repository opened in your workspace.')
        } catch (error) {
            const errorMessage = 'Failed to create cody.json file: '
            void vscode.window.showErrorMessage(`${errorMessage} ${error}`)
            logDebug('CustomPromptsStore:addJSONFile:create', 'failed', { verbose: error })
        }
    }

    /**
     * Remove the cody.json file from the user's workspace or home directory
     */
    public async deleteConfig(type: CustomCommandType = 'user'): Promise<void> {
        // delete .vscode/cody.json for user command using the vs code api
        const uri = this.getConfigUriByType(type)
        if (this.promptSize[type] === 0 || !uri) {
            void vscode.window.showInformationMessage(
                'Fail: try deleting the .vscode/cody.json file in your repository or home directory manually.'
            )
            logError('CustomPromptsStore:clear:error:', 'Failed to remove cody.json file for' + type)
        }
        await deleteFile(uri)
    }

    /**
     * Open the .vscode/cody.json file for given type in the editor
     */
    public async openConfig(type: CustomCommandType = 'user'): Promise<void> {
        const uri = this.getConfigUriByType(type)
        return vscode.commands.executeCommand('vscode.open', uri)
    }

    /**
     * Get the file content of the cody.json file for the given type
     */
    private async getPromptsFromFileSystem(type: CustomCommandType): Promise<string | null> {
        const codyJsonFilePathUri = this.getConfigUriByType(type)
        if (!codyJsonFilePathUri) {
            return null
        }
        return getFileContentText(codyJsonFilePathUri)
    }

    /**
     * Reset
     */
    public dispose(): void {
        this.isActive = false
        this.customCommandsMap = new Map<string, CodyCommand>()
        this.promptSize = { ...promptSizeInit }
        this.commandsJSON = null
    }

    /**
     * Get the uri of the cody.json file for the given type
     */
    private getConfigUriByType(type: CustomCommandType): vscode.Uri | undefined {
        const configFileUri = type === 'user' ? this.jsonFileUris.user : this.jsonFileUris.workspace
        return configFileUri
    }
}<|MERGE_RESOLUTION|>--- conflicted
+++ resolved
@@ -103,14 +103,8 @@
             if (!content) {
                 return null
             }
-<<<<<<< HEAD
             const json = JSON.parse(content) as CodyCommandsFileJSON
-            const prompts = json.commands || json.recipes
-            const promptEntries = Object.entries(prompts)
-=======
-            const json = JSON.parse(content) as MyPromptsJSON
             const promptEntries = Object.entries(json.commands)
->>>>>>> a13ab38d
 
             const isOldFormat = promptEntries.some(
                 ([key, prompt]) => key.split(' ').length > 1 || !('description' in prompt)
