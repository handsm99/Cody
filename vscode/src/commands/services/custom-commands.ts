import { omit } from 'lodash'
import * as vscode from 'vscode'
import os from 'os'

import type { CodyCommand } from '@sourcegraph/cody-shared'

import { logDebug, logError } from '../../log'

import { ConfigFiles, type CodyCommandsFile } from '../types'
import { createFileWatchers, createJSONFile, saveJSONFile } from '../utils/config-file'
import { showNewCustomCommandMenu } from '../menus'
import { URI, Utils } from 'vscode-uri'
import { buildCodyCommandMap } from '../utils/get-commands'
import { CustomCommandType } from '@sourcegraph/cody-shared/src/commands/types'

const isTesting = process.env.CODY_TESTING === 'true'
const isMac = os.platform() === 'darwin'

/**
 * Handles loading, building, and maintaining Custom Commands retrieved from cody.json files
 */
export class CustomCommandsManager implements vscode.Disposable {
    // Watchers for the cody.json files
    private fileWatcherDisposables: vscode.Disposable[] = []
    private disposables: vscode.Disposable[] = []

    public customCommandsMap = new Map<string, CodyCommand>()
    public userJSON: Record<string, unknown> | null = null

    private userConfigFile: vscode.Uri | undefined
    private get workspaceConfigFile(): vscode.Uri | undefined {
        const workspaceRoot = vscode.workspace.workspaceFolders?.[0]?.uri
        if (!workspaceRoot) {
            return undefined
        }
        return Utils.joinPath(workspaceRoot, ConfigFiles.VSCODE)
    }

    constructor() {
        const userHomePath = os.homedir() || process.env.HOME || process.env.USERPROFILE || ''
        this.userConfigFile = Utils.joinPath(URI.file(userHomePath), ConfigFiles.VSCODE)

        this.disposables.push(
            vscode.commands.registerCommand('cody.commands.add', () => this.newCustomCommandQuickPick()),
            vscode.commands.registerCommand('cody.commands.open.json', type =>
                this.configFileActions(type, 'open')
            ),
            vscode.commands.registerCommand('cody.commands.delete.json', type =>
                this.configFileActions(type, 'delete')
            )
        )
    }

    public getCommands(): [string, CodyCommand][] {
        return [...this.customCommandsMap].sort((a, b) => a[0].localeCompare(b[0]))
    }

    /**
     * Create file watchers for cody.json files.
     * Automatically update the command map when the cody.json files are changed
     */
    public init(): void {
        this.disposeWatchers()

        const userConfigWatcher = createFileWatchers(this.userConfigFile)
        if (userConfigWatcher) {
            this.fileWatcherDisposables.push(
                userConfigWatcher,
                userConfigWatcher.onDidChange(() => this.refresh?.()),
                userConfigWatcher.onDidDelete(() => this.refresh?.())
            )
        }

        // Create file watchers in trusted workspaces only
        if (vscode.workspace.isTrusted) {
            const wsConfigWatcher = createFileWatchers(this.workspaceConfigFile)
            if (wsConfigWatcher) {
                this.fileWatcherDisposables.push(
                    wsConfigWatcher,
                    wsConfigWatcher.onDidChange(() => this.refresh?.()),
                    wsConfigWatcher.onDidDelete(() => this.refresh?.())
                )
            }
        }

        logDebug('CommandsController:fileWatcherInit', 'watchers created')
    }

    /**
     * Get the uri of the cody.json file for the given type
     */
    private getConfigFileByType(type: CustomCommandType): vscode.Uri | undefined {
        const configFileUri =
            type === CustomCommandType.User ? this.userConfigFile : this.workspaceConfigFile
        return configFileUri
    }

    public async refresh(): Promise<CodyCommandsFile> {
        try {
            // Reset the map before rebuilding
            this.customCommandsMap = new Map<string, CodyCommand>()
            // user commands
            if (this.userConfigFile?.path) {
                await this.build(CustomCommandType.User)
            }
            // only build workspace prompts if the workspace is trusted
            if (vscode.workspace.isTrusted) {
                await this.build(CustomCommandType.Workspace)
            }
        } catch (error) {
            logError('CustomCommandsProvider:refresh', 'failed', { verbose: error })
        }
        return { commands: this.customCommandsMap }
    }

    public async build(type: CustomCommandType): Promise<Map<string, CodyCommand> | null> {
        const uri = this.getConfigFileByType(type)
        // Security: Make sure workspace is trusted before building commands from workspace
        if (!uri || (type === CustomCommandType.Workspace && !vscode.workspace.isTrusted)) {
            return null
        }
        try {
            const bytes = await vscode.workspace.fs.readFile(uri)
            const content = new TextDecoder('utf-8').decode(bytes)
            if (!content.trim()) {
                throw new Error('Empty file')
            }
            const customCommandsMap = buildCodyCommandMap(type, content)
            this.customCommandsMap = new Map([...this.customCommandsMap, ...customCommandsMap])

            // Keep a copy of the user json file for recreating the commands later
            if (type === CustomCommandType.User) {
                this.userJSON = JSON.parse(content)
            }
        } catch (error) {
            logDebug('CustomCommandsProvider:build', 'failed', { verbose: error })
        }
        return this.customCommandsMap
    }

    /**
     * Quick pick for creating a new custom command
     */
    private async newCustomCommandQuickPick(): Promise<void> {
        const commands = [...this.customCommandsMap.values()].map(c => c.key)
        const newCommand = await showNewCustomCommandMenu(commands)
        if (!newCommand) {
            return
        }

        // Save the prompt to the current Map and Extension storage
        await this.save(newCommand.key, newCommand.prompt, newCommand.type)
        await this.refresh()

        // Notify user
        const isUserCommand = newCommand.type === CustomCommandType.User
        const buttonTitle = `Open ${isUserCommand ? 'User' : 'Workspace'} Settings (JSON)`
        void vscode.window
            .showInformationMessage(
                `New ${newCommand.key} command saved to ${newCommand.type} settings`,
                buttonTitle
            )
            .then(async choice => {
                if (choice === buttonTitle) {
                    await this.configFileActions(newCommand.type, 'open')
                }
            })

        logDebug('CustomCommandsProvider:newCustomCommandQuickPick:', 'saved', {
            verbose: newCommand,
        })
    }

    /**
     * Add the newly create command via quick pick to the cody.json file
     */
    private async save(
        id: string,
        command: CodyCommand,
        type: CustomCommandType = CustomCommandType.User
    ): Promise<void> {
        this.customCommandsMap.set(id, command)
        let updated: Omit<CodyCommand, 'slashCommand'> | undefined = omit(command, 'slashCommand')

        // Filter map to remove commands with non-match type
<<<<<<< HEAD
        const filtered = new Map<string, Omit<CodyCommand, 'key'>>()
        for (const [key, command] of this.customCommandsMap) {
            if (command.type === type) {
                command.type = undefined
                filtered.set(key, omit(command, 'key'))
=======
        const filtered = new Map<string, Omit<CodyCommand, 'slashCommand'>>()
        for (const [key, _command] of this.customCommandsMap) {
            if (_command.type === type) {
                updated = omit(updated, 'type')
                filtered.set(fromSlashCommand(key), updated)
>>>>>>> a1afc071
            }
        }

        // Add the new command to the filtered map
<<<<<<< HEAD
        filtered.set(id, omit(prompt, 'key'))
=======
        filtered.set(fromSlashCommand(id), updated)
>>>>>>> a1afc071

        // turn map into json
        const jsonContext = { ...this.userJSON }
        jsonContext.commands = Object.fromEntries(filtered)
        const uri = this.getConfigFileByType(type)
        if (!uri) {
            throw new Error('Invalid file path')
        }
        try {
            await saveJSONFile(jsonContext, uri)
        } catch (error) {
            logError('CustomCommandsProvider:save', 'failed', { verbose: error })
        }
    }

    private async configFileActions(
        type: CustomCommandType,
        action: 'open' | 'delete' | 'create'
    ): Promise<void> {
        const uri = this.getConfigFileByType(type)
        if (!uri) {
            return
        }
        switch (action) {
            case 'open':
                void vscode.commands.executeCommand('vscode.open', uri)
                break
            case 'delete': {
                let fileType = 'user settings file (~/.vscode/cody.json)'
                if (type === CustomCommandType.Workspace) {
                    fileType = 'workspace settings file (.vscode/cody.json)'
                }
                const bin = isMac ? 'Trash' : 'Recycle Bin'
                const confirmationKey = `Move to ${bin}`
                // Playwright cannot capture and interact with pop-up modal in VS Code,
                // so we need to turn off modal mode for the display message during tests.
                const modal = !isTesting
                vscode.window
                    .showInformationMessage(
                        `Are you sure you want to delete your Cody ${fileType}?`,
                        { detail: `You can restore this file from the ${bin}.`, modal },
                        confirmationKey
                    )
                    .then(async choice => {
                        if (choice === confirmationKey) {
                            void vscode.workspace.fs.delete(uri)
                        }
                    })
                break
            }
            case 'create':
                await createJSONFile(uri)
                    .then(() => {
                        vscode.window
                            .showInformationMessage(
                                `Cody ${type} settings file created`,
                                'View Documentation'
                            )
                            .then(async choice => {
                                if (choice === 'View Documentation') {
                                    await openCustomCommandDocsLink()
                                }
                            })
                    })
                    .catch(error => {
                        const errorMessage = 'Failed to create cody.json file: '
                        void vscode.window.showErrorMessage(`${errorMessage} ${error}`)
                        logDebug('CustomCommandsProvider:configActions:create', 'failed', {
                            verbose: error,
                        })
                    })
                break
        }
    }

    /**
     * Reset
     */
    public dispose(): void {
        for (const disposable of this.disposables) {
            disposable.dispose()
        }
        this.disposeWatchers()
        this.customCommandsMap = new Map<string, CodyCommand>()
        this.userJSON = null
    }

    private disposeWatchers(): void {
        for (const disposable of this.fileWatcherDisposables) {
            disposable.dispose()
        }
        this.fileWatcherDisposables = []
        logDebug('CommandsController:disposeWatchers', 'watchers disposed')
    }
}

export async function openCustomCommandDocsLink(): Promise<void> {
    const uri = 'https://sourcegraph.com/docs/cody/custom-commands'
    await vscode.env.openExternal(vscode.Uri.parse(uri))
}<|MERGE_RESOLUTION|>--- conflicted
+++ resolved
@@ -183,28 +183,16 @@
         let updated: Omit<CodyCommand, 'slashCommand'> | undefined = omit(command, 'slashCommand')
 
         // Filter map to remove commands with non-match type
-<<<<<<< HEAD
-        const filtered = new Map<string, Omit<CodyCommand, 'key'>>()
-        for (const [key, command] of this.customCommandsMap) {
-            if (command.type === type) {
-                command.type = undefined
-                filtered.set(key, omit(command, 'key'))
-=======
         const filtered = new Map<string, Omit<CodyCommand, 'slashCommand'>>()
         for (const [key, _command] of this.customCommandsMap) {
             if (_command.type === type) {
                 updated = omit(updated, 'type')
-                filtered.set(fromSlashCommand(key), updated)
->>>>>>> a1afc071
+                filtered.set(key, updated)
             }
         }
 
         // Add the new command to the filtered map
-<<<<<<< HEAD
-        filtered.set(id, omit(prompt, 'key'))
-=======
-        filtered.set(fromSlashCommand(id), updated)
->>>>>>> a1afc071
+        filtered.set(id, updated)
 
         // turn map into json
         const jsonContext = { ...this.userJSON }
