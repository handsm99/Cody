import { omit } from 'lodash'
import * as vscode from 'vscode'
import os from 'os'

import type { CodyCommand } from '@sourcegraph/cody-shared'

import { logDebug, logError } from '../../log'

import { ConfigFiles, type CodyCommandsFile } from '../types'
import { createFileWatchers, createJSONFile, saveJSONFile } from '../utils/config-file'
import { showNewCustomCommandMenu } from '../menus'
import { URI, Utils } from 'vscode-uri'
import { buildCodyCommandMap } from '../utils/get-commands'
import { CustomCommandType } from '@sourcegraph/cody-shared/src/commands/types'
<<<<<<< HEAD
=======
import { fromSlashCommand } from '../utils/common'
import { getConfiguration } from '../../configuration'
>>>>>>> d4e09500

const isTesting = process.env.CODY_TESTING === 'true'
const isMac = os.platform() === 'darwin'
const userHomePath = os.homedir() || process.env.HOME || process.env.USERPROFILE || ''

/**
 * Handles loading, building, and maintaining Custom Commands retrieved from cody.json files
 */
export class CustomCommandsManager implements vscode.Disposable {
    // Watchers for the cody.json files
    private fileWatcherDisposables: vscode.Disposable[] = []
    private disposables: vscode.Disposable[] = []

    public customCommandsMap = new Map<string, CodyCommand>()
    public userJSON: Record<string, unknown> | null = null

    protected configFileName = ConfigFiles.COMMAND
    private userConfigFile = Utils.joinPath(URI.file(userHomePath), this.configFileName)
    private get workspaceConfigFile(): vscode.Uri | undefined {
        const workspaceRoot = vscode.workspace.workspaceFolders?.[0]?.uri
        if (!workspaceRoot) {
            return undefined
        }
        return Utils.joinPath(workspaceRoot, this.configFileName)
    }

    constructor() {
        this.disposables.push(
            vscode.commands.registerCommand('cody.menu.custom.build', () =>
                this.newCustomCommandQuickPick()
            ),
            vscode.commands.registerCommand('cody.commands.open.json', type =>
                this.configFileActions(type, 'open')
            ),
            vscode.commands.registerCommand('cody.commands.delete.json', type =>
                this.configFileActions(type, 'delete')
            )
        )
    }

    public getCommands(): [string, CodyCommand][] {
        return [...this.customCommandsMap].sort((a, b) => a[0].localeCompare(b[0]))
    }

    /**
     // TODO (bee) Migrate to use .cody/commands.json
     * Create file watchers for cody.json files.
     * Automatically update the command map when the cody.json files are changed
     */
    public init(): void {
        const workspaceConfig = vscode.workspace.getConfiguration()
        const config = getConfiguration(workspaceConfig)
        if (!config.isRunningInsideAgent) {
            this.configFileName = ConfigFiles.VSCODE
        }

        const userConfigWatcher = createFileWatchers(this.userConfigFile)
        if (userConfigWatcher) {
            this.fileWatcherDisposables.push(
                userConfigWatcher,
                userConfigWatcher.onDidChange(() => this.refresh?.()),
                userConfigWatcher.onDidDelete(() => this.refresh?.())
            )
        }

        // Create file watchers in trusted workspaces only
        if (vscode.workspace.isTrusted) {
            const wsConfigWatcher = createFileWatchers(this.workspaceConfigFile)
            if (wsConfigWatcher) {
                this.fileWatcherDisposables.push(
                    wsConfigWatcher,
                    wsConfigWatcher.onDidChange(() => this.refresh?.()),
                    wsConfigWatcher.onDidDelete(() => this.refresh?.())
                )
            }
        }

        logDebug('CommandsController:fileWatcherInit', 'watchers created')
    }

    /**
     * Get the uri of the cody.json file for the given type
     */
    private getConfigFileByType(type: CustomCommandType): vscode.Uri | undefined {
        const configFileUri =
            type === CustomCommandType.User ? this.userConfigFile : this.workspaceConfigFile
        return configFileUri
    }

    public async refresh(): Promise<CodyCommandsFile> {
        try {
            // Reset the map before rebuilding
            this.customCommandsMap = new Map<string, CodyCommand>()
            // user commands
            if (this.userConfigFile?.path) {
                await this.build(CustomCommandType.User)
            }
            // only build workspace prompts if the workspace is trusted
            if (vscode.workspace.isTrusted) {
                await this.build(CustomCommandType.Workspace)
            }
        } catch (error) {
            logError('CustomCommandsProvider:refresh', 'failed', { verbose: error })
        }
        return { commands: this.customCommandsMap }
    }

    public async build(type: CustomCommandType): Promise<Map<string, CodyCommand> | null> {
        const uri = this.getConfigFileByType(type)
        // Security: Make sure workspace is trusted before building commands from workspace
        if (!uri || (type === CustomCommandType.Workspace && !vscode.workspace.isTrusted)) {
            return null
        }
        try {
            const bytes = await vscode.workspace.fs.readFile(uri)
            const content = new TextDecoder('utf-8').decode(bytes)
            if (!content.trim()) {
                throw new Error('Empty file')
            }
            const customCommandsMap = buildCodyCommandMap(type, content)
            this.customCommandsMap = new Map([...this.customCommandsMap, ...customCommandsMap])

            // Keep a copy of the user json file for recreating the commands later
            if (type === CustomCommandType.User) {
                this.userJSON = JSON.parse(content)
            }
        } catch (error) {
            logDebug('CustomCommandsProvider:build', 'failed', { verbose: error })
        }
        return this.customCommandsMap
    }

    /**
     * Quick pick for creating a new custom command
     */
    private async newCustomCommandQuickPick(): Promise<void> {
        const commands = [...this.customCommandsMap.values()].map(c => c.key)
        const newCommand = await showNewCustomCommandMenu(commands)
        if (!newCommand) {
            return
        }

        // Save the prompt to the current Map and Extension storage
        await this.save(newCommand.key, newCommand.prompt, newCommand.type)
        await this.refresh()

        // Notify user
        const isUserCommand = newCommand.type === CustomCommandType.User
        const buttonTitle = `Open ${isUserCommand ? 'User' : 'Workspace'} Settings (JSON)`
        void vscode.window
            .showInformationMessage(
                `New ${newCommand.key} command saved to ${newCommand.type} settings`,
                buttonTitle
            )
            .then(async choice => {
                if (choice === buttonTitle) {
                    await this.configFileActions(newCommand.type, 'open')
                }
            })

        logDebug('CustomCommandsProvider:newCustomCommandQuickPick:', 'saved', {
            verbose: newCommand,
        })
    }

    /**
     * Add the newly create command via quick pick to the cody.json file
     */
    private async save(
        id: string,
        command: CodyCommand,
        type: CustomCommandType = CustomCommandType.User
    ): Promise<void> {
        this.customCommandsMap.set(id, command)
        const updated: Omit<CodyCommand, 'key'> | undefined = omit(command, ['key', 'type'])

        // Filter map to remove commands with non-match type
        const filtered = new Map<string, Omit<CodyCommand, 'key'>>()
        for (const [key, _command] of this.customCommandsMap) {
            if (_command.type === type) {
                filtered.set(key, omit(_command, ['key', 'type']))
            }
        }

        // Add the new command to the filtered map
        filtered.set(id, updated)

        // turn map into json
        const jsonContext = { ...this.userJSON }
        jsonContext.commands = Object.fromEntries(filtered)
        const uri = this.getConfigFileByType(type)
        if (!uri) {
            throw new Error('Invalid file path')
        }
        try {
            await saveJSONFile(jsonContext, uri)
        } catch (error) {
            logError('CustomCommandsProvider:save', 'failed', { verbose: error })
        }
    }

    private async configFileActions(
        type: CustomCommandType,
        action: 'open' | 'delete' | 'create'
    ): Promise<void> {
        const uri = this.getConfigFileByType(type)
        if (!uri) {
            return
        }
        switch (action) {
            case 'open':
                void vscode.commands.executeCommand('vscode.open', uri)
                break
            case 'delete': {
                let fileType = 'user settings file (~/.vscode/cody.json)'
                if (type === CustomCommandType.Workspace) {
                    fileType = 'workspace settings file (.vscode/cody.json)'
                }
                const bin = isMac ? 'Trash' : 'Recycle Bin'
                const confirmationKey = `Move to ${bin}`
                // Playwright cannot capture and interact with pop-up modal in VS Code,
                // so we need to turn off modal mode for the display message during tests.
                const modal = !isTesting
                vscode.window
                    .showInformationMessage(
                        `Are you sure you want to delete your Cody ${fileType}?`,
                        { detail: `You can restore this file from the ${bin}.`, modal },
                        confirmationKey
                    )
                    .then(async choice => {
                        if (choice === confirmationKey) {
                            void vscode.workspace.fs.delete(uri)
                        }
                    })
                break
            }
            case 'create':
                await createJSONFile(uri)
                    .then(() => {
                        vscode.window
                            .showInformationMessage(
                                `Cody ${type} settings file created`,
                                'View Documentation'
                            )
                            .then(async choice => {
                                if (choice === 'View Documentation') {
                                    await openCustomCommandDocsLink()
                                }
                            })
                    })
                    .catch(error => {
                        const errorMessage = 'Failed to create cody.json file: '
                        void vscode.window.showErrorMessage(`${errorMessage} ${error}`)
                        logDebug('CustomCommandsProvider:configActions:create', 'failed', {
                            verbose: error,
                        })
                    })
                break
        }
    }

    /**
     * Reset
     */
    public dispose(): void {
        for (const disposable of this.disposables) {
            disposable.dispose()
        }
        this.disposeWatchers()
        this.customCommandsMap = new Map<string, CodyCommand>()
        this.userJSON = null
    }

    private disposeWatchers(): void {
        for (const disposable of this.fileWatcherDisposables) {
            disposable.dispose()
        }
        this.fileWatcherDisposables = []
        logDebug('CommandsController:disposeWatchers', 'watchers disposed')
    }
}

export async function openCustomCommandDocsLink(): Promise<void> {
    const uri = 'https://sourcegraph.com/docs/cody/custom-commands'
    await vscode.env.openExternal(vscode.Uri.parse(uri))
}

// TODO (bee) Migrate cody.json to new config file location
// Rename the old config files to the new location
export async function migrateCommandFiles(): Promise<void> {
    // WORKSPACE
    const workspaceRoot = vscode.workspace.workspaceFolders?.[0]?.uri
    if (workspaceRoot) {
        const oldWsPath = Utils.joinPath(workspaceRoot, ConfigFiles.VSCODE)
        const newWSPath = Utils.joinPath(workspaceRoot, ConfigFiles.COMMAND)
        await migrateContent(oldWsPath, newWSPath).then(
            () => {},
            error => undefined
        )
    }

    // USER
    if (userHomePath) {
        const oldUserPath = Utils.joinPath(URI.file(userHomePath), ConfigFiles.VSCODE)
        const newUserPath = Utils.joinPath(URI.file(userHomePath), ConfigFiles.COMMAND)
        await migrateContent(oldUserPath, newUserPath).then(
            () => {},
            error => undefined
        )
    }
}

async function migrateContent(oldFile: vscode.Uri, newFile: vscode.Uri): Promise<void> {
    const oldUserContent = await tryReadFile(newFile)
    if (!oldUserContent) {
        return
    }

    const oldContent = await tryReadFile(oldFile)
    const workspaceEditor = new vscode.WorkspaceEdit()
    workspaceEditor.createFile(newFile, { ignoreIfExists: true })
    workspaceEditor.insert(newFile, new vscode.Position(0, 0), JSON.stringify(oldContent, null, 2))
    await vscode.workspace.applyEdit(workspaceEditor)
    const doc = await vscode.workspace.openTextDocument(newFile)
    await doc.save()
    workspaceEditor.deleteFile(oldFile, { ignoreIfNotExists: true })
}

async function tryReadFile(fileUri: vscode.Uri): Promise<string | undefined> {
    return vscode.workspace.fs.readFile(fileUri).then(
        content => new TextDecoder('utf-8').decode(content),
        error => undefined
    )
}<|MERGE_RESOLUTION|>--- conflicted
+++ resolved
@@ -12,11 +12,7 @@
 import { URI, Utils } from 'vscode-uri'
 import { buildCodyCommandMap } from '../utils/get-commands'
 import { CustomCommandType } from '@sourcegraph/cody-shared/src/commands/types'
-<<<<<<< HEAD
-=======
-import { fromSlashCommand } from '../utils/common'
 import { getConfiguration } from '../../configuration'
->>>>>>> d4e09500
 
 const isTesting = process.env.CODY_TESTING === 'true'
 const isMac = os.platform() === 'darwin'
