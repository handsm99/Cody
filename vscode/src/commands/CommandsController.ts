--- conflicted
+++ resolved
@@ -113,15 +113,7 @@
         // Save command to command history
         this.lastUsedCommands.add(command.slashCommand)
 
-<<<<<<< HEAD
         // TODO bee runs tools in runner instead
-=======
-        // Fixup request will be taken care by the fixup command in the CommandRunner
-        if (isFixupRequest) {
-            return undefined
-        }
-
->>>>>>> a13ab38d
         // Run shell command if any
         const shellCommand = command.context?.command
         if (shellCommand) {
