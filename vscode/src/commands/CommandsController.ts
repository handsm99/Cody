import type * as vscode from 'vscode'

import { logDebug } from '../log'

import type { CodyCommandArgs } from './types'
import { CommandRunner } from './services/runner'
import type { CommandsProvider } from './services/provider'
import type { ChatSession } from '../chat/chat-view/SimpleChatPanelProvider'

/**
 * Handles commands execution with commands from CommandsProvider
 * Provides additional prompt management and execution logic
 */
class CommandsController implements vscode.Disposable {
    private disposables: vscode.Disposable[] = []

    // Provider of default commands and custom commands
    private provider: CommandsProvider | undefined

<<<<<<< HEAD
    public init(provider?: CommandsProvider) {
        if (provider) {
            this.provider = provider
            this.disposables.push(this.provider)
=======
        this.disposables.push(
            vscode.workspace.onDidChangeConfiguration(async event => {
                if (event.affectsConfiguration('cody')) {
                    const config = await getFullConfig()
                    this.setEnableExperimentalCommands(config.internalUnstable)
                    await this.refresh()
                }
            })
        )
    }

    public setEnableExperimentalCommands(enable: boolean): void {
        this.enableExperimentalCommands = enable
    }

    public async startCommand(text: string, args: CodyCommandArgs): Promise<CommandRunner | null> {
        const editor = getEditor()
        if (!editor.active || editor.ignored) {
            const message = editor.ignored
                ? 'Current file is ignored by a .cody/ignore file. Please remove it from the list and try again.'
                : 'No editor is active. Please open a file and try again.'
            void vscode.window.showErrorMessage(message)
            return null
>>>>>>> 646d0b71
        }
    }

    /**
     * Executes a Cody command from user input text and command args.
     *
     * Handles prompt building and context fetching for commands.
     */
    public async execute(text: string, args: CodyCommandArgs): Promise<ChatSession | undefined> {
        const commandSplit = text.split(' ')
        // The unique key for the command. e.g. /test
        const commandKey = commandSplit.shift() || text
        const command = this.provider?.get(commandKey)
        if (!command) {
<<<<<<< HEAD
=======
            return null
        }
        command.additionalInput = additionalInput

        // Save command to command history
        this.lastUsedCommands.add(commandKey)

        // Start the command runner
        const runner = new CommandRunner(this.editor, command, args)
        if (!runner) {
            return null
        }

        // TODO bee runs tools in runner instead
        // Run shell command if any
        const shellCommand = command.context?.command
        if (shellCommand) {
            await runner.runShell(this.tools.exeCommand(shellCommand))
        }

        return runner
    }

    /**
     * Get the list of command names and prompts to send to the webview for display.
     * @returns An array of tuples containing the command name and prompt object.
     */
    public async getAllCommands(keepSperator = false): Promise<[string, CodyCommand][]> {
        await this.refresh()
        return this.default.getGroupedCommands(keepSperator)
    }

    /**
     * Menu Controller
     */
    public async menu(type: 'custom' | 'config' | 'default'): Promise<void> {
        await this.refresh()
        switch (type) {
            case 'custom':
                await this.customCommandMenu()
                break
            case 'config':
                await this.configMenu()
                break
            case 'default':
                await this.mainCommandMenu()
                break
            default:
                break
        }
    }

    /**
     * Get the latest content from the custom store and send it to default store
     * to be used in the menu
     */
    public async refresh(): Promise<void> {
        await this.saveLastUsedCommands()
        const { commands } = await this.custom.refresh()
        this.userCustomCommandsMap = commands
        this.default.groupCommands(commands, this.enableExperimentalCommands)
    }

    /**
     * Main Menu: Cody Commands
     */
    public async mainCommandMenu(): Promise<void> {
        try {
            const commands = this.default.getGroupedCommands(true)?.map(([name, command]) => {
                if (command.prompt === 'separator') {
                    return menu_separators.customCommands
                }
                let label: string | undefined
                let description: string | undefined
                let slashCommand: string | undefined

                if (command.slashCommand) {
                    label = command.slashCommand
                    description = command.description || name
                    slashCommand = command.slashCommand
                } else {
                    label = command.description || name
                    description = command.type === 'default' ? '' : command.type
                }

                return { label, description, slashCommand }
            })

            // Show the list of prompts to the user using a quick pick menu
            const { selectedItem: selectedPrompt, input: userPrompt } = await showCommandMenu([
                menu_separators.commands,
                ...commands.sort((a, b) => a.label.localeCompare(b.label)),
                menu_separators.settings,
                menu_options.config,
            ])
            if (!selectedPrompt) {
                return
            }

            const selectedCommandID =
                'slashCommand' in selectedPrompt ? selectedPrompt.slashCommand : selectedPrompt.label
            switch (true) {
                case !selectedCommandID:
                    break
                case selectedCommandID === menu_options.config.label:
                    return await vscode.commands.executeCommand('cody.settings.commands')
                case selectedCommandID === menu_options.chat.slashCommand: {
                    let input = userPrompt.trim()
                    if (input) {
                        await vscode.commands.executeCommand(
                            'cody.action.commands.exec',
                            `${selectedCommandID} input`
                        )
                        return
                    }
                    input = await showAskQuestionQuickPick()
                    return await vscode.commands.executeCommand(
                        'cody.action.commands.exec',
                        `${selectedCommandID} ${input}`
                    )
                }
                case selectedCommandID === menu_options.fix.slashCommand: {
                    const source = 'menu'
                    await executeEdit({ instruction: userPrompt.trim() }, source)
                    return
                }
            }

            const inputText = [selectedCommandID, userPrompt].join(' ')
            await vscode.commands.executeCommand('cody.action.commands.exec', inputText)
        } catch (error) {
            logError('CommandsController:commandQuickPicker', 'error', { verbose: error })
        }
    }

    /**
     * Cody Custom Commands Menu - a menu with a list of user commands to run
     */
    private async customCommandMenu(): Promise<void> {
        await this.refresh()

        if (!this.isEnabled || !this.custom.hasCustomPrompts()) {
            return this.configMenu()
        }

        try {
            let recentlyUsed = getCustomMenuQuickPickItems(this.getLastUsedCommands()).reverse()
            if (recentlyUsed.length > 0) {
                recentlyUsed = [menu_separators.lastUsed, ...recentlyUsed]
            }

            // Get the list of prompts from the cody.json file
            const commandsFromStore = this.custom.getCommands()
            const customCommands = getCustomMenuQuickPickItems(commandsFromStore)

            const promptItems = [...recentlyUsed, menu_separators.customCommands, ...customCommands]

            const configOption = menu_options.config
            const addOption = menu_options.add

            promptItems.push(menu_separators.settings, configOption, addOption)

            // Show the list of prompts to the user using a quick pick
            const selected = await showCustomCommandMenu([...promptItems])
            const commandKey = selected?.label

            if (!commandKey) {
                return
            }

            switch (commandKey.length > 0) {
                case commandKey === addOption.label:
                    return await this.addNewUserCommandQuick()
                case commandKey === configOption.label:
                    return await this.configMenu('custom')
                default:
                    // Run the prompt
                    await vscode.commands.executeCommand('cody.action.commands.exec', commandKey)
                    break
            }
            logDebug('CommandsController:promptsQuickPicker:selectedPrompt', commandKey)
        } catch (error) {
            logError('CommandsController:promptsQuickPicker', 'error', { verbose: error })
        }
    }

    /**
     * Menu with an option to add a new command via UI and save it to user's cody.json file
     */
    public async configMenu(lastMenu?: string): Promise<void> {
        const selected = await showCommandConfigMenu()
        const action = selected?.id
        if (!selected || !action) {
            return
        }

        if (action === 'back' && lastMenu === 'custom') {
            return this.customCommandMenu()
        }

        logDebug('CommandsController:customPrompts:menu', action)
        await this.configFileAction(action, selected.type, selected.type)

        return this.refresh()
    }

    /**
     * Config file controller
     * handles operations on config files for user and workspace commands
     */
    public async configFileAction(
        action: string,
        fileType?: CustomCommandType,
        filePath?: string
    ): Promise<void> {
        switch (action) {
            case 'add': {
                await this.addNewUserCommandQuick()
                break
            }
            case 'list':
                await this.customCommandMenu()
                break
            case 'docs':
                await openCustomCommandDocsLink()
                break
            case 'delete': {
                if ((await showRemoveConfirmationInput()) !== 'Yes') {
                    return
                }
                await this.custom.deleteConfig(fileType)
                await this.refresh()
                break
            }
            case 'file':
                await this.custom.createConfig(fileType)
                break
            case 'open':
                if (filePath) {
                    await this.open(filePath)
                }
                break
        }
    }

    /**
     * Quick pick menu to create a new user command
     * Allows user to enter the prompt name and prompt description in the input box
     */
    private async addNewUserCommandQuick(): Promise<void> {
        const newCommand = await showNewCustomCommandMenu(this.userCustomCommandsMap)
        if (!newCommand) {
            return
        }
        // Save the prompt to the current Map and Extension storage
        await this.custom.save(newCommand.slashCommand, newCommand.prompt, false, newCommand.type)
        await this.refresh()
        // Notify user
        const buttonTitle = `Open ${newCommand.type === 'user' ? 'User' : 'Workspace'} Settings (JSON)`
        void vscode.window
            .showInformationMessage(
                `New ${newCommand.slashCommand} command saved to ${newCommand.type} settings`,
                buttonTitle
            )
            .then(async choice => {
                if (choice === buttonTitle) {
                    await this.custom.openConfig(newCommand.type)
                }
            })

        logDebug('CommandsController:updateUserCommandQuick:newPrompt:', 'saved', {
            verbose: newCommand,
        })
    }

    /**
     * Open workspace file with filePath in editor
     */
    public async open(filePath: string): Promise<void> {
        if (filePath === 'user' || filePath === 'workspace') {
            const uri = this.custom.jsonFileUris[filePath]
            const doesExist = await this.tools.doesUriExist(uri)
            // create file if it doesn't exist
            return doesExist ? this.tools.openFile(uri) : this.open(filePath)
        }
        const fileUri = constructFileUri(filePath, this.tools.getUserInfo()?.workspaceRoot)

        return vscode.commands.executeCommand('vscode.open', fileUri)
    }

    /**
     * Get the list of recently used commands from the local storage
     */
    private getLastUsedCommands(): [string, CodyCommand][] {
        return [...this.lastUsedCommands]?.map(id => [id, this.default.get(id) as CodyCommand]) || []
    }

    /**
     * Save the last used commands to local storage
     */
    private async saveLastUsedCommands(): Promise<void> {
        const commands = [...this.lastUsedCommands].filter(
            key => this.default.get(key)?.slashCommand.length
        )

        if (commands.length > 0) {
            // store the last 5 used commands
            await localStorage.setLastUsedCommands(commands.slice(0, 5))
        }

        this.lastUsedCommands = new Set(commands)
    }

    /**
     * Set the messenger function to be used to send messages to the webview
     */
    public setMessenger(messenger: () => Promise<void>): void {
        if (this.webViewMessenger) {
            return
        }

        this.webViewMessenger = messenger
    }

    private fileWatcherDisposables: vscode.Disposable[] = []

    /**
     * Create file watchers for cody.json files used for building Custom Commands
     */
    private fileWatcherInit(): void {
        for (const disposable of this.fileWatcherDisposables) {
            disposable.dispose()
        }
        this.fileWatcherDisposables = []

        if (!this.isEnabled) {
>>>>>>> 646d0b71
            return
        }

        // Additional instruction that will be added to end of prompt in the custom command prompt
        // It's added at execution time to allow dynamic arguments
        // E.g. if the command is `/edit replace dash with period`,
        // the additionalInput is `replace dash with period`
        const additionalArgs = commandKey === text ? '' : commandSplit.join(' ')
        command.prompt = [command.prompt, additionalArgs].join(' ')?.trim()

        // Add shell output as context if any before passing to the runner
        const shell = command.context?.command
        if (shell) {
            const contextFile = await this.provider?.runShell(shell)
            args.userContextFiles = contextFile
        }

        return await new CommandRunner(command, args).start()
    }

    public dispose(): void {
        for (const disposable of this.disposables) {
            disposable.dispose()
        }
        this.disposables = []
        logDebug('CommandsController:dispose', 'disposed')
    }
}

/**
 * A aingleton instance of the CommandsController class.
 * Activate on extension activation that will initialize the CommandsProvider.
 */
const controller = new CommandsController()
export const setCommandController = (provider?: CommandsProvider) => controller.init(provider)

/**
 * Binds the execute method of the CommandsController instance to be exported as a constant function.
 * This allows the execute method to be called without needing a reference to the controller instance.
 */
export const executeCodyCommand = controller.execute.bind(controller)<|MERGE_RESOLUTION|>--- conflicted
+++ resolved
@@ -5,7 +5,7 @@
 import type { CodyCommandArgs } from './types'
 import { CommandRunner } from './services/runner'
 import type { CommandsProvider } from './services/provider'
-import type { ChatSession } from '../chat/chat-view/SimpleChatPanelProvider'
+import type { CommandResult } from '../main'
 
 /**
  * Handles commands execution with commands from CommandsProvider
@@ -17,36 +17,10 @@
     // Provider of default commands and custom commands
     private provider: CommandsProvider | undefined
 
-<<<<<<< HEAD
     public init(provider?: CommandsProvider) {
         if (provider) {
             this.provider = provider
             this.disposables.push(this.provider)
-=======
-        this.disposables.push(
-            vscode.workspace.onDidChangeConfiguration(async event => {
-                if (event.affectsConfiguration('cody')) {
-                    const config = await getFullConfig()
-                    this.setEnableExperimentalCommands(config.internalUnstable)
-                    await this.refresh()
-                }
-            })
-        )
-    }
-
-    public setEnableExperimentalCommands(enable: boolean): void {
-        this.enableExperimentalCommands = enable
-    }
-
-    public async startCommand(text: string, args: CodyCommandArgs): Promise<CommandRunner | null> {
-        const editor = getEditor()
-        if (!editor.active || editor.ignored) {
-            const message = editor.ignored
-                ? 'Current file is ignored by a .cody/ignore file. Please remove it from the list and try again.'
-                : 'No editor is active. Please open a file and try again.'
-            void vscode.window.showErrorMessage(message)
-            return null
->>>>>>> 646d0b71
         }
     }
 
@@ -55,352 +29,14 @@
      *
      * Handles prompt building and context fetching for commands.
      */
-    public async execute(text: string, args: CodyCommandArgs): Promise<ChatSession | undefined> {
+    public async execute(text: string, args: CodyCommandArgs): Promise<CommandResult | undefined> {
         const commandSplit = text.split(' ')
         // The unique key for the command. e.g. /test
         const commandKey = commandSplit.shift() || text
         const command = this.provider?.get(commandKey)
         if (!command) {
-<<<<<<< HEAD
-=======
-            return null
-        }
-        command.additionalInput = additionalInput
-
-        // Save command to command history
-        this.lastUsedCommands.add(commandKey)
-
-        // Start the command runner
-        const runner = new CommandRunner(this.editor, command, args)
-        if (!runner) {
-            return null
-        }
-
-        // TODO bee runs tools in runner instead
-        // Run shell command if any
-        const shellCommand = command.context?.command
-        if (shellCommand) {
-            await runner.runShell(this.tools.exeCommand(shellCommand))
-        }
-
-        return runner
-    }
-
-    /**
-     * Get the list of command names and prompts to send to the webview for display.
-     * @returns An array of tuples containing the command name and prompt object.
-     */
-    public async getAllCommands(keepSperator = false): Promise<[string, CodyCommand][]> {
-        await this.refresh()
-        return this.default.getGroupedCommands(keepSperator)
-    }
-
-    /**
-     * Menu Controller
-     */
-    public async menu(type: 'custom' | 'config' | 'default'): Promise<void> {
-        await this.refresh()
-        switch (type) {
-            case 'custom':
-                await this.customCommandMenu()
-                break
-            case 'config':
-                await this.configMenu()
-                break
-            case 'default':
-                await this.mainCommandMenu()
-                break
-            default:
-                break
-        }
-    }
-
-    /**
-     * Get the latest content from the custom store and send it to default store
-     * to be used in the menu
-     */
-    public async refresh(): Promise<void> {
-        await this.saveLastUsedCommands()
-        const { commands } = await this.custom.refresh()
-        this.userCustomCommandsMap = commands
-        this.default.groupCommands(commands, this.enableExperimentalCommands)
-    }
-
-    /**
-     * Main Menu: Cody Commands
-     */
-    public async mainCommandMenu(): Promise<void> {
-        try {
-            const commands = this.default.getGroupedCommands(true)?.map(([name, command]) => {
-                if (command.prompt === 'separator') {
-                    return menu_separators.customCommands
-                }
-                let label: string | undefined
-                let description: string | undefined
-                let slashCommand: string | undefined
-
-                if (command.slashCommand) {
-                    label = command.slashCommand
-                    description = command.description || name
-                    slashCommand = command.slashCommand
-                } else {
-                    label = command.description || name
-                    description = command.type === 'default' ? '' : command.type
-                }
-
-                return { label, description, slashCommand }
-            })
-
-            // Show the list of prompts to the user using a quick pick menu
-            const { selectedItem: selectedPrompt, input: userPrompt } = await showCommandMenu([
-                menu_separators.commands,
-                ...commands.sort((a, b) => a.label.localeCompare(b.label)),
-                menu_separators.settings,
-                menu_options.config,
-            ])
-            if (!selectedPrompt) {
-                return
-            }
-
-            const selectedCommandID =
-                'slashCommand' in selectedPrompt ? selectedPrompt.slashCommand : selectedPrompt.label
-            switch (true) {
-                case !selectedCommandID:
-                    break
-                case selectedCommandID === menu_options.config.label:
-                    return await vscode.commands.executeCommand('cody.settings.commands')
-                case selectedCommandID === menu_options.chat.slashCommand: {
-                    let input = userPrompt.trim()
-                    if (input) {
-                        await vscode.commands.executeCommand(
-                            'cody.action.commands.exec',
-                            `${selectedCommandID} input`
-                        )
-                        return
-                    }
-                    input = await showAskQuestionQuickPick()
-                    return await vscode.commands.executeCommand(
-                        'cody.action.commands.exec',
-                        `${selectedCommandID} ${input}`
-                    )
-                }
-                case selectedCommandID === menu_options.fix.slashCommand: {
-                    const source = 'menu'
-                    await executeEdit({ instruction: userPrompt.trim() }, source)
-                    return
-                }
-            }
-
-            const inputText = [selectedCommandID, userPrompt].join(' ')
-            await vscode.commands.executeCommand('cody.action.commands.exec', inputText)
-        } catch (error) {
-            logError('CommandsController:commandQuickPicker', 'error', { verbose: error })
-        }
-    }
-
-    /**
-     * Cody Custom Commands Menu - a menu with a list of user commands to run
-     */
-    private async customCommandMenu(): Promise<void> {
-        await this.refresh()
-
-        if (!this.isEnabled || !this.custom.hasCustomPrompts()) {
-            return this.configMenu()
-        }
-
-        try {
-            let recentlyUsed = getCustomMenuQuickPickItems(this.getLastUsedCommands()).reverse()
-            if (recentlyUsed.length > 0) {
-                recentlyUsed = [menu_separators.lastUsed, ...recentlyUsed]
-            }
-
-            // Get the list of prompts from the cody.json file
-            const commandsFromStore = this.custom.getCommands()
-            const customCommands = getCustomMenuQuickPickItems(commandsFromStore)
-
-            const promptItems = [...recentlyUsed, menu_separators.customCommands, ...customCommands]
-
-            const configOption = menu_options.config
-            const addOption = menu_options.add
-
-            promptItems.push(menu_separators.settings, configOption, addOption)
-
-            // Show the list of prompts to the user using a quick pick
-            const selected = await showCustomCommandMenu([...promptItems])
-            const commandKey = selected?.label
-
-            if (!commandKey) {
-                return
-            }
-
-            switch (commandKey.length > 0) {
-                case commandKey === addOption.label:
-                    return await this.addNewUserCommandQuick()
-                case commandKey === configOption.label:
-                    return await this.configMenu('custom')
-                default:
-                    // Run the prompt
-                    await vscode.commands.executeCommand('cody.action.commands.exec', commandKey)
-                    break
-            }
-            logDebug('CommandsController:promptsQuickPicker:selectedPrompt', commandKey)
-        } catch (error) {
-            logError('CommandsController:promptsQuickPicker', 'error', { verbose: error })
-        }
-    }
-
-    /**
-     * Menu with an option to add a new command via UI and save it to user's cody.json file
-     */
-    public async configMenu(lastMenu?: string): Promise<void> {
-        const selected = await showCommandConfigMenu()
-        const action = selected?.id
-        if (!selected || !action) {
-            return
-        }
-
-        if (action === 'back' && lastMenu === 'custom') {
-            return this.customCommandMenu()
-        }
-
-        logDebug('CommandsController:customPrompts:menu', action)
-        await this.configFileAction(action, selected.type, selected.type)
-
-        return this.refresh()
-    }
-
-    /**
-     * Config file controller
-     * handles operations on config files for user and workspace commands
-     */
-    public async configFileAction(
-        action: string,
-        fileType?: CustomCommandType,
-        filePath?: string
-    ): Promise<void> {
-        switch (action) {
-            case 'add': {
-                await this.addNewUserCommandQuick()
-                break
-            }
-            case 'list':
-                await this.customCommandMenu()
-                break
-            case 'docs':
-                await openCustomCommandDocsLink()
-                break
-            case 'delete': {
-                if ((await showRemoveConfirmationInput()) !== 'Yes') {
-                    return
-                }
-                await this.custom.deleteConfig(fileType)
-                await this.refresh()
-                break
-            }
-            case 'file':
-                await this.custom.createConfig(fileType)
-                break
-            case 'open':
-                if (filePath) {
-                    await this.open(filePath)
-                }
-                break
-        }
-    }
-
-    /**
-     * Quick pick menu to create a new user command
-     * Allows user to enter the prompt name and prompt description in the input box
-     */
-    private async addNewUserCommandQuick(): Promise<void> {
-        const newCommand = await showNewCustomCommandMenu(this.userCustomCommandsMap)
-        if (!newCommand) {
-            return
-        }
-        // Save the prompt to the current Map and Extension storage
-        await this.custom.save(newCommand.slashCommand, newCommand.prompt, false, newCommand.type)
-        await this.refresh()
-        // Notify user
-        const buttonTitle = `Open ${newCommand.type === 'user' ? 'User' : 'Workspace'} Settings (JSON)`
-        void vscode.window
-            .showInformationMessage(
-                `New ${newCommand.slashCommand} command saved to ${newCommand.type} settings`,
-                buttonTitle
-            )
-            .then(async choice => {
-                if (choice === buttonTitle) {
-                    await this.custom.openConfig(newCommand.type)
-                }
-            })
-
-        logDebug('CommandsController:updateUserCommandQuick:newPrompt:', 'saved', {
-            verbose: newCommand,
-        })
-    }
-
-    /**
-     * Open workspace file with filePath in editor
-     */
-    public async open(filePath: string): Promise<void> {
-        if (filePath === 'user' || filePath === 'workspace') {
-            const uri = this.custom.jsonFileUris[filePath]
-            const doesExist = await this.tools.doesUriExist(uri)
-            // create file if it doesn't exist
-            return doesExist ? this.tools.openFile(uri) : this.open(filePath)
-        }
-        const fileUri = constructFileUri(filePath, this.tools.getUserInfo()?.workspaceRoot)
-
-        return vscode.commands.executeCommand('vscode.open', fileUri)
-    }
-
-    /**
-     * Get the list of recently used commands from the local storage
-     */
-    private getLastUsedCommands(): [string, CodyCommand][] {
-        return [...this.lastUsedCommands]?.map(id => [id, this.default.get(id) as CodyCommand]) || []
-    }
-
-    /**
-     * Save the last used commands to local storage
-     */
-    private async saveLastUsedCommands(): Promise<void> {
-        const commands = [...this.lastUsedCommands].filter(
-            key => this.default.get(key)?.slashCommand.length
-        )
-
-        if (commands.length > 0) {
-            // store the last 5 used commands
-            await localStorage.setLastUsedCommands(commands.slice(0, 5))
-        }
-
-        this.lastUsedCommands = new Set(commands)
-    }
-
-    /**
-     * Set the messenger function to be used to send messages to the webview
-     */
-    public setMessenger(messenger: () => Promise<void>): void {
-        if (this.webViewMessenger) {
-            return
-        }
-
-        this.webViewMessenger = messenger
-    }
-
-    private fileWatcherDisposables: vscode.Disposable[] = []
-
-    /**
-     * Create file watchers for cody.json files used for building Custom Commands
-     */
-    private fileWatcherInit(): void {
-        for (const disposable of this.fileWatcherDisposables) {
-            disposable.dispose()
-        }
-        this.fileWatcherDisposables = []
-
-        if (!this.isEnabled) {
->>>>>>> 646d0b71
-            return
+            logDebug('CommandsController:execute', 'command not found', { verbose: { commandKey } })
+            return undefined
         }
 
         // Additional instruction that will be added to end of prompt in the custom command prompt
