import { wrapInActiveSpan } from '@sourcegraph/cody-shared'
import type * as vscode from 'vscode'
import { TriggerKind } from './get-inline-completions'
import type { RequestParams } from './request-manager'
import { forkSignal, sleep } from './utils'

// The throttle timeout is relatively high so that we do not keep a lot of concurrent requests. 250
// is chosen as it will keep about 2 requests concurrent with our current median latency of about
// 500ms
export const DEFAULT_THROTTLE_TIMEOUT = 250

// A smart throttle service for autocomplete requests. The idea is to move beyond a simple debounce
// based timeout and start a bunch of requests immediately. Additionally, we also want to be more
// eager in cancelling autocomplete requests.
//
// For the smart service, there are three types of autocomplete requests:
//
//   1. Those at the start of a line (when the currentLinePrefix is only whitespace)
//   2. The latest request (tail)
//   3. As well as one throttled by a timeout or number of characters.
export class SmartThrottleService implements vscode.Disposable {
    // The latest start-of-line request. Will be cancelled when a new start-of-line request is
    // enqueued.
    private startOfLineRequest: null | ThrottledRequest = null
    private startOfLineLocation: null | { uri: vscode.Uri; line: number } = null
    // The latest tail request. Will be cancelled when a new tail request is enqueued unless
    // upgraded to a throttled request.
    private tailRequest: null | ThrottledRequest = null
    // The timestamp when the latest tail request was prompted to a throttled-request. When it
    // exceeds the throttle timeout, a tail request will be promoted again.
    private lastThrottlePromotion = 0

<<<<<<< HEAD
    private THROTTLE_TIMEOUT: number

    constructor(timeout = DEFAULT_THROTTLE_TIMEOUT) {
        this.THROTTLE_TIMEOUT = timeout
    }

    async throttle(request: RequestParams, triggerKind: TriggerKind): Promise<RequestParams | null> {
=======
    async throttle(
        request: RequestParams,
        triggerKind: TriggerKind,
        stale: () => void
    ): Promise<RequestParams | null> {
>>>>>>> 943ecb66
        return wrapInActiveSpan('autocomplete.smartThrottle', async () => {
            const throttledRequest = new ThrottledRequest(request, stale)
            const now = Date.now()

            // Case 1: If this is a start-of-line request, cancel any previous start-of-line requests
            //         and immediately continue with the execution.
            if (this.isNewStartOfLineRequest(request)) {
                this.startOfLineRequest?.abort()
                this.startOfLineRequest = throttledRequest
                this.startOfLineLocation = { uri: request.document.uri, line: request.position.line }

                // When a start-of-line request is started, we also want to increment the last throttled
                // request timer. This is to ensure that, on a new line, the very next keystroke does
                // not get prompted into a kept-alive request yet.
                this.lastThrottlePromotion = now

                return throttledRequest.updatedRequestParams()
            }

            // Case 2: The last throttled promotion is more than the throttle timeout ago. In this case,
            //         promote the last tail request to a throttled request and continue with the third
            //         case.
<<<<<<< HEAD
            if (now - this.lastThrottlePromotion > this.THROTTLE_TIMEOUT && this.tailRequest) {
=======
            if (now - this.lastThrottlePromotion > THROTTLE_TIMEOUT && this.tailRequest) {
                // Mark the tailRequest as stale, this means we will not mark it as a completion to be suggested
                // Instead we the incoming request will benefit from the cached response, if still relevant.
                this.tailRequest.stale()

>>>>>>> 943ecb66
                // Setting tailRequest to null will make sure the throttled request can no longer be
                // cancelled by this logic.
                this.tailRequest = null

                this.lastThrottlePromotion = now
            }

            // Case 3: Handle the latest request as the new tail request and require a small debounce
            //         time before continuing.
            this.tailRequest?.abort()
            this.tailRequest = throttledRequest
            const newRequestParams = throttledRequest.updatedRequestParams()

            if (triggerKind === TriggerKind.Automatic) {
                await sleep(25)
                if (newRequestParams.abortSignal?.aborted) {
                    return null
                }
            }

            return newRequestParams
        })
    }

    private isNewStartOfLineRequest(request: RequestParams): boolean {
        const isStartOfLine = request.docContext.currentLinePrefix.trim() === ''
        const isDifferentUri =
            request.document.uri.toString() !== this.startOfLineLocation?.uri.toString()
        const isDifferentLine = request.position.line !== this.startOfLineLocation?.line
        return isStartOfLine && (isDifferentUri || isDifferentLine)
    }

    dispose() {
        this.startOfLineRequest?.abort()
        this.tailRequest?.abort()
    }
}

class ThrottledRequest {
    public abortController: AbortController
    constructor(
        public requestParams: RequestParams,
        public stale: () => void
    ) {
        this.abortController = requestParams.abortSignal
            ? forkSignal(requestParams.abortSignal)
            : new AbortController()
    }

    public abort() {
        this.abortController.abort()
    }

    public updatedRequestParams(): RequestParams {
        return {
            ...this.requestParams,
            abortSignal: this.abortController.signal,
        }
    }
}<|MERGE_RESOLUTION|>--- conflicted
+++ resolved
@@ -30,21 +30,17 @@
     // exceeds the throttle timeout, a tail request will be promoted again.
     private lastThrottlePromotion = 0
 
-<<<<<<< HEAD
     private THROTTLE_TIMEOUT: number
 
     constructor(timeout = DEFAULT_THROTTLE_TIMEOUT) {
         this.THROTTLE_TIMEOUT = timeout
     }
 
-    async throttle(request: RequestParams, triggerKind: TriggerKind): Promise<RequestParams | null> {
-=======
     async throttle(
         request: RequestParams,
         triggerKind: TriggerKind,
         stale: () => void
     ): Promise<RequestParams | null> {
->>>>>>> 943ecb66
         return wrapInActiveSpan('autocomplete.smartThrottle', async () => {
             const throttledRequest = new ThrottledRequest(request, stale)
             const now = Date.now()
@@ -67,15 +63,11 @@
             // Case 2: The last throttled promotion is more than the throttle timeout ago. In this case,
             //         promote the last tail request to a throttled request and continue with the third
             //         case.
-<<<<<<< HEAD
             if (now - this.lastThrottlePromotion > this.THROTTLE_TIMEOUT && this.tailRequest) {
-=======
-            if (now - this.lastThrottlePromotion > THROTTLE_TIMEOUT && this.tailRequest) {
                 // Mark the tailRequest as stale, this means we will not mark it as a completion to be suggested
                 // Instead we the incoming request will benefit from the cached response, if still relevant.
                 this.tailRequest.stale()
 
->>>>>>> 943ecb66
                 // Setting tailRequest to null will make sure the throttled request can no longer be
                 // cancelled by this logic.
                 this.tailRequest = null
