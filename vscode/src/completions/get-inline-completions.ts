--- conflicted
+++ resolved
@@ -59,14 +59,11 @@
 
     // Callbacks to accept completions
     handleDidAcceptCompletionItem?: (logId: string, completion: InlineCompletionItemWithAnalytics) => void
-<<<<<<< HEAD
     handleDidPartiallyAcceptCompletionItem?: (
         logId: string,
         completion: InlineCompletionItemWithAnalytics,
         acceptedLength: number
     ) => void
-=======
->>>>>>> 5f8c00b2
 }
 
 /**
@@ -185,10 +182,7 @@
         tracer,
         completeSuggestWidgetSelection = false,
         handleDidAcceptCompletionItem,
-<<<<<<< HEAD
         handleDidPartiallyAcceptCompletionItem,
-=======
->>>>>>> 5f8c00b2
     } = params
 
     tracer?.({ params: { document, position, triggerKind, selectedCompletionInfo } })
@@ -215,10 +209,7 @@
                   selectedCompletionInfo,
                   completeSuggestWidgetSelection,
                   handleDidAcceptCompletionItem,
-<<<<<<< HEAD
                   handleDidPartiallyAcceptCompletionItem,
-=======
->>>>>>> 5f8c00b2
               })
             : null
     if (resultToReuse) {
