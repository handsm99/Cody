--- conflicted
+++ resolved
@@ -282,7 +282,30 @@
         traceId: getActiveTraceAndSpanId()?.traceId,
     })
 
-<<<<<<< HEAD
+    const requestParams: RequestParams = {
+        document,
+        docContext,
+        position,
+        selectedCompletionInfo,
+        abortSignal,
+    }
+
+    const cachedResult = requestManager.checkCache({
+        requestParams,
+        isCacheEnabled: triggerKind !== TriggerKind.Manual,
+    })
+    if (cachedResult) {
+        const { completions, source } = cachedResult
+
+        CompletionLogger.loaded(logId, requestParams, completions, source, isDotComUser)
+
+        return {
+            logId,
+            items: completions,
+            source,
+        }
+    }
+
     const debounceTime =
         triggerKind !== TriggerKind.Automatic
             ? 0
@@ -297,30 +320,6 @@
     if (waitInterval > 0) {
         await wrapInActiveSpan('autocomplete.debounce.wait', () => sleep(waitInterval))
     }
-=======
-    const requestParams: RequestParams = {
-        document,
-        docContext,
-        position,
-        selectedCompletionInfo,
-        abortSignal,
-    }
-
-    const cachedResult = requestManager.checkCache({
-        requestParams,
-        isCacheEnabled: triggerKind !== TriggerKind.Manual,
-    })
-    if (cachedResult) {
-        const { completions, source } = cachedResult
-
-        CompletionLogger.loaded(logId, requestParams, completions, source, isDotComUser)
-
-        return {
-            logId,
-            items: completions,
-            source,
-        }
-    }
 
     // Debounce to avoid firing off too many network requests as the user is still typing.
     await wrapInActiveSpan('autocomplete.debounce', async () => {
@@ -331,7 +330,6 @@
             await new Promise<void>(resolve => setTimeout(resolve, interval))
         }
     })
->>>>>>> 7d0bc74e
 
     // We don't need to make a request at all if the signal is already aborted after the debounce.
     if (abortSignal?.aborted) {
