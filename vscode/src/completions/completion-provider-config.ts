import {
    FeatureFlag,
    type Unsubscribable,
    combineLatest,
    distinctUntilChanged,
    featureFlagProvider,
    resolvedConfig,
    switchMap,
} from '@sourcegraph/cody-shared'
import { Observable, map } from 'observable-fns'
import { isRunningInsideAgent } from '../jsonrpc/isRunningInsideAgent'
import type { ContextStrategy } from './context/context-strategy'

class CompletionProviderConfig {
    private prefetchSubscription: Unsubscribable | undefined

    /**
     * Pre-fetch the feature flags we need so they are cached and immediately available when the
     * user performs their first autocomplete, and so that our performance metrics are not skewed by
     * the 1st autocomplete's feature flag evaluation time.
     */
    public async prefetch(): Promise<void> {
        if (this.prefetchSubscription) {
            // Only one prefetch subscription is needed.
            return
        }
        const featureFlagsUsed: FeatureFlag[] = [
            FeatureFlag.CodyAutocompleteContextExperimentBaseFeatureFlag,
            FeatureFlag.CodyAutocompleteContextExperimentVariant1,
            FeatureFlag.CodyAutocompleteContextExperimentVariant2,
            FeatureFlag.CodyAutocompleteContextExperimentVariant3,
            FeatureFlag.CodyAutocompleteContextExperimentVariant4,
            FeatureFlag.CodyAutocompleteContextExperimentControl,
            FeatureFlag.CodyAutocompletePreloadingExperimentBaseFeatureFlag,
            FeatureFlag.CodyAutocompletePreloadingExperimentVariant1,
            FeatureFlag.CodyAutocompletePreloadingExperimentVariant2,
            FeatureFlag.CodyAutocompletePreloadingExperimentVariant3,
            FeatureFlag.CodyAutocompleteDisableLowPerfLangDelay,
<<<<<<< HEAD
            FeatureFlag.CodyAutocompleteDataCollectionFlag,
=======
            FeatureFlag.CodyAutocompleteTracing,
>>>>>>> b609e813
        ]
        this.prefetchSubscription = combineLatest(
            featureFlagsUsed.map(flag => featureFlagProvider.evaluatedFeatureFlag(flag))
        ).subscribe({})
    }

    public dispose(): void {
        this.prefetchSubscription?.unsubscribe()
    }

    public get contextStrategy(): Observable<ContextStrategy> {
        const knownValues = [
            'lsp-light',
            'tsc-mixed',
            'tsc',
            'jaccard-similarity',
            'new-jaccard-similarity',
            'recent-edits',
            'recent-edits-1m',
            'recent-edits-5m',
            'recent-edits-mixed',
            'recent-copy',
            'diagnostics',
            'recent-view-port',
        ]
        return resolvedConfig.pipe(
            switchMap(({ configuration }) => {
                if (knownValues.includes(configuration.autocompleteExperimentalGraphContext as string)) {
                    return Observable.of(
                        configuration.autocompleteExperimentalGraphContext as ContextStrategy
                    )
                }
                return this.experimentBasedContextStrategy()
            })
        )
    }

    private experimentBasedContextStrategy(): Observable<ContextStrategy> {
        const defaultContextStrategy = 'jaccard-similarity'

        return featureFlagProvider
            .evaluatedFeatureFlag(FeatureFlag.CodyAutocompleteContextExperimentBaseFeatureFlag)
            .pipe(
                switchMap(isContextExperimentFlagEnabled => {
                    if (isRunningInsideAgent() || !isContextExperimentFlagEnabled) {
                        return Observable.of(defaultContextStrategy)
                    }

                    return combineLatest([
                        featureFlagProvider.evaluatedFeatureFlag(
                            FeatureFlag.CodyAutocompleteContextExperimentVariant1
                        ),
                        featureFlagProvider.evaluatedFeatureFlag(
                            FeatureFlag.CodyAutocompleteContextExperimentVariant2
                        ),
                        featureFlagProvider.evaluatedFeatureFlag(
                            FeatureFlag.CodyAutocompleteContextExperimentVariant3
                        ),
                        featureFlagProvider.evaluatedFeatureFlag(
                            FeatureFlag.CodyAutocompleteContextExperimentVariant4
                        ),
                        featureFlagProvider.evaluatedFeatureFlag(
                            FeatureFlag.CodyAutocompleteContextExperimentControl
                        ),
                    ]).pipe(
                        map(([variant1, variant2, variant3, variant4, control]) => {
                            if (variant1) {
                                return 'recent-edits-1m'
                            }
                            if (variant2) {
                                return 'recent-edits-5m'
                            }
                            if (variant3) {
                                return 'recent-edits-mixed'
                            }
                            if (variant4) {
                                return 'none'
                            }
                            if (control) {
                                return defaultContextStrategy
                            }
                            return defaultContextStrategy
                        })
                    )
                }),
                distinctUntilChanged<ContextStrategy>()
            )
    }

    private getPreloadingExperimentGroup(): Observable<
        'variant1' | 'variant2' | 'variant3' | 'control'
    > {
        // The desired distribution:
        // - Variant-1 25%
        // - Variant-2 25%
        // - Variant-3 25%
        // - Control group 25%
        //
        // The rollout values to set:
        // - CodyAutocompletePreloadingExperimentBaseFeatureFlag 75%
        // - CodyAutocompleteVariant1 33%
        // - CodyAutocompleteVariant2 100%
        // - CodyAutocompleteVariant3 50%
        return combineLatest([
            featureFlagProvider.evaluatedFeatureFlag(
                FeatureFlag.CodyAutocompletePreloadingExperimentBaseFeatureFlag
            ),
            featureFlagProvider.evaluatedFeatureFlag(
                FeatureFlag.CodyAutocompletePreloadingExperimentVariant1
            ),
            featureFlagProvider.evaluatedFeatureFlag(
                FeatureFlag.CodyAutocompletePreloadingExperimentVariant2
            ),
            featureFlagProvider.evaluatedFeatureFlag(
                FeatureFlag.CodyAutocompletePreloadingExperimentVariant3
            ),
        ]).pipe(
            map(([isContextExperimentFlagEnabled, variant1, variant2, variant3]) => {
                if (isContextExperimentFlagEnabled) {
                    if (variant1) {
                        return 'variant1'
                    }

                    if (variant2) {
                        if (variant3) {
                            return 'variant2'
                        }
                        return 'variant3'
                    }
                }

                return 'control'
            }),
            distinctUntilChanged()
        )
    }

    public get autocompletePreloadDebounceInterval(): Observable<number> {
        return resolvedConfig.pipe(
            switchMap(({ configuration }) => {
                const localInterval = configuration.autocompleteExperimentalPreloadDebounceInterval

                if (localInterval !== undefined && localInterval > 0) {
                    return Observable.of(localInterval)
                }

                return this.getPreloadingExperimentGroup().pipe(
                    map(preloadingExperimentGroup => {
                        switch (preloadingExperimentGroup) {
                            case 'variant1':
                                return 150
                            case 'variant2':
                                return 250
                            case 'variant3':
                                return 350
                            default:
                                return 0
                        }
                    }),
                    distinctUntilChanged()
                )
            })
        )
    }

    public get completionDisableLowPerfLangDelay(): Observable<boolean> {
        return featureFlagProvider
            .evaluatedFeatureFlag(FeatureFlag.CodyAutocompleteDisableLowPerfLangDelay)
            .pipe(distinctUntilChanged())
    }

    public get completionDataCollectionFlag(): Observable<boolean> {
        return featureFlagProvider
            .evaluatedFeatureFlag(FeatureFlag.CodyAutocompleteDataCollectionFlag)
            .pipe(distinctUntilChanged())
    }
}

/**
 * A singleton store for completion provider configuration values which allows us to
 * avoid propagating every feature flag and config value through completion provider
 * internal calls. It guarantees that `flagsToResolve` are resolved on `CompletionProvider`
 * creation and along with `Configuration`.
 *
 * A subset of relevant config values and feature flags is moved here from the existing
 * params waterfall. Ideally, we rely on this singleton as a source of truth for config values
 * and collapse function calls nested in `InlineCompletionItemProvider.generateCompletions()`.
 */
export const completionProviderConfig = new CompletionProviderConfig()<|MERGE_RESOLUTION|>--- conflicted
+++ resolved
@@ -36,11 +36,8 @@
             FeatureFlag.CodyAutocompletePreloadingExperimentVariant2,
             FeatureFlag.CodyAutocompletePreloadingExperimentVariant3,
             FeatureFlag.CodyAutocompleteDisableLowPerfLangDelay,
-<<<<<<< HEAD
             FeatureFlag.CodyAutocompleteDataCollectionFlag,
-=======
             FeatureFlag.CodyAutocompleteTracing,
->>>>>>> b609e813
         ]
         this.prefetchSubscription = combineLatest(
             featureFlagsUsed.map(flag => featureFlagProvider.evaluatedFeatureFlag(flag))
