--- conflicted
+++ resolved
@@ -15,12 +15,8 @@
         FeatureFlag.CodyAutocompleteDynamicMultilineCompletions,
         FeatureFlag.CodyAutocompleteHotStreak,
         FeatureFlag.CodyAutocompleteSingleMultilineRequest,
-<<<<<<< HEAD
+        FeatureFlag.CodyAutocompleteFastPath,
     ] as const
-=======
-        FeatureFlag.CodyAutocompleteFastPath,
-    ]
->>>>>>> 21673950
 
     private get config() {
         if (!this._config) {
