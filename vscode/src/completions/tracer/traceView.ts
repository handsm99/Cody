--- conflicted
+++ resolved
@@ -59,12 +59,8 @@
             }
             rerender()
 
-<<<<<<< HEAD
             const unsubscribeStatistics = statistics.registerChangeListener(rerender)
             const unsubscribeSectionObserver = registerSectionObserverDebugListener(rerender)
-=======
-            const unsubscribeStatistics = statistics.registerChangeListener(() => rerender())
->>>>>>> 529c89ce
 
             provider.setTracer(_data => {
                 data = _data
@@ -72,14 +68,10 @@
             })
 
             return {
-<<<<<<< HEAD
                 dispose: () => {
                     unsubscribeStatistics()
                     unsubscribeSectionObserver()
                 },
-=======
-                dispose: () => unsubscribeStatistics(),
->>>>>>> 529c89ce
             }
         }),
         {
@@ -217,8 +209,7 @@
 function statisticSummary(): string {
     const { accepted, suggested } = statistics.getStatistics()
     return `📈 Suggested: ${suggested} | Accepted: ${accepted} | Acceptance rate: ${
-<<<<<<< HEAD
-        suggested === 0 || accepted === 0 ? 'N/A' : `${((accepted / suggested) * 100).toFixed(2)}%`
+        suggested === 0 ? 'N/A' : `${((accepted / suggested) * 100).toFixed(2)}%`
     }`
 }
 
@@ -229,12 +220,6 @@
     return `\`\`\`\n${SectionObserver.instance.debugPrint()}\n\`\`\``
 }
 
-=======
-        suggested === 0 ? 'N/A' : `${((accepted / suggested) * 100).toFixed(2)}%`
-    }`
-}
-
->>>>>>> 529c89ce
 function codeDetailsWithSummary(
     title: string,
     value: string,
