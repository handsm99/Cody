import { findLast } from 'lodash'
import * as vscode from 'vscode'

import { getLanguageConfig } from '../../tree-sitter/language'
import { logCompletionBookkeepingEvent } from '../logger'

import { isAlmostTheSameString } from './string-comparator'

export const OPENING_CODE_TAG = '<CODE5711>'
export const CLOSING_CODE_TAG = '</CODE5711>'
export const MULTILINE_STOP_SEQUENCE = '\n\n'

/**
 * This extracts the generated code from the response from Anthropic. The generated code is book
 * ended by <CODE5711></CODE5711> tags (the '5711' ensures the tags are not interpreted as HTML tags
 * and this seems to yield better results).
 *
 * Any trailing whitespace is trimmed, but leading whitespace is preserved. Trailing whitespace
 * seems irrelevant to the user experience. Leading whitespace is important, as leading newlines and
 * indentation are relevant.
 * @param completion The raw completion result received from Anthropic
 * @returns the extracted code block
 */
export function extractFromCodeBlock(completion: string): string {
    if (completion.includes(OPENING_CODE_TAG)) {
        logCompletionBookkeepingEvent('containsOpeningTag')
        return ''
    }

    const index = completion.indexOf(CLOSING_CODE_TAG)
    if (index === -1) {
        return completion
    }

    return completion.slice(0, index)
}

const BAD_COMPLETION_START = /^(\p{Emoji_Presentation}|\u{200B}|\+ |- |\. )+(\s)+/u
export function fixBadCompletionStart(completion: string): string {
    if (BAD_COMPLETION_START.test(completion)) {
        return completion.replace(BAD_COMPLETION_START, '')
    }

    return completion
}

/**
 * A TrimmedString represents a string that has had its lead and rear whitespace trimmed.
 * This to manage and track whitespace during pre- and post-processing of inputs to
 * the Claude API, which is highly sensitive to whitespace and performs better when there
 * is no trailing whitespace in its input.
 */
interface TrimmedString {
    trimmed: string
    leadSpace: string
    rearSpace: string
    raw?: string
}

/**
 * PrefixComponents represent the different components of the "prefix", the section of the
 * current file preceding the cursor. The prompting strategy for Claude follows this pattern:
 *
 * Human: Complete this code: <CODE5711>const foo = 'bar'
 * const bar = 'blah'</CODE5711>
 *
 * Assistant: Here is the completion: <CODE5711>const baz = 'buzz'
 * return</CODE5711>
 *
 * Note that we "put words into Claude's mouth" to ensure the completion starts from the
 * appropriate point in code.
 *
 * tail needs to be long enough to be coherent, but no longer than necessary, because Claude
 * prefers shorter Assistant responses, so if the tail is too long, the returned completion
 * will be very short or empty. In practice, a good length for tail is 1-2 lines.
 */
export interface PrefixComponents {
    head: TrimmedString
    tail: TrimmedString
    overlap?: string
}

// Split string into head and tail. The tail is at most the last 2 non-empty lines of the snippet
export function getHeadAndTail(s: string): PrefixComponents {
    const lines = s.split('\n')
    const tailThreshold = 2

    let nonEmptyCount = 0
    let tailStart = -1
    for (let i = lines.length - 1; i >= 0; i--) {
        if (lines[i].trim().length > 0) {
            nonEmptyCount++
        }
        if (nonEmptyCount >= tailThreshold) {
            tailStart = i
            break
        }
    }

    let headAndTail: PrefixComponents
    if (tailStart === -1) {
        headAndTail = { head: trimSpace(s), tail: trimSpace(s), overlap: s }
    } else {
        headAndTail = {
            head: trimSpace(`${lines.slice(0, tailStart).join('\n')}\n`),
            tail: trimSpace(lines.slice(tailStart).join('\n')),
        }
    }

    // We learned that Anthropic is giving us worse results with trailing whitespace in the prompt.
    // To fix this, we started to trim the prompt.
    //
    // However, when the prefix includes a line break, the LLM needs to know that we do not want the
    // current line to complete and instead start a new one. For this specific case, we're injecting
    // a line break in the trimmed prefix.
    //
    // This will only be added if the existing line is otherwise empty and will help especially with
    // cases like users typing a comment and asking the LLM to provide a suggestion for the next
    // line of code:
    //
    //     // Write some code
    //     █
    //
    if (headAndTail.tail.rearSpace.includes('\n')) {
        headAndTail.tail.trimmed += '\n'
    }

    return headAndTail
}

function trimSpace(s: string): TrimmedString {
    const trimmed = s.trim()
    const headEnd = s.indexOf(trimmed)
    return {
        raw: s,
        trimmed,
        leadSpace: s.slice(0, headEnd),
        rearSpace: s.slice(headEnd + trimmed.length),
    }
}

/*
 * Trims the insertion string until the first line that matches the suffix string.
 *
 * This is to "fit" the completion from Claude back into the code we're modifying.
 * Oftentimes, the last couple of lines of the completion may match against the suffix
 * (the code following the cursor).
 */
export function trimUntilSuffix(
    insertion: string,
    prefix: string,
    suffix: string,
    languageId: string
): string {
    const config = getLanguageConfig(languageId)

    insertion = insertion.trimEnd()

    const firstNonEmptySuffixLine = getFirstNonEmptyLine(suffix)

    // TODO: Handle case for inline suffix - remove same trailing sequence from insertion
    // if we already have the same sequence in suffix

    if (firstNonEmptySuffixLine.length === 0) {
        return insertion
    }

    const prefixLastNewLine = prefix.lastIndexOf('\n')
    const prefixIndentationWithFirstCompletionLine = prefix.slice(prefixLastNewLine + 1)
    const suffixIndent = indentation(firstNonEmptySuffixLine)
    const startIndent = indentation(prefixIndentationWithFirstCompletionLine)
    const hasEmptyCompletionLine = prefixIndentationWithFirstCompletionLine.trim() === ''

    const insertionLines = insertion.split('\n')
    let cutOffIndex = insertionLines.length

    for (let i = insertionLines.length - 1; i >= 0; i--) {
        let line = insertionLines[i]

        // Include the current indentation of the prefix in the first line
        if (i === 0) {
            line = prefixIndentationWithFirstCompletionLine + line
        }

        const lineIndentation = indentation(line)
        const isSameIndentation = lineIndentation <= suffixIndent

        if (
            hasEmptyCompletionLine &&
            config?.blockEnd &&
            line.trim().startsWith(config.blockEnd) &&
            startIndent === lineIndentation &&
            insertionLines.length === 1
        ) {
            cutOffIndex = i
            break
        }

        if (isSameIndentation && isAlmostTheSameString(line, firstNonEmptySuffixLine)) {
            cutOffIndex = i
            break
        }
    }

    return insertionLines.slice(0, cutOffIndex).join('\n')
}

function getFirstNonEmptyLine(suffix: string): string {
    const nextLineSuffix = suffix.slice(suffix.indexOf('\n'))

    for (const line of nextLineSuffix.split('\n')) {
        if (line.trim().length > 0) {
            return line
        }
    }

    return ''
}

/**
 * Trims whitespace before the first newline (if it exists).
 */
export function trimLeadingWhitespaceUntilNewline(str: string): string {
    return str.replace(/^\s+?(\r?\n)/, '$1')
}

/**
 * Collapses whitespace that appears at the end of prefix and the start of completion.
 *
 * For example, if prefix is `const isLocalhost = window.location.host ` and completion is ` ===
 * 'localhost'`, it trims the leading space in the completion to avoid a duplicate space.
 *
 * Language-specific customizations are needed here to get greater accuracy.
 */
export function collapseDuplicativeWhitespace(prefix: string, completion: string): string {
    if (prefix.endsWith(' ') || prefix.endsWith('\t')) {
        completion = completion.replace(/^[\t ]+/, '')
    }
    return completion
}

export function removeTrailingWhitespace(text: string): string {
    return text
        .split('\n')
        .map(l => l.trimEnd())
        .join('\n')
}

const INDENTATION_REGEX = /^[\t ]*/
export const OPENING_BRACKET_REGEX = /([([{])$/
export const FUNCTION_OR_METHOD_INVOCATION_REGEX = /\b[^()]+\((.*)\)$/g
export const FUNCTION_KEYWORDS = /^(function|def|fn)/g

export const BRACKET_PAIR = {
    '(': ')',
    '[': ']',
    '{': '}',
    '<': '>',
} as const
export type OpeningBracket = keyof typeof BRACKET_PAIR

export function getEditorTabSize(): number {
    return vscode.window.activeTextEditor
        ? (vscode.window.activeTextEditor.options.tabSize as number)
        : 2
}

/**
 * Counts space or tabs in the beginning of a line.
 *
 * Since Cody can sometimes respond in a mix of tab and spaces, this function
 * normalizes the whitespace first using the currently enabled tabSize option.
 */
export function indentation(line: string): number {
    const tabSize = getEditorTabSize()

    const regex = line.match(INDENTATION_REGEX)
    if (regex) {
        const whitespace = regex[0]
        return [...whitespace].reduce((p, c) => p + (c === '\t' ? tabSize : 1), 0)
    }

    return 0
}

/**
 * If a completion starts with an opening bracket and a suffix starts with
 * the corresponding closing bracket, we include the last closing bracket of the completion.
 * E.g., function foo(__CURSOR__)
 *
 * We can do this because we know that the existing block is already closed, which means that
 * new blocks need to be closed separately.
 * E.g. function foo() { console.log('hello') }
 */
function shouldIncludeClosingLineBasedOnBrackets(
    prefixIndentationWithFirstCompletionLine: string,
    suffix: string
): boolean {
    const matches = prefixIndentationWithFirstCompletionLine.match(OPENING_BRACKET_REGEX)

    if (matches && matches.length > 0) {
        const openingBracket = matches[0] as keyof typeof BRACKET_PAIR
        const closingBracket = BRACKET_PAIR[openingBracket]

        return Boolean(openingBracket) && suffix.startsWith(closingBracket)
    }

    return false
}

/**
 * Only include a closing line (e.g. `}`) if the block is empty yet if the block is already closed.
 * We detect this by looking at the indentation of the next non-empty line.
 */
export function shouldIncludeClosingLine(
    prefixIndentationWithFirstCompletionLine: string,
    suffix: string
): boolean {
    const includeClosingLineBasedOnBrackets = shouldIncludeClosingLineBasedOnBrackets(
        prefixIndentationWithFirstCompletionLine,
        suffix
    )

    const startIndent = indentation(prefixIndentationWithFirstCompletionLine)

    const nextNonEmptyLine = getNextNonEmptyLine(suffix)

    return indentation(nextNonEmptyLine) < startIndent || includeClosingLineBasedOnBrackets
}

export function getFirstLine(text: string): string {
    const firstLf = text.indexOf('\n')
    const firstCrLf = text.indexOf('\r\n')
    // There are no line breaks
    if (firstLf === -1 && firstCrLf === -1) {
        return text
    }

    return text.slice(0, firstCrLf >= 0 ? firstCrLf : firstLf)
}

export function getLastLine(text: string): string {
    const lastLf = text.lastIndexOf('\n')
    const lastCrLf = text.lastIndexOf('\r\n')
    // There are no line breaks
    if (lastLf === -1 && lastCrLf === -1) {
        return text
    }

    return text.slice(lastCrLf >= 0 ? lastCrLf + 2 : lastLf + 1)
}

export function getNextNonEmptyLine(suffix: string): string {
    const nextLf = suffix.indexOf('\n')
    const nextCrLf = suffix.indexOf('\r\n')
    // There is no next line
    if (nextLf === -1 && nextCrLf === -1) {
        return ''
    }
    return (
        lines(suffix.slice(nextCrLf >= 0 ? nextCrLf + 2 : nextLf + 1)).find(
            line => line.trim().length > 0
        ) ?? ''
    )
}

export function getPrevNonEmptyLine(prefix: string): string {
    const prevLf = prefix.lastIndexOf('\n')
    const prevCrLf = prefix.lastIndexOf('\r\n')
    // There is no prev line
    if (prevLf === -1 && prevCrLf === -1) {
        return ''
    }
    return (
        findLast(
            lines(prefix.slice(0, prevCrLf >= 0 ? prevCrLf : prevLf)),
            line => line.trim().length > 0
        ) ?? ''
    )
}

export function lines(text: string): string[] {
    return text.split(/\r?\n/)
}

<<<<<<< HEAD
export function hasCompleteFirstLine(text: string): boolean {
    const lastNewlineIndex = text.lastIndexOf('\n')

    return lastNewlineIndex !== -1
=======
export function lastNLines(text: string, n: number): string {
    const lines = text.split('\n')
    return lines.slice(Math.max(0, lines.length - n)).join('\n')
}

export function removeIndentation(text: string): string {
    const lines = text.split('\n')
    return lines.map(line => line.replace(INDENTATION_REGEX, '')).join('\n')
>>>>>>> 82d51a1f
}<|MERGE_RESOLUTION|>--- conflicted
+++ resolved
@@ -383,12 +383,11 @@
     return text.split(/\r?\n/)
 }
 
-<<<<<<< HEAD
 export function hasCompleteFirstLine(text: string): boolean {
     const lastNewlineIndex = text.lastIndexOf('\n')
-
     return lastNewlineIndex !== -1
-=======
+}
+
 export function lastNLines(text: string, n: number): string {
     const lines = text.split('\n')
     return lines.slice(Math.max(0, lines.length - n)).join('\n')
@@ -397,5 +396,4 @@
 export function removeIndentation(text: string): string {
     const lines = text.split('\n')
     return lines.map(line => line.replace(INDENTATION_REGEX, '')).join('\n')
->>>>>>> 82d51a1f
 }