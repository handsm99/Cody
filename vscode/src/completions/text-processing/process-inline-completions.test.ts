import { beforeAll, describe, expect, test } from 'vitest'
import Parser from 'web-tree-sitter'

import { range } from '../../testutils/textDocument'
import { getCurrentDocContext } from '../get-current-doc-context'
import { documentAndPosition, initTreeSitterParser } from '../test-helpers'
import { updateParseTreeCache } from '../tree-sitter/parse-tree-cache'
import { InlineCompletionItem } from '../types'

import { adjustRangeToOverwriteOverlappingCharacters, processItem } from './process-inline-completions'

describe('adjustRangeToOverwriteOverlappingCharacters', () => {
    test('no adjustment at end of line', () => {
        const item: InlineCompletionItem = { insertText: 'array) {' }
        const { position } = documentAndPosition('function sort(█')
        expect(
            adjustRangeToOverwriteOverlappingCharacters(item, {
                position,
                currentLineSuffix: '',
            })
        ).toEqual<InlineCompletionItem>(item)
    })

    test('handles non-empty currentLineSuffix', () => {
        const item: InlineCompletionItem = { insertText: 'array) {' }
        const { position } = documentAndPosition('function sort(█)')
        expect(
            adjustRangeToOverwriteOverlappingCharacters(item, {
                position,
                currentLineSuffix: ')',
            })
        ).toEqual<InlineCompletionItem>({
            ...item,
            range: range(0, 14, 0, 15),
        })
    })

    test('handles whitespace in currentLineSuffix', () => {
        const item: InlineCompletionItem = { insertText: 'array) {' }
        const { position } = documentAndPosition('function sort(█)')
        expect(
            adjustRangeToOverwriteOverlappingCharacters(item, {
                position,
                currentLineSuffix: ') ',
            })
        ).toEqual<InlineCompletionItem>({
            ...item,
            range: range(0, 14, 0, 16),
        })
    })
})

describe('parseCompletion', () => {
    let parser: Parser

    beforeAll(async () => {
        parser = await initTreeSitterParser()
    })

    function testParseInfoProcessor(code: string, completioSnippets: string[]) {
        const { document, position } = documentAndPosition(code)
<<<<<<< HEAD
        const docContext = getCurrentDocContext(document, position, Infinity, Infinity, true)
=======
        const docContext = getCurrentDocContext({
            document,
            position,
            maxPrefixLength: Infinity,
            maxSuffixLength: Infinity,
            enableExtendedTriggers: true,
        })

>>>>>>> 63beb9ae
        updateParseTreeCache(document, parser)

        return completioSnippets.map(insertText =>
            processItem({ insertText }, { document, position, multiline: insertText.includes('\n'), docContext })
        )
    }

    test('adds parse info to single-line completions', () => {
        const completions = testParseInfoProcessor('function sort(█', ['array) {}', 'array) new'])

        expect(completions.map(c => c.hasParseErrors)).toEqual([false, true])
    })

    test('respects completion insert ranges', () => {
        const completions = testParseInfoProcessor('function sort(█)', ['array) {}', 'array) new'])

        expect(completions.map(c => c.hasParseErrors)).toEqual([false, true])
    })

    test('adds parse info to multi-line completions', () => {
        const completions = testParseInfoProcessor(
            `
            function hello() {
                alert('hello world!')
            }

            function sort(█)
        `,
            ['array) {\nreturn array.sort()\n}', 'array) new\n']
        )

        expect(completions.map(c => c.hasParseErrors)).toEqual([false, true])
    })
})<|MERGE_RESOLUTION|>--- conflicted
+++ resolved
@@ -59,9 +59,6 @@
 
     function testParseInfoProcessor(code: string, completioSnippets: string[]) {
         const { document, position } = documentAndPosition(code)
-<<<<<<< HEAD
-        const docContext = getCurrentDocContext(document, position, Infinity, Infinity, true)
-=======
         const docContext = getCurrentDocContext({
             document,
             position,
@@ -70,7 +67,6 @@
             enableExtendedTriggers: true,
         })
 
->>>>>>> 63beb9ae
         updateParseTreeCache(document, parser)
 
         return completioSnippets.map(insertText =>
