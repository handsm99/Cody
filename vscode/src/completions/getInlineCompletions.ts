import * as vscode from 'vscode'
import { URI } from 'vscode-uri'

import { CodebaseContext } from '@sourcegraph/cody-shared/src/codebase-context'

import { debug } from '../log'

import { GetContextOptions, GetContextResult } from './context/context'
import { DocumentHistory } from './context/history'
import { DocumentContext } from './document'
import * as CompletionLogger from './logger'
import { detectMultiline } from './multiline'
import { CompletionProviderTracer, Provider, ProviderConfig, ProviderOptions } from './providers/provider'
import { RequestManager, RequestParams } from './request-manager'
import { reuseLastCandidate } from './reuse-last-candidate'
import { ProvideInlineCompletionsItemTraceData } from './tracer'
import { InlineCompletionItem } from './types'
import { isAbortError, SNIPPET_WINDOW_SIZE } from './utils'

export interface InlineCompletionsParams {
    // Context
    document: vscode.TextDocument
    position: vscode.Position
    context: vscode.InlineCompletionContext
    docContext: DocumentContext

    // Prompt parameters
    promptChars: number
    providerConfig: ProviderConfig
    responsePercentage: number
    prefixPercentage: number
    suffixPercentage: number
    isEmbeddingsContextEnabled: boolean

    // Platform
    toWorkspaceRelativePath: (uri: URI) => string

    // Injected
    contextFetcher?: (options: GetContextOptions) => Promise<GetContextResult>
    getCodebaseContext?: () => CodebaseContext
    documentHistory?: DocumentHistory

    // Shared
    requestManager: RequestManager

    // UI state
    lastCandidate?: LastInlineCompletionCandidate
    debounceInterval?: { singleLine: number; multiLine: number }
    setIsLoading?: (isLoading: boolean) => void

    // Execution
    abortSignal?: AbortSignal
    tracer?: (data: Partial<ProvideInlineCompletionsItemTraceData>) => void
}

/**
 * The last-suggested ghost text result, which can be reused if it is still valid.
 */
export interface LastInlineCompletionCandidate {
    /** The document URI for which this candidate was generated. */
    uri: URI

    /** The position at which this candidate was generated. */
    lastTriggerPosition: vscode.Position

    /** The prefix of the line (before the cursor position) where this candidate was generated. */
    lastTriggerCurrentLinePrefix: string

    /** The next non-empty line in the suffix */
    lastTriggerNextNonEmptyLine: string

    /** The previously suggested result. */
    result: Pick<InlineCompletionsResult, 'logId' | 'items'>
}

/**
 * The result of a call to {@link getInlineCompletions}.
 */
export interface InlineCompletionsResult {
    /** The unique identifier for logging this result. */
    logId: string

    /** Where this result was generated from. */
    source: InlineCompletionsResultSource

    /** The completions. */
    items: InlineCompletionItem[]
}

/**
 * The source of the inline completions result.
 */
export enum InlineCompletionsResultSource {
    Network,
    Cache,
    CacheAfterRequestStart,

    /**
     * The user is typing as suggested by the currently visible ghost text. For example, if the
     * user's editor shows ghost text `abc` ahead of the cursor, and the user types `ab`, the
     * original completion should be reused because it is still relevant.
     *
     * The last suggestion is passed in {@link InlineCompletionsParams.lastCandidate}.
     */
    LastCandidate,
}

export async function getInlineCompletions(params: InlineCompletionsParams): Promise<InlineCompletionsResult | null> {
    try {
        const result = await doGetInlineCompletions(params)
        params.tracer?.({ result })
        return result
    } catch (unknownError: unknown) {
        // eslint-disable-next-line @typescript-eslint/no-explicit-any
        const error = unknownError instanceof Error ? unknownError : new Error(unknownError as any)

        params.tracer?.({ error: error.toString() })

        if (isAbortError(error)) {
            debug('getInlineCompletions:error', error.message, { verbose: error })
            return null
        }

        throw error
    } finally {
        params.setIsLoading?.(false)
    }
}

async function doGetInlineCompletions({
    document,
    position,
    context,
    docContext,
    promptChars,
    providerConfig,
    responsePercentage,
    prefixPercentage,
    suffixPercentage,
    isEmbeddingsContextEnabled,
    toWorkspaceRelativePath,
    contextFetcher,
    getCodebaseContext,
    documentHistory,
    requestManager,
    lastCandidate,
    debounceInterval,
    setIsLoading,
    abortSignal,
    tracer,
}: InlineCompletionsParams): Promise<InlineCompletionsResult | null> {
    tracer?.({ params: { document, position, context } })

<<<<<<< HEAD
    const docContext = getCurrentDocContext(document, position, maxPrefixChars, maxSuffixChars, context)

=======
>>>>>>> 1ca31395
    // If we have a suffix in the same line as the cursor and the suffix contains any word
    // characters, do not attempt to make a completion. This means we only make completions if
    // we have a suffix in the same line for special characters like `)]}` etc.
    //
    // VS Code will attempt to merge the remainder of the current line by characters but for
    // words this will easily get very confusing.
    if (/\w/.test(docContext.currentLineSuffix)) {
        return null
    }

    // Check if the user is typing as suggested by the last candidate completion (that is shown as
    // ghost text in the editor), and reuse it if it is still valid.
    const resultToReuse = lastCandidate ? reuseLastCandidate({ document, position, lastCandidate, docContext }) : null
    if (resultToReuse) {
        return resultToReuse
    }

    const multiline = detectMultiline(docContext, document.languageId, providerConfig.enableExtendedMultilineTriggers)

    // Only log a completion as started if it's either served from cache _or_ the debounce interval
    // has passed to ensure we don't log too many start events where we end up not doing any work at
    // all.
    CompletionLogger.clear()
    const logId = CompletionLogger.create({
        multiline,
        providerIdentifier: providerConfig.identifier,
        languageId: document.languageId,
    })

    // Debounce to avoid firing off too many network requests as the user is still typing.
    const interval = multiline ? debounceInterval?.multiLine : debounceInterval?.singleLine
    if (interval !== undefined && interval > 0) {
        await new Promise<void>(resolve => setTimeout(resolve, interval))
    }

    // We don't need to make a request at all if the signal is already aborted after the debounce.
    if (abortSignal?.aborted) {
        return null
    }

    setIsLoading?.(true)
    CompletionLogger.start(logId)

    // Fetch context
    const contextResult = await getCompletionContext({
        document,
        promptChars,
        isEmbeddingsContextEnabled,
        contextFetcher,
        getCodebaseContext,
        documentHistory,
        docContext,
    })
    if (abortSignal?.aborted) {
        return null
    }
    tracer?.({ context: contextResult })

    // Completion providers
    const completionProviders = getCompletionProviders({
        document,
        context,
        providerConfig,
        responsePercentage,
        prefixPercentage,
        suffixPercentage,
        multiline,
        docContext,
        toWorkspaceRelativePath,
    })
    tracer?.({ completers: completionProviders.map(({ options }) => options) })

    CompletionLogger.networkRequestStarted(logId, contextResult?.logSummary)

    const reqContext: RequestParams = {
        document,
        docContext,
        position,
        multiline,
    }

    // Get the processed completions from providers
    const { completions, cacheHit } = await requestManager.request(
        reqContext,
        completionProviders,
        contextResult?.context ?? [],

        tracer ? createCompletionProviderTracer(tracer) : undefined
    )

    const source =
        cacheHit === 'hit'
            ? InlineCompletionsResultSource.Cache
            : cacheHit === 'hit-after-request-started'
            ? InlineCompletionsResultSource.CacheAfterRequestStart
            : InlineCompletionsResultSource.Network

    CompletionLogger.loaded(logId)

    return {
        logId,
        items: completions,
        source,
    }
}

interface GetCompletionProvidersParams
    extends Pick<
        InlineCompletionsParams,
        | 'document'
        | 'context'
        | 'providerConfig'
        | 'responsePercentage'
        | 'prefixPercentage'
        | 'suffixPercentage'
        | 'toWorkspaceRelativePath'
    > {
    multiline: boolean
    docContext: DocumentContext
}

function getCompletionProviders({
    document,
    context,
    providerConfig,
    responsePercentage,
    prefixPercentage,
    suffixPercentage,
    multiline,
    docContext: { prefix, suffix },
    toWorkspaceRelativePath,
}: GetCompletionProvidersParams): Provider[] {
    const sharedProviderOptions: Omit<ProviderOptions, 'id' | 'n' | 'multiline'> = {
        prefix,
        suffix,
        fileName: toWorkspaceRelativePath(document.uri),
        languageId: document.languageId,
        responsePercentage,
        prefixPercentage,
        suffixPercentage,
    }
    if (multiline) {
        return [
            providerConfig.create({
                id: 'multiline',
                ...sharedProviderOptions,
                n: 3, // 3 vs. 1 does not meaningfully affect perf
                multiline: true,
            }),
        ]
    }
    return [
        providerConfig.create({
            id: 'single-line-suffix',
            ...sharedProviderOptions,
            // Show more if manually triggered (but only showing 1 is faster, so we use it
            // in the automatic trigger case).
            n: context.triggerKind === vscode.InlineCompletionTriggerKind.Automatic ? 1 : 3,
            multiline: false,
        }),
    ]
}

interface GetCompletionContextParams
    extends Pick<
        InlineCompletionsParams,
        | 'document'
        | 'promptChars'
        | 'isEmbeddingsContextEnabled'
        | 'contextFetcher'
        | 'getCodebaseContext'
        | 'documentHistory'
    > {
    docContext: DocumentContext
}

async function getCompletionContext({
    document,
    promptChars,
    isEmbeddingsContextEnabled,
    contextFetcher,
    getCodebaseContext,
    documentHistory,
    docContext: { prefix, suffix },
}: GetCompletionContextParams): Promise<GetContextResult | null> {
    if (!contextFetcher) {
        return null
    }
    if (!getCodebaseContext) {
        throw new Error('getCodebaseContext is required if contextFetcher is provided')
    }
    if (!documentHistory) {
        throw new Error('documentHistory is required if contextFetcher is provided')
    }

    return contextFetcher({
        document,
        prefix,
        suffix,
        history: documentHistory,
        jaccardDistanceWindowSize: SNIPPET_WINDOW_SIZE,
        maxChars: promptChars,
        getCodebaseContext,
        isEmbeddingsContextEnabled,
    })
}

function createCompletionProviderTracer(
    tracer: InlineCompletionsParams['tracer']
): CompletionProviderTracer | undefined {
    return (
        tracer && {
            params: data => tracer({ completionProviderCallParams: data }),
            result: data => tracer({ completionProviderCallResult: data }),
        }
    )
}<|MERGE_RESOLUTION|>--- conflicted
+++ resolved
@@ -151,11 +151,6 @@
 }: InlineCompletionsParams): Promise<InlineCompletionsResult | null> {
     tracer?.({ params: { document, position, context } })
 
-<<<<<<< HEAD
-    const docContext = getCurrentDocContext(document, position, maxPrefixChars, maxSuffixChars, context)
-
-=======
->>>>>>> 1ca31395
     // If we have a suffix in the same line as the cursor and the suffix contains any word
     // characters, do not attempt to make a completion. This means we only make completions if
     // we have a suffix in the same line for special characters like `)]}` etc.
