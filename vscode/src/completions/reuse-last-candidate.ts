--- conflicted
+++ resolved
@@ -14,19 +14,8 @@
 export function reuseLastCandidate({
     document,
     position,
-<<<<<<< HEAD
     selectedCompletionInfo,
-    lastCandidate: {
-        lastTriggerPosition,
-        lastTriggerCurrentLinePrefix,
-        lastTriggerNextNonEmptyLine,
-        lastTriggerSelectedInfoItem,
-        ...lastCandidate
-    },
-=======
-    context,
     lastCandidate: { lastTriggerPosition, lastTriggerDocContext, lastTriggerSelectedInfoItem, ...lastCandidate },
->>>>>>> d165c775
     docContext: { currentLinePrefix, currentLineSuffix, nextNonEmptyLine },
     completeSuggestWidgetSelection,
 }: Required<
