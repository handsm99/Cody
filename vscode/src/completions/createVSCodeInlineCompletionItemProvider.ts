import * as vscode from 'vscode'

import { Configuration } from '@sourcegraph/cody-shared/src/configuration'
import { FeatureFlag, FeatureFlagProvider } from '@sourcegraph/cody-shared/src/experimentation/FeatureFlagProvider'

import { ContextProvider } from '../chat/ContextProvider'
import { logDebug } from '../log'
import type { AuthProvider } from '../services/AuthProvider'
import { CodyStatusBar } from '../services/StatusBar'

import { CodeCompletionsClient } from './client'
import { GraphSectionObserver } from './context/graph-section-observer'
import { VSCodeDocumentHistory } from './context/history'
import { createProviderConfig } from './providers/createProvider'
import { registerAutocompleteTraceView } from './tracer/traceView'
import { InlineCompletionItemProvider } from './vscodeInlineCompletionItemProvider'

interface InlineCompletionItemProviderArgs {
    config: Configuration
    client: CodeCompletionsClient
    statusBar: CodyStatusBar
    contextProvider: ContextProvider
    featureFlagProvider: FeatureFlagProvider
    authProvider: AuthProvider
}

export async function createInlineCompletionItemProvider({
    config,
    client,
    statusBar,
    contextProvider,
    featureFlagProvider,
    authProvider,
}: InlineCompletionItemProviderArgs): Promise<vscode.Disposable> {
    if (!authProvider.getAuthStatus().isLoggedIn) {
        logDebug('CodyCompletionProvider:notSignedIn', 'You are not signed in.')

        return {
            dispose: () => {},
        }
    }

    const disposables: vscode.Disposable[] = []

<<<<<<< HEAD
    const providerConfig = await createProviderConfig(
        config,
        client,
        featureFlagProvider,
        authProvider.getAuthStatus().configOverwrites
    )
=======
    const [providerConfig, graphContextFlag] = await Promise.all([
        createProviderConfig(config, client, featureFlagProvider),
        featureFlagProvider?.evaluateFeatureFlag(FeatureFlag.CodyAutocompleteGraphContext),
    ])
>>>>>>> 3ec19e57
    if (providerConfig) {
        const history = new VSCodeDocumentHistory()
        const sectionObserver =
            config.autocompleteExperimentalGraphContext || graphContextFlag
                ? GraphSectionObserver.createInstance()
                : undefined

        const completionsProvider = new InlineCompletionItemProvider({
            providerConfig,
            history,
            statusBar,
            getCodebaseContext: () => contextProvider.context,
            isEmbeddingsContextEnabled: config.autocompleteAdvancedEmbeddings,
            graphContextFetcher: sectionObserver,
            completeSuggestWidgetSelection: config.autocompleteExperimentalCompleteSuggestWidgetSelection,
            featureFlagProvider,
        })

        disposables.push(
            vscode.commands.registerCommand('cody.autocomplete.inline.accepted', ({ codyLogId, codyCompletion }) => {
                completionsProvider.handleDidAcceptCompletionItem(codyLogId, codyCompletion)
            }),
            vscode.languages.registerInlineCompletionItemProvider('*', completionsProvider),
            registerAutocompleteTraceView(completionsProvider)
        )
        if (sectionObserver) {
            disposables.push(sectionObserver)
        }
    } else if (config.isRunningInsideAgent) {
        throw new Error(
            "Can't register completion provider because `providerConfig` evaluated to `null`. " +
                'To fix this problem, debug why createProviderConfig returned null instead of ProviderConfig. ' +
                'To further debug this problem, here is the configuration:\n' +
                JSON.stringify(config, null, 2)
        )
    }

    return {
        dispose: () => {
            for (const disposable of disposables) {
                disposable.dispose()
            }
        },
    }
}<|MERGE_RESOLUTION|>--- conflicted
+++ resolved
@@ -42,19 +42,10 @@
 
     const disposables: vscode.Disposable[] = []
 
-<<<<<<< HEAD
-    const providerConfig = await createProviderConfig(
-        config,
-        client,
-        featureFlagProvider,
-        authProvider.getAuthStatus().configOverwrites
-    )
-=======
     const [providerConfig, graphContextFlag] = await Promise.all([
-        createProviderConfig(config, client, featureFlagProvider),
+        createProviderConfig(config, client, featureFlagProvider, authProvider.getAuthStatus().configOverwrites),
         featureFlagProvider?.evaluateFeatureFlag(FeatureFlag.CodyAutocompleteGraphContext),
     ])
->>>>>>> 3ec19e57
     if (providerConfig) {
         const history = new VSCodeDocumentHistory()
         const sectionObserver =
