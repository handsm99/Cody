--- conflicted
+++ resolved
@@ -151,22 +151,12 @@
         const docContext = getCurrentDocContext({
             document,
             position,
-<<<<<<< HEAD
-            this.maxPrefixChars,
-            this.maxSuffixChars,
-            this.config.providerConfig.enableExtendedMultilineTriggers,
-            // We ignore the current context selection if completeSuggestWidgetSelection is not
-            // enabled
-            this.config.completeSuggestWidgetSelection ? context : undefined
-        )
-=======
             maxPrefixLength: this.maxPrefixChars,
             maxSuffixLength: this.maxSuffixChars,
             enableExtendedTriggers: this.config.providerConfig.enableExtendedMultilineTriggers,
             // We ignore the current context selection if completeSuggestWidgetSelection is not enabled
             context: this.config.completeSuggestWidgetSelection ? context : undefined,
         })
->>>>>>> 63beb9ae
 
         const isIncreasedDebounceTimeEnabled = await this.config.featureFlagProvider.evaluateFeatureFlag(
             FeatureFlag.CodyAutocompleteIncreasedDebounceTimeEnabled
