import * as vscode from 'vscode'

import { CodebaseContext } from '@sourcegraph/cody-shared/src/codebase-context'

import { debug } from '../log'
import { CodyStatusBar } from '../services/StatusBar'

import { getContext, GetContextOptions, GetContextResult } from './context/context'
import { DocumentHistory } from './context/history'
import { DocumentContext, getCurrentDocContext } from './document'
import {
    getInlineCompletions,
    InlineCompletionsParams,
    InlineCompletionsResultSource,
    LastInlineCompletionCandidate,
} from './getInlineCompletions'
import * as CompletionLogger from './logger'
import { ProviderConfig } from './providers/provider'
import { RequestManager } from './request-manager'
import { ProvideInlineCompletionItemsTracer, ProvideInlineCompletionsItemTraceData } from './tracer'
import { InlineCompletionItem } from './types'
import { getNextNonEmptyLine } from './utils/text-utils'

export interface CodyCompletionItemProviderConfig {
    providerConfig: ProviderConfig
    history: DocumentHistory
    statusBar: CodyStatusBar
    getCodebaseContext: () => CodebaseContext
    responsePercentage?: number
    prefixPercentage?: number
    suffixPercentage?: number
    isEmbeddingsContextEnabled?: boolean
    completeSuggestWidgetSelection?: boolean
    tracer?: ProvideInlineCompletionItemsTracer | null
    contextFetcher?: (options: GetContextOptions) => Promise<GetContextResult>
}

export class InlineCompletionItemProvider implements vscode.InlineCompletionItemProvider {
    private promptChars: number
    private maxPrefixChars: number
    private maxSuffixChars: number

    private readonly config: Required<CodyCompletionItemProviderConfig>

    private requestManager: RequestManager

    /** Mockable (for testing only). */
    protected getInlineCompletions = getInlineCompletions

    /** Accessible for testing only. */
    protected lastCandidate: LastInlineCompletionCandidate | undefined

    constructor({
        responsePercentage = 0.1,
        prefixPercentage = 0.6,
        suffixPercentage = 0.1,
        isEmbeddingsContextEnabled = true,
        completeSuggestWidgetSelection = false,
        tracer = null,
        ...config
    }: CodyCompletionItemProviderConfig) {
        this.config = {
            ...config,
            responsePercentage,
            prefixPercentage,
            suffixPercentage,
            isEmbeddingsContextEnabled,
            completeSuggestWidgetSelection,
            tracer,
            contextFetcher: config.contextFetcher ?? getContext,
        }

        if (this.config.completeSuggestWidgetSelection) {
            // This must be set to true, or else the suggest widget showing will suppress inline
            // completions. Note that the VS Code proposed API inlineCompletionsAdditions contains
            // an InlineCompletionList#suppressSuggestions field that lets an inline completion
            // provider override this on a per-completion basis. Because that API is proposed, we
            // can't use it and must instead resort to writing to the user's VS Code settings.
            //
            // The cody.autocomplete.experimental.completeSuggestWidgetSelection setting is
            // experimental and off by default. Before turning it on by default, we need to try to
            // find a workaround that is not silently updating the user's VS Code settings.
            void vscode.workspace
                .getConfiguration()
                .update('editor.inlineSuggest.suppressSuggestions', true, vscode.ConfigurationTarget.Global)
        }

        this.promptChars =
            this.config.providerConfig.maximumContextCharacters -
            this.config.providerConfig.maximumContextCharacters * responsePercentage
        this.maxPrefixChars = Math.floor(this.promptChars * this.config.prefixPercentage)
        this.maxSuffixChars = Math.floor(this.promptChars * this.config.suffixPercentage)

        this.requestManager = new RequestManager({
            completeSuggestWidgetSelection: this.config.completeSuggestWidgetSelection,
        })

        debug('CodyCompletionProvider:initialized', `provider: ${this.config.providerConfig.identifier}`)
    }

    /** Set the tracer (or unset it with `null`). */
    public setTracer(value: ProvideInlineCompletionItemsTracer | null): void {
        this.config.tracer = value
    }

    public async provideInlineCompletionItems(
        document: vscode.TextDocument,
        position: vscode.Position,
        context: vscode.InlineCompletionContext,
        // Making it optional here to execute multiple suggestion in parallel from the CLI script.
        token?: vscode.CancellationToken
    ): Promise<vscode.InlineCompletionList | null> {
        const tracer = this.config.tracer ? createTracerForInvocation(this.config.tracer) : undefined

        let stopLoading: () => void | undefined
        const setIsLoading = (isLoading: boolean): void => {
            if (isLoading) {
                stopLoading = this.config.statusBar.startLoading('Completions are being generated')
            } else {
                stopLoading?.()
            }
        }

        const abortController = new AbortController()
        if (token) {
            if (token.isCancellationRequested) {
                abortController.abort()
            }
            token.onCancellationRequested(() => abortController.abort())
        }

        // When the user has the completions popup open and an item is selected that does not match
        // the text that is already in the editor, VS Code will never render the completion.
        if (!currentEditorContentMatchesPopupItem(document, context)) {
            return null
        }

        const docContext = getCurrentDocContext(
            document,
            position,
            this.maxPrefixChars,
            this.maxSuffixChars,
            // We ignore the current context selection if completeSuggestWidgetSelection is not
            // enabled
            this.config.completeSuggestWidgetSelection ? context : undefined
        )

        const result = await this.getInlineCompletions({
            document,
            position,
            context,
            docContext,
            promptChars: this.promptChars,
            providerConfig: this.config.providerConfig,
            responsePercentage: this.config.responsePercentage,
            prefixPercentage: this.config.prefixPercentage,
            suffixPercentage: this.config.suffixPercentage,
            isEmbeddingsContextEnabled: this.config.isEmbeddingsContextEnabled,
            toWorkspaceRelativePath: uri => vscode.workspace.asRelativePath(uri),
            contextFetcher: this.config.contextFetcher,
            getCodebaseContext: this.config.getCodebaseContext,
            documentHistory: this.config.history,
            requestManager: this.requestManager,
            lastCandidate: this.lastCandidate,
            debounceInterval: { singleLine: 25, multiLine: 125 },
            setIsLoading,
            abortSignal: abortController.signal,
            tracer,
        })

        if (!result) {
            return null
        }

        // Track the last candidate completion (that is shown as ghost text in the editor) so that
        // we can reuse it if the user types in such a way that it is still valid (such as by typing
        // `ab` if the ghost text suggests `abcd`).
        if (result.source !== InlineCompletionsResultSource.LastCandidate) {
            this.lastCandidate =
                result.items.length > 0
                    ? {
                          uri: document.uri,
                          lastTriggerPosition: position,
                          lastTriggerCurrentLinePrefix: document.lineAt(position).text.slice(0, position.character),
                          lastTriggerNextNonEmptyLine: getNextNonEmptyLine(
                              document.getText(
                                  new vscode.Range(position, document.lineAt(document.lineCount - 1).range.end)
                              )
                          ),
                          lastTriggerSelectedInfoItem: context?.selectedCompletionInfo?.text,
                          result: {
                              logId: result.logId,
                              items: result.items,
                          },
                      }
                    : undefined
        }

        const items = this.processInlineCompletionsForVSCode(result.logId, document, position, result.items, context)

        // A completion that won't be visible in VS Code will not be returned and not be logged.
<<<<<<< HEAD
        if (
            !isCompletionVisible(
                items,
                document,
                docContext,
                context,
                this.config.providerConfig,
                this.config.completeSuggestWidgetSelection,
                abortController.signal
            )
        ) {
            return null
        }

        if (items.length > 0) {
            CompletionLogger.suggested(result.logId, InlineCompletionsResultSource[result.source])
=======
        if (!isCompletionVisible(result?.items, document, docContext, context, abortController.signal)) {
            return null
        }

        if (result.items.length > 0) {
            CompletionLogger.suggested(result.logId, InlineCompletionsResultSource[result.source], result.items[0])
>>>>>>> 8ca07b99
        } else {
            CompletionLogger.noResponse(result.logId)
        }

        return {
            items,
        }
    }

    public handleDidAcceptCompletionItem(logId: string, completion: InlineCompletionItem): void {
        // When a completion is accepted, the lastCandidate should be cleared. This makes sure the
        // log id is never reused if the completion is accepted.
        this.lastCandidate = undefined

        CompletionLogger.accept(logId, completion)
    }

    /**
     * Process completions items in VS Code-specific ways.
     */
    private processInlineCompletionsForVSCode(
        logId: string,
        document: vscode.TextDocument,
        position: vscode.Position,
        items: InlineCompletionItem[],
        context: vscode.InlineCompletionContext
    ): vscode.InlineCompletionItem[] {
        return items.map(completion => {
            const currentLine = document.lineAt(position)
            const currentLinePrefix = document.getText(currentLine.range.with({ end: position }))
            let insertText = completion.insertText

            // Append any eventual inline completion context item to the prefix if
            // completeSuggestWidgetSelection is enabled.
            if (this.config.completeSuggestWidgetSelection && context.selectedCompletionInfo) {
                const { range, text } = context.selectedCompletionInfo
                insertText = text.slice(position.character - range.start.character) + insertText
            }

            // Return the completion from the start of the current line (instead of starting at the
            // given position). This avoids UI jitter in VS Code; when typing or deleting individual
            // characters, VS Code reuses the existing completion while it waits for the new one to
            // come in.
            const start = currentLine.range.start

            // The completion will always exclude the same line suffix, so it has to overwrite the
            // current same line suffix and reach to the end of the line.
            const end = currentLine.range.end

            return new vscode.InlineCompletionItem(
                currentLinePrefix + completion.insertText,
                new vscode.Range(start, end),
                {
                    title: 'Completion accepted',
                    command: 'cody.autocomplete.inline.accepted',
                    arguments: [
                        {
                            codyLogId: logId,
                            codyCompletion: completion,
                        },
                    ],
                }
            )
        })
    }
}

let globalInvocationSequenceForTracer = 0

/**
 * Creates a tracer for a single invocation of
 * {@link CodyCompletionItemProvider.provideInlineCompletionItems} that accumulates all of the data
 * for that invocation.
 */
function createTracerForInvocation(tracer: ProvideInlineCompletionItemsTracer): InlineCompletionsParams['tracer'] {
    let data: ProvideInlineCompletionsItemTraceData = { invocationSequence: ++globalInvocationSequenceForTracer }
    return (update: Partial<ProvideInlineCompletionsItemTraceData>) => {
        data = { ...data, ...update }
        tracer(data)
    }
}

function isCompletionVisible(
    completions: vscode.InlineCompletionItem[],
    document: vscode.TextDocument,
    docContext: DocumentContext,
    context: vscode.InlineCompletionContext,
<<<<<<< HEAD
    providerConfig: ProviderConfig,
    completeSuggestWidgetSelection: boolean,
=======
>>>>>>> 8ca07b99
    abortSignal: AbortSignal | undefined
): boolean {
    // There are these cases when a completion is being returned here but won't
    // be displayed by VS Code.
    //
    // - When the abort signal was already triggered and a new completion
    //   request was stared.
    //
    // - When the VS Code completion popup is open and we suggest a completion
    //   that does not match the currently selected completion. For now we make
    //   sure to not log these completions as displayed.
    //
    //   This check is only needed if we do not already take the completion
    //   popup into account when generating completions as we do with the
    //   completeSuggestWidgetSelection flag
    //
    // - When no completions contains characters in the current line that are
    //   not in the current line suffix. Since VS Code will try to merge
    //   completion with the suffix, we have to do a per-character diff to test
    //   this.
    const isAborted = abortSignal ? abortSignal.aborted : false
<<<<<<< HEAD
    const isMatchingPopupItem = completeSuggestWidgetSelection
        ? true
        : completionMatchesPopupItem(completions, document, context)
    const isMatchingSuffix = completionMatchesSuffix(completions, docContext, providerConfig)
    const isVisible = !isAborted && isMatchingSuffix && isMatchingPopupItem
=======
    const isMatchingPopupItem = completionMatchesPopupItem(completions, document, context)
    const isMatchingSuffix = completionMatchesSuffix(completions, docContext)
    const isVisible = !isAborted && isMatchingPopupItem && isMatchingSuffix
>>>>>>> 8ca07b99

    return isVisible
}

// Check if the current text in the editor overlaps with the currently selected
// item in the completion widget.
//
// If it won't VS Code will never show an inline completions.
//
// Here's an example of how to trigger this case:
//
//  1. Type the text `console.l` in a TypeScript file.
//  2. Use the arrow keys to navigate to a suggested method that start with a
//     different letter like `console.dir`.
//  3. Since it is impossible to render a suggestion with `.dir` when the
//     editor already has `.l` in the text, VS Code won't ever render it.
function currentEditorContentMatchesPopupItem(
    document: vscode.TextDocument,
    context: vscode.InlineCompletionContext
): boolean {
    if (context.selectedCompletionInfo) {
        const currentText = document.getText(context.selectedCompletionInfo.range)
        const selectedText = context.selectedCompletionInfo.text

        if (!selectedText.startsWith(currentText)) {
            return false
        }
    }
    return true
}

<<<<<<< HEAD
// Checks if the currently selected completion widget item overlaps with the
// proposed completion.
//
// VS Code won't show a completion if it won't.
function completionMatchesPopupItem(
    completions: vscode.InlineCompletionItem[],
    document: vscode.TextDocument,
    context: vscode.InlineCompletionContext
): boolean {
    if (context.selectedCompletionInfo) {
        const currentText = document.getText(context.selectedCompletionInfo.range)
        const selectedText = context.selectedCompletionInfo.text
        if (completions.length > 0) {
            const visibleCompletion = completions[0]
            if (
                typeof visibleCompletion.insertText === 'string' &&
                !(currentText + visibleCompletion.insertText).startsWith(selectedText)
            ) {
                return false
            }
        }
    }
    return true
}

function completionMatchesSuffix(
    completions: vscode.InlineCompletionItem[],
    docContext: DocumentContext,
    providerConfig: ProviderConfig
): boolean {
    // Models that support infilling do not replace an existing suffix but
    // instead insert the completion only at the current cursor position. Thus,
    // we do not need to compare the suffix
    if (providerConfig.supportsInfilling) {
        return true
    }

=======
function completionMatchesSuffix(completions: InlineCompletionItem[], docContext: DocumentContext): boolean {
>>>>>>> 8ca07b99
    const suffix = docContext.currentLineSuffix

    for (const completion of completions) {
        if (typeof completion.insertText !== 'string') {
            continue
        }
        const insertion = completion.insertText
        let j = 0
        // eslint-disable-next-line @typescript-eslint/prefer-for-of
        for (let i = 0; i < insertion.length; i++) {
            if (insertion[i] === suffix[j]) {
                j++
            }
        }
        if (j === suffix.length) {
            return true
        }
    }

    return false
}<|MERGE_RESOLUTION|>--- conflicted
+++ resolved
@@ -199,14 +199,12 @@
         const items = this.processInlineCompletionsForVSCode(result.logId, document, position, result.items, context)
 
         // A completion that won't be visible in VS Code will not be returned and not be logged.
-<<<<<<< HEAD
         if (
             !isCompletionVisible(
                 items,
                 document,
                 docContext,
                 context,
-                this.config.providerConfig,
                 this.config.completeSuggestWidgetSelection,
                 abortController.signal
             )
@@ -215,15 +213,7 @@
         }
 
         if (items.length > 0) {
-            CompletionLogger.suggested(result.logId, InlineCompletionsResultSource[result.source])
-=======
-        if (!isCompletionVisible(result?.items, document, docContext, context, abortController.signal)) {
-            return null
-        }
-
-        if (result.items.length > 0) {
-            CompletionLogger.suggested(result.logId, InlineCompletionsResultSource[result.source], result.items[0])
->>>>>>> 8ca07b99
+            CompletionLogger.suggested(result.logId, InlineCompletionsResultSource[result.source], items[0] as any)
         } else {
             CompletionLogger.noResponse(result.logId)
         }
@@ -311,11 +301,7 @@
     document: vscode.TextDocument,
     docContext: DocumentContext,
     context: vscode.InlineCompletionContext,
-<<<<<<< HEAD
-    providerConfig: ProviderConfig,
     completeSuggestWidgetSelection: boolean,
-=======
->>>>>>> 8ca07b99
     abortSignal: AbortSignal | undefined
 ): boolean {
     // There are these cases when a completion is being returned here but won't
@@ -337,17 +323,11 @@
     //   completion with the suffix, we have to do a per-character diff to test
     //   this.
     const isAborted = abortSignal ? abortSignal.aborted : false
-<<<<<<< HEAD
     const isMatchingPopupItem = completeSuggestWidgetSelection
         ? true
         : completionMatchesPopupItem(completions, document, context)
-    const isMatchingSuffix = completionMatchesSuffix(completions, docContext, providerConfig)
-    const isVisible = !isAborted && isMatchingSuffix && isMatchingPopupItem
-=======
-    const isMatchingPopupItem = completionMatchesPopupItem(completions, document, context)
     const isMatchingSuffix = completionMatchesSuffix(completions, docContext)
     const isVisible = !isAborted && isMatchingPopupItem && isMatchingSuffix
->>>>>>> 8ca07b99
 
     return isVisible
 }
@@ -379,7 +359,6 @@
     return true
 }
 
-<<<<<<< HEAD
 // Checks if the currently selected completion widget item overlaps with the
 // proposed completion.
 //
@@ -405,21 +384,7 @@
     return true
 }
 
-function completionMatchesSuffix(
-    completions: vscode.InlineCompletionItem[],
-    docContext: DocumentContext,
-    providerConfig: ProviderConfig
-): boolean {
-    // Models that support infilling do not replace an existing suffix but
-    // instead insert the completion only at the current cursor position. Thus,
-    // we do not need to compare the suffix
-    if (providerConfig.supportsInfilling) {
-        return true
-    }
-
-=======
-function completionMatchesSuffix(completions: InlineCompletionItem[], docContext: DocumentContext): boolean {
->>>>>>> 8ca07b99
+function completionMatchesSuffix(completions: vscode.InlineCompletionItem[], docContext: DocumentContext): boolean {
     const suffix = docContext.currentLineSuffix
 
     for (const completion of completions) {
