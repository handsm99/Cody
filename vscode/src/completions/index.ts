--- conflicted
+++ resolved
@@ -30,11 +30,8 @@
     disableTimeouts?: boolean
     isEmbeddingsContextEnabled?: boolean
     triggerMoreEagerly: boolean
-<<<<<<< HEAD
     cache?: CompletionsCache
-=======
     completeSuggestWidgetSelection?: boolean
->>>>>>> f289ad77
 }
 
 export class CodyCompletionItemProvider implements vscode.InlineCompletionItemProvider {
@@ -57,13 +54,9 @@
     private disableTimeouts: boolean
     private isEmbeddingsContextEnabled: boolean
     private triggerMoreEagerly: boolean
-<<<<<<< HEAD
     private completionsCache?: CompletionsCache
     private requestManager: RequestManager
-=======
     private completeSuggestWidgetSelection?: boolean
-    public inlineCompletionsCache?: CompletionsCache
->>>>>>> f289ad77
 
     constructor(config: CodyCompletionItemProviderConfig) {
         const {
