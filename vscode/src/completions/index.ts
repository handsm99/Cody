import path from 'path'

import { LRUCache } from 'lru-cache'
import * as vscode from 'vscode'

import { CodebaseContext } from '@sourcegraph/cody-shared/src/codebase-context'

import { debug } from '../log'
import { CodyStatusBar } from '../services/StatusBar'

import { CachedCompletions, CompletionsCache } from './cache'
import { getContext } from './context'
import { getCurrentDocContext } from './document'
import { History } from './history'
import * as CompletionLogger from './logger'
import { detectMultilineMode } from './multiline'
import { Provider, ProviderConfig } from './providers/provider'
import { sharedPostProcess } from './shared-post-process'
import { isAbortError, SNIPPET_WINDOW_SIZE } from './utils'

interface CodyCompletionItemProviderConfig {
    providerConfig: ProviderConfig
    history: History
    statusBar: CodyStatusBar
    codebaseContext: CodebaseContext
    responsePercentage?: number
    prefixPercentage?: number
    suffixPercentage?: number
    disableTimeouts?: boolean
    isCompletionsCacheEnabled?: boolean
    isEmbeddingsContextEnabled?: boolean
    triggerMoreEagerly: boolean
}

export class CodyCompletionItemProvider implements vscode.InlineCompletionItemProvider {
    private promptChars: number
    private maxPrefixChars: number
    private maxSuffixChars: number
    private abortOpenInlineCompletions: () => void = () => {}
    private stopLoading: () => void = () => {}
    private lastContentChanges: LRUCache<string, 'add' | 'del'> = new LRUCache<string, 'add' | 'del'>({
        max: 10,
    })

    private providerConfig: ProviderConfig
    private history: History
    private statusBar: CodyStatusBar
    private codebaseContext: CodebaseContext
    private responsePercentage: number
    private prefixPercentage: number
    private suffixPercentage: number
    private disableTimeouts: boolean
    private isEmbeddingsContextEnabled: boolean
    private triggerMoreEagerly: boolean
    public inlineCompletionsCache?: CompletionsCache

    constructor(config: CodyCompletionItemProviderConfig) {
        const {
            providerConfig,
            history,
            statusBar,
            codebaseContext,
            responsePercentage = 0.1,
            prefixPercentage = 0.6,
            suffixPercentage = 0.1,
            disableTimeouts = false,
            isEmbeddingsContextEnabled = true,
            isCompletionsCacheEnabled = true,
            triggerMoreEagerly,
        } = config

        this.providerConfig = providerConfig
        this.history = history
        this.statusBar = statusBar
        this.codebaseContext = codebaseContext
        this.responsePercentage = responsePercentage
        this.prefixPercentage = prefixPercentage
        this.suffixPercentage = suffixPercentage
        this.disableTimeouts = disableTimeouts
        this.isEmbeddingsContextEnabled = isEmbeddingsContextEnabled
        this.triggerMoreEagerly = triggerMoreEagerly

        this.promptChars =
            providerConfig.maximumContextCharacters - providerConfig.maximumContextCharacters * responsePercentage
        this.maxPrefixChars = Math.floor(this.promptChars * this.prefixPercentage)
        this.maxSuffixChars = Math.floor(this.promptChars * this.suffixPercentage)

        if (isCompletionsCacheEnabled) {
            this.inlineCompletionsCache = new CompletionsCache()
        }

        debug('CodyCompletionProvider:initialized', `provider: ${providerConfig.identifier}`)

        vscode.workspace.onDidChangeTextDocument(event => {
            const document = event.document
            const changes = event.contentChanges

            if (changes.length <= 0) {
                return
            }

            const text = changes[0].text
            this.lastContentChanges.set(document.fileName, text.length > 0 ? 'add' : 'del')
        })
    }

    public async provideInlineCompletionItems(
        document: vscode.TextDocument,
        position: vscode.Position,
        context: vscode.InlineCompletionContext,
        // Making it optional here to execute multiple suggestion in parallel from the CLI script.
        token?: vscode.CancellationToken
    ): Promise<vscode.InlineCompletionItem[] | vscode.InlineCompletionList> {
        try {
            return await this.provideInlineCompletionItemsInner(document, position, context, token)
        } catch (error: any) {
            this.stopLoading()

            if (isAbortError(error)) {
                return []
            }

            console.error(error)
            debug('CodyCompletionProvider:inline:error', `${error.toString()}\n${error.stack}`)
            return []
        }
    }

    private async provideInlineCompletionItemsInner(
        document: vscode.TextDocument,
        position: vscode.Position,
        context: vscode.InlineCompletionContext,
        token?: vscode.CancellationToken
    ): Promise<vscode.InlineCompletionItem[] | vscode.InlineCompletionList> {
        const abortController = new AbortController()
        if (token) {
            this.abortOpenInlineCompletions()
            token.onCancellationRequested(() => abortController.abort())
            this.abortOpenInlineCompletions = () => abortController.abort()
        }

        CompletionLogger.clear()

        if (!vscode.window.activeTextEditor || document.uri.scheme === 'cody') {
            return []
        }

        const docContext = getCurrentDocContext(document, position, this.maxPrefixChars, this.maxSuffixChars)
        if (!docContext) {
            return []
        }

        const languageId = document.languageId
        const { prefix, suffix, prevNonEmptyLine } = docContext

        // Text before the cursor on the same line.
        const sameLinePrefix = docContext.prevLine

        // Text after the cursor on the same line.
        const sameLineSuffix = suffix.slice(0, suffix.indexOf('\n'))

        const multilineMode = detectMultilineMode(
            prefix,
            prevNonEmptyLine,
            sameLinePrefix,
            sameLineSuffix,
            languageId,
            this.providerConfig.enableExtendedMultilineTriggers
        )

        // Avoid showing completions when we're deleting code (Cody can only insert code at the
        // moment)
        const lastChange = this.lastContentChanges.get(document.fileName) ?? 'add'
        if (lastChange === 'del') {
            // When a line was deleted, only look up cached items and only include them if the
            // untruncated prefix matches. This fixes some weird issues where the completion would
            // render if you insert whitespace but not on the original place when you delete it
            // again
            const cachedCompletions = this.inlineCompletionsCache?.get(prefix, false)
            if (cachedCompletions?.isExactPrefix) {
<<<<<<< HEAD
                return handleCacheHit(cachedCompletions, position, prefix, suffix, multilineMode !== null, languageId)
=======
                return toInlineCompletionItems(
                    cachedCompletions.logId,
                    document,
                    position,
                    cachedCompletions.completions
                )
>>>>>>> 618aa287
            }
            return []
        }

        const cachedCompletions = this.inlineCompletionsCache?.get(prefix)
        if (cachedCompletions) {
<<<<<<< HEAD
            return handleCacheHit(cachedCompletions, position, prefix, suffix, multilineMode !== null, languageId)
=======
            return toInlineCompletionItems(cachedCompletions.logId, document, position, cachedCompletions.completions)
>>>>>>> 618aa287
        }

        const completers: Provider[] = []
        let timeout: number

        // Don't show completions if we are in the process of writing a word.
        const cursorAtWord = /\w$/.test(sameLinePrefix)
        if (cursorAtWord && !this.triggerMoreEagerly) {
            return []
        }
        const triggeredMoreEagerly = this.triggerMoreEagerly && cursorAtWord

        // Don't show completions if a selected completion info is present (so something is selected
        // from the completions dropdown list based on the lang server) and the returned completion
        // range does not contain the same selection.
        if (context.selectedCompletionInfo) {
            return []
        }

        // If we have a suffix in the same line as the cursor and the suffix contains any word
        // characters, do not attempt to make a completion. This means we only make completions if
        // we have a suffix in the same line for special characters like `)]}` etc.
        //
        // VS Code will attempt to merge the remainder of the current line by characters but for
        // words this will easily get very confusing.
        if (/\w/.test(sameLineSuffix)) {
            return []
        }

        const sharedProviderOptions = {
            prefix,
            suffix,
            fileName: path.normalize(vscode.workspace.asRelativePath(document.fileName ?? '')),
            languageId,
            responsePercentage: this.responsePercentage,
            prefixPercentage: this.prefixPercentage,
            suffixPercentage: this.suffixPercentage,
        }

        if (multilineMode === 'block') {
            timeout = 100
            completers.push(
                this.providerConfig.create({
                    id: 'multiline',
                    ...sharedProviderOptions,
                    n: 3, // 3 vs. 1 does not meaningfully affect perf
                    multilineMode,
                })
            )
        } else {
            if (cursorAtWord) {
                // The cursor is at a word and the user might still be typing it, so wait for longer.
                timeout = 200
            } else {
                // The current line has a suffix.
                timeout = 20
            }
            completers.push(
                this.providerConfig.create({
                    id: 'single-line-suffix',
                    ...sharedProviderOptions,
                    n: 1, // 1 vs. 3 improves perf
                    multilineMode: null,
                })
            )
        }

        if (!this.disableTimeouts && context.triggerKind !== vscode.InlineCompletionTriggerKind.Invoke) {
            await new Promise<void>(resolve => setTimeout(resolve, timeout))
        }

        // We don't need to make a request at all if the signal is already aborted after the
        // debounce
        if (abortController.signal.aborted) {
            return []
        }

        const { context: similarCode, logSummary: contextSummary } = await getContext({
            document,
            prefix,
            suffix,
            history: this.history,
            jaccardDistanceWindowSize: SNIPPET_WINDOW_SIZE,
            maxChars: this.promptChars,
            codebaseContext: this.codebaseContext,
            isEmbeddingsContextEnabled: this.isEmbeddingsContextEnabled,
        })
        if (abortController.signal.aborted) {
            return []
        }

        const logId = CompletionLogger.start({
            type: 'inline',
            multilineMode,
            providerIdentifier: this.providerConfig.identifier,
            languageId,
            contextSummary,
            triggeredMoreEagerly,
            settings: {
                'cody.autocomplete.experimental.triggerMoreEagerly': this.triggerMoreEagerly,
            },
        })
        const stopLoading = this.statusBar.startLoading('Completions are being generated')
        this.stopLoading = stopLoading

        // Overwrite the abort handler to also update the loading state
        const previousAbort = this.abortOpenInlineCompletions
        this.abortOpenInlineCompletions = () => {
            previousAbort()
            stopLoading()
        }

        const completions = (
            await Promise.all(
                completers.map(async c => {
                    const generateCompletionsStart = Date.now()
                    const completions = await c.generateCompletions(abortController.signal, similarCode)
                    debug(
                        'CodyCompletionProvider:inline:timing',
                        `${Math.round(Date.now() - generateCompletionsStart)}ms`,
                        { id: c.id }
                    )
                    return completions
                })
            )
        ).flat()
        this.inlineCompletionsCache?.add(logId, completions)

        const results = processCompletions(completions, prefix, suffix, multilineMode !== null, languageId)

        stopLoading()

        if (results.length > 0) {
            CompletionLogger.suggest(logId)
<<<<<<< HEAD
            return toInlineCompletionItems(logId, position, results)
=======
            this.inlineCompletionsCache?.add(logId, rankedResults)
            return toInlineCompletionItems(logId, document, position, rankedResults)
>>>>>>> 618aa287
        }

        CompletionLogger.noResponse(logId)
        return []
    }
}

export interface Completion {
    prefix: string
    content: string
    stopReason?: string
}

function handleCacheHit(
    cachedCompletions: CachedCompletions,
    position: vscode.Position,
    prefix: string,
    suffix: string,
    multiline: boolean,
    languageId: string
): vscode.InlineCompletionItem[] | vscode.InlineCompletionList {
    const results = processCompletions(cachedCompletions.completions, prefix, suffix, multiline, languageId)
    return toInlineCompletionItems(cachedCompletions.logId, position, results)
}

function processCompletions(
    completions: Completion[],
    prefix: string,
    suffix: string,
    multiline: boolean,
    languageId: string
): Completion[] {
    // Shared post-processing logic
    const processedCompletions = completions.map(completion =>
        sharedPostProcess({ prefix, suffix, multiline, languageId, completion })
    )

    // Filter results
    const visibleResults = filterCompletions(processedCompletions)

    // Remove duplicate results
    const uniqueResults = [...new Map(visibleResults.map(c => [c.content, c])).values()]

    // Rank results
    const rankedResults = rankCompletions(uniqueResults)

    return rankedResults
}

function toInlineCompletionItems(
    logId: string,
    document: vscode.TextDocument,
    position: vscode.Position,
    completions: Completion[]
): vscode.InlineCompletionItem[] {
    return completions.map(completion => {
        const lines = completion.content.split(/\r\n|\r|\n/m).length
        const currentLineText = document.lineAt(position)
        const endOfLine = currentLineText.range.end
        return new vscode.InlineCompletionItem(completion.content, new vscode.Range(position, endOfLine), {
            title: 'Completion accepted',
            command: 'cody.autocomplete.inline.accepted',
            arguments: [{ codyLogId: logId, codyLines: lines }],
        })
    })
}

function rankCompletions(completions: Completion[]): Completion[] {
    // TODO(philipp-spiess): Improve ranking to something more complex then just length
    return completions.sort((a, b) => b.content.split('\n').length - a.content.split('\n').length)
}

function filterCompletions(completions: Completion[]): Completion[] {
    return completions.filter(c => c.content.trim() !== '')
}<|MERGE_RESOLUTION|>--- conflicted
+++ resolved
@@ -178,27 +178,30 @@
             // again
             const cachedCompletions = this.inlineCompletionsCache?.get(prefix, false)
             if (cachedCompletions?.isExactPrefix) {
-<<<<<<< HEAD
-                return handleCacheHit(cachedCompletions, position, prefix, suffix, multilineMode !== null, languageId)
-=======
-                return toInlineCompletionItems(
-                    cachedCompletions.logId,
+                return handleCacheHit(
+                    cachedCompletions,
                     document,
                     position,
-                    cachedCompletions.completions
+                    prefix,
+                    suffix,
+                    multilineMode !== null,
+                    languageId
                 )
->>>>>>> 618aa287
             }
             return []
         }
 
         const cachedCompletions = this.inlineCompletionsCache?.get(prefix)
         if (cachedCompletions) {
-<<<<<<< HEAD
-            return handleCacheHit(cachedCompletions, position, prefix, suffix, multilineMode !== null, languageId)
-=======
-            return toInlineCompletionItems(cachedCompletions.logId, document, position, cachedCompletions.completions)
->>>>>>> 618aa287
+            return handleCacheHit(
+                cachedCompletions,
+                document,
+                position,
+                prefix,
+                suffix,
+                multilineMode !== null,
+                languageId
+            )
         }
 
         const completers: Provider[] = []
@@ -333,12 +336,7 @@
 
         if (results.length > 0) {
             CompletionLogger.suggest(logId)
-<<<<<<< HEAD
-            return toInlineCompletionItems(logId, position, results)
-=======
-            this.inlineCompletionsCache?.add(logId, rankedResults)
-            return toInlineCompletionItems(logId, document, position, rankedResults)
->>>>>>> 618aa287
+            return toInlineCompletionItems(logId, document, position, results)
         }
 
         CompletionLogger.noResponse(logId)
@@ -354,6 +352,7 @@
 
 function handleCacheHit(
     cachedCompletions: CachedCompletions,
+    document: vscode.TextDocument,
     position: vscode.Position,
     prefix: string,
     suffix: string,
@@ -361,7 +360,7 @@
     languageId: string
 ): vscode.InlineCompletionItem[] | vscode.InlineCompletionList {
     const results = processCompletions(cachedCompletions.completions, prefix, suffix, multiline, languageId)
-    return toInlineCompletionItems(cachedCompletions.logId, position, results)
+    return toInlineCompletionItems(cachedCompletions.logId, document, position, results)
 }
 
 function processCompletions(
