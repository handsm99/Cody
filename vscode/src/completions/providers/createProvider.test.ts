import { describe, expect, it } from 'vitest'

import { Configuration } from '@sourcegraph/cody-shared/src/configuration'
import { DOTCOM_URL } from '@sourcegraph/cody-shared/src/sourcegraph-api/environments'
import {
    CodyLLMSiteConfiguration,
    GraphQLAPIClientConfig,
    graphqlClient,
} from '@sourcegraph/cody-shared/src/sourcegraph-api/graphql/client'

import { CodeCompletionsClient } from '../client'

import { createProviderConfig } from './createProvider'

const DEFAULT_VSCODE_SETTINGS: Configuration = {
    serverEndpoint: DOTCOM_URL.href,
    proxy: null,
    codebase: '',
    customHeaders: {},
    chatPreInstruction: 'My name is John Doe.',
    useContext: 'embeddings',
    autocomplete: true,
    autocompleteLanguages: { '*': true, scminput: false },
    experimentalCommandLenses: false,
    editorTitleCommandIcon: true,
    experimentalChatPanel: false,
    experimentalChatPredictions: false,
    experimentalGuardrails: false,
    experimentalLocalSymbols: false,
    experimentalSearchPanel: false,
    inlineChat: true,
    codeActions: true,
    isRunningInsideAgent: false,
    experimentalNonStop: false,
    debugEnable: false,
    debugVerbose: false,
    debugFilter: null,
    telemetryLevel: 'all',
    autocompleteAdvancedProvider: null,
    autocompleteAdvancedServerEndpoint: null,
    autocompleteAdvancedModel: null,
    autocompleteAdvancedAccessToken: null,
    autocompleteCompleteSuggestWidgetSelection: false,
    autocompleteExperimentalSyntacticPostProcessing: false,
    autocompleteExperimentalGraphContext: null,
<<<<<<< HEAD
    internalUnstable: false,
=======
    autocompleteTimeouts: {},
>>>>>>> 776b0721
}

const getVSCodeSettings = (config: Partial<Configuration> = {}): Configuration => ({
    ...DEFAULT_VSCODE_SETTINGS,
    ...config,
})

const dummyCodeCompletionsClient: CodeCompletionsClient = {
    complete: () => Promise.resolve({ completion: '', stopReason: '' }),
    onConfigurationChange: () => undefined,
}

graphqlClient.onConfigurationChange({} as unknown as GraphQLAPIClientConfig)

describe('createProviderConfig', () => {
    describe('if completions provider fields are defined in VSCode settings', () => {
        it('returns null if completions provider is not supported', async () => {
            const provider = await createProviderConfig(
                getVSCodeSettings({
                    autocompleteAdvancedProvider: 'nasa-ai' as Configuration['autocompleteAdvancedProvider'],
                }),
                dummyCodeCompletionsClient,
                {}
            )
            expect(provider).toBeNull()
        })
    })

    describe('if completions provider field is not defined in VSCode settings', () => {
        it('returns "anthropic" if completions provider is not configured', async () => {
            const provider = await createProviderConfig(
                getVSCodeSettings({
                    autocompleteAdvancedProvider: null as Configuration['autocompleteAdvancedProvider'],
                }),
                dummyCodeCompletionsClient,
                {}
            )
            expect(provider?.identifier).toBe('anthropic')
            expect(provider?.model).toBe('claude-instant-1.2')
        })

        it('returns "fireworks" provider config and corresponding model if specified', async () => {
            const provider = await createProviderConfig(
                getVSCodeSettings({
                    autocompleteAdvancedProvider: 'fireworks',
                    autocompleteAdvancedModel: 'starcoder-3b',
                }),
                dummyCodeCompletionsClient,
                {}
            )
            expect(provider?.identifier).toBe('fireworks')
            expect(provider?.model).toBe('starcoder-3b')
        })

        it('returns "fireworks" provider config if specified in settings and default model', async () => {
            const provider = await createProviderConfig(
                getVSCodeSettings({ autocompleteAdvancedProvider: 'fireworks' }),
                dummyCodeCompletionsClient,
                {}
            )
            expect(provider?.identifier).toBe('fireworks')
            expect(provider?.model).toBe('starcoder-hybrid')
        })

        it('returns "openai" provider config if specified in VSCode settings; model is ignored', async () => {
            const provider = await createProviderConfig(
                getVSCodeSettings({
                    autocompleteAdvancedProvider: 'unstable-openai',
                    autocompleteAdvancedModel: 'hello-world',
                }),
                dummyCodeCompletionsClient,
                {}
            )
            expect(provider?.identifier).toBe('unstable-openai')
            expect(provider?.model).toBe('gpt-35-turbo')
        })

        it('returns "anthropic" provider config if specified in VSCode settings', async () => {
            const provider = await createProviderConfig(
                getVSCodeSettings({
                    autocompleteAdvancedProvider: 'anthropic',
                    autocompleteAdvancedModel: 'claude-instant-1.2-cyan',
                }),
                dummyCodeCompletionsClient,
                {}
            )
            expect(provider?.identifier).toBe('anthropic')
            expect(provider?.model).toBe('claude-instant-1.2-cyan')
        })

        it('provider specified in VSCode settings takes precedence over the one defined in the site config', async () => {
            const provider = await createProviderConfig(
                getVSCodeSettings({
                    autocompleteAdvancedProvider: 'unstable-openai',
                    autocompleteAdvancedServerEndpoint: 'https://unstable-openai.com',
                }),
                dummyCodeCompletionsClient,
                { provider: 'azure-open-ai', completionModel: 'gpt-35-turbo-test' }
            )
            expect(provider?.identifier).toBe('unstable-openai')
            expect(provider?.model).toBe('gpt-35-turbo')
        })
    })

    describe('completions provider and model are defined in the site config and not set in VSCode settings', () => {
        describe('if provider is "sourcegraph"', () => {
            const testCases: {
                codyLLMConfig: CodyLLMSiteConfiguration
                expected: { provider: string; model?: string } | null
            }[] = [
                // sourcegraph
                { codyLLMConfig: { provider: 'sourcegraph', completionModel: 'hello-world' }, expected: null },
                {
                    codyLLMConfig: { provider: 'sourcegraph', completionModel: 'anthropic/claude-instant-1.2' },
                    expected: { provider: 'anthropic', model: 'claude-instant-1.2' },
                },
                {
                    codyLLMConfig: { provider: 'sourcegraph', completionModel: 'anthropic/' },
                    expected: null,
                },
                {
                    codyLLMConfig: { provider: 'sourcegraph', completionModel: '/claude-instant-1.2' },
                    expected: null,
                },

                // aws-bedrock
                { codyLLMConfig: { provider: 'aws-bedrock', completionModel: 'hello-world' }, expected: null },
                {
                    codyLLMConfig: { provider: 'aws-bedrock', completionModel: 'anthropic.claude-instant-1.2' },
                    expected: { provider: 'anthropic', model: 'claude-instant-1.2' },
                },
                {
                    codyLLMConfig: { provider: 'aws-bedrock', completionModel: 'anthropic.' },
                    expected: null,
                },
                {
                    codyLLMConfig: { provider: 'aws-bedrock', completionModel: 'anthropic/claude-instant-1.2' },
                    expected: null,
                },

                // open-ai
                {
                    codyLLMConfig: { provider: 'openai', completionModel: 'gpt-35-turbo-test' },
                    expected: { provider: 'unstable-openai', model: 'gpt-35-turbo-test' },
                },
                {
                    codyLLMConfig: { provider: 'openai' },
                    expected: { provider: 'unstable-openai', model: 'gpt-35-turbo' },
                },

                // azure-openai
                {
                    codyLLMConfig: { provider: 'azure-openai', completionModel: 'gpt-35-turbo-test' },
                    expected: { provider: 'unstable-openai', model: '' },
                },
                {
                    codyLLMConfig: { provider: 'azure-openai' },
                    expected: { provider: 'unstable-openai', model: 'gpt-35-turbo' },
                },

                // fireworks
                {
                    codyLLMConfig: { provider: 'fireworks', completionModel: 'llama-code-7b' },
                    expected: { provider: 'fireworks', model: 'llama-code-7b' },
                },
                {
                    codyLLMConfig: { provider: 'fireworks' },
                    expected: { provider: 'fireworks', model: 'starcoder-hybrid' },
                },

                // unknown-provider
                {
                    codyLLMConfig: { provider: 'unknown-provider', completionModel: 'llama-code-7b' },
                    expected: null,
                },

                // provider not defined (backward compat)
                {
                    codyLLMConfig: { provider: undefined, completionModel: 'llama-code-7b' },
                    expected: { provider: 'anthropic', model: 'claude-instant-1.2' },
                },
            ]

            for (const { codyLLMConfig, expected } of testCases) {
                it(`returns ${JSON.stringify(expected)} when cody LLM config is ${JSON.stringify(
                    codyLLMConfig
                )}`, async () => {
                    const provider = await createProviderConfig(
                        getVSCodeSettings(),
                        dummyCodeCompletionsClient,
                        codyLLMConfig
                    )
                    if (expected === null) {
                        expect(provider).toBeNull()
                    } else {
                        expect(provider?.identifier).toBe(expected.provider)
                        expect(provider?.model).toBe(expected.model)
                    }
                })
            }
        })
    })

    it('returns anthropic provider config if no completions provider specified in VSCode settings or site config', async () => {
        const provider = await createProviderConfig(getVSCodeSettings(), dummyCodeCompletionsClient, {})
        expect(provider?.identifier).toBe('anthropic')
        expect(provider?.model).toBe('claude-instant-1.2')
    })
})<|MERGE_RESOLUTION|>--- conflicted
+++ resolved
@@ -43,11 +43,8 @@
     autocompleteCompleteSuggestWidgetSelection: false,
     autocompleteExperimentalSyntacticPostProcessing: false,
     autocompleteExperimentalGraphContext: null,
-<<<<<<< HEAD
     internalUnstable: false,
-=======
     autocompleteTimeouts: {},
->>>>>>> 776b0721
 }
 
 const getVSCodeSettings = (config: Partial<Configuration> = {}): Configuration => ({
