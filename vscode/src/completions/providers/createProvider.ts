--- conflicted
+++ resolved
@@ -30,23 +30,6 @@
             )
             return null
         }
-<<<<<<< HEAD
-=======
-        case 'unstable-huggingface': {
-            if (config.autocompleteAdvancedServerEndpoint !== null) {
-                return createUnstableHuggingFaceProviderConfig({
-                    serverEndpoint: config.autocompleteAdvancedServerEndpoint,
-                    accessToken: config.autocompleteAdvancedAccessToken,
-                })
-            }
-
-            logError(
-                'createProviderConfig',
-                'Provider `unstable-huggingface` can not be used without configuring `cody.autocomplete.advanced.serverEndpoint`.'
-            )
-            return null
-        }
->>>>>>> 68040d3d
         case 'unstable-azure-openai': {
             if (config.autocompleteAdvancedServerEndpoint === null) {
                 logError(
