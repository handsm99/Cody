--- conflicted
+++ resolved
@@ -22,13 +22,8 @@
     // account. We need to add additional information like file path or suffix
     // to make sure the cache does not return undesired results for other files
     // in the same project.
-<<<<<<< HEAD
     public get(prefix: string, trim: boolean = true): CachedCompletions | undefined {
-        const trimmedPrefix = trim ? trimEndAfterLastNewline(prefix) : prefix
-=======
-    public get(prefix: string, trim: boolean = true): CachedCompletion | undefined {
         const trimmedPrefix = trim ? trimEndOnLastLineIfWhitespaceOnly(prefix) : prefix
->>>>>>> 618aa287
         const result = this.cache.get(trimmedPrefix)
 
         if (!result) {
