--- conflicted
+++ resolved
@@ -141,18 +141,18 @@
 
         // We start feature flag requests early so that we have a high chance of getting a response
         // before we need it.
-<<<<<<< HEAD
-        const [isIncreasedDebounceTimeEnabledPromise, syntacticTriggersPromise, disableStreamingTruncation] = [
-            featureFlagProvider.evaluateFeatureFlag(FeatureFlag.CodyAutocompleteIncreasedDebounceTimeEnabled),
-            featureFlagProvider.evaluateFeatureFlag(FeatureFlag.CodyAutocompleteSyntacticTriggers),
-            featureFlagProvider.evaluateFeatureFlag(FeatureFlag.CodyAutocompleteDisableStreamingTruncation),
-=======
-        const [isIncreasedDebounceTimeEnabledPromise, syntacticTriggersPromise, lowPerformanceDebouncePromise] = [
+        const [
+            isIncreasedDebounceTimeEnabledPromise,
+            syntacticTriggersPromise,
+            lowPerformanceDebouncePromise,
+            disableStreamingTruncation,
+        ] = [
             featureFlagProvider.evaluateFeatureFlag(FeatureFlag.CodyAutocompleteIncreasedDebounceTimeEnabled),
             featureFlagProvider.evaluateFeatureFlag(FeatureFlag.CodyAutocompleteSyntacticTriggers),
             featureFlagProvider.evaluateFeatureFlag(FeatureFlag.CodyAutocompleteLowPerformanceDebounce),
->>>>>>> 6407b45f
+            featureFlagProvider.evaluateFeatureFlag(FeatureFlag.CodyAutocompleteDisableStreamingTruncation),
         ]
+
         const minLatencyFlagsPromises = {
             user: featureFlagProvider.evaluateFeatureFlag(FeatureFlag.CodyAutocompleteUserLatency),
             language: featureFlagProvider.evaluateFeatureFlag(FeatureFlag.CodyAutocompleteLanguageLatency),
