--- conflicted
+++ resolved
@@ -233,114 +233,20 @@
 
             const start = performance.now()
 
-<<<<<<< HEAD
-        if (!this.lastCompletionRequestTimestamp) {
-            this.lastCompletionRequestTimestamp = start
-        }
-
-        // We start feature flag requests early so that we have a high chance of getting a response
-        // before we need it.
-        const [userLatencyPromise, dynamicMultlilineCompletions] = [
-            featureFlagProvider.evaluateFeatureFlag(FeatureFlag.CodyAutocompleteUserLatency),
-            featureFlagProvider.evaluateFeatureFlag(FeatureFlag.CodyAutocompleteDynamicMultilineCompletions),
-        ]
-
-        const tracer = this.config.tracer ? createTracerForInvocation(this.config.tracer) : undefined
-
-        let stopLoading: () => void | undefined
-        const setIsLoading = (isLoading: boolean): void => {
-            if (isLoading) {
-                stopLoading = this.config.statusBar.startLoading('Completions are being generated')
-            } else {
-                stopLoading?.()
-            }
-        }
-
-        const abortController = new AbortController()
-        if (token) {
-            if (token.isCancellationRequested) {
-                abortController.abort()
-            }
-            token.onCancellationRequested(() => abortController.abort())
-        }
-
-        // When the user has the completions popup open and an item is selected that does not match
-        // the text that is already in the editor, VS Code will never render the completion.
-        if (!currentEditorContentMatchesPopupItem(document, context)) {
-            return null
-        }
-
-        let takeSuggestWidgetSelectionIntoAccount = false
-        // Only take the completion widget selection into account if the selection was actively changed
-        // by the user
-        if (
-            this.config.completeSuggestWidgetSelection &&
-            lastCompletionRequest &&
-            onlyCompletionWidgetSelectionChanged(lastCompletionRequest, completionRequest)
-        ) {
-            takeSuggestWidgetSelectionIntoAccount = true
-        }
-
-        const triggerKind =
-            this.lastManualCompletionTimestamp && this.lastManualCompletionTimestamp > Date.now() - 500
-                ? TriggerKind.Manual
-                : context.triggerKind === vscode.InlineCompletionTriggerKind.Automatic
-                ? TriggerKind.Automatic
-                : takeSuggestWidgetSelectionIntoAccount
-                ? TriggerKind.SuggestWidget
-                : TriggerKind.Hover
-        this.lastManualCompletionTimestamp = null
-
-        const docContext = getCurrentDocContext({
-            document,
-            position,
-            maxPrefixLength: this.config.providerConfig.contextSizeHints.prefixChars,
-            maxSuffixLength: this.config.providerConfig.contextSizeHints.suffixChars,
-            // We ignore the current context selection if completeSuggestWidgetSelection is not enabled
-            context: takeSuggestWidgetSelectionIntoAccount ? context : undefined,
-            dynamicMultlilineCompletions: await dynamicMultlilineCompletions,
-        })
-=======
             if (!this.lastCompletionRequestTimestamp) {
                 this.lastCompletionRequestTimestamp = start
             }
->>>>>>> 39fd111e
 
             // We start feature flag requests early so that we have a high chance of getting a response
             // before we need it.
             const userLatencyPromise = this.config.featureFlagProvider.evaluateFeatureFlag(
                 FeatureFlag.CodyAutocompleteUserLatency
             )
-
+            const dynamicMultlilineCompletions = this.config.featureFlagProvider.evaluateFeatureFlag(
+                FeatureFlag.CodyAutocompleteDynamicMultilineCompletions
+            )
             const tracer = this.config.tracer ? createTracerForInvocation(this.config.tracer) : undefined
 
-<<<<<<< HEAD
-        try {
-            const result = await this.getInlineCompletions({
-                document,
-                position,
-                triggerKind,
-                selectedCompletionInfo: context.selectedCompletionInfo,
-                docContext,
-                providerConfig: this.config.providerConfig,
-                contextMixer: this.contextMixer,
-                requestManager: this.requestManager,
-                lastCandidate: this.lastCandidate,
-                debounceInterval: {
-                    singleLine: 75,
-                    multiLine: 125,
-                },
-                setIsLoading,
-                abortSignal: abortController.signal,
-                tracer,
-                handleDidAcceptCompletionItem: this.handleDidAcceptCompletionItem.bind(this),
-                handleDidPartiallyAcceptCompletionItem: this.unstable_handleDidPartiallyAcceptCompletionItem.bind(this),
-                completeSuggestWidgetSelection: takeSuggestWidgetSelectionIntoAccount,
-                dynamicMultlilineCompletions: await dynamicMultlilineCompletions,
-                artificialDelay,
-                completionIntent,
-            })
-=======
             let stopLoading: () => void | undefined
             const setIsLoading = (isLoading: boolean): void => {
                 if (isLoading) {
@@ -349,7 +255,6 @@
                     stopLoading?.()
                 }
             }
->>>>>>> 39fd111e
 
             const abortController = new AbortController()
             if (token) {
@@ -435,6 +340,7 @@
                     completeSuggestWidgetSelection: takeSuggestWidgetSelectionIntoAccount,
                     artificialDelay,
                     completionIntent,
+                    dynamicMultlilineCompletions: await dynamicMultlilineCompletions,
                 })
 
                 // Avoid any further work if the completion is invalidated already.
