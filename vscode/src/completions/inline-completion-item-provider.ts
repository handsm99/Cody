--- conflicted
+++ resolved
@@ -231,10 +231,7 @@
                 abortSignal: abortController.signal,
                 tracer,
                 handleDidAcceptCompletionItem: this.handleDidAcceptCompletionItem.bind(this),
-<<<<<<< HEAD
                 handleDidPartiallyAcceptCompletionItem: this.unstable_handleDidPartiallyAcceptCompletionItem.bind(this),
-=======
->>>>>>> 5f8c00b2
             })
 
             // Avoid any further work if the completion is invalidated already.
