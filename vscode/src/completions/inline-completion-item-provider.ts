--- conflicted
+++ resolved
@@ -229,130 +229,22 @@
 
             const start = performance.now()
 
-<<<<<<< HEAD
             if (!this.lastCompletionRequestTimestamp) {
                 this.lastCompletionRequestTimestamp = start
-=======
-        if (!this.lastCompletionRequestTimestamp) {
-            this.lastCompletionRequestTimestamp = start
-        }
-
-        // We start feature flag requests early so that we have a high chance of getting a response
-        // before we need it.
-        const userLatencyPromise = featureFlagProvider.evaluateFeatureFlag(FeatureFlag.CodyAutocompleteUserLatency)
-
-        const tracer = this.config.tracer ? createTracerForInvocation(this.config.tracer) : undefined
-
-        let stopLoading: () => void | undefined
-        const setIsLoading = (isLoading: boolean): void => {
-            if (isLoading) {
-                stopLoading = this.config.statusBar.startLoading('Completions are being generated')
-            } else {
-                stopLoading?.()
->>>>>>> d5d272d7
             }
 
             // We start feature flag requests early so that we have a high chance of getting a response
             // before we need it.
-            const [languageLatencyPromise, userLatencyPromise] = [
-                featureFlagProvider.evaluateFeatureFlag(FeatureFlag.CodyAutocompleteLanguageLatency),
-                featureFlagProvider.evaluateFeatureFlag(FeatureFlag.CodyAutocompleteUserLatency),
-            ]
+            const userLatencyPromise = featureFlagProvider.evaluateFeatureFlag(FeatureFlag.CodyAutocompleteUserLatency)
 
             const tracer = this.config.tracer ? createTracerForInvocation(this.config.tracer) : undefined
 
-            let stopLoading: () => void | undefined
-            const setIsLoading = (isLoading: boolean): void => {
-                if (isLoading) {
-                    stopLoading = this.config.statusBar.startLoading('Completions are being generated')
-                } else {
-                    stopLoading?.()
-                }
-            }
-
-<<<<<<< HEAD
             const abortController = new AbortController()
             if (token) {
                 if (token.isCancellationRequested) {
                     abortController.abort()
                 }
                 token.onCancellationRequested(() => abortController.abort())
-=======
-        let takeSuggestWidgetSelectionIntoAccount = false
-        // Only take the completion widget selection into account if the selection was actively changed
-        // by the user
-        if (
-            this.config.completeSuggestWidgetSelection &&
-            lastCompletionRequest &&
-            onlyCompletionWidgetSelectionChanged(lastCompletionRequest, completionRequest)
-        ) {
-            takeSuggestWidgetSelectionIntoAccount = true
-        }
-
-        const triggerKind =
-            this.lastManualCompletionTimestamp && this.lastManualCompletionTimestamp > Date.now() - 500
-                ? TriggerKind.Manual
-                : context.triggerKind === vscode.InlineCompletionTriggerKind.Automatic
-                ? TriggerKind.Automatic
-                : takeSuggestWidgetSelectionIntoAccount
-                ? TriggerKind.SuggestWidget
-                : TriggerKind.Hover
-        this.lastManualCompletionTimestamp = null
-
-        const docContext = getCurrentDocContext({
-            document,
-            position,
-            maxPrefixLength: this.config.providerConfig.contextSizeHints.prefixChars,
-            maxSuffixLength: this.config.providerConfig.contextSizeHints.suffixChars,
-            // We ignore the current context selection if completeSuggestWidgetSelection is not enabled
-            context: takeSuggestWidgetSelectionIntoAccount ? context : undefined,
-        })
-
-        const completionIntent = getCompletionIntent({
-            document,
-            position,
-            prefix: docContext.prefix,
-        })
-
-        const latencyFeatureFlags: LatencyFeatureFlags = {
-            user: await userLatencyPromise,
-        }
-        const artificialDelay = getArtificialDelay(
-            latencyFeatureFlags,
-            document.uri.toString(),
-            document.languageId,
-            completionIntent
-        )
-
-        try {
-            const result = await this.getInlineCompletions({
-                document,
-                position,
-                triggerKind,
-                selectedCompletionInfo: context.selectedCompletionInfo,
-                docContext,
-                providerConfig: this.config.providerConfig,
-                contextMixer: this.contextMixer,
-                requestManager: this.requestManager,
-                lastCandidate: this.lastCandidate,
-                debounceInterval: {
-                    singleLine: 75,
-                    multiLine: 125,
-                },
-                setIsLoading,
-                abortSignal: abortController.signal,
-                tracer,
-                handleDidAcceptCompletionItem: this.handleDidAcceptCompletionItem.bind(this),
-                handleDidPartiallyAcceptCompletionItem: this.unstable_handleDidPartiallyAcceptCompletionItem.bind(this),
-                completeSuggestWidgetSelection: takeSuggestWidgetSelectionIntoAccount,
-                artificialDelay,
-                completionIntent,
-            })
-
-            // Avoid any further work if the completion is invalidated already.
-            if (abortController.signal.aborted) {
-                return null
->>>>>>> d5d272d7
             }
 
             // When the user has the completions popup open and an item is selected that does not match
@@ -382,43 +274,29 @@
                     : TriggerKind.Hover
             this.lastManualCompletionTimestamp = null
 
-            const { docContext, completionIntent, artificialDelay } = await startAsyncSpan(
-                'autocomplete.plan',
-                async () => {
-                    const docContext = await startAsyncSpan('autocomplete.plan.docContext', () =>
-                        getCurrentDocContext({
-                            document,
-                            position,
-                            maxPrefixLength: this.config.providerConfig.contextSizeHints.prefixChars,
-                            maxSuffixLength: this.config.providerConfig.contextSizeHints.suffixChars,
-                            // We ignore the current context selection if completeSuggestWidgetSelection is not enabled
-                            context: takeSuggestWidgetSelectionIntoAccount ? context : undefined,
-                        })
-                    )
-
-                    const completionIntent = await startAsyncSpan('autocomplete.plan.completionIntent', () =>
-                        getCompletionIntent({
-                            document,
-                            position,
-                            prefix: docContext.prefix,
-                        })
-                    )
-
-                    const artificialDelay = await startAsyncSpan('autocomplete.plan.artificialDelay', async () => {
-                        const latencyFeatureFlags: LatencyFeatureFlags = {
-                            user: await userLatencyPromise,
-                            language: await languageLatencyPromise,
-                        }
-                        return getArtificialDelay(
-                            latencyFeatureFlags,
-                            document.uri.toString(),
-                            document.languageId,
-                            completionIntent
-                        )
-                    })
-
-                    return { docContext, completionIntent, artificialDelay }
-                }
+            const docContext = getCurrentDocContext({
+                document,
+                position,
+                maxPrefixLength: this.config.providerConfig.contextSizeHints.prefixChars,
+                maxSuffixLength: this.config.providerConfig.contextSizeHints.suffixChars,
+                // We ignore the current context selection if completeSuggestWidgetSelection is not enabled
+                context: takeSuggestWidgetSelectionIntoAccount ? context : undefined,
+            })
+
+            const completionIntent = getCompletionIntent({
+                document,
+                position,
+                prefix: docContext.prefix,
+            })
+
+            const latencyFeatureFlags: LatencyFeatureFlags = {
+                user: await userLatencyPromise,
+            }
+            const artificialDelay = getArtificialDelay(
+                latencyFeatureFlags,
+                document.uri.toString(),
+                document.languageId,
+                completionIntent
             )
 
             try {
