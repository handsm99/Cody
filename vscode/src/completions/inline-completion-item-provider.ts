import { LRUCache } from 'lru-cache'
import * as uuid from 'uuid'
import * as vscode from 'vscode'

import { isCodyIgnoredFile } from '@sourcegraph/cody-shared/src/chat/context-filter'
import { FeatureFlag, featureFlagProvider } from '@sourcegraph/cody-shared/src/experimentation/FeatureFlagProvider'
import { RateLimitError } from '@sourcegraph/cody-shared/src/sourcegraph-api/errors'
import { wrapInActiveSpan } from '@sourcegraph/cody-shared/src/tracing'

import { AuthStatus } from '../chat/protocol'
import { logDebug } from '../log'
import { localStorage } from '../services/LocalStorageProvider'
import { CodyStatusBar } from '../services/StatusBar'
import { telemetryService } from '../services/telemetry'

import { getArtificialDelay, LatencyFeatureFlags, resetArtificialDelay } from './artificial-delay'
import { ContextMixer } from './context/context-mixer'
import { ContextStrategy, DefaultContextStrategyFactory } from './context/context-strategy'
import type { BfgRetriever } from './context/retrievers/bfg/bfg-retriever'
import { getCompletionIntent } from './doc-context-getters'
import { formatCompletion } from './format-completion'
import { DocumentContext, getCurrentDocContext } from './get-current-doc-context'
import {
    getInlineCompletions,
    InlineCompletionsParams,
    InlineCompletionsResultSource,
    LastInlineCompletionCandidate,
    TriggerKind,
} from './get-inline-completions'
import * as CompletionLogger from './logger'
import { CompletionBookkeepingEvent, CompletionItemID, CompletionLogID } from './logger'
import { ProviderConfig } from './providers/provider'
import { RequestManager, RequestParams } from './request-manager'
import { getRequestParamsFromLastCandidate } from './reuse-last-candidate'
import { InlineCompletionItemWithAnalytics } from './text-processing/process-inline-completions'
import { ProvideInlineCompletionItemsTracer, ProvideInlineCompletionsItemTraceData } from './tracer'

interface AutocompleteResult extends vscode.InlineCompletionList {
    logId: CompletionLogID
    items: AutocompleteItem[]
    /** @deprecated */
    completionEvent?: CompletionBookkeepingEvent
}

export class AutocompleteItem extends vscode.InlineCompletionItem {
    /**
     * An ID used to track this particular completion item. This is used mainly for the Agent which,
     * given it's JSON RPC interface, needs to be able to identify the completion item and can not
     * rely on the object reference like the VS Code API can. This allows us to simplify external
     * API's that require the completion item to only have an ID.
     */
    public id: CompletionItemID

    /**
     * An ID used to track the completion request lifecycle. This is used for completion analytics
     * bookkeeping.
     */
    public logId: CompletionLogID

    /**
     * The range needed for tracking the completion after inserting. This is needed because the
     * actual insert range might overlap with content that is already in the document since we set
     * it to always start with the current line beginning in VS Code.
     *
     * TODO: Remove the need for making having this typed as undefined.
     */
    public trackedRange: vscode.Range | undefined

    /**
     * The request params used to fetch the completion item.
     */
    public requestParams: RequestParams

    /**
     * The completion item used for analytics perspectives. This one is the raw completion without
     * the VS Code specific changes applied via processInlineCompletionsForVSCode.
     */
    public analyticsItem: InlineCompletionItemWithAnalytics

    constructor(
        insertText: string | vscode.SnippetString,
        logId: CompletionLogID,
        range: vscode.Range,
        trackedRange: vscode.Range,
        requestParams: RequestParams,
        completionItem: InlineCompletionItemWithAnalytics,
        command?: vscode.Command
    ) {
        super(insertText, range, command)
        this.id = uuid.v4() as CompletionItemID
        this.logId = logId
        this.trackedRange = trackedRange
        this.requestParams = requestParams
        this.analyticsItem = completionItem
    }
}

interface AutocompleteInlineAcceptedCommandArgs {
    codyCompletion: AutocompleteItem
}

// Maintain a cache of recommended VS Code completion items. This allows us to find the suggestion
// request ID that this completion was associated with and allows our agent backend to track
// completions with a single ID (VS Code uses the completion result item object reference as an ID
// but since the agent uses a JSON RPC bridge, the object reference is no longer known later).
const suggestedCompletionItemIDs = new LRUCache<CompletionItemID, AutocompleteItem>({
    max: 60,
})

export interface CodyCompletionItemProviderConfig {
    providerConfig: ProviderConfig
    statusBar: CodyStatusBar
    tracer?: ProvideInlineCompletionItemsTracer | null
    triggerNotice: ((notice: { key: string }) => void) | null
    isRunningInsideAgent?: boolean

    authStatus: AuthStatus
    isDotComUser?: boolean

    contextStrategy: ContextStrategy
    createBfgRetriever?: () => BfgRetriever

    // Settings
    formatOnAccept?: boolean

    // Feature flags
    completeSuggestWidgetSelection?: boolean
    disableRecyclingOfPreviousRequests?: boolean
    dynamicMultilineCompletions?: boolean
    hotStreak?: boolean
}

interface CompletionRequest {
    document: vscode.TextDocument
    position: vscode.Position
    context: vscode.InlineCompletionContext
}

export class InlineCompletionItemProvider implements vscode.InlineCompletionItemProvider, vscode.Disposable {
    private lastCompletionRequest: CompletionRequest | null = null
    // This field is going to be set if you use the keyboard shortcut to manually trigger a
    // completion. Since VS Code does not provide a way to distinguish manual vs automatic
    // completions, we use consult this field inside the completion callback instead.
    private lastManualCompletionTimestamp: number | null = null
    // private reportedErrorMessages: Map<string, number> = new Map()

    private readonly config: Omit<Required<CodyCompletionItemProviderConfig>, 'createBfgRetriever'>

    private requestManager: RequestManager
    private contextMixer: ContextMixer

    /** Mockable (for testing only). */
    protected getInlineCompletions = getInlineCompletions

    /** Accessible for testing only. */
    protected lastCandidate: LastInlineCompletionCandidate | undefined

    private lastAcceptedCompletionItem: Pick<AutocompleteItem, 'requestParams' | 'analyticsItem'> | undefined

    private disposables: vscode.Disposable[] = []

    private isProbablyNewInstall = true

    private firstCompletionDecoration = new FirstCompletionDecorationHandler()

    constructor({
        completeSuggestWidgetSelection = true,
        formatOnAccept = true,
        disableRecyclingOfPreviousRequests = false,
        dynamicMultilineCompletions = false,
        hotStreak = false,
        tracer = null,
        createBfgRetriever,
        ...config
    }: CodyCompletionItemProviderConfig) {
        this.config = {
            ...config,
            completeSuggestWidgetSelection,
            formatOnAccept,
            disableRecyclingOfPreviousRequests,
            dynamicMultilineCompletions,
            hotStreak,
            tracer,
            isRunningInsideAgent: config.isRunningInsideAgent ?? false,
            isDotComUser: config.isDotComUser ?? false,
        }

        if (this.config.completeSuggestWidgetSelection) {
            // This must be set to true, or else the suggest widget showing will suppress inline
            // completions. Note that the VS Code proposed API inlineCompletionsAdditions contains
            // an InlineCompletionList#suppressSuggestions field that lets an inline completion
            // provider override this on a per-completion basis. Because that API is proposed, we
            // can't use it and must instead resort to writing to the user's VS Code settings.
            //
            // The cody.autocomplete.experimental.completeSuggestWidgetSelection setting is
            // experimental and off by default. Before turning it on by default, we need to try to
            // find a workaround that is not silently updating the user's VS Code settings.
            void vscode.workspace
                .getConfiguration()
                .update('editor.inlineSuggest.suppressSuggestions', true, vscode.ConfigurationTarget.Global)
        }

        this.requestManager = new RequestManager({
            disableRecyclingOfPreviousRequests: this.config.disableRecyclingOfPreviousRequests,
        })
        this.contextMixer = new ContextMixer(
            new DefaultContextStrategyFactory(config.contextStrategy, createBfgRetriever)
        )

        const chatHistory = localStorage.getChatHistory(this.config.authStatus)?.chat
        this.isProbablyNewInstall = !chatHistory || Object.entries(chatHistory).length === 0

        logDebug(
            'CodyCompletionProvider:initialized',
            [this.config.providerConfig.identifier, this.config.providerConfig.model].join('/')
        )

        this.disposables.push(
            this.contextMixer,
            vscode.commands.registerCommand(
                'cody.autocomplete.inline.accepted',
                ({ codyCompletion }: AutocompleteInlineAcceptedCommandArgs) => {
                    void this.handleDidAcceptCompletionItem(codyCompletion)
                }
            )
        )
    }

    /** Set the tracer (or unset it with `null`). */
    public setTracer(value: ProvideInlineCompletionItemsTracer | null): void {
        this.config.tracer = value
    }

    private lastCompletionRequestTimestamp = 0

    public async provideInlineCompletionItems(
        document: vscode.TextDocument,
        position: vscode.Position,
        context: vscode.InlineCompletionContext,
        // Making it optional here to execute multiple suggestion in parallel from the CLI script.
        token?: vscode.CancellationToken
    ): Promise<AutocompleteResult | null> {
<<<<<<< HEAD
=======
        // Do not create item for files that are on the cody ignore list
        if (isCodyIgnoredFile(document.uri)) {
            return null
        }

>>>>>>> 7c492eae
        return wrapInActiveSpan('autocomplete.provideInlineCompletionItems', async () => {
            // Update the last request
            const lastCompletionRequest = this.lastCompletionRequest
            const completionRequest: CompletionRequest = { document, position, context }
            this.lastCompletionRequest = completionRequest

            const start = performance.now()

            if (!this.lastCompletionRequestTimestamp) {
                this.lastCompletionRequestTimestamp = start
            }

            // We start feature flag requests early so that we have a high chance of getting a response
            // before we need it.
            const userLatencyPromise = featureFlagProvider.evaluateFeatureFlag(FeatureFlag.CodyAutocompleteUserLatency)
            const tracer = this.config.tracer ? createTracerForInvocation(this.config.tracer) : undefined

            let stopLoading: () => void | undefined
            const setIsLoading = (isLoading: boolean): void => {
                if (isLoading) {
                    // We do not want to show a loading spinner when the user is rate limited to
                    // avoid visual churn.
                    //
                    // We still make the request to find out if the user is still rate limited.
                    const hasRateLimitError = this.config.statusBar.hasError(RateLimitError.errorName)
                    if (!hasRateLimitError) {
                        stopLoading = this.config.statusBar.startLoading('Completions are being generated')
                    }
                } else {
                    stopLoading?.()
                }
            }

            const abortController = new AbortController()
            if (token) {
                if (token.isCancellationRequested) {
                    abortController.abort()
                }
                token.onCancellationRequested(() => abortController.abort())
            }

            // When the user has the completions popup open and an item is selected that does not match
            // the text that is already in the editor, VS Code will never render the completion.
            if (!currentEditorContentMatchesPopupItem(document, context)) {
                return null
            }

            let takeSuggestWidgetSelectionIntoAccount = false
            // Only take the completion widget selection into account if the selection was actively changed
            // by the user
            if (
                this.config.completeSuggestWidgetSelection &&
                lastCompletionRequest &&
                onlyCompletionWidgetSelectionChanged(lastCompletionRequest, completionRequest)
            ) {
                takeSuggestWidgetSelectionIntoAccount = true
            }

            const triggerKind =
                this.lastManualCompletionTimestamp && this.lastManualCompletionTimestamp > Date.now() - 500
                    ? TriggerKind.Manual
                    : context.triggerKind === vscode.InlineCompletionTriggerKind.Automatic
                    ? TriggerKind.Automatic
                    : takeSuggestWidgetSelectionIntoAccount
                    ? TriggerKind.SuggestWidget
                    : TriggerKind.Hover
            this.lastManualCompletionTimestamp = null

            const docContext = getCurrentDocContext({
                document,
                position,
                maxPrefixLength: this.config.providerConfig.contextSizeHints.prefixChars,
                maxSuffixLength: this.config.providerConfig.contextSizeHints.suffixChars,
                // We ignore the current context selection if completeSuggestWidgetSelection is not enabled
                context: takeSuggestWidgetSelectionIntoAccount ? context : undefined,
                dynamicMultilineCompletions: this.config.dynamicMultilineCompletions,
            })

            const completionIntent = getCompletionIntent({
                document,
                position,
                prefix: docContext.prefix,
            })

            const latencyFeatureFlags: LatencyFeatureFlags = {
                user: await userLatencyPromise,
            }
            const artificialDelay = getArtificialDelay(
                latencyFeatureFlags,
                document.uri.toString(),
                document.languageId,
                completionIntent
            )

            try {
                const result = await this.getInlineCompletions({
                    document,
                    position,
                    triggerKind,
                    selectedCompletionInfo: context.selectedCompletionInfo,
                    docContext,
                    providerConfig: this.config.providerConfig,
                    contextMixer: this.contextMixer,
                    requestManager: this.requestManager,
                    lastCandidate: this.lastCandidate,
                    debounceInterval: {
                        singleLine: 75,
                        multiLine: 125,
                    },
                    setIsLoading,
                    abortSignal: abortController.signal,
                    tracer,
                    handleDidAcceptCompletionItem: this.handleDidAcceptCompletionItem.bind(this),
                    handleDidPartiallyAcceptCompletionItem:
                        this.unstable_handleDidPartiallyAcceptCompletionItem.bind(this),
                    completeSuggestWidgetSelection: takeSuggestWidgetSelectionIntoAccount,
                    artificialDelay,
                    completionIntent,
                    dynamicMultilineCompletions: this.config.dynamicMultilineCompletions,
                    hotStreak: this.config.hotStreak,
                    lastAcceptedCompletionItem: this.lastAcceptedCompletionItem,
                    isDotComUser: this.config.isDotComUser,
                })

                // Avoid any further work if the completion is invalidated already.
                if (abortController.signal.aborted) {
                    return null
                }

                if (!result) {
                    // Returning null will clear any existing suggestions, thus we need to reset the
                    // last candidate.
                    this.lastCandidate = undefined
                    return null
                }

                // Checks if the current line prefix length is less than or equal to the last triggered prefix length
                // If true, that means user has backspaced/deleted characters to trigger a new completion request,
                // meaning the previous result is unwanted/rejected.
                // In that case, we mark the last candidate as "unwanted", remove it from cache, and clear the last candidate
                const currentPrefix = docContext.currentLinePrefix
                const lastTriggeredPrefix = this.lastCandidate?.lastTriggerDocContext.currentLinePrefix
                if (
                    this.lastCandidate &&
                    lastTriggeredPrefix !== undefined &&
                    currentPrefix.length < lastTriggeredPrefix.length
                ) {
                    this.handleUnwantedCompletionItem(getRequestParamsFromLastCandidate(document, this.lastCandidate))
                }

                const items = processInlineCompletionsForVSCode(
                    result.logId,
                    document,
                    docContext,
                    position,
                    result.items,
                    context
                )

                const visibleItems = items.filter(item =>
                    isCompletionVisible(
                        item,
                        document,
                        position,
                        docContext,
                        context,
                        takeSuggestWidgetSelectionIntoAccount,
                        abortController.signal
                    )
                )

                // A completion that won't be visible in VS Code will not be returned and not be logged.
                if (visibleItems.length === 0) {
                    // Returning null will clear any existing suggestions, thus we need to reset the
                    // last candidate.
                    this.lastCandidate = undefined
                    return null
                }

                // Since we now know that the completion is going to be visible in the UI, we save the
                // completion as the last candidate (that is shown as ghost text in the editor) so that
                // we can reuse it if the user types in such a way that it is still valid (such as by
                // typing `ab` if the ghost text suggests `abcd`).
                if (result.source !== InlineCompletionsResultSource.LastCandidate) {
                    const candidate: LastInlineCompletionCandidate = {
                        uri: document.uri,
                        lastTriggerPosition: position,
                        lastTriggerDocContext: docContext,
                        lastTriggerSelectedCompletionInfo: context?.selectedCompletionInfo,
                        result,
                    }
                    this.lastCandidate = visibleItems.length > 0 ? candidate : undefined
                }

                if (visibleItems.length > 0) {
                    // Store the log ID for each completion item so that we can later map to the selected
                    // item from the ID alone
                    for (const item of visibleItems) {
                        suggestedCompletionItemIDs.set(item.id, item)
                    }

                    if (!this.config.isRunningInsideAgent) {
                        // Since VS Code has no callback as to when a completion is shown, we assume
                        // that if we pass the above visibility tests, the completion is going to be
                        // rendered in the UI
                        this.unstable_handleDidShowCompletionItem(visibleItems[0])
                    }
                } else {
                    CompletionLogger.noResponse(result.logId)
                }

                // return `CompletionEvent` telemetry data to the agent command `autocomplete/execute`.
                const completionResult: AutocompleteResult = {
                    logId: result.logId,
                    items: visibleItems,
                    completionEvent: CompletionLogger.getCompletionEvent(result.logId),
                }

                return completionResult
            } catch (error) {
                this.onError(error as Error)
                throw error
            }
        })
    }

    /**
     * Callback to be called when the user accepts a completion. For VS Code, this is part of the
     * action inside the `AutocompleteItem`. Agent needs to call this callback manually.
     */
    public async handleDidAcceptCompletionItem(
        completionOrItemId:
            | Pick<AutocompleteItem, 'range' | 'requestParams' | 'logId' | 'analyticsItem' | 'trackedRange'>
            | CompletionItemID
    ): Promise<void> {
        const completion =
            typeof completionOrItemId === 'string'
                ? suggestedCompletionItemIDs.get(completionOrItemId)
                : completionOrItemId
        if (!completion) {
            return
        }

        if (this.config.formatOnAccept && !this.config.isRunningInsideAgent) {
            await formatCompletion(completion as AutocompleteItem)
        }

        resetArtificialDelay()

        // When a completion is accepted, the lastCandidate should be cleared. This makes sure the
        // log id is never reused if the completion is accepted.
        this.clearLastCandidate()

        // Remove the completion from the network cache
        this.requestManager.removeFromCache(completion.requestParams)

        this.handleFirstCompletionOnboardingNotices(completion.requestParams)

        this.lastAcceptedCompletionItem = completion

        CompletionLogger.accepted(
            completion.logId,
            completion.requestParams.document,
            completion.analyticsItem,
            completion.trackedRange,
            this.config.isDotComUser
        )
    }

    /**
     * Handles showing a notification on the first completion acceptance.
     */
    private handleFirstCompletionOnboardingNotices(request: RequestParams): void {
        const key = 'completion.inline.hasAcceptedFirstCompletion'
        if (localStorage.get(key)) {
            return // Already seen notice.
        }

        // Mark as seen, so we don't show again after this.
        void localStorage.set(key, 'true')

        if (!this.isProbablyNewInstall) {
            // Only trigger for new installs for now, to avoid existing users from
            // seeing this. Consider removing this check in future, because existing
            // users would have had the key set above.
            return
        }

        // Trigger external notice (chat sidebar)
        if (this.config.triggerNotice) {
            this.config.triggerNotice({ key: 'onboarding-autocomplete' })
        }

        // Show inline decoration.
        this.firstCompletionDecoration.show(request)
    }

    /**
     * Called when a suggestion is shown. This API is inspired by the proposed VS Code API of the
     * same name, it's prefixed with `unstable_` to avoid a clash when the new API goes GA.
     */
    public unstable_handleDidShowCompletionItem(
        completionOrItemId: Pick<AutocompleteItem, 'logId' | 'analyticsItem'> | CompletionItemID
    ): void {
        const completion =
            typeof completionOrItemId === 'string'
                ? suggestedCompletionItemIDs.get(completionOrItemId)
                : completionOrItemId
        if (!completion) {
            return
        }
        CompletionLogger.suggested(completion.logId)
    }

    /**
     * Called when the user partially accepts a completion. This API is inspired by the proposed VS
     * Code API of the same name, it's prefixed with `unstable_` to avoid a clash when the new API
     * goes GA.
     */
    private unstable_handleDidPartiallyAcceptCompletionItem(
        completion: Pick<AutocompleteItem, 'logId' | 'analyticsItem'>,
        acceptedLength: number
    ): void {
        CompletionLogger.partiallyAccept(
            completion.logId,
            completion.analyticsItem,
            acceptedLength,
            this.config.isDotComUser
        )
    }

    public async manuallyTriggerCompletion(): Promise<void> {
        await vscode.commands.executeCommand('editor.action.inlineSuggest.hide')
        this.lastManualCompletionTimestamp = Date.now()
        await vscode.commands.executeCommand('editor.action.inlineSuggest.trigger')
    }

    /**
     * Handles when a completion item was rejected by the user.
     *
     * A completion item is marked as rejected/unwanted when:
     * - pressing backspace on a visible suggestion
     */
    private handleUnwantedCompletionItem(reqContext: RequestParams): void {
        const completionItem = this.lastCandidate?.result.items[0]
        if (!completionItem) {
            return
        }

        this.clearLastCandidate()

        this.requestManager.removeFromCache(reqContext)
    }

    /**
     * The user no longer wishes to see the last candidate and requests a new completion. Note this
     * is reset by heuristics when new completion requests are triggered and completions are
     * rejected as a result of that.
     */
    public clearLastCandidate(): void {
        this.lastCandidate = undefined
    }

    /**
     * A callback that is called whenever an error happens. We do not want to flood a users UI with
     * error messages so every unexpected error is deduplicated by its message and rate limit errors
     * are only shown once during the rate limit period.
     */
    private onError(error: Error): void {
        if (error instanceof RateLimitError) {
            // If there's already an existing error, don't add another one.
            const hasRateLimitError = this.config.statusBar.hasError(error.name)
            if (hasRateLimitError) {
                return
            }

            const isEnterpriseUser = this.config.isDotComUser !== true
            const canUpgrade = error.upgradeIsAvailable
            const tier = isEnterpriseUser ? 'enterprise' : canUpgrade ? 'free' : 'pro'

            let errorTitle: string
            let pageName: string
            if (canUpgrade) {
                errorTitle = 'Upgrade to Continue Using Cody Autocomplete'
                pageName = 'upgrade'
            } else {
                errorTitle = 'Cody Autocomplete Disabled Due to Rate Limit'
                pageName = 'rate-limits'
            }
            let shown = false
            this.config.statusBar.addError({
                title: errorTitle,
                description: (error.userMessage + ' ' + (error.retryMessage ?? '')).trim(),
                errorType: error.name,
                onSelect: () => {
                    if (canUpgrade) {
                        telemetryService.log('CodyVSCodeExtension:upsellUsageLimitCTA:clicked', {
                            limit_type: 'suggestions',
                        })
                    }
                    void vscode.commands.executeCommand('cody.show-page', pageName)
                },
                onShow: () => {
                    if (shown) {
                        return
                    }
                    shown = true
                    telemetryService.log(
                        canUpgrade
                            ? 'CodyVSCodeExtension:upsellUsageLimitCTA:shown'
                            : 'CodyVSCodeExtension:abuseUsageLimitCTA:shown',
                        {
                            limit_type: 'suggestions',
                            tier,
                        }
                    )
                },
            })

            telemetryService.log(
                canUpgrade
                    ? 'CodyVSCodeExtension:upsellUsageLimitStatusBar:shown'
                    : 'CodyVSCodeExtension:abuseUsageLimitStatusBar:shown',
                {
                    limit_type: 'suggestions',
                    tier,
                }
            )
            return
        }

        // TODO(philipp-spiess): Bring back this code once we have fewer uncaught errors
        //
        // c.f. https://sourcegraph.slack.com/archives/C05AGQYD528/p1693471486690459
        //
        // const now = Date.now()
        // if (
        //    this.reportedErrorMessages.has(error.message) &&
        //    this.reportedErrorMessages.get(error.message)! + ONE_HOUR >= now
        // ) {
        //    return
        // }
        // this.reportedErrorMessages.set(error.message, now)
        // this.config.statusBar.addError({
        //    title: 'Cody Autocomplete Encountered an Unexpected Error',
        //    description: error.message,
        //    onSelect: () => {
        //        outputChannel.show()
        //    },
        // })
    }

    public dispose(): void {
        for (const disposable of this.disposables) {
            disposable.dispose()
        }
    }
}

let globalInvocationSequenceForTracer = 0

/**
 * Creates a tracer for a single invocation of
 * {@link InlineCompletionItemProvider.provideInlineCompletionItems} that accumulates all of the
 * data for that invocation.
 */
function createTracerForInvocation(tracer: ProvideInlineCompletionItemsTracer): InlineCompletionsParams['tracer'] {
    let data: ProvideInlineCompletionsItemTraceData = { invocationSequence: ++globalInvocationSequenceForTracer }
    return (update: Partial<ProvideInlineCompletionsItemTraceData>) => {
        data = { ...data, ...update }
        tracer(data)
    }
}

/**
 * Process completions items in VS Code-specific ways.
 */
function processInlineCompletionsForVSCode(
    logId: CompletionLogID,
    document: vscode.TextDocument,
    docContext: DocumentContext,
    position: vscode.Position,
    items: InlineCompletionItemWithAnalytics[],
    context: vscode.InlineCompletionContext
): AutocompleteItem[] {
    return items.map(completion => {
        const currentLine = document.lineAt(position)
        const currentLinePrefix = document.getText(currentLine.range.with({ end: position }))
        const insertText = completion.insertText

        // Return the completion from the start of the current line (instead of starting at the
        // given position). This avoids UI jitter in VS Code; when typing or deleting individual
        // characters, VS Code reuses the existing completion while it waits for the new one to
        // come in.
        const start = currentLine.range.start

        // If the completion does not have a range set it will always exclude the same line suffix,
        // so it has to overwrite the current same line suffix and reach to the end of the line.
        const end = completion.range?.end || currentLine.range.end

        const vscodeInsertRange = new vscode.Range(start, end)
        const trackedRange = new vscode.Range(
            currentLine.range.start.line,
            currentLinePrefix.length,
            end.line,
            end.character
        )

        const action = {
            title: 'Completion accepted',
            command: 'cody.autocomplete.inline.accepted',
            arguments: [
                {
                    // This is going to be set to the AutocompleteItem after initialization
                    codyCompletion: undefined as any as AutocompleteItem,
                } satisfies AutocompleteInlineAcceptedCommandArgs,
            ],
        }
        const autocompleteItem = new AutocompleteItem(
            currentLinePrefix + insertText,
            logId,
            vscodeInsertRange,
            trackedRange,
            {
                document,
                docContext,
                selectedCompletionInfo: context.selectedCompletionInfo,
                position,
            } satisfies RequestParams,
            completion,
            action
        )
        action.arguments[0].codyCompletion = autocompleteItem
        return autocompleteItem
    })
}

function isCompletionVisible(
    completion: AutocompleteItem,
    document: vscode.TextDocument,
    position: vscode.Position,
    docContext: DocumentContext,
    context: vscode.InlineCompletionContext,
    completeSuggestWidgetSelection: boolean,
    abortSignal: AbortSignal | undefined
): boolean {
    // There are these cases when a completion is being returned here but won't
    // be displayed by VS Code.
    //
    // - When the abort signal was already triggered and a new completion
    //   request was stared.
    //
    // - When the VS Code completion popup is open and we suggest a completion
    //   that does not match the currently selected completion. For now we make
    //   sure to not log these completions as displayed.
    //
    //   This check is only needed if we do not already take the completion
    //   popup into account when generating completions as we do with the
    //   completeSuggestWidgetSelection flag
    //
    // - When no completion contains all characters that are in the suffix of
    //   the current line. This happens because we extend the insert range of
    //   the completion to the whole line and any characters that are in the
    //   suffix that would be overwritten, will need to be part of the inserted
    //   completion (the VS Code UI does not allow character deletion). To test
    //   for this, we have to do a per-character diff.
    const isAborted = abortSignal ? abortSignal.aborted : false
    const isMatchingPopupItem = completeSuggestWidgetSelection
        ? true
        : completionMatchesPopupItem(completion, position, document, context)
    const isMatchingSuffix = completionMatchesSuffix(completion, docContext.currentLineSuffix)
    const isVisible = !isAborted && isMatchingPopupItem && isMatchingSuffix

    return isVisible
}

// Check if the current text in the editor overlaps with the currently selected
// item in the completion widget.
//
// If it won't VS Code will never show an inline completions.
//
// Here's an example of how to trigger this case:
//
//  1. Type the text `console.l` in a TypeScript file.
//  2. Use the arrow keys to navigate to a suggested method that start with a
//     different letter like `console.dir`.
//  3. Since it is impossible to render a suggestion with `.dir` when the
//     editor already has `.l` in the text, VS Code won't ever render it.
function currentEditorContentMatchesPopupItem(
    document: vscode.TextDocument,
    context: vscode.InlineCompletionContext
): boolean {
    if (context.selectedCompletionInfo) {
        const currentText = document.getText(context.selectedCompletionInfo.range)
        const selectedText = context.selectedCompletionInfo.text

        if (!selectedText.startsWith(currentText)) {
            return false
        }
    }
    return true
}

// Checks if the currently selected completion widget item overlaps with the
// proposed completion.
//
// VS Code won't show a completion if it won't.
function completionMatchesPopupItem(
    completion: AutocompleteItem,
    position: vscode.Position,
    document: vscode.TextDocument,
    context: vscode.InlineCompletionContext
): boolean {
    if (context.selectedCompletionInfo) {
        const currentText = document.getText(context.selectedCompletionInfo.range)
        const selectedText = context.selectedCompletionInfo.text

        const insertText = completion.insertText
        if (typeof insertText !== 'string') {
            return true
        }

        // To ensure a good experience, the VS Code insertion might have the range start at the
        // beginning of the line. When this happens, the insertText needs to be adjusted to only
        // contain the insertion after the current position.
        const offset = position.character - (completion.range?.start.character ?? position.character)
        const correctInsertText = insertText.slice(offset)
        if (!(currentText + correctInsertText).startsWith(selectedText)) {
            return false
        }
    }
    return true
}

export function completionMatchesSuffix(
    completion: Pick<AutocompleteItem, 'insertText'>,
    currentLineSuffix: string
): boolean {
    if (typeof completion.insertText !== 'string') {
        return false
    }

    const insertion = completion.insertText
    let j = 0
    // eslint-disable-next-line @typescript-eslint/prefer-for-of
    for (let i = 0; i < insertion.length; i++) {
        if (insertion[i] === currentLineSuffix[j]) {
            j++
        }
    }
    if (j === currentLineSuffix.length) {
        return true
    }

    return false
}

/**
 * Returns true if the only difference between the two requests is the selected completions info
 * item from the completions widget.
 */
function onlyCompletionWidgetSelectionChanged(prev: CompletionRequest, next: CompletionRequest): boolean {
    if (prev.document.uri.toString() !== next.document.uri.toString()) {
        return false
    }

    if (!prev.position.isEqual(next.position)) {
        return false
    }

    if (prev.context.triggerKind !== next.context.triggerKind) {
        return false
    }

    const prevSelectedCompletionInfo = prev.context.selectedCompletionInfo
    const nextSelectedCompletionInfo = next.context.selectedCompletionInfo

    if (!prevSelectedCompletionInfo || !nextSelectedCompletionInfo) {
        return false
    }

    if (!prevSelectedCompletionInfo.range.isEqual(nextSelectedCompletionInfo.range)) {
        return false
    }

    return prevSelectedCompletionInfo.text !== nextSelectedCompletionInfo.text
}

/**
 * Handles showing an in-editor decoration when a first completion is accepted.
 */
class FirstCompletionDecorationHandler {
    /**
     * Duration to show decoration before automatically hiding.
     *
     * Modifying the document will also immediately hide.
     */
    private static readonly decorationDurationMilliseconds = 10000

    /**
     * A subscription watching for file changes to automatically hide the decoration.
     *
     * This subscription will be cancelled once the decoration is hidden (for any reason).
     */
    private editorChangeSubscription: vscode.Disposable | undefined

    /**
     * A timer to hide the decoration automatically.
     */
    private hideTimer: NodeJS.Timeout | undefined

    private readonly decorationType = vscode.window.createTextEditorDecorationType({
        after: {
            margin: '0 0 0 40px',
            contentText: '    🎉 You just accepted your first Cody autocomplete!',
            color: new vscode.ThemeColor('editorGhostText.foreground'),
        },
        isWholeLine: true,
    })

    /**
     * Shows the decoration if the editor is still active.
     */
    public show(request: RequestParams): void {
        // We need an editor to show decorations. We don't want to blindly open request.document
        // if somehow it's no longer active, so check if the current active editor is the right
        // one. It's almost certainly the case.
        const editor = vscode.window.activeTextEditor
        if (editor?.document !== request.document) {
            return
        }

        // Show the decoration at the position of the completion request. Because we set isWholeLine=true
        // it'll always be shown at the end of this line, regardless of the length of the completion.
        editor.setDecorations(this.decorationType, [new vscode.Range(request.position, request.position)])

        // Hide automatically after a time..
        this.hideTimer = setTimeout(
            () => this.hide(editor),
            FirstCompletionDecorationHandler.decorationDurationMilliseconds
        )

        // But also listen for changes to automatically hide if the user starts typing so that we're never
        // in the way.
        //
        // We should never be called twice, but just in case dispose any existing sub to ensure we don't leak.
        this.editorChangeSubscription = vscode.workspace.onDidChangeTextDocument(e => {
            if (e.document === editor.document) {
                this.hide(editor)
            }
        })
    }

    /**
     * Hides the decoration and clears any active subscription/timeout.
     */
    private hide(editor: vscode.TextEditor): void {
        clearTimeout(this.hideTimer)
        this.editorChangeSubscription?.dispose()
        editor.setDecorations(this.decorationType, [])
    }
}<|MERGE_RESOLUTION|>--- conflicted
+++ resolved
@@ -240,14 +240,11 @@
         // Making it optional here to execute multiple suggestion in parallel from the CLI script.
         token?: vscode.CancellationToken
     ): Promise<AutocompleteResult | null> {
-<<<<<<< HEAD
-=======
         // Do not create item for files that are on the cody ignore list
         if (isCodyIgnoredFile(document.uri)) {
             return null
         }
 
->>>>>>> 7c492eae
         return wrapInActiveSpan('autocomplete.provideInlineCompletionItems', async () => {
             // Update the last request
             const lastCompletionRequest = this.lastCompletionRequest
