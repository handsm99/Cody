--- conflicted
+++ resolved
@@ -3,16 +3,14 @@
     type AuthStatus,
     CHAT_INPUT_TOKEN_BUDGET,
     CHAT_OUTPUT_TOKEN_BUDGET,
-<<<<<<< HEAD
     type CodyLLMSiteConfiguration,
     EXTENDED_CHAT_INPUT_TOKEN_BUDGET,
     EXTENDED_USER_CONTEXT_TOKEN_BUDGET,
     type ModelContextWindow,
-=======
->>>>>>> 002d2efd
     ModelProvider,
     ModelUsage,
     getDotComDefaultModels,
+    logError,
 } from '@sourcegraph/cody-shared'
 import * as vscode from 'vscode'
 
@@ -28,6 +26,7 @@
         return
     }
 
+    // For dotcom, we use the default models.
     if (authStatus.isDotCom) {
         ModelProvider.setProviders(getDotComDefaultModels())
         getChatModelsFromConfiguration()
@@ -47,10 +46,8 @@
         ModelProvider.setProviders([
             new ModelProvider(
                 authStatus.configOverwrites.chatModel,
-                // TODO: Add configOverwrites.editModel for separate edit support
+                // TODO (umpox) Add configOverwrites.editModel for separate edit support
                 [ModelUsage.Chat, ModelUsage.Edit],
-<<<<<<< HEAD
-                // TODO: Currently all enterprise models have a max output limit of 1000.
                 getEnterpriseContextWindow(
                     authStatus?.configOverwrites?.chatModel,
                     authStatus?.configOverwrites
@@ -66,44 +63,60 @@
 ): ModelContextWindow {
     const { chatModelMaxTokens, smartContext } = configOverwrites
 
-    // We need to support configuring the maximum output limit at an instance level.
-    // This will allow us to increase this limit whilst still supporting models with a lower output limit.
-    // See: https://github.com/sourcegraph/cody/issues/3648#issuecomment-2056954101
-    const contextWindow: ModelContextWindow = {
-        input: chatModelMaxTokens !== undefined ? chatModelMaxTokens : CHAT_INPUT_TOKEN_BUDGET,
-        output: ANSWER_TOKENS,
+    const defaultContextWindow: ModelContextWindow = {
+        input: chatModelMaxTokens ?? CHAT_INPUT_TOKEN_BUDGET,
+        output: getEnterpriseOutputLimit(chatModel),
     }
 
-    // For models with smart context, we need to update the input and output tokens to support the extended context window.
-    if (smartContext && isModelWithExtendedContextWindowSupport(chatModel)) {
-        contextWindow.input = EXTENDED_CHAT_INPUT_TOKEN_BUDGET
-        contextWindow.context = { user: EXTENDED_USER_CONTEXT_TOKEN_BUDGET }
-        contextWindow.output = CHAT_OUTPUT_TOKEN_BUDGET
+    if (!smartContext || !isModelWithExtendedContextWindowSupport(chatModel)) {
+        return applyLocalTokenLimitOverwrite(defaultContextWindow, chatModel)
     }
 
-    // Allow users to overwrite token limit for input locally for debugging purposes
-    const codyConfig = vscode.workspace.getConfiguration('cody')
-    const tokenLimitConfig = codyConfig?.get<number>('provider.limit.prompt')
-    if (tokenLimitConfig) {
-        contextWindow.input = tokenLimitConfig
+    const extendedContextWindow: ModelContextWindow = {
+        input: EXTENDED_CHAT_INPUT_TOKEN_BUDGET,
+        context: { user: EXTENDED_USER_CONTEXT_TOKEN_BUDGET },
+        output: CHAT_OUTPUT_TOKEN_BUDGET,
+    }
+
+    return applyLocalTokenLimitOverwrite(extendedContextWindow, chatModel)
+}
+
+/**
+ * Applies a local token limit overwrite to the given context window if configured.
+ * If the configured limit is lower than the default, it will be applied to the input of the context window.
+ * If the configured limit is invalid, an error will be logged.
+ *
+ * @param contextWindow The context window to apply the token limit overwrite to.
+ * @param chatModel The chat model for which the token limit is being applied.
+ * @returns The updated context window with the token limit overwrite applied, or the original context window if no valid overwrite is configured.
+ */
+function applyLocalTokenLimitOverwrite(
+    contextWindow: ModelContextWindow,
+    chatModel: string
+): ModelContextWindow {
+    const config = vscode.workspace.getConfiguration('cody')?.get<number>('provider.limit.prompt')
+
+    // Allow users to overwrite token limit for input locally for debugging purposes if it's lower than the default.
+    if (config && config <= contextWindow.input) {
+        return { ...contextWindow, input: config }
+    }
+
+    if (config) {
+        logError('getEnterpriseContextWindow', `Invalid token limit configured for ${chatModel}`, config)
     }
 
     return contextWindow
 }
 
+/**
+ * Returns true if the given chat model supports extended context windows.
+ *
+ * @param chatModel - The name of the chat model.
+ * @returns True if the chat model supports extended context windows, false otherwise.
+ */
 function isModelWithExtendedContextWindowSupport(chatModel: string): boolean {
-    const isClaude3SonnetOrOpus = chatModel.includes('claude-3') && !chatModel.includes('haiku')
-    const isGPT4o = chatModel.includes('gpt-4o')
-    return isClaude3SonnetOrOpus || isGPT4o
-=======
-
-                {
-                    input: tokenLimit ?? CHAT_INPUT_TOKEN_BUDGET,
-                    output: getEnterpriseOutputLimit(authStatus.configOverwrites?.chatModel),
-                }
-            ),
-        ])
-    }
+    const supportedModelSubStrings = ['claude-3-opus', 'claude-3-sonnet', 'gpt-4']
+    return supportedModelSubStrings.some(keyword => chatModel.includes(keyword))
 }
 
 // TODO: Currently all enterprise models have a max output limit of
@@ -133,7 +146,6 @@
         default:
             return ANSWER_TOKENS
     }
->>>>>>> 002d2efd
 }
 
 interface ChatModelProviderConfig {
