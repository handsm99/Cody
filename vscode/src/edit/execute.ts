import * as vscode from 'vscode'

import type { ChatEventSource, ContextFile, ContextMessage } from '@sourcegraph/cody-shared'

import type { EditIntent, EditMode } from './types'
import type { EditSupportedModels } from './prompt'
import type { FixupTask } from '../non-stop/FixupTask'

export interface ExecuteEditArguments {
    document?: vscode.TextDocument
    instruction?: string
    userContextFiles?: ContextFile[]
    contextMessages?: ContextMessage[]
    intent?: EditIntent
    range?: vscode.Range
    mode?: EditMode
<<<<<<< HEAD
    // The file to write the edit to. If not provided, the edit will be applied to the current file.
    destinationFile?: vscode.Uri
=======
    model?: EditSupportedModels
>>>>>>> 01c4b638
}

/**
 * Wrapper around the `edit-code` command that can be used anywhere but with better type-safety.
 */
export const executeEdit = async (
    args: ExecuteEditArguments,
    source: ChatEventSource
): Promise<FixupTask | undefined> => {
    return vscode.commands.executeCommand<FixupTask | undefined>('cody.command.edit-code', args, source)
}<|MERGE_RESOLUTION|>--- conflicted
+++ resolved
@@ -14,12 +14,9 @@
     intent?: EditIntent
     range?: vscode.Range
     mode?: EditMode
-<<<<<<< HEAD
+    model?: EditSupportedModels
     // The file to write the edit to. If not provided, the edit will be applied to the current file.
     destinationFile?: vscode.Uri
-=======
-    model?: EditSupportedModels
->>>>>>> 01c4b638
 }
 
 /**
