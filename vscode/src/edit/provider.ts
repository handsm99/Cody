--- conflicted
+++ resolved
@@ -46,12 +46,7 @@
         return wrapInActiveSpan('command.edit.start', async span => {
             this.config.controller.startTask(this.config.task)
             const model = this.config.task.model
-<<<<<<< HEAD
             const contextWindow = ModelProvider.getContextWindowByID(model)
-=======
-            const authStatus = this.config.authProvider.getAuthStatus()
-            const contextWindow = ModelProvider.getMaxInputCharsByModel(model)
->>>>>>> 6a96311f
             const {
                 messages,
                 stopSequences,
@@ -59,13 +54,8 @@
                 responsePrefix = '',
             } = await buildInteraction({
                 model,
-<<<<<<< HEAD
                 codyApiVersion: this.config.authProvider.getAuthStatus().codyApiVersion,
                 contextWindow: contextWindow.input,
-=======
-                codyApiVersion: authStatus.codyApiVersion,
-                contextWindow,
->>>>>>> 6a96311f
                 task: this.config.task,
                 editor: this.config.editor,
             }).catch(err => {
@@ -128,7 +118,7 @@
                 {
                     model,
                     stopSequences,
-                    maxTokensToSample: ModelProvider.getMaxOutputTokensByModel(model),
+                    maxTokensToSample: contextWindow.output,
                 },
                 abortController.signal
             )
