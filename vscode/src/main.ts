--- conflicted
+++ resolved
@@ -463,55 +463,4 @@
             void createOrUpdateEventLogger(newConfig, localStorage, isExtensionModeDevOrTest)
         },
     }
-<<<<<<< HEAD
-}
-
-function createCompletionsProvider(
-    config: Configuration,
-    completionsClient: SourcegraphCompletionsClient,
-    statusBar: CodyStatusBar,
-    contextProvider: ContextProvider,
-    featureFlagProvider: FeatureFlagProvider
-): vscode.Disposable {
-    const disposables: vscode.Disposable[] = []
-
-    const providerConfig = createProviderConfig(config, completionsClient)
-    if (providerConfig) {
-        const history = new VSCodeDocumentHistory()
-        const completionsProvider = new InlineCompletionItemProvider({
-            providerConfig,
-            history,
-            statusBar,
-            getCodebaseContext: () => contextProvider.context,
-            isEmbeddingsContextEnabled: config.autocompleteAdvancedEmbeddings,
-            completeSuggestWidgetSelection: config.autocompleteExperimentalCompleteSuggestWidgetSelection,
-            completeExperimentalSyntacticPostProcessing: config.autocompleteExperimentalSyntacticPostProcessing,
-            featureFlagProvider,
-        })
-
-        disposables.push(
-            vscode.commands.registerCommand('cody.autocomplete.inline.accepted', ({ codyLogId, codyCompletion }) => {
-                completionsProvider.handleDidAcceptCompletionItem(codyLogId, codyCompletion)
-            }),
-            vscode.languages.registerInlineCompletionItemProvider('*', completionsProvider),
-            registerAutocompleteTraceView(completionsProvider)
-        )
-    } else if (config.isRunningInsideAgent) {
-        throw new Error(
-            "Can't register completion provider because `providerConfig` evaluated to `null`. " +
-                'To fix this problem, debug why createProviderConfig returned null instead of ProviderConfig. ' +
-                'To further debug this problem, here is the configuration:\n' +
-                JSON.stringify(config, null, 2)
-        )
-    }
-
-    return {
-        dispose: () => {
-            for (const disposable of disposables) {
-                disposable.dispose()
-            }
-        },
-    }
-=======
->>>>>>> b6c0db88
 }