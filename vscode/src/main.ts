import * as vscode from 'vscode'

import { type ChatEventSource } from '@sourcegraph/cody-shared/src/chat/transcript/messages'
import { type ConfigurationWithAccessToken } from '@sourcegraph/cody-shared/src/configuration'
import { FeatureFlag, featureFlagProvider } from '@sourcegraph/cody-shared/src/experimentation/FeatureFlagProvider'
import { newPromptMixin, PromptMixin } from '@sourcegraph/cody-shared/src/prompt/prompt-mixin'
import { isDotCom } from '@sourcegraph/cody-shared/src/sourcegraph-api/environments'
import { graphqlClient } from '@sourcegraph/cody-shared/src/sourcegraph-api/graphql'

import { CachedRemoteEmbeddingsClient } from './chat/CachedRemoteEmbeddingsClient'
import { ChatManager, CodyChatPanelViewType } from './chat/chat-view/ChatManager'
import { type ChatSession } from './chat/chat-view/SimpleChatPanelProvider'
import { ContextProvider } from './chat/ContextProvider'
import { type MessageProviderOptions } from './chat/MessageProvider'
import {
    ACCOUNT_LIMITS_INFO_URL,
    ACCOUNT_UPGRADE_URL,
    ACCOUNT_USAGE_URL,
    CODY_FEEDBACK_URL,
    type AuthStatus,
} from './chat/protocol'
import { CodeActionProvider } from './code-actions/CodeActionProvider'
import { createInlineCompletionItemProvider } from './completions/create-inline-completion-item-provider'
import { getConfiguration, getFullConfig } from './configuration'
import { EditManager } from './edit/manager'
import { manageDisplayPathEnvInfoForExtension } from './editor/displayPathEnvInfo'
import { VSCodeEditor } from './editor/vscode-editor'
import { type PlatformContext } from './extension.common'
import { configureExternalServices } from './external-services'
import { logDebug } from './log'
import { showSetupNotification } from './notifications/setup-notification'
import { gitAPIinit } from './repository/repositoryHelpers'
import { SearchViewProvider } from './search/SearchViewProvider'
import { AuthProvider } from './services/AuthProvider'
import { showFeedbackSupportQuickPick } from './services/FeedbackOptions'
import { GuardrailsProvider } from './services/GuardrailsProvider'
import { localStorage } from './services/LocalStorageProvider'
import { getAccessToken, secretStorage, VSCodeSecretStorage } from './services/SecretStorageProvider'
import { createStatusBar } from './services/StatusBar'
import { createOrUpdateEventLogger, telemetryService } from './services/telemetry'
import { createOrUpdateTelemetryRecorderProvider, telemetryRecorder } from './services/telemetry-v2'
import { onTextDocumentChange } from './services/utils/codeblock-action-tracker'
import { parseAllVisibleDocuments, updateParseTreeOnEdit } from './tree-sitter/parse-tree-cache'

/**
 * Start the extension, watching all relevant configuration and secrets for changes.
 */
export async function start(context: vscode.ExtensionContext, platform: PlatformContext): Promise<vscode.Disposable> {
    // Set internal storage fields for storage provider singletons
    localStorage.setStorage(context.globalState)
    if (secretStorage instanceof VSCodeSecretStorage) {
        secretStorage.setStorage(context.secrets)
    }

    const rgPath = platform.getRgPath ? await platform.getRgPath() : null

    const disposables: vscode.Disposable[] = []

    const { disposable, onConfigurationChange } = await register(context, await getFullConfig(), rgPath, platform)
    disposables.push(disposable)

    // Re-initialize when configuration
    disposables.push(
        vscode.workspace.onDidChangeConfiguration(async event => {
            if (event.affectsConfiguration('cody')) {
                const config = await getFullConfig()
                onConfigurationChange(config)
                platform.onConfigurationChange?.(config)
                if (config.chatPreInstruction) {
                    PromptMixin.addCustom(newPromptMixin(config.chatPreInstruction))
                }
            }
        })
    )

    return vscode.Disposable.from(...disposables)
}

// Registers commands and webview given the config.
const register = async (
    context: vscode.ExtensionContext,
    initialConfig: ConfigurationWithAccessToken,
    rgPath: string | null,
    platform: Omit<PlatformContext, 'getRgPath'>
): Promise<{
    disposable: vscode.Disposable
    onConfigurationChange: (newConfig: ConfigurationWithAccessToken) => void
}> => {
    const disposables: vscode.Disposable[] = []

    // Initialize `displayPath` first because it might be used to display paths in error messages
    // from the subsequent initialization.
    disposables.push(manageDisplayPathEnvInfoForExtension())

    // Set codyignore list on git extension startup
    const gitAPI = await gitAPIinit()
    if (gitAPI) {
        disposables.push(gitAPI)
    }

    const isExtensionModeDevOrTest =
        context.extensionMode === vscode.ExtensionMode.Development ||
        context.extensionMode === vscode.ExtensionMode.Test
    await configureEventsInfra(initialConfig, isExtensionModeDevOrTest)

<<<<<<< HEAD
    const editor = new VSCodeEditor()
    const commandsController = platform.createCommandsController?.(editor, context.extensionPath)
=======
    const commandsController = platform.createCommandsController?.()
    const editor = new VSCodeEditor({ command: commandsController })
>>>>>>> bbbc55a5

    // Could we use the `initialConfig` instead?
    const workspaceConfig = vscode.workspace.getConfiguration()
    const config = getConfiguration(workspaceConfig)

    if (config.chatPreInstruction) {
        PromptMixin.addCustom(newPromptMixin(config.chatPreInstruction))
    }

    parseAllVisibleDocuments()

    disposables.push(vscode.window.onDidChangeVisibleTextEditors(parseAllVisibleDocuments))
    disposables.push(vscode.workspace.onDidChangeTextDocument(updateParseTreeOnEdit))

    // Enable tracking for pasting chat responses into editor text
    disposables.push(
        vscode.workspace.onDidChangeTextDocument(async e => {
            const changedText = e.contentChanges[0]?.text
            // Skip if the document is not a file or if the copied text is from insert
            if (!changedText || e.document.uri.scheme !== 'file') {
                return
            }
            await onTextDocumentChange(changedText)
        })
    )

    const authProvider = new AuthProvider(initialConfig)
    await authProvider.init()

    graphqlClient.onConfigurationChange(initialConfig)
    void featureFlagProvider.syncAuthStatus()

    const {
        intentDetector,
        codebaseContext: initialCodebaseContext,
        chatClient,
        codeCompletionsClient,
        guardrails,
        localEmbeddings,
        onConfigurationChange: externalServicesOnDidConfigurationChange,
        symfRunner,
    } = await configureExternalServices(context, initialConfig, rgPath, editor, platform)

    if (symfRunner) {
        disposables.push(symfRunner)
    }

    const contextProvider = new ContextProvider(
        initialConfig,
        chatClient,
        initialCodebaseContext,
        editor,
        rgPath,
        symfRunner,
        authProvider,
        platform,
        localEmbeddings
    )
    disposables.push(contextProvider)
    await contextProvider.init()

    // Shared configuration that is required for chat views to send and receive messages
    const messageProviderOptions: MessageProviderOptions = {
        chat: chatClient,
        intentDetector,
        guardrails,
        editor,
        authProvider,
        contextProvider,
        platform,
        commandsController,
    }

    // Evaluate a mock feature flag for the purpose of an A/A test. No functionality is affected by this flag.
    await featureFlagProvider.evaluateFeatureFlag(FeatureFlag.CodyChatMockTest)

    const embeddingsClient = new CachedRemoteEmbeddingsClient(initialConfig)
    const chatManager = new ChatManager(
        {
            ...messageProviderOptions,
            extensionUri: context.extensionUri,
        },
        chatClient,
        embeddingsClient,
        localEmbeddings || null,
        symfRunner || null
    )

    disposables.push(new EditManager({ chat: chatClient, editor, contextProvider }))
    disposables.push(new CodeActionProvider({ contextProvider }))

    let oldConfig = JSON.stringify(initialConfig)
    function onConfigurationChange(newConfig: ConfigurationWithAccessToken): void {
        if (oldConfig === JSON.stringify(newConfig)) {
            return
        }
        oldConfig = JSON.stringify(newConfig)

        featureFlagProvider.syncAuthStatus()
        graphqlClient.onConfigurationChange(newConfig)
        contextProvider.onConfigurationChange(newConfig)
        externalServicesOnDidConfigurationChange(newConfig)
        void configureEventsInfra(newConfig, isExtensionModeDevOrTest)
        platform.onConfigurationChange?.(newConfig)
        symfRunner?.setSourcegraphAuth(newConfig.serverEndpoint, newConfig.accessToken)
        void localEmbeddings?.setAccessToken(newConfig.serverEndpoint, newConfig.accessToken)
        embeddingsClient.updateConfiguration(newConfig)
        setupAutocomplete()
    }

    // Register tree views
    disposables.push(
        chatManager,
        vscode.window.registerWebviewViewProvider('cody.chat', chatManager.sidebarViewController, {
            webviewOptions: { retainContextWhenHidden: true },
        }),
        // Update external services when configurationChangeEvent is fired by chatProvider
        contextProvider.configurationChangeEvent.event(async () => {
            const newConfig = await getFullConfig()
            onConfigurationChange(newConfig)
        })
    )

    // Important to respect `config.experimentalSymfContext`. The agent
    // currently crashes with a cryptic error when running with symf enabled so
    // we need a way to reliably disable symf until we fix the root problem.
    if (symfRunner && config.experimentalSymfContext) {
        const searchViewProvider = new SearchViewProvider(context.extensionUri, symfRunner)
        disposables.push(searchViewProvider)
        searchViewProvider.initialize()
        disposables.push(
            vscode.window.registerWebviewViewProvider('cody.search', searchViewProvider, {
                webviewOptions: { retainContextWhenHidden: true },
            })
        )
    }

    // Adds a change listener to the auth provider that syncs the auth status
    // eslint-disable-next-line @typescript-eslint/no-misused-promises
    authProvider.addChangeListener(async (authStatus: AuthStatus) => {
        // Chat Manager uses Simple Context Provider
        await chatManager.syncAuthStatus(authStatus)
        // Update context provider first it will also update the configuration
        await contextProvider.syncAuthStatus()
        // feature flag provider
        featureFlagProvider.syncAuthStatus()
        // Symf
        if (symfRunner && authStatus.isLoggedIn) {
            getAccessToken()
                .then(token => {
                    symfRunner.setSourcegraphAuth(authStatus.endpoint, token)
                })
                .catch(() => {})
        } else {
            symfRunner?.setSourcegraphAuth(null, null)
        }

        setupAutocomplete()
    })
    // Sync initial auth status
    await chatManager.syncAuthStatus(authProvider.getAuthStatus())

    // Execute Cody Commands and Cody Custom Commands
    const executeCommand = async (
        commandKey: string,
        source: ChatEventSource = 'editor'
    ): Promise<ChatSession | undefined> => {
        const command = await commandsController?.findCommand(commandKey)
        if (!command) {
            return
        }
        // If it's not a ask command, it's a fixup command. If it's a fixup request, we can exit early
        // This is because findCommand will start the CommandRunner,
        // which would send all fixup requests to the FixupController
        if (command.mode !== 'ask') {
            return
        }

        return chatManager.executeCommand(command, source)
    }

    const statusBar = createStatusBar()

    disposables.push(
        // Tests
        // Access token - this is only used in configuration tests
        vscode.commands.registerCommand('cody.test.token', async (url, token) => authProvider.auth(url, token)),
        // Auth
        vscode.commands.registerCommand('cody.auth.signin', () => authProvider.signinMenu()),
        vscode.commands.registerCommand('cody.auth.signout', () => authProvider.signoutMenu()),
        vscode.commands.registerCommand('cody.auth.account', () => authProvider.accountMenu()),
        vscode.commands.registerCommand('cody.auth.support', () => showFeedbackSupportQuickPick()),
        vscode.commands.registerCommand('cody.auth.status', () => authProvider.getAuthStatus()), // Used by the agent
        // Commands
        vscode.commands.registerCommand('cody.chat.restart', async () => {
            const confirmation = await vscode.window.showWarningMessage(
                'Restart Chat Session',
                { modal: true, detail: 'Restarting the chat session will erase the chat transcript.' },
                'Restart Chat Session'
            )
            if (!confirmation) {
                return
            }
            await chatManager.clearAndRestartSession()
            telemetryService.log('CodyVSCodeExtension:chatTitleButton:clicked', { name: 'clear' }, { hasV2Event: true })
            telemetryRecorder.recordEvent('cody.interactive.clear', 'clicked', { privateMetadata: { name: 'clear' } })
        }),
        vscode.commands.registerCommand('cody.focus', () => vscode.commands.executeCommand('cody.chat.focus')),
        vscode.commands.registerCommand('cody.settings.extension', () =>
            vscode.commands.executeCommand('workbench.action.openSettings', { query: '@ext:sourcegraph.cody-ai' })
        ),
        vscode.commands.registerCommand('cody.settings.extension.chat', () =>
            vscode.commands.executeCommand('workbench.action.openSettings', { query: '@ext:sourcegraph.cody-ai chat' })
        ),
        // Recipes
        vscode.commands.registerCommand('cody.action.chat', async (input: string, source?: ChatEventSource) =>
            executeCommand(`/ask ${input}`, source)
        ),
        vscode.commands.registerCommand('cody.action.commands.menu', async () => {
            await commandsController?.menu('default')
        }),
        vscode.commands.registerCommand('cody.action.commands.custom.menu', () => commandsController?.menu('custom')),
        vscode.commands.registerCommand('cody.settings.commands', () => commandsController?.menu('config')),
        vscode.commands.registerCommand('cody.action.commands.exec', async title => executeCommand(title)),
        vscode.commands.registerCommand('cody.command.explain-code', async () => executeCommand('/explain')),
        vscode.commands.registerCommand('cody.command.generate-tests', async () => executeCommand('/test')),
        vscode.commands.registerCommand('cody.command.unit-tests', async () => {
            if (!config.experimentalCommands) {
                void vscode.window.showWarningMessage(
                    'This is an experimental feature. Please enable the cody.experimental.commands in the extension settings and try again.'
                )
                return
            }
            await executeCommand('/test-file')
        }),
        vscode.commands.registerCommand('cody.command.document-code', async () => executeCommand('/doc')),
        vscode.commands.registerCommand('cody.command.smell-code', async () => executeCommand('/smell')),

        // Account links
        vscode.commands.registerCommand('cody.show-page', (page: string) => {
            let url: URL
            switch (page) {
                case 'upgrade':
                    url = ACCOUNT_UPGRADE_URL
                    break
                case 'usage':
                    url = ACCOUNT_USAGE_URL
                    break
                case 'rate-limits':
                    url = ACCOUNT_LIMITS_INFO_URL
                    break
                default:
                    console.warn(`Unable to show unknown page: "${page}"`)
                    return
            }
            void vscode.env.openExternal(vscode.Uri.parse(url.toString()))
        }),

        // Account links
        vscode.commands.registerCommand(
            'cody.show-rate-limit-modal',
            async (userMessage: string, retryMessage: string, upgradeAvailable: boolean) => {
                if (upgradeAvailable) {
                    const option = await vscode.window.showInformationMessage(
                        'Upgrade to Cody Pro',
                        {
                            modal: true,
                            detail: `${userMessage}\n\nUpgrade to Cody Pro for unlimited autocomplete suggestions, chat messages and commands.\n\n${retryMessage}`,
                        },
                        'Upgrade',
                        'See Plans'
                    )
                    // Both options go to the same URL
                    if (option) {
                        void vscode.env.openExternal(vscode.Uri.parse(ACCOUNT_UPGRADE_URL.toString()))
                    }
                } else {
                    const option = await vscode.window.showInformationMessage(
                        'Rate Limit Exceeded',
                        { modal: true, detail: `${userMessage}\n\n${retryMessage}` },
                        'Learn More'
                    )
                    if (option) {
                        void vscode.env.openExternal(vscode.Uri.parse(ACCOUNT_LIMITS_INFO_URL.toString()))
                    }
                }
            }
        ),

        // Register URI Handler (vscode://sourcegraph.cody-ai)
        vscode.window.registerUriHandler({
            handleUri: async (uri: vscode.Uri) => {
                if (uri.path === '/app-done') {
                    await chatManager.simplifiedOnboardingReloadEmbeddingsState()
                } else {
                    await authProvider.tokenCallbackHandler(uri, config.customHeaders)
                }
            },
        }),
        statusBar,
        // Walkthrough / Support
        vscode.commands.registerCommand('cody.feedback', () =>
            vscode.env.openExternal(vscode.Uri.parse(CODY_FEEDBACK_URL.href))
        ),
        vscode.commands.registerCommand('cody.welcome', async () => {
            telemetryService.log('CodyVSCodeExtension:walkthrough:clicked', { page: 'welcome' }, { hasV2Event: true })
            telemetryRecorder.recordEvent('cody.walkthrough', 'clicked')
            // Hack: We have to run this twice to force VS Code to register the walkthrough
            // Open issue: https://github.com/microsoft/vscode/issues/186165
            await vscode.commands.executeCommand('workbench.action.openWalkthrough')
            return vscode.commands.executeCommand(
                'workbench.action.openWalkthrough',
                'sourcegraph.cody-ai#welcome',
                false
            )
        }),
        vscode.commands.registerCommand('cody.welcome-mock', () =>
            vscode.commands.executeCommand('workbench.action.openWalkthrough', 'sourcegraph.cody-ai#welcome', false)
        ),
        vscode.commands.registerCommand('cody.walkthrough.showLogin', () =>
            vscode.commands.executeCommand('workbench.view.extension.cody')
        ),
        vscode.commands.registerCommand('cody.walkthrough.showChat', () => chatManager.setWebviewView('chat')),
        vscode.commands.registerCommand('cody.walkthrough.showFixup', () => chatManager.setWebviewView('chat')),
        vscode.commands.registerCommand('cody.walkthrough.showExplain', async () => {
            telemetryService.log(
                'CodyVSCodeExtension:walkthrough:clicked',
                { page: 'showExplain' },
                { hasV2Event: true }
            )
            telemetryRecorder.recordEvent('cody.walkthrough.showExplain', 'clicked')
            await chatManager.setWebviewView('chat')
        }),
        vscode.commands.registerCommand('agent.auth.reload', async () => {
            await authProvider.reloadAuthStatus()
        }),
        // Check if user has just moved back from a browser window to upgrade cody pro
        vscode.window.onDidChangeWindowState(async ws => {
            const authStatus = authProvider.getAuthStatus()
            const endpoint = authStatus.endpoint
            if (ws.focused && endpoint && isDotCom(endpoint) && authStatus.isLoggedIn) {
                const res = await graphqlClient.getCurrentUserCodyProEnabled()
                if (res instanceof Error) {
                    console.error(res)
                    return
                }
                authStatus.userCanUpgrade = !res.codyProEnabled
                void chatManager.syncAuthStatus(authStatus)
            }
        })
    )

    /**
     * Signed out status bar indicator
     */
    let removeAuthStatusBarError: undefined | (() => void)
    function updateAuthStatusBarIndicator(): void {
        if (removeAuthStatusBarError) {
            removeAuthStatusBarError()
            removeAuthStatusBarError = undefined
        }
        if (!authProvider.getAuthStatus().isLoggedIn) {
            removeAuthStatusBarError = statusBar.addError({
                title: 'Sign In to Use Cody',
                errorType: 'auth',
                description: 'You need to sign in to use Cody.',
                onSelect: () => {
                    void chatManager.setWebviewView('chat')
                },
            })
        }
    }
    authProvider.addChangeListener(() => updateAuthStatusBarIndicator())
    updateAuthStatusBarIndicator()

    let completionsProvider: vscode.Disposable | null = null
    let setupAutocompleteQueue = Promise.resolve() // Create a promise chain to avoid parallel execution
    disposables.push({ dispose: () => completionsProvider?.dispose() })
    function setupAutocomplete(): void {
        setupAutocompleteQueue = setupAutocompleteQueue
            .then(async () => {
                const config = getConfiguration(vscode.workspace.getConfiguration())
                if (!config.autocomplete) {
                    completionsProvider?.dispose()
                    completionsProvider = null
                    if (config.isRunningInsideAgent) {
                        throw new Error(
                            'The setting `config.autocomplete` evaluated to `false`. It must be true when running inside the agent. ' +
                                'To fix this problem, make sure that the setting cody.autocomplete.enabled has the value true.'
                        )
                    }
                    return
                }

                if (completionsProvider !== null) {
                    // If completions are already initialized and still enabled, we
                    // need to reset the completion provider.
                    completionsProvider.dispose()
                }

                completionsProvider = await createInlineCompletionItemProvider({
                    config,
                    client: codeCompletionsClient,
                    statusBar,
                    authProvider,
                    triggerNotice: notice => {
                        void chatManager.triggerNotice(notice)
                    },
                    createBfgRetriever: platform.createBfgRetriever,
                })
            })
            .catch(error => {
                console.error('Error creating inline completion item provider:', error)
            })
    }

    setupAutocomplete()

    if (initialConfig.experimentalGuardrails) {
        const guardrailsProvider = new GuardrailsProvider(guardrails, editor)
        disposables.push(
            vscode.commands.registerCommand('cody.guardrails.debug', async () => {
                await guardrailsProvider.debugEditorSelection()
            })
        )
    }

    void showSetupNotification(initialConfig)

    // Register a serializer for reviving the chat panel on reload
    if (vscode.window.registerWebviewPanelSerializer) {
        vscode.window.registerWebviewPanelSerializer(CodyChatPanelViewType, {
            async deserializeWebviewPanel(webviewPanel: vscode.WebviewPanel, chatID: string) {
                if (chatID && webviewPanel.title) {
                    logDebug('main:deserializeWebviewPanel', 'reviving last unclosed chat panel')
                    await chatManager.revive(webviewPanel, chatID)
                }
            },
        })
    }

    return {
        disposable: vscode.Disposable.from(...disposables),
        onConfigurationChange,
    }
}

/**
 * Create or update events infrastructure, both legacy (telemetryService) and
 * new (telemetryRecorder)
 */
async function configureEventsInfra(
    config: ConfigurationWithAccessToken,
    isExtensionModeDevOrTest: boolean
): Promise<void> {
    await createOrUpdateEventLogger(config, isExtensionModeDevOrTest)
    await createOrUpdateTelemetryRecorderProvider(config, isExtensionModeDevOrTest)
}<|MERGE_RESOLUTION|>--- conflicted
+++ resolved
@@ -103,13 +103,8 @@
         context.extensionMode === vscode.ExtensionMode.Test
     await configureEventsInfra(initialConfig, isExtensionModeDevOrTest)
 
-<<<<<<< HEAD
     const editor = new VSCodeEditor()
     const commandsController = platform.createCommandsController?.(editor, context.extensionPath)
-=======
-    const commandsController = platform.createCommandsController?.()
-    const editor = new VSCodeEditor({ command: commandsController })
->>>>>>> bbbc55a5
 
     // Could we use the `initialConfig` instead?
     const workspaceConfig = vscode.workspace.getConfiguration()
