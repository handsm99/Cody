--- conflicted
+++ resolved
@@ -255,20 +255,14 @@
             // Remove the inline chat
             inlineChatManager.removeProviderForThread(thread)
         }),
-<<<<<<< HEAD
-        vscode.commands.registerCommand('cody.inline.new', () =>
-            vscode.commands.executeCommand('workbench.action.addComment')
-        ),
         vscode.commands.registerCommand('cody.fixup.new', (instruction: string, range: vscode.Range): void => {
             if (vscode.window.activeTextEditor) {
                 void executeFixup(vscode.window.activeTextEditor.document, instruction, range, false)
             }
-=======
         vscode.commands.registerCommand('cody.inline.new', async () => {
             // move focus line to the end of the current selection
             await vscode.commands.executeCommand('cursorLineEndSelect')
             await vscode.commands.executeCommand('workbench.action.addComment')
->>>>>>> b36e8399
         }),
         // Tests
         // Access token - this is only used in configuration tests
