import * as vscode from 'vscode'

import { RecipeID } from '@sourcegraph/cody-shared/src/chat/recipes/recipe'
import { CodebaseContext } from '@sourcegraph/cody-shared/src/codebase-context'
import { Configuration, ConfigurationWithAccessToken } from '@sourcegraph/cody-shared/src/configuration'
import { SourcegraphNodeCompletionsClient } from '@sourcegraph/cody-shared/src/sourcegraph-api/completions/nodeClient'

import { ChatViewProvider } from './chat/ChatViewProvider'
import { CODY_FEEDBACK_URL } from './chat/protocol'
import { CodyCompletionItemProvider } from './completions'
import { CompletionsCache } from './completions/cache'
import { CompletionsDocumentProvider } from './completions/docprovider'
import { History } from './completions/history'
import * as CompletionsLogger from './completions/logger'
import { createProviderConfig as createAnthropicProviderConfig } from './completions/providers/anthropic'
import { ProviderConfig } from './completions/providers/provider'
import { createProviderConfig as createUnstableCodeGenProviderConfig } from './completions/providers/unstable-codegen'
import { createProviderConfig as createUnstableHuggingFaceProviderConfig } from './completions/providers/unstable-huggingface'
import { getConfiguration, getFullConfig, migrateConfiguration } from './configuration'
import { VSCodeEditor } from './editor/vscode-editor'
import { configureExternalServices } from './external-services'
import { MyPromptController } from './my-cody/MyPromptController'
import { FixupController } from './non-stop/FixupController'
import { showSetupNotification } from './notifications/setup-notification'
import { getRgPath } from './rg'
import { AuthProvider } from './services/AuthProvider'
import { createOrUpdateEventLogger, logEvent } from './services/EventLogger'
import { showFeedbackSupportQuickPick } from './services/FeedbackOptions'
import { GuardrailsProvider } from './services/GuardrailsProvider'
import { InlineController } from './services/InlineController'
import { LocalStorage } from './services/LocalStorageProvider'
import {
    CODY_ACCESS_TOKEN_SECRET,
    InMemorySecretStorage,
    SecretStorage,
    VSCodeSecretStorage,
} from './services/SecretStorageProvider'
import { CodyStatusBar, createStatusBar } from './services/StatusBar'
import { TestSupport } from './test-support'

/**
 * Start the extension, watching all relevant configuration and secrets for changes.
 */
export async function start(context: vscode.ExtensionContext): Promise<vscode.Disposable> {
    await migrateConfiguration()

    const secretStorage =
        process.env.CODY_TESTING === 'true' ? new InMemorySecretStorage() : new VSCodeSecretStorage(context.secrets)
    const localStorage = new LocalStorage(context.globalState)
    const rgPath = await getRgPath(context.extensionPath)

    const disposables: vscode.Disposable[] = []

    const { disposable, onConfigurationChange } = await register(
        context,
        await getFullConfig(secretStorage, localStorage),
        secretStorage,
        localStorage,
        rgPath
    )
    disposables.push(disposable)

    // Re-initialize when configuration
    disposables.push(
        vscode.workspace.onDidChangeConfiguration(async event => {
            if (event.affectsConfiguration('cody')) {
                onConfigurationChange(await getFullConfig(secretStorage, localStorage))
            }
        })
    )

    return vscode.Disposable.from(...disposables)
}

// Registers commands and webview given the config.
const register = async (
    context: vscode.ExtensionContext,
    initialConfig: ConfigurationWithAccessToken,
    secretStorage: SecretStorage,
    localStorage: LocalStorage,
    rgPath: string
): Promise<{
    disposable: vscode.Disposable
    onConfigurationChange: (newConfig: ConfigurationWithAccessToken) => void
}> => {
    const disposables: vscode.Disposable[] = []

<<<<<<< HEAD
    await updateEventLogger(initialConfig, localStorage)
    // Controller for Inline Chat
=======
    await createOrUpdateEventLogger(initialConfig, localStorage)
    // Controller for inline Chat
>>>>>>> 3e05edd1
    const commentController = new InlineController(context.extensionPath)
    // Controller for Non-Stop Cody
    const fixup = new FixupController()
    disposables.push(fixup)
    if (TestSupport.instance) {
        TestSupport.instance.fixupController.set(fixup)
    }
    // Controller for Custom Recipes
    const prompt = new MyPromptController(context, initialConfig.experimentalCustomRecipes)
    const controllers = { inline: commentController, fixups: fixup, prompt }

    const editor = new VSCodeEditor(controllers)
    // Could we use the `initialConfig` instead?
    const workspaceConfig = vscode.workspace.getConfiguration()
    const config = getConfiguration(workspaceConfig)

    const {
        intentDetector,
        codebaseContext,
        chatClient,
        completionsClient,
        guardrails,
        onConfigurationChange: externalServicesOnDidConfigurationChange,
    } = await configureExternalServices(initialConfig, rgPath, editor)

    const authProvider = new AuthProvider(initialConfig, secretStorage, localStorage)
    await authProvider.init()

    // Create chat webview
    const chatProvider = new ChatViewProvider(
        context.extensionPath,
        initialConfig,
        chatClient,
        intentDetector,
        codebaseContext,
        guardrails,
        editor,
        secretStorage,
        localStorage,
        rgPath,
        authProvider
    )
    disposables.push(chatProvider)
    fixup.recipeRunner = chatProvider

    disposables.push(
        vscode.window.registerWebviewViewProvider('cody.chat', chatProvider, {
            webviewOptions: { retainContextWhenHidden: true },
        }),
        // Update external services when configurationChangeEvent is fired by chatProvider
        chatProvider.configurationChangeEvent.event(async () => {
            const newConfig = await getFullConfig(secretStorage, localStorage)
            externalServicesOnDidConfigurationChange(newConfig)
            createOrUpdateEventLogger(newConfig, localStorage).catch(error => console.error(error))
        })
    )

    const executeRecipe = async (recipe: RecipeID, openChatView = true): Promise<void> => {
        await chatProvider.executeRecipe(recipe, '', openChatView)
    }

    const webviewErrorMessenger = async (error: string): Promise<void> => {
        if (error.includes('rate limit')) {
            const currentTime: number = Date.now()
            const userPref = localStorage.get('rateLimitError')
            // 21600000 is 6h in ms. ex 6 * 60 * 60 * 1000
            if (!userPref || userPref !== 'never' || currentTime - 21600000 >= parseInt(userPref, 10)) {
                const input = await vscode.window.showErrorMessage(error, 'Do not show again', 'Close')
                switch (input) {
                    case 'Do not show again':
                        await localStorage.set('rateLimitError', 'never')
                        break
                    default:
                        // Save current time as a reminder stamp in 6 hours
                        await localStorage.set('rateLimitError', currentTime.toString())
                }
            }
        }
        chatProvider.sendErrorToWebview(error)
    }

    const statusBar = createStatusBar()

    disposables.push(
        // Inline Chat Provider
        vscode.commands.registerCommand('cody.comment.add', async (comment: vscode.CommentReply) => {
            const isFixMode = /^\/f(ix)?\s/i.test(comment.text.trimStart())
            await commentController.chat(comment, isFixMode)
            await chatProvider.executeRecipe('inline-chat', comment.text.trimStart(), false)
            logEvent(`CodyVSCodeExtension:inline-assist:${isFixMode ? 'fixup' : 'chat'}`)
        }),
        vscode.commands.registerCommand('cody.comment.delete', (thread: vscode.CommentThread) => {
            commentController.delete(thread)
        }),
        vscode.commands.registerCommand('cody.comment.collapse-all', () =>
            vscode.commands.executeCommand('workbench.action.collapseAllComments')
        ),
        vscode.commands.registerCommand('cody.inline.new', () =>
            vscode.commands.executeCommand('workbench.action.addComment')
        ),
        // Tests
        // Access token - this is only used in configuration tests
        vscode.commands.registerCommand('cody.test.token', async (args: any[]) => {
            if (args?.length && (args[0] as string)) {
                await secretStorage.store(CODY_ACCESS_TOKEN_SECRET, args[0])
            }
        }),
        // Auth
        vscode.commands.registerCommand('cody.auth.signin', () => authProvider.signinMenu()),
        vscode.commands.registerCommand('cody.auth.signout', () => authProvider.signoutMenu()),
        vscode.commands.registerCommand('cody.auth.support', () => showFeedbackSupportQuickPick()),
        // Commands
        vscode.commands.registerCommand('cody.interactive.clear', async () => {
            await chatProvider.clearAndRestartSession()
            chatProvider.setWebviewView('chat')
        }),
        vscode.commands.registerCommand('cody.focus', () => vscode.commands.executeCommand('cody.chat.focus')),
        vscode.commands.registerCommand('cody.settings.user', () => chatProvider.setWebviewView('settings')),
        vscode.commands.registerCommand('cody.settings.extension', () =>
            vscode.commands.executeCommand('workbench.action.openSettings', { query: '@ext:sourcegraph.cody-ai' })
        ),
        vscode.commands.registerCommand('cody.history', () => chatProvider.setWebviewView('history')),
        vscode.commands.registerCommand('cody.history.clear', async () => {
            await chatProvider.clearHistory()
        }),
        // Recipes
        vscode.commands.registerCommand('cody.customRecipes.exec', title => chatProvider.executeCustomRecipe(title)),
        vscode.commands.registerCommand('cody.customRecipes.list', () => prompt.quickRecipe()),
        vscode.commands.registerCommand('cody.recipe.explain-code', () => executeRecipe('explain-code-detailed')),
        vscode.commands.registerCommand('cody.recipe.explain-code-high-level', () =>
            executeRecipe('explain-code-high-level')
        ),
        vscode.commands.registerCommand('cody.recipe.generate-unit-test', () => executeRecipe('generate-unit-test')),
        vscode.commands.registerCommand('cody.recipe.generate-docstring', () => executeRecipe('generate-docstring')),
        vscode.commands.registerCommand('cody.recipe.fixup', () => executeRecipe('fixup')),
        vscode.commands.registerCommand('cody.recipe.translate-to-language', () =>
            executeRecipe('translate-to-language')
        ),
        vscode.commands.registerCommand('cody.recipe.git-history', () => executeRecipe('git-history')),
        vscode.commands.registerCommand('cody.recipe.improve-variable-names', () =>
            executeRecipe('improve-variable-names')
        ),
        vscode.commands.registerCommand('cody.recipe.inline-touch', () => executeRecipe('inline-touch', false)),
        vscode.commands.registerCommand('cody.recipe.find-code-smells', () => executeRecipe('find-code-smells')),
        vscode.commands.registerCommand('cody.recipe.context-search', () => executeRecipe('context-search')),

        // Register URI Handler (vscode://sourcegraph.cody-ai)
        vscode.window.registerUriHandler({
            handleUri: async (uri: vscode.Uri) => {
                await authProvider.tokenCallbackHandler(uri, config.customHeaders)
            },
        }),
        statusBar,
        // Walkthrough / Support
        vscode.commands.registerCommand('cody.feedback', () =>
            vscode.env.openExternal(vscode.Uri.parse(CODY_FEEDBACK_URL.href))
        ),
        vscode.commands.registerCommand('cody.welcome', async () => {
            // Hack: We have to run this twice to force VS Code to register the walkthrough
            // Open issue: https://github.com/microsoft/vscode/issues/186165
            await vscode.commands.executeCommand('workbench.action.openWalkthrough')
            return vscode.commands.executeCommand(
                'workbench.action.openWalkthrough',
                'sourcegraph.cody-ai#welcome',
                false
            )
        }),
        vscode.commands.registerCommand('cody.welcome-mock', () =>
            vscode.commands.executeCommand('workbench.action.openWalkthrough', 'sourcegraph.cody-ai#welcome', false)
        ),
        vscode.commands.registerCommand('cody.walkthrough.showLogin', () =>
            vscode.commands.executeCommand('workbench.view.extension.cody')
        ),
        vscode.commands.registerCommand('cody.walkthrough.showChat', () => chatProvider.setWebviewView('chat')),
        vscode.commands.registerCommand('cody.walkthrough.showFixup', () => chatProvider.setWebviewView('recipes')),
        vscode.commands.registerCommand('cody.walkthrough.showExplain', () => chatProvider.setWebviewView('recipes')),
        vscode.commands.registerCommand('cody.walkthrough.enableInlineChat', async () => {
            await workspaceConfig.update('cody.inlineChat', true, vscode.ConfigurationTarget.Global)
            // Open VSCode setting view. Provides visual confirmation that the setting is enabled.
            return vscode.commands.executeCommand('workbench.action.openSettings', {
                query: 'cody.inlineChat.enabled',
                openToSide: true,
            })
        })
    )

    let completionsProvider: vscode.Disposable | null = null
    if (initialConfig.autocomplete) {
        completionsProvider = createCompletionsProvider(
            config,
            webviewErrorMessenger,
            completionsClient,
            statusBar,
            codebaseContext
        )
    }

    // Create a disposable to clean up completions when the extension reloads.
    const disposeCompletions: vscode.Disposable = {
        dispose: () => {
            completionsProvider?.dispose()
        },
    }
    disposables.push(disposeCompletions)

    vscode.workspace.onDidChangeConfiguration(event => {
        if (event.affectsConfiguration('cody.autocomplete')) {
            const config = getConfiguration(vscode.workspace.getConfiguration())

            if (!config.autocomplete) {
                completionsProvider?.dispose()
                completionsProvider = null
                return
            }

            if (completionsProvider !== null) {
                // If completions are already initialized and still enabled, we
                // need to reset the completion provider.
                completionsProvider.dispose()
            }
            completionsProvider = createCompletionsProvider(
                config,
                webviewErrorMessenger,
                completionsClient,
                statusBar,
                codebaseContext
            )
        }
    })

    // Initiate inline chat when feature flag is on
    if (!initialConfig.inlineChat) {
        commentController.dispose()
    }

    if (initialConfig.experimentalGuardrails) {
        const guardrailsProvider = new GuardrailsProvider(guardrails, editor)
        disposables.push(
            vscode.commands.registerCommand('cody.guardrails.debug', async () => {
                await guardrailsProvider.debugEditorSelection()
            })
        )
    }
    // Register task view and non-stop cody command when feature flag is on
    if (initialConfig.experimentalNonStop || process.env.CODY_TESTING === 'true') {
        fixup.register()
        await vscode.commands.executeCommand('setContext', 'cody.nonstop.fixups.enabled', true)
    }

    await showSetupNotification(initialConfig, localStorage)
    void vscode.commands.executeCommand('setContext', 'cody.test.inProgress', process.env.CODY_TESTING === 'true')
    return {
        disposable: vscode.Disposable.from(...disposables),
        onConfigurationChange: newConfig => {
            chatProvider.onConfigurationChange(newConfig)
            externalServicesOnDidConfigurationChange(newConfig)
            void createOrUpdateEventLogger(newConfig, localStorage)
        },
    }
}

function createCompletionsProvider(
    config: Configuration,
    webviewErrorMessenger: (error: string) => Promise<void>,
    completionsClient: SourcegraphNodeCompletionsClient,
    statusBar: CodyStatusBar,
    codebaseContext: CodebaseContext
): vscode.Disposable {
    const disposables: vscode.Disposable[] = []

    const documentProvider = new CompletionsDocumentProvider()
    disposables.push(vscode.workspace.registerTextDocumentContentProvider('cody', documentProvider))

    const history = new History()
    const providerConfig = createCompletionProviderConfig(config, webviewErrorMessenger, completionsClient)
    const completionsProvider = new CodyCompletionItemProvider({
        providerConfig,
        history,
        statusBar,
        codebaseContext,
        cache: config.autocompleteAdvancedCache ? new CompletionsCache() : undefined,
        isEmbeddingsContextEnabled: config.autocompleteAdvancedEmbeddings,
        triggerMoreEagerly: config.autocompleteExperimentalTriggerMoreEagerly,
        completeSuggestWidgetSelection: config.autocompleteExperimentalCompleteSuggestWidgetSelection,
    })

    disposables.push(
        vscode.commands.registerCommand('cody.autocomplete.inline.accepted', ({ codyLogId, codyLines }) => {
            CompletionsLogger.accept(codyLogId, codyLines)
        }),
        vscode.languages.registerInlineCompletionItemProvider('*', completionsProvider)
    )
    return {
        dispose: () => {
            for (const disposable of disposables) {
                disposable.dispose()
            }
        },
    }
}

function createCompletionProviderConfig(
    config: Configuration,
    webviewErrorMessenger: (error: string) => Promise<void>,
    completionsClient: SourcegraphNodeCompletionsClient
): ProviderConfig {
    let providerConfig: null | ProviderConfig = null
    switch (config.autocompleteAdvancedProvider) {
        case 'unstable-codegen': {
            if (config.autocompleteAdvancedServerEndpoint !== null) {
                providerConfig = createUnstableCodeGenProviderConfig({
                    serverEndpoint: config.autocompleteAdvancedServerEndpoint,
                })
            }

            // eslint-disable-next-line @typescript-eslint/no-floating-promises
            webviewErrorMessenger(
                'Provider `unstable-codegen` can not be used without configuring `cody.autocomplete.advanced.serverEndpoint`. Falling back to `anthropic`.'
            )
            break
        }
        case 'unstable-huggingface': {
            if (config.autocompleteAdvancedServerEndpoint !== null) {
                providerConfig = createUnstableHuggingFaceProviderConfig({
                    serverEndpoint: config.autocompleteAdvancedServerEndpoint,
                    accessToken: config.autocompleteAdvancedAccessToken,
                })
            }

            // eslint-disable-next-line @typescript-eslint/no-floating-promises
            webviewErrorMessenger(
                'Provider `unstable-huggingface` can not be used without configuring `cody.autocomplete.advanced.serverEndpoint`. Falling back to `anthropic`.'
            )
            break
        }
    }
    if (providerConfig) {
        return providerConfig
    }

    return createAnthropicProviderConfig({
        completionsClient,
        contextWindowTokens: 2048,
    })
}<|MERGE_RESOLUTION|>--- conflicted
+++ resolved
@@ -85,13 +85,9 @@
 }> => {
     const disposables: vscode.Disposable[] = []
 
-<<<<<<< HEAD
-    await updateEventLogger(initialConfig, localStorage)
     // Controller for Inline Chat
-=======
     await createOrUpdateEventLogger(initialConfig, localStorage)
     // Controller for inline Chat
->>>>>>> 3e05edd1
     const commentController = new InlineController(context.extensionPath)
     // Controller for Non-Stop Cody
     const fixup = new FixupController()
