import * as vscode from 'vscode'

import { RecipeID } from '@sourcegraph/cody-shared/src/chat/recipes/recipe'
import { CodebaseContext } from '@sourcegraph/cody-shared/src/codebase-context'
import { Configuration, ConfigurationWithAccessToken } from '@sourcegraph/cody-shared/src/configuration'
import { SourcegraphNodeCompletionsClient } from '@sourcegraph/cody-shared/src/sourcegraph-api/completions/nodeClient'

import { ChatViewProvider } from './chat/ChatViewProvider'
import { ContextProvider } from './chat/ContextProvider'
import { InlineChatViewManager } from './chat/InlineChatViewProvider'
import { MessageProviderOptions } from './chat/MessageProvider'
import { CODY_FEEDBACK_URL } from './chat/protocol'
import { CodyCompletionItemProvider } from './completions'
import { CompletionsCache } from './completions/cache'
import { CompletionsDocumentProvider } from './completions/docprovider'
import { History } from './completions/history'
import * as CompletionsLogger from './completions/logger'
import { createProviderConfig as createAnthropicProviderConfig } from './completions/providers/anthropic'
import { ProviderConfig } from './completions/providers/provider'
import { createProviderConfig as createUnstableCodeGenProviderConfig } from './completions/providers/unstable-codegen'
import { createProviderConfig as createUnstableHuggingFaceProviderConfig } from './completions/providers/unstable-huggingface'
import { registerAutocompleteTraceView } from './completions/tracer/traceView'
import { getConfiguration, getFullConfig, migrateConfiguration } from './configuration'
import { VSCodeEditor } from './editor/vscode-editor'
import { configureExternalServices } from './external-services'
import { MyPromptController } from './my-cody/MyPromptController'
import { FixupController } from './non-stop/FixupController'
import { showSetupNotification } from './notifications/setup-notification'
import { getRgPath } from './rg'
import { AuthProvider } from './services/AuthProvider'
import { createOrUpdateEventLogger, logEvent } from './services/EventLogger'
import { showFeedbackSupportQuickPick } from './services/FeedbackOptions'
import { GuardrailsProvider } from './services/GuardrailsProvider'
import { Comment, InlineController } from './services/InlineController'
import { LocalStorage } from './services/LocalStorageProvider'
import {
    CODY_ACCESS_TOKEN_SECRET,
    InMemorySecretStorage,
    SecretStorage,
    VSCodeSecretStorage,
} from './services/SecretStorageProvider'
import { CodyStatusBar, createStatusBar } from './services/StatusBar'
import { TestSupport } from './test-support'

/**
 * Start the extension, watching all relevant configuration and secrets for changes.
 */
export async function start(context: vscode.ExtensionContext): Promise<vscode.Disposable> {
    await migrateConfiguration()

    const secretStorage =
        process.env.CODY_TESTING === 'true' ? new InMemorySecretStorage() : new VSCodeSecretStorage(context.secrets)
    const localStorage = new LocalStorage(context.globalState)
    const rgPath = await getRgPath(context.extensionPath)

    const disposables: vscode.Disposable[] = []

    const { disposable, onConfigurationChange } = await register(
        context,
        await getFullConfig(secretStorage, localStorage),
        secretStorage,
        localStorage,
        rgPath
    )
    disposables.push(disposable)

    // Re-initialize when configuration
    disposables.push(
        vscode.workspace.onDidChangeConfiguration(async event => {
            if (event.affectsConfiguration('cody')) {
                onConfigurationChange(await getFullConfig(secretStorage, localStorage))
            }
        })
    )

    return vscode.Disposable.from(...disposables)
}

// Registers commands and webview given the config.
const register = async (
    context: vscode.ExtensionContext,
    initialConfig: ConfigurationWithAccessToken,
    secretStorage: SecretStorage,
    localStorage: LocalStorage,
    rgPath: string
): Promise<{
    disposable: vscode.Disposable
    onConfigurationChange: (newConfig: ConfigurationWithAccessToken) => void
}> => {
    const disposables: vscode.Disposable[] = []

    // Controller for Inline Chat
    await createOrUpdateEventLogger(initialConfig, localStorage)
    // Controller for inline Chat
    const commentController = new InlineController(context.extensionPath)
    // Controller for Non-Stop Cody
    const fixup = new FixupController()
    disposables.push(fixup)
    if (TestSupport.instance) {
        TestSupport.instance.fixupController.set(fixup)
    }
    // Controller for Custom Recipes
    const prompt = new MyPromptController(context, initialConfig.experimentalCustomRecipes)
    const controllers = { inline: commentController, fixups: fixup, prompt }

    const editor = new VSCodeEditor(controllers)
    // Could we use the `initialConfig` instead?
    const workspaceConfig = vscode.workspace.getConfiguration()
    const config = getConfiguration(workspaceConfig)

    const {
        intentDetector,
        codebaseContext,
        chatClient,
        completionsClient,
        guardrails,
        onConfigurationChange: externalServicesOnDidConfigurationChange,
    } = await configureExternalServices(initialConfig, rgPath, editor)

    const authProvider = new AuthProvider(initialConfig, secretStorage, localStorage)
    await authProvider.init()

    const contextProvider = new ContextProvider(
        initialConfig,
        chatClient,
        codebaseContext,
        editor,
        secretStorage,
        localStorage,
        rgPath,
        authProvider
    )
    disposables.push(contextProvider)

    // Shared configuration that is required for chat views to send and receive messages
    const messageProviderOptions: MessageProviderOptions = {
        config: initialConfig,
        chat: chatClient,
        intentDetector,
        guardrails,
        editor,
        localStorage,
        rgPath,
        authProvider,
        contextProvider,
    }

    const inlineChatManager = new InlineChatViewManager(messageProviderOptions)
    const sidebarChatProvider = new ChatViewProvider({
        ...messageProviderOptions,
        extensionPath: context.extensionPath,
    })

    disposables.push(sidebarChatProvider)
    fixup.recipeRunner = sidebarChatProvider

    disposables.push(
        vscode.window.registerWebviewViewProvider('cody.chat', sidebarChatProvider, {
            webviewOptions: { retainContextWhenHidden: true },
        }),
<<<<<<< HEAD
        // Update external services when configurationChangeEvent is fired by sidebarChatProvider
        contextProvider.configurationChangeEvent.event(async () => {
            externalServicesOnDidConfigurationChange(await getFullConfig(secretStorage, localStorage))
=======
        // Update external services when configurationChangeEvent is fired by chatProvider
        chatProvider.configurationChangeEvent.event(async () => {
            const newConfig = await getFullConfig(secretStorage, localStorage)
            externalServicesOnDidConfigurationChange(newConfig)
            createOrUpdateEventLogger(newConfig, localStorage).catch(error => console.error(error))
>>>>>>> 508a63f5
        })
    )

    const executeRecipe = async (recipe: RecipeID, openChatView = true): Promise<void> => {
        if (openChatView) {
            sidebarChatProvider.showTab('chat')
        }

        await sidebarChatProvider.executeRecipe(recipe, '')
    }

    const webviewErrorMessenger = async (error: string): Promise<void> => {
        if (error.includes('rate limit')) {
            const currentTime: number = Date.now()
            const userPref = localStorage.get('rateLimitError')
            // 21600000 is 6h in ms. ex 6 * 60 * 60 * 1000
            if (!userPref || userPref !== 'never' || currentTime - 21600000 >= parseInt(userPref, 10)) {
                const input = await vscode.window.showErrorMessage(error, 'Do not show again', 'Close')
                switch (input) {
                    case 'Do not show again':
                        await localStorage.set('rateLimitError', 'never')
                        break
                    default:
                        // Save current time as a reminder stamp in 6 hours
                        await localStorage.set('rateLimitError', currentTime.toString())
                }
            }
        }
        sidebarChatProvider.handleError(error)
    }

    const statusBar = createStatusBar()

    disposables.push(
        // Inline Chat Provider
        vscode.commands.registerCommand('cody.comment.add', async (comment: vscode.CommentReply) => {
            const isFixMode = /^\/f(ix)?\s/i.test(comment.text.trimStart())
            const inlineChatProvider = inlineChatManager.getProviderForThread(comment.thread)
            await inlineChatProvider.addChat(comment.text, isFixMode)
            logEvent(`CodyVSCodeExtension:inline-assist:${isFixMode ? 'fixup' : 'chat'}`)
        }),
        vscode.commands.registerCommand('cody.comment.delete', (thread: vscode.CommentThread) => {
            inlineChatManager.removeProviderForThread(thread)
        }),
        vscode.commands.registerCommand('cody.comment.stop', async (comment: Comment) => {
            const inlineChatProvider = inlineChatManager.getProviderForThread(comment.parent)
            await inlineChatProvider.abortChat()
        }),
        vscode.commands.registerCommand('cody.comment.collapse-all', () =>
            vscode.commands.executeCommand('workbench.action.collapseAllComments')
        ),
        vscode.commands.registerCommand('cody.comment.open-in-sidebar', async (thread: vscode.CommentThread) => {
            const inlineChatProvider = inlineChatManager.getProviderForThread(thread)
            // The inline chat is already saved in history, we just need to tell the sidebar chat to restore it
            await sidebarChatProvider.restoreSession(inlineChatProvider.currentChatID)
            // Ensure that the sidebar view is open if not already
            sidebarChatProvider.setWebviewView('chat')
            await vscode.commands.executeCommand('cody.chat.focus')
        }),
        vscode.commands.registerCommand('cody.inline.new', () =>
            vscode.commands.executeCommand('workbench.action.addComment')
        ),
        // Tests
        // Access token - this is only used in configuration tests
        vscode.commands.registerCommand('cody.test.token', async (args: any[]) => {
            if (args?.length && (args[0] as string)) {
                await secretStorage.store(CODY_ACCESS_TOKEN_SECRET, args[0])
            }
        }),
        // Auth
        vscode.commands.registerCommand('cody.auth.signin', () => authProvider.signinMenu()),
        vscode.commands.registerCommand('cody.auth.signout', () => authProvider.signoutMenu()),
        vscode.commands.registerCommand('cody.auth.support', () => showFeedbackSupportQuickPick()),
        // Commands
        vscode.commands.registerCommand('cody.interactive.clear', async () => {
            await sidebarChatProvider.clearAndRestartSession()
            sidebarChatProvider.setWebviewView('chat')
        }),
        vscode.commands.registerCommand('cody.focus', () => vscode.commands.executeCommand('cody.chat.focus')),
        vscode.commands.registerCommand('cody.settings.user', () => sidebarChatProvider.setWebviewView('settings')),
        vscode.commands.registerCommand('cody.settings.extension', () =>
            vscode.commands.executeCommand('workbench.action.openSettings', { query: '@ext:sourcegraph.cody-ai' })
        ),
        vscode.commands.registerCommand('cody.history', () => sidebarChatProvider.setWebviewView('history')),
        vscode.commands.registerCommand('cody.history.clear', async () => {
            await sidebarChatProvider.clearHistory()
        }),
        // Recipes
        vscode.commands.registerCommand('cody.customRecipes.exec', title => chatProvider.executeCustomRecipe(title)),
        vscode.commands.registerCommand('cody.customRecipes.list', () => prompt.quickRecipe()),
        vscode.commands.registerCommand('cody.recipe.explain-code', () => executeRecipe('explain-code-detailed')),
        vscode.commands.registerCommand('cody.recipe.explain-code-high-level', () =>
            executeRecipe('explain-code-high-level')
        ),
        vscode.commands.registerCommand('cody.recipe.generate-unit-test', () => executeRecipe('generate-unit-test')),
        vscode.commands.registerCommand('cody.recipe.generate-docstring', () => executeRecipe('generate-docstring')),
        vscode.commands.registerCommand('cody.recipe.fixup', () => executeRecipe('fixup')),
        vscode.commands.registerCommand('cody.recipe.translate-to-language', () =>
            executeRecipe('translate-to-language')
        ),
        vscode.commands.registerCommand('cody.recipe.git-history', () => executeRecipe('git-history')),
        vscode.commands.registerCommand('cody.recipe.improve-variable-names', () =>
            executeRecipe('improve-variable-names')
        ),
        vscode.commands.registerCommand('cody.recipe.inline-touch', () => executeRecipe('inline-touch', false)),
        vscode.commands.registerCommand('cody.recipe.find-code-smells', () => executeRecipe('find-code-smells')),
        vscode.commands.registerCommand('cody.recipe.context-search', () => executeRecipe('context-search')),

        // Register URI Handler (vscode://sourcegraph.cody-ai)
        vscode.window.registerUriHandler({
            handleUri: async (uri: vscode.Uri) => {
                await authProvider.tokenCallbackHandler(uri, config.customHeaders)
            },
        }),
        statusBar,
        // Walkthrough / Support
        vscode.commands.registerCommand('cody.feedback', () =>
            vscode.env.openExternal(vscode.Uri.parse(CODY_FEEDBACK_URL.href))
        ),
        vscode.commands.registerCommand('cody.welcome', async () => {
            // Hack: We have to run this twice to force VS Code to register the walkthrough
            // Open issue: https://github.com/microsoft/vscode/issues/186165
            await vscode.commands.executeCommand('workbench.action.openWalkthrough')
            return vscode.commands.executeCommand(
                'workbench.action.openWalkthrough',
                'sourcegraph.cody-ai#welcome',
                false
            )
        }),
        vscode.commands.registerCommand('cody.welcome-mock', () =>
            vscode.commands.executeCommand('workbench.action.openWalkthrough', 'sourcegraph.cody-ai#welcome', false)
        ),
        vscode.commands.registerCommand('cody.walkthrough.showLogin', () =>
            vscode.commands.executeCommand('workbench.view.extension.cody')
        ),
        vscode.commands.registerCommand('cody.walkthrough.showChat', () => sidebarChatProvider.setWebviewView('chat')),
        vscode.commands.registerCommand('cody.walkthrough.showFixup', () =>
            sidebarChatProvider.setWebviewView('recipes')
        ),
        vscode.commands.registerCommand('cody.walkthrough.showExplain', () =>
            sidebarChatProvider.setWebviewView('recipes')
        ),
        vscode.commands.registerCommand('cody.walkthrough.enableInlineChat', async () => {
            await workspaceConfig.update('cody.inlineChat', true, vscode.ConfigurationTarget.Global)
            // Open VSCode setting view. Provides visual confirmation that the setting is enabled.
            return vscode.commands.executeCommand('workbench.action.openSettings', {
                query: 'cody.inlineChat.enabled',
                openToSide: true,
            })
        })
    )

    let completionsProvider: vscode.Disposable | null = null
    if (initialConfig.autocomplete) {
        completionsProvider = createCompletionsProvider(
            config,
            webviewErrorMessenger,
            completionsClient,
            statusBar,
            codebaseContext
        )
    }

    // Create a disposable to clean up completions when the extension reloads.
    const disposeCompletions: vscode.Disposable = {
        dispose: () => {
            completionsProvider?.dispose()
        },
    }
    disposables.push(disposeCompletions)

    vscode.workspace.onDidChangeConfiguration(event => {
        if (event.affectsConfiguration('cody.autocomplete')) {
            const config = getConfiguration(vscode.workspace.getConfiguration())

            if (!config.autocomplete) {
                completionsProvider?.dispose()
                completionsProvider = null
                return
            }

            if (completionsProvider !== null) {
                // If completions are already initialized and still enabled, we
                // need to reset the completion provider.
                completionsProvider.dispose()
            }
            completionsProvider = createCompletionsProvider(
                config,
                webviewErrorMessenger,
                completionsClient,
                statusBar,
                codebaseContext
            )
        }
    })

    // Initiate inline chat when feature flag is on
    if (!initialConfig.inlineChat) {
        commentController.dispose()
    }

    if (initialConfig.experimentalGuardrails) {
        const guardrailsProvider = new GuardrailsProvider(guardrails, editor)
        disposables.push(
            vscode.commands.registerCommand('cody.guardrails.debug', async () => {
                await guardrailsProvider.debugEditorSelection()
            })
        )
    }
    // Register task view and non-stop cody command when feature flag is on
    if (initialConfig.experimentalNonStop || process.env.CODY_TESTING === 'true') {
        fixup.register()
        await vscode.commands.executeCommand('setContext', 'cody.nonstop.fixups.enabled', true)
    }

    await showSetupNotification(initialConfig, localStorage)
    void vscode.commands.executeCommand('setContext', 'cody.test.inProgress', process.env.CODY_TESTING === 'true')
    return {
        disposable: vscode.Disposable.from(...disposables),
        onConfigurationChange: newConfig => {
            contextProvider.onConfigurationChange(newConfig)
            externalServicesOnDidConfigurationChange(newConfig)
            void createOrUpdateEventLogger(newConfig, localStorage)
        },
    }
}

function createCompletionsProvider(
    config: Configuration,
    webviewErrorMessenger: (error: string) => Promise<void>,
    completionsClient: SourcegraphNodeCompletionsClient,
    statusBar: CodyStatusBar,
    codebaseContext: CodebaseContext
): vscode.Disposable {
    const disposables: vscode.Disposable[] = []

    const documentProvider = new CompletionsDocumentProvider()
    disposables.push(vscode.workspace.registerTextDocumentContentProvider('cody', documentProvider))

    const history = new History()
    const providerConfig = createCompletionProviderConfig(config, webviewErrorMessenger, completionsClient)
    const completionsProvider = new CodyCompletionItemProvider({
        providerConfig,
        history,
        statusBar,
        codebaseContext,
        cache: config.autocompleteAdvancedCache ? new CompletionsCache() : null,
        isEmbeddingsContextEnabled: config.autocompleteAdvancedEmbeddings,
        triggerMoreEagerly: config.autocompleteExperimentalTriggerMoreEagerly,
        completeSuggestWidgetSelection: config.autocompleteExperimentalCompleteSuggestWidgetSelection,
    })

    disposables.push(
        vscode.commands.registerCommand('cody.autocomplete.inline.accepted', ({ codyLogId, codyLines }) => {
            CompletionsLogger.accept(codyLogId, codyLines)
        }),
        vscode.languages.registerInlineCompletionItemProvider('*', completionsProvider),
        registerAutocompleteTraceView(completionsProvider)
    )
    return {
        dispose: () => {
            for (const disposable of disposables) {
                disposable.dispose()
            }
        },
    }
}

function createCompletionProviderConfig(
    config: Configuration,
    webviewErrorMessenger: (error: string) => Promise<void>,
    completionsClient: SourcegraphNodeCompletionsClient
): ProviderConfig {
    let providerConfig: null | ProviderConfig = null
    switch (config.autocompleteAdvancedProvider) {
        case 'unstable-codegen': {
            if (config.autocompleteAdvancedServerEndpoint !== null) {
                providerConfig = createUnstableCodeGenProviderConfig({
                    serverEndpoint: config.autocompleteAdvancedServerEndpoint,
                })
            }

            // eslint-disable-next-line @typescript-eslint/no-floating-promises
            webviewErrorMessenger(
                'Provider `unstable-codegen` can not be used without configuring `cody.autocomplete.advanced.serverEndpoint`. Falling back to `anthropic`.'
            )
            break
        }
        case 'unstable-huggingface': {
            if (config.autocompleteAdvancedServerEndpoint !== null) {
                providerConfig = createUnstableHuggingFaceProviderConfig({
                    serverEndpoint: config.autocompleteAdvancedServerEndpoint,
                    accessToken: config.autocompleteAdvancedAccessToken,
                })
            }

            // eslint-disable-next-line @typescript-eslint/no-floating-promises
            webviewErrorMessenger(
                'Provider `unstable-huggingface` can not be used without configuring `cody.autocomplete.advanced.serverEndpoint`. Falling back to `anthropic`.'
            )
            break
        }
    }
    if (providerConfig) {
        return providerConfig
    }

    return createAnthropicProviderConfig({
        completionsClient,
        contextWindowTokens: 2048,
    })
}<|MERGE_RESOLUTION|>--- conflicted
+++ resolved
@@ -134,7 +134,6 @@
 
     // Shared configuration that is required for chat views to send and receive messages
     const messageProviderOptions: MessageProviderOptions = {
-        config: initialConfig,
         chat: chatClient,
         intentDetector,
         guardrails,
@@ -158,21 +157,15 @@
         vscode.window.registerWebviewViewProvider('cody.chat', sidebarChatProvider, {
             webviewOptions: { retainContextWhenHidden: true },
         }),
-<<<<<<< HEAD
-        // Update external services when configurationChangeEvent is fired by sidebarChatProvider
+        // Update external services when configurationChangeEvent is fired by chatProvider
         contextProvider.configurationChangeEvent.event(async () => {
-            externalServicesOnDidConfigurationChange(await getFullConfig(secretStorage, localStorage))
-=======
-        // Update external services when configurationChangeEvent is fired by chatProvider
-        chatProvider.configurationChangeEvent.event(async () => {
             const newConfig = await getFullConfig(secretStorage, localStorage)
             externalServicesOnDidConfigurationChange(newConfig)
             createOrUpdateEventLogger(newConfig, localStorage).catch(error => console.error(error))
->>>>>>> 508a63f5
         })
     )
 
-    const executeRecipe = async (recipe: RecipeID, openChatView = true): Promise<void> => {
+    const executeRecipeInSidebar = async (recipe: RecipeID, openChatView = true): Promise<void> => {
         if (openChatView) {
             sidebarChatProvider.showTab('chat')
         }
@@ -257,25 +250,41 @@
             await sidebarChatProvider.clearHistory()
         }),
         // Recipes
-        vscode.commands.registerCommand('cody.customRecipes.exec', title => chatProvider.executeCustomRecipe(title)),
+        vscode.commands.registerCommand('cody.customRecipes.exec', title => {
+            const recipePrompt = prompt.find(title)
+            if (!recipePrompt.startsWith('/')) {
+                sidebarChatProvider.showTab('chat')
+            }
+            return sidebarChatProvider.executeCustomRecipe(title)
+        }),
         vscode.commands.registerCommand('cody.customRecipes.list', () => prompt.quickRecipe()),
-        vscode.commands.registerCommand('cody.recipe.explain-code', () => executeRecipe('explain-code-detailed')),
+        vscode.commands.registerCommand('cody.recipe.explain-code', () =>
+            executeRecipeInSidebar('explain-code-detailed')
+        ),
         vscode.commands.registerCommand('cody.recipe.explain-code-high-level', () =>
-            executeRecipe('explain-code-high-level')
-        ),
-        vscode.commands.registerCommand('cody.recipe.generate-unit-test', () => executeRecipe('generate-unit-test')),
-        vscode.commands.registerCommand('cody.recipe.generate-docstring', () => executeRecipe('generate-docstring')),
-        vscode.commands.registerCommand('cody.recipe.fixup', () => executeRecipe('fixup')),
+            executeRecipeInSidebar('explain-code-high-level')
+        ),
+        vscode.commands.registerCommand('cody.recipe.generate-unit-test', () =>
+            executeRecipeInSidebar('generate-unit-test')
+        ),
+        vscode.commands.registerCommand('cody.recipe.generate-docstring', () =>
+            executeRecipeInSidebar('generate-docstring')
+        ),
+        vscode.commands.registerCommand('cody.recipe.fixup', () => executeRecipeInSidebar('fixup')),
         vscode.commands.registerCommand('cody.recipe.translate-to-language', () =>
-            executeRecipe('translate-to-language')
-        ),
-        vscode.commands.registerCommand('cody.recipe.git-history', () => executeRecipe('git-history')),
+            executeRecipeInSidebar('translate-to-language')
+        ),
+        vscode.commands.registerCommand('cody.recipe.git-history', () => executeRecipeInSidebar('git-history')),
         vscode.commands.registerCommand('cody.recipe.improve-variable-names', () =>
-            executeRecipe('improve-variable-names')
-        ),
-        vscode.commands.registerCommand('cody.recipe.inline-touch', () => executeRecipe('inline-touch', false)),
-        vscode.commands.registerCommand('cody.recipe.find-code-smells', () => executeRecipe('find-code-smells')),
-        vscode.commands.registerCommand('cody.recipe.context-search', () => executeRecipe('context-search')),
+            executeRecipeInSidebar('improve-variable-names')
+        ),
+        vscode.commands.registerCommand('cody.recipe.inline-touch', () =>
+            executeRecipeInSidebar('inline-touch', false)
+        ),
+        vscode.commands.registerCommand('cody.recipe.find-code-smells', () =>
+            executeRecipeInSidebar('find-code-smells')
+        ),
+        vscode.commands.registerCommand('cody.recipe.context-search', () => executeRecipeInSidebar('context-search')),
 
         // Register URI Handler (vscode://sourcegraph.cody-ai)
         vscode.window.registerUriHandler({
