import * as vscode from 'vscode'

import {
    ConfigFeaturesSingleton,
    FeatureFlag,
    featureFlagProvider,
    graphqlClient,
    isDotCom,
    newPromptMixin,
    PromptMixin,
    type ConfigurationWithAccessToken,
} from '@sourcegraph/cody-shared'

import { ChatManager, CodyChatPanelViewType } from './chat/chat-view/ChatManager'
import { type ChatSession } from './chat/chat-view/SimpleChatPanelProvider'
import { ContextProvider } from './chat/ContextProvider'
import { type MessageProviderOptions } from './chat/MessageProvider'
import {
    ACCOUNT_LIMITS_INFO_URL,
    ACCOUNT_UPGRADE_URL,
    ACCOUNT_USAGE_URL,
    CODY_FEEDBACK_URL,
    type AuthStatus,
} from './chat/protocol'
import { CodeActionProvider } from './code-actions/CodeActionProvider'
<<<<<<< HEAD
import { newCodyCommandArgs, type CodyCommandArgs } from './commands'
=======
import { GhostHintDecorator } from './commands/GhostHintDecorator'
>>>>>>> 16378c98
import { createInlineCompletionItemProvider } from './completions/create-inline-completion-item-provider'
import { getConfiguration, getFullConfig } from './configuration'
import { EditManager } from './edit/manager'
import { manageDisplayPathEnvInfoForExtension } from './editor/displayPathEnvInfo'
import { VSCodeEditor } from './editor/vscode-editor'
import { type PlatformContext } from './extension.common'
import { configureExternalServices } from './external-services'
import { logDebug } from './log'
import { showSetupNotification } from './notifications/setup-notification'
import { gitAPIinit } from './repository/repositoryHelpers'
import { SearchViewProvider } from './search/SearchViewProvider'
import { AuthProvider } from './services/AuthProvider'
import { showFeedbackSupportQuickPick } from './services/FeedbackOptions'
import { GuardrailsProvider } from './services/GuardrailsProvider'
import { localStorage } from './services/LocalStorageProvider'
import { getAccessToken, secretStorage, VSCodeSecretStorage } from './services/SecretStorageProvider'
import { createStatusBar } from './services/StatusBar'
import { createOrUpdateEventLogger, telemetryService } from './services/telemetry'
import { createOrUpdateTelemetryRecorderProvider, telemetryRecorder } from './services/telemetry-v2'
import { onTextDocumentChange } from './services/utils/codeblock-action-tracker'
import { parseAllVisibleDocuments, updateParseTreeOnEdit } from './tree-sitter/parse-tree-cache'

/**
 * Start the extension, watching all relevant configuration and secrets for changes.
 */
export async function start(context: vscode.ExtensionContext, platform: PlatformContext): Promise<vscode.Disposable> {
    // Set internal storage fields for storage provider singletons
    localStorage.setStorage(context.globalState)
    if (secretStorage instanceof VSCodeSecretStorage) {
        secretStorage.setStorage(context.secrets)
    }

    const rgPath = platform.getRgPath ? await platform.getRgPath() : null

    const disposables: vscode.Disposable[] = []

    const { disposable, onConfigurationChange } = await register(context, await getFullConfig(), rgPath, platform)
    disposables.push(disposable)

    // Re-initialize when configuration
    disposables.push(
        vscode.workspace.onDidChangeConfiguration(async event => {
            if (event.affectsConfiguration('cody')) {
                const config = await getFullConfig()
                onConfigurationChange(config)
                platform.onConfigurationChange?.(config)
                if (config.chatPreInstruction) {
                    PromptMixin.addCustom(newPromptMixin(config.chatPreInstruction))
                }
            }
        })
    )

    return vscode.Disposable.from(...disposables)
}

// Registers commands and webview given the config.
const register = async (
    context: vscode.ExtensionContext,
    initialConfig: ConfigurationWithAccessToken,
    rgPath: string | null,
    platform: Omit<PlatformContext, 'getRgPath'>
): Promise<{
    disposable: vscode.Disposable
    onConfigurationChange: (newConfig: ConfigurationWithAccessToken) => void
}> => {
    const disposables: vscode.Disposable[] = []

    // Initialize `displayPath` first because it might be used to display paths in error messages
    // from the subsequent initialization.
    disposables.push(manageDisplayPathEnvInfoForExtension())

    // Set codyignore list on git extension startup
    const gitAPI = await gitAPIinit()
    if (gitAPI) {
        disposables.push(gitAPI)
    }

    const isExtensionModeDevOrTest =
        context.extensionMode === vscode.ExtensionMode.Development ||
        context.extensionMode === vscode.ExtensionMode.Test
    await configureEventsInfra(initialConfig, isExtensionModeDevOrTest)

    const editor = new VSCodeEditor()
    const commandsController = platform.createCommandsController?.(editor)

    // Could we use the `initialConfig` instead?
    const workspaceConfig = vscode.workspace.getConfiguration()
    const config = getConfiguration(workspaceConfig)

    if (config.chatPreInstruction) {
        PromptMixin.addCustom(newPromptMixin(config.chatPreInstruction))
    }

    parseAllVisibleDocuments()

    disposables.push(vscode.window.onDidChangeVisibleTextEditors(parseAllVisibleDocuments))
    disposables.push(vscode.workspace.onDidChangeTextDocument(updateParseTreeOnEdit))

    // Enable tracking for pasting chat responses into editor text
    disposables.push(
        vscode.workspace.onDidChangeTextDocument(async e => {
            const changedText = e.contentChanges[0]?.text
            // Skip if the document is not a file or if the copied text is from insert
            if (!changedText || e.document.uri.scheme !== 'file') {
                return
            }
            await onTextDocumentChange(changedText)
        })
    )

    const authProvider = new AuthProvider(initialConfig)
    await authProvider.init()

    graphqlClient.onConfigurationChange(initialConfig)
    void featureFlagProvider.syncAuthStatus()

    const {
        intentDetector,
        codebaseContext: initialCodebaseContext,
        chatClient,
        codeCompletionsClient,
        guardrails,
        localEmbeddings,
        onConfigurationChange: externalServicesOnDidConfigurationChange,
        symfRunner,
    } = await configureExternalServices(context, initialConfig, rgPath, editor, platform)

    if (symfRunner) {
        disposables.push(symfRunner)
    }

    const contextProvider = new ContextProvider(
        initialConfig,
        chatClient,
        initialCodebaseContext,
        editor,
        rgPath,
        symfRunner,
        authProvider,
        platform,
        localEmbeddings
    )
    disposables.push(contextProvider)
    await contextProvider.init()

    // Shared configuration that is required for chat views to send and receive messages
    const messageProviderOptions: MessageProviderOptions = {
        chat: chatClient,
        intentDetector,
        guardrails,
        editor,
        authProvider,
        contextProvider,
    }

    // Evaluate a mock feature flag for the purpose of an A/A test. No functionality is affected by this flag.
    await featureFlagProvider.evaluateFeatureFlag(FeatureFlag.CodyChatMockTest)

    const chatManager = new ChatManager(
        {
            ...messageProviderOptions,
            extensionUri: context.extensionUri,
        },
        chatClient,
        localEmbeddings || null,
        symfRunner || null,
        guardrails,
        commandsController
    )

    const ghostHintDecorator = new GhostHintDecorator()
    disposables.push(
        ghostHintDecorator,
        new EditManager({ chat: chatClient, editor, contextProvider, ghostHintDecorator }),
        new CodeActionProvider({ contextProvider })
    )

    let oldConfig = JSON.stringify(initialConfig)
    function onConfigurationChange(newConfig: ConfigurationWithAccessToken): void {
        if (oldConfig === JSON.stringify(newConfig)) {
            return
        }
        oldConfig = JSON.stringify(newConfig)

        featureFlagProvider.syncAuthStatus()
        graphqlClient.onConfigurationChange(newConfig)
        contextProvider.onConfigurationChange(newConfig)
        externalServicesOnDidConfigurationChange(newConfig)
        void configureEventsInfra(newConfig, isExtensionModeDevOrTest)
        platform.onConfigurationChange?.(newConfig)
        symfRunner?.setSourcegraphAuth(newConfig.serverEndpoint, newConfig.accessToken)
        void localEmbeddings?.setAccessToken(newConfig.serverEndpoint, newConfig.accessToken)
        setupAutocomplete()
    }

    // Register tree views
    disposables.push(
        chatManager,
        vscode.window.registerWebviewViewProvider('cody.chat', chatManager.sidebarViewController, {
            webviewOptions: { retainContextWhenHidden: true },
        }),
        // Update external services when configurationChangeEvent is fired by chatProvider
        contextProvider.configurationChangeEvent.event(async () => {
            const newConfig = await getFullConfig()
            onConfigurationChange(newConfig)
        })
    )

    // Important to respect `config.experimentalSymfContext`. The agent
    // currently crashes with a cryptic error when running with symf enabled so
    // we need a way to reliably disable symf until we fix the root problem.
    if (symfRunner && config.experimentalSymfContext) {
        const searchViewProvider = new SearchViewProvider(context.extensionUri, symfRunner)
        disposables.push(searchViewProvider)
        searchViewProvider.initialize()
        disposables.push(
            vscode.window.registerWebviewViewProvider('cody.search', searchViewProvider, {
                webviewOptions: { retainContextWhenHidden: true },
            })
        )
    }

    // Adds a change listener to the auth provider that syncs the auth status
    // eslint-disable-next-line @typescript-eslint/no-misused-promises
    authProvider.addChangeListener(async (authStatus: AuthStatus) => {
        // Chat Manager uses Simple Context Provider
        await chatManager.syncAuthStatus(authStatus)
        // Update context provider first it will also update the configuration
        await contextProvider.syncAuthStatus()
        // feature flag provider
        featureFlagProvider.syncAuthStatus()
        // Symf
        if (symfRunner && authStatus.isLoggedIn) {
            getAccessToken()
                .then(token => {
                    symfRunner.setSourcegraphAuth(authStatus.endpoint, token)
                })
                .catch(() => {})
        } else {
            symfRunner?.setSourcegraphAuth(null, null)
        }

        setupAutocomplete()
    })
    // Sync initial auth status
    await chatManager.syncAuthStatus(authProvider.getAuthStatus())

    // Execute Cody Commands and Cody Custom Commands
    const executeCommand = async (
        commandKey: string,
        args?: Partial<CodyCommandArgs>
    ): Promise<ChatSession | undefined> => {
        const commandArgs = newCodyCommandArgs(args)
        const command = await commandsController?.findCommand(commandKey, commandArgs)
        if (!command) {
            return
        }

        const configFeatures = await ConfigFeaturesSingleton.getInstance().getConfigFeatures()
        return chatManager.executeCommand(command, commandArgs, configFeatures.commands)
    }

    const statusBar = createStatusBar()

    disposables.push(
        // Tests
        // Access token - this is only used in configuration tests
        vscode.commands.registerCommand('cody.test.token', async (url, token) => authProvider.auth(url, token)),
        // Auth
        vscode.commands.registerCommand('cody.auth.signin', () => authProvider.signinMenu()),
        vscode.commands.registerCommand('cody.auth.signout', () => authProvider.signoutMenu()),
        vscode.commands.registerCommand('cody.auth.account', () => authProvider.accountMenu()),
        vscode.commands.registerCommand('cody.auth.support', () => showFeedbackSupportQuickPick()),
        vscode.commands.registerCommand('cody.auth.status', () => authProvider.getAuthStatus()), // Used by the agent
        // Commands
        vscode.commands.registerCommand('cody.chat.restart', async () => {
            const confirmation = await vscode.window.showWarningMessage(
                'Restart Chat Session',
                { modal: true, detail: 'Restarting the chat session will erase the chat transcript.' },
                'Restart Chat Session'
            )
            if (!confirmation) {
                return
            }
            await chatManager.clearAndRestartSession()
            telemetryService.log('CodyVSCodeExtension:chatTitleButton:clicked', { name: 'clear' }, { hasV2Event: true })
            telemetryRecorder.recordEvent('cody.interactive.clear', 'clicked', { privateMetadata: { name: 'clear' } })
        }),
        vscode.commands.registerCommand('cody.focus', () => vscode.commands.executeCommand('cody.chat.focus')),
        vscode.commands.registerCommand('cody.settings.extension', () =>
            vscode.commands.executeCommand('workbench.action.openSettings', { query: '@ext:sourcegraph.cody-ai' })
        ),
        vscode.commands.registerCommand('cody.settings.extension.chat', () =>
            vscode.commands.executeCommand('workbench.action.openSettings', { query: '@ext:sourcegraph.cody-ai chat' })
        ),
        // Recipes
        vscode.commands.registerCommand('cody.action.chat', async (input, args) =>
            executeCommand(`/ask ${input}`, args)
        ),
        vscode.commands.registerCommand('cody.action.commands.menu', async () => {
            await commandsController?.menu('default')
        }),
        vscode.commands.registerCommand('cody.action.commands.custom.menu', () => commandsController?.menu('custom')),
        vscode.commands.registerCommand('cody.settings.commands', () => commandsController?.menu('config')),
        vscode.commands.registerCommand('cody.action.commands.exec', async (title, args) =>
            executeCommand(title, args)
        ),
        vscode.commands.registerCommand('cody.command.explain-code', async args => executeCommand('/explain', args)),
        vscode.commands.registerCommand('cody.command.generate-tests', async args => executeCommand('/test', args)),
        vscode.commands.registerCommand('cody.command.unit-tests', async args => executeCommand('/unit', args)),
        vscode.commands.registerCommand('cody.command.document-code', async args => executeCommand('/doc', args)),
        vscode.commands.registerCommand('cody.command.smell-code', async args => executeCommand('/smell', args)),

        // Account links
        vscode.commands.registerCommand('cody.show-page', (page: string) => {
            let url: URL
            switch (page) {
                case 'upgrade':
                    url = ACCOUNT_UPGRADE_URL
                    break
                case 'usage':
                    url = ACCOUNT_USAGE_URL
                    break
                case 'rate-limits':
                    url = ACCOUNT_LIMITS_INFO_URL
                    break
                default:
                    console.warn(`Unable to show unknown page: "${page}"`)
                    return
            }
            void vscode.env.openExternal(vscode.Uri.parse(url.toString()))
        }),

        // Account links
        vscode.commands.registerCommand(
            'cody.show-rate-limit-modal',
            async (userMessage: string, retryMessage: string, upgradeAvailable: boolean) => {
                if (upgradeAvailable) {
                    const option = await vscode.window.showInformationMessage(
                        'Upgrade to Cody Pro',
                        {
                            modal: true,
                            detail: `${userMessage}\n\nUpgrade to Cody Pro for unlimited autocomplete suggestions, chat messages and commands.\n\n${retryMessage}`,
                        },
                        'Upgrade',
                        'See Plans'
                    )
                    // Both options go to the same URL
                    if (option) {
                        void vscode.env.openExternal(vscode.Uri.parse(ACCOUNT_UPGRADE_URL.toString()))
                    }
                } else {
                    const option = await vscode.window.showInformationMessage(
                        'Rate Limit Exceeded',
                        { modal: true, detail: `${userMessage}\n\n${retryMessage}` },
                        'Learn More'
                    )
                    if (option) {
                        void vscode.env.openExternal(vscode.Uri.parse(ACCOUNT_LIMITS_INFO_URL.toString()))
                    }
                }
            }
        ),

        // Register URI Handler (vscode://sourcegraph.cody-ai)
        vscode.window.registerUriHandler({
            handleUri: async (uri: vscode.Uri) => {
                if (uri.path === '/app-done') {
                    await chatManager.simplifiedOnboardingReloadEmbeddingsState()
                } else {
                    await authProvider.tokenCallbackHandler(uri, config.customHeaders)
                }
            },
        }),
        statusBar,
        // Walkthrough / Support
        vscode.commands.registerCommand('cody.feedback', () =>
            vscode.env.openExternal(vscode.Uri.parse(CODY_FEEDBACK_URL.href))
        ),
        vscode.commands.registerCommand('cody.welcome', async () => {
            telemetryService.log('CodyVSCodeExtension:walkthrough:clicked', { page: 'welcome' }, { hasV2Event: true })
            telemetryRecorder.recordEvent('cody.walkthrough', 'clicked')
            // Hack: We have to run this twice to force VS Code to register the walkthrough
            // Open issue: https://github.com/microsoft/vscode/issues/186165
            await vscode.commands.executeCommand('workbench.action.openWalkthrough')
            return vscode.commands.executeCommand(
                'workbench.action.openWalkthrough',
                'sourcegraph.cody-ai#welcome',
                false
            )
        }),
        vscode.commands.registerCommand('cody.welcome-mock', () =>
            vscode.commands.executeCommand('workbench.action.openWalkthrough', 'sourcegraph.cody-ai#welcome', false)
        ),
        vscode.commands.registerCommand('cody.walkthrough.showLogin', () =>
            vscode.commands.executeCommand('workbench.view.extension.cody')
        ),
        vscode.commands.registerCommand('cody.walkthrough.showChat', () => chatManager.setWebviewView('chat')),
        vscode.commands.registerCommand('cody.walkthrough.showFixup', () => chatManager.setWebviewView('chat')),
        vscode.commands.registerCommand('cody.walkthrough.showExplain', async () => {
            telemetryService.log(
                'CodyVSCodeExtension:walkthrough:clicked',
                { page: 'showExplain' },
                { hasV2Event: true }
            )
            telemetryRecorder.recordEvent('cody.walkthrough.showExplain', 'clicked')
            await chatManager.setWebviewView('chat')
        }),
        vscode.commands.registerCommand('agent.auth.reload', async () => {
            await authProvider.reloadAuthStatus()
        }),
        // Check if user has just moved back from a browser window to upgrade cody pro
        vscode.window.onDidChangeWindowState(async ws => {
            const authStatus = authProvider.getAuthStatus()
            const endpoint = authStatus.endpoint
            if (ws.focused && endpoint && isDotCom(endpoint) && authStatus.isLoggedIn) {
                const res = await graphqlClient.getCurrentUserCodyProEnabled()
                if (res instanceof Error) {
                    console.error(res)
                    return
                }
                authStatus.userCanUpgrade = !res.codyProEnabled
                void chatManager.syncAuthStatus(authStatus)
            }
        })
    )

    /**
     * Signed out status bar indicator
     */
    let removeAuthStatusBarError: undefined | (() => void)
    function updateAuthStatusBarIndicator(): void {
        if (removeAuthStatusBarError) {
            removeAuthStatusBarError()
            removeAuthStatusBarError = undefined
        }
        if (!authProvider.getAuthStatus().isLoggedIn) {
            removeAuthStatusBarError = statusBar.addError({
                title: 'Sign In to Use Cody',
                errorType: 'auth',
                description: 'You need to sign in to use Cody.',
                onSelect: () => {
                    void chatManager.setWebviewView('chat')
                },
            })
        }
    }
    authProvider.addChangeListener(() => updateAuthStatusBarIndicator())
    updateAuthStatusBarIndicator()

    let completionsProvider: vscode.Disposable | null = null
    let setupAutocompleteQueue = Promise.resolve() // Create a promise chain to avoid parallel execution
    disposables.push({ dispose: () => completionsProvider?.dispose() })
    function setupAutocomplete(): void {
        setupAutocompleteQueue = setupAutocompleteQueue
            .then(async () => {
                const config = getConfiguration(vscode.workspace.getConfiguration())
                if (!config.autocomplete) {
                    completionsProvider?.dispose()
                    completionsProvider = null
                    if (config.isRunningInsideAgent) {
                        throw new Error(
                            'The setting `config.autocomplete` evaluated to `false`. It must be true when running inside the agent. ' +
                                'To fix this problem, make sure that the setting cody.autocomplete.enabled has the value true.'
                        )
                    }
                    return
                }

                if (completionsProvider !== null) {
                    // If completions are already initialized and still enabled, we
                    // need to reset the completion provider.
                    completionsProvider.dispose()
                }

                completionsProvider = await createInlineCompletionItemProvider({
                    config,
                    client: codeCompletionsClient,
                    statusBar,
                    authProvider,
                    triggerNotice: notice => {
                        void chatManager.triggerNotice(notice)
                    },
                    createBfgRetriever: platform.createBfgRetriever,
                })
            })
            .catch(error => {
                console.error('Error creating inline completion item provider:', error)
            })
    }

    setupAutocomplete()

    if (initialConfig.experimentalGuardrails) {
        const guardrailsProvider = new GuardrailsProvider(guardrails, editor)
        disposables.push(
            vscode.commands.registerCommand('cody.guardrails.debug', async () => {
                await guardrailsProvider.debugEditorSelection()
            })
        )
    }

    void showSetupNotification(initialConfig)

    // Register a serializer for reviving the chat panel on reload
    if (vscode.window.registerWebviewPanelSerializer) {
        vscode.window.registerWebviewPanelSerializer(CodyChatPanelViewType, {
            async deserializeWebviewPanel(webviewPanel: vscode.WebviewPanel, chatID: string) {
                if (chatID && webviewPanel.title) {
                    logDebug('main:deserializeWebviewPanel', 'reviving last unclosed chat panel')
                    await chatManager.revive(webviewPanel, chatID)
                }
            },
        })
    }

    return {
        disposable: vscode.Disposable.from(...disposables),
        onConfigurationChange,
    }
}

/**
 * Create or update events infrastructure, both legacy (telemetryService) and
 * new (telemetryRecorder)
 */
async function configureEventsInfra(
    config: ConfigurationWithAccessToken,
    isExtensionModeDevOrTest: boolean
): Promise<void> {
    await createOrUpdateEventLogger(config, isExtensionModeDevOrTest)
    await createOrUpdateTelemetryRecorderProvider(config, isExtensionModeDevOrTest)
}<|MERGE_RESOLUTION|>--- conflicted
+++ resolved
@@ -23,11 +23,8 @@
     type AuthStatus,
 } from './chat/protocol'
 import { CodeActionProvider } from './code-actions/CodeActionProvider'
-<<<<<<< HEAD
 import { newCodyCommandArgs, type CodyCommandArgs } from './commands'
-=======
 import { GhostHintDecorator } from './commands/GhostHintDecorator'
->>>>>>> 16378c98
 import { createInlineCompletionItemProvider } from './completions/create-inline-completion-item-provider'
 import { getConfiguration, getFullConfig } from './configuration'
 import { EditManager } from './edit/manager'
