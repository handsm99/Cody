--- conflicted
+++ resolved
@@ -64,11 +64,8 @@
     executeExplainOutput,
 } from './commands/execute'
 import { registerSidebarCommands } from './services/SidebarCommands'
-<<<<<<< HEAD
 import { exportOutputLog } from './services/export-logs'
-=======
 import { setUpCodyIgnore } from './services/cody-ignore'
->>>>>>> 6ffc7439
 
 /**
  * Start the extension, watching all relevant configuration and secrets for changes.
@@ -524,12 +521,8 @@
             })
             void vscode.commands.executeCommand(command, [source])
         }),
-<<<<<<< HEAD
-
+        ...setUpCodyIgnore(initialConfig),
         vscode.commands.registerCommand('cody.debug.export.logs', () => exportOutputLog(context.logUri))
-=======
-        ...setUpCodyIgnore(initialConfig)
->>>>>>> 6ffc7439
     )
 
     /**
