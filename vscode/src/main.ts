--- conflicted
+++ resolved
@@ -392,7 +392,6 @@
         )
     )
 
-<<<<<<< HEAD
     // Internal-only test commands
     if (isExtensionModeDevOrTest) {
         await vscode.commands.executeCommand('setContext', 'cody.devOrTest', true)
@@ -412,13 +411,14 @@
                     )
                 }
             })
-=======
+        )
+    }
+
     if (commandsManager !== undefined) {
         disposables.push(
             vscode.commands.registerCommand('cody.command.explain-history', a =>
                 executeExplainHistoryCommand(commandsManager, a)
             )
->>>>>>> 14f98eaf
         )
     }
 
