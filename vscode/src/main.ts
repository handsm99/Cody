import * as vscode from 'vscode'

import {
    FeatureFlag,
    featureFlagProvider,
    graphqlClient,
    isDotCom,
    newPromptMixin,
    PromptMixin,
    setLogger,
    type ConfigurationWithAccessToken,
<<<<<<< HEAD
    ConfigFeaturesSingleton,
=======
    isFixupCommand,
>>>>>>> 646d0b71
} from '@sourcegraph/cody-shared'

import { CachedRemoteEmbeddingsClient } from './chat/CachedRemoteEmbeddingsClient'
import { ChatManager, CodyChatPanelViewType } from './chat/chat-view/ChatManager'
import type { ChatSession } from './chat/chat-view/SimpleChatPanelProvider'
import { ContextProvider } from './chat/ContextProvider'
import type { MessageProviderOptions } from './chat/MessageProvider'
import {
    ACCOUNT_LIMITS_INFO_URL,
    ACCOUNT_UPGRADE_URL,
    ACCOUNT_USAGE_URL,
    CODY_FEEDBACK_URL,
    type AuthStatus,
} from './chat/protocol'
import { CodeActionProvider } from './code-actions/CodeActionProvider'
import type { CodyCommandArgs } from './commands/types'
import { GhostHintDecorator } from './commands/GhostHintDecorator'
import { createInlineCompletionItemProvider } from './completions/create-inline-completion-item-provider'
import { getConfiguration, getFullConfig } from './configuration'
import { EditManager } from './edit/manager'
import { manageDisplayPathEnvInfoForExtension } from './editor/displayPathEnvInfo'
import { VSCodeEditor } from './editor/vscode-editor'
import type { PlatformContext } from './extension.common'
import { configureExternalServices } from './external-services'
import { logDebug, logError } from './log'
import { showSetupNotification } from './notifications/setup-notification'
import { gitAPIinit } from './repository/repositoryHelpers'
import { SearchViewProvider } from './search/SearchViewProvider'
import { AuthProvider } from './services/AuthProvider'
import { showFeedbackSupportQuickPick } from './services/FeedbackOptions'
import { GuardrailsProvider } from './services/GuardrailsProvider'
import { displayHistoryQuickPick } from './services/HistoryChat'
import { localStorage } from './services/LocalStorageProvider'
import { getAccessToken, secretStorage, VSCodeSecretStorage } from './services/SecretStorageProvider'
import { createStatusBar } from './services/StatusBar'
import { createOrUpdateEventLogger, telemetryService } from './services/telemetry'
import { createOrUpdateTelemetryRecorderProvider, telemetryRecorder } from './services/telemetry-v2'
import { onTextDocumentChange } from './services/utils/codeblock-action-tracker'
import { parseAllVisibleDocuments, updateParseTreeOnEdit } from './tree-sitter/parse-tree-cache'
<<<<<<< HEAD
import { executeDocCommand } from './commands/default/doc'
import { executeNewTestCommand } from './commands/default/unit'
import { getDefaultChatCommandPrompts } from './commands/default'
import { getEditor } from './editor/active-editor'
import { executeCodyCommand, setCommandController } from './commands/CommandsController'
import { newCodyCommandArgs } from './commands/utils/get-commands'
import type {
    DefaultChatCommands,
    DefaultCodyCommands,
} from '@sourcegraph/cody-shared/src/commands/types'
=======
import type { FixupTask } from './non-stop/FixupTask'
>>>>>>> 646d0b71

/**
 * Start the extension, watching all relevant configuration and secrets for changes.
 */
export async function start(
    context: vscode.ExtensionContext,
    platform: PlatformContext
): Promise<vscode.Disposable> {
    // Set internal storage fields for storage provider singletons
    localStorage.setStorage(context.globalState)
    if (secretStorage instanceof VSCodeSecretStorage) {
        secretStorage.setStorage(context.secrets)
    }

    setLogger({ logDebug, logError })

    const rgPath = platform.getRgPath ? await platform.getRgPath() : null

    const disposables: vscode.Disposable[] = []

    const { disposable, onConfigurationChange } = await register(
        context,
        await getFullConfig(),
        rgPath,
        platform
    )
    disposables.push(disposable)

    // Re-initialize when configuration
    disposables.push(
        vscode.workspace.onDidChangeConfiguration(async event => {
            if (event.affectsConfiguration('cody')) {
                const config = await getFullConfig()
                await onConfigurationChange(config)
                platform.onConfigurationChange?.(config)
                if (config.chatPreInstruction) {
                    PromptMixin.addCustom(newPromptMixin(config.chatPreInstruction))
                }
            }
        })
    )

    return vscode.Disposable.from(...disposables)
}

// Registers commands and webview given the config.
const register = async (
    context: vscode.ExtensionContext,
    initialConfig: ConfigurationWithAccessToken,
    rgPath: string | null,
    platform: Omit<PlatformContext, 'getRgPath'>
): Promise<{
    disposable: vscode.Disposable
    onConfigurationChange: (newConfig: ConfigurationWithAccessToken) => Promise<void>
}> => {
    const disposables: vscode.Disposable[] = []

    // Initialize `displayPath` first because it might be used to display paths in error messages
    // from the subsequent initialization.
    disposables.push(manageDisplayPathEnvInfoForExtension())

    // Set codyignore list on git extension startup
    const gitAPI = await gitAPIinit()
    if (gitAPI) {
        disposables.push(gitAPI)
    }

    const isExtensionModeDevOrTest =
        context.extensionMode === vscode.ExtensionMode.Development ||
        context.extensionMode === vscode.ExtensionMode.Test
    await configureEventsInfra(initialConfig, isExtensionModeDevOrTest)

    const editor = new VSCodeEditor()

    // Could we use the `initialConfig` instead?
    const workspaceConfig = vscode.workspace.getConfiguration()
    const config = getConfiguration(workspaceConfig)

    if (config.chatPreInstruction) {
        PromptMixin.addCustom(newPromptMixin(config.chatPreInstruction))
    }

    parseAllVisibleDocuments()

    disposables.push(vscode.window.onDidChangeVisibleTextEditors(parseAllVisibleDocuments))
    disposables.push(vscode.workspace.onDidChangeTextDocument(updateParseTreeOnEdit))

    // Enable tracking for pasting chat responses into editor text
    disposables.push(
        vscode.workspace.onDidChangeTextDocument(async e => {
            const changedText = e.contentChanges[0]?.text
            // Skip if the document is not a file or if the copied text is from insert
            if (!changedText || e.document.uri.scheme !== 'file') {
                return
            }
            await onTextDocumentChange(changedText)
        })
    )

    const authProvider = new AuthProvider(initialConfig)
    await authProvider.init()

    graphqlClient.onConfigurationChange(initialConfig)
    void featureFlagProvider.syncAuthStatus()

    const {
        intentDetector,
        codebaseContext: initialCodebaseContext,
        chatClient,
        codeCompletionsClient,
        guardrails,
        localEmbeddings,
        onConfigurationChange: externalServicesOnDidConfigurationChange,
        symfRunner,
    } = await configureExternalServices(context, initialConfig, rgPath, editor, platform)

    if (symfRunner) {
        disposables.push(symfRunner)
    }

    const contextProvider = new ContextProvider(
        initialConfig,
        chatClient,
        initialCodebaseContext,
        editor,
        rgPath,
        symfRunner,
        authProvider,
        platform,
        localEmbeddings
    )
    disposables.push(contextProvider)
    await contextProvider.init()

    // Shared configuration that is required for chat views to send and receive messages
    const messageProviderOptions: MessageProviderOptions = {
        chat: chatClient,
        intentDetector,
        guardrails,
        editor,
        authProvider,
        contextProvider,
    }

    // Evaluate a mock feature flag for the purpose of an A/A test. No functionality is affected by this flag.
    await featureFlagProvider.evaluateFeatureFlag(FeatureFlag.CodyChatMockTest)

    const embeddingsClient = new CachedRemoteEmbeddingsClient(initialConfig)
    const chatManager = new ChatManager(
        {
            ...messageProviderOptions,
            extensionUri: context.extensionUri,
        },
        chatClient,
        embeddingsClient,
        localEmbeddings || null,
        symfRunner || null,
        guardrails
    )

    const ghostHintDecorator = new GhostHintDecorator()
    disposables.push(
        ghostHintDecorator,
        new EditManager({
            chat: chatClient,
            editor,
            contextProvider,
            ghostHintDecorator,
        }),
        new CodeActionProvider({ contextProvider })
    )

    let oldConfig = JSON.stringify(initialConfig)
    async function onConfigurationChange(newConfig: ConfigurationWithAccessToken): Promise<void> {
        if (oldConfig === JSON.stringify(newConfig)) {
            return Promise.resolve()
        }
        const promises: Promise<void>[] = []
        oldConfig = JSON.stringify(newConfig)

        promises.push(featureFlagProvider.syncAuthStatus())
        graphqlClient.onConfigurationChange(newConfig)
        promises.push(contextProvider.onConfigurationChange(newConfig))
        externalServicesOnDidConfigurationChange(newConfig)
        promises.push(configureEventsInfra(newConfig, isExtensionModeDevOrTest))
        platform.onConfigurationChange?.(newConfig)
        symfRunner?.setSourcegraphAuth(newConfig.serverEndpoint, newConfig.accessToken)
        promises.push(
            localEmbeddings?.setAccessToken(newConfig.serverEndpoint, newConfig.accessToken) ??
                Promise.resolve()
        )
        embeddingsClient.updateConfiguration(newConfig)
        promises.push(setupAutocomplete())
        await Promise.all(promises)
    }

    // Register tree views
    disposables.push(
        chatManager,
        vscode.window.registerWebviewViewProvider('cody.chat', chatManager.sidebarViewController, {
            webviewOptions: { retainContextWhenHidden: true },
        }),
        // Update external services when configurationChangeEvent is fired by chatProvider
        contextProvider.configurationChangeEvent.event(async () => {
            const newConfig = await getFullConfig()
            await onConfigurationChange(newConfig)
        })
    )

    // Important to respect `config.experimentalSymfContext`. The agent
    // currently crashes with a cryptic error when running with symf enabled so
    // we need a way to reliably disable symf until we fix the root problem.
    if (symfRunner && config.experimentalSymfContext) {
        const searchViewProvider = new SearchViewProvider(context.extensionUri, symfRunner)
        disposables.push(searchViewProvider)
        searchViewProvider.initialize()
        disposables.push(
            vscode.window.registerWebviewViewProvider('cody.search', searchViewProvider, {
                webviewOptions: { retainContextWhenHidden: true },
            })
        )
    }

    // Adds a change listener to the auth provider that syncs the auth status
    authProvider.addChangeListener(async (authStatus: AuthStatus) => {
        // Chat Manager uses Simple Context Provider
        await chatManager.syncAuthStatus(authStatus)
        // Update context provider first it will also update the configuration
        await contextProvider.syncAuthStatus()
        const parallelPromises: Promise<void>[] = []
        parallelPromises.push(featureFlagProvider.syncAuthStatus())
        // feature flag provider
        // Symf
        if (symfRunner && authStatus.isLoggedIn) {
            parallelPromises.push(
                getAccessToken()
                    .then(token => symfRunner.setSourcegraphAuth(authStatus.endpoint, token))
                    .catch(() => {})
            )
        } else {
            symfRunner?.setSourcegraphAuth(null, null)
        }

        parallelPromises.push(setupAutocomplete())
        await Promise.all(parallelPromises)
    })
    // Sync initial auth status
    await chatManager.syncAuthStatus(authProvider.getAuthStatus())

<<<<<<< HEAD
    const commandsManager = platform.createCommandsProvider?.()
    setCommandController(commandsManager)

    // Execute a Cody Command
    const executeCommand = async (
        id: DefaultCodyCommands | string,
        args?: Partial<CodyCommandArgs>
    ): Promise<ChatSession | undefined> => {
        const { commands } = await ConfigFeaturesSingleton.getInstance().getConfigFeatures()
        if (!commands) {
            void vscode.window.showErrorMessage(
                'This feature has been disabled by your Sourcegraph site admin.'
            )
            return undefined
        }

        const editor = getEditor()
        if (!editor.active || editor.ignored) {
            const message = editor.ignored
                ? 'Current file is ignored by a .cody/ignore file. Please remove it from the list and try again.'
                : 'No editor is active. Please open a file and try again.'
            void vscode.window.showErrorMessage(message)
            return undefined
        }

        // Process default chat commands
        const defaultChatParams = await getDefaultChatCommandPrompts(id as DefaultChatCommands)
        if (defaultChatParams) {
            return chatManager.executeChat(defaultChatParams)
        }

        // Process the rest (edit commands and custom commands) with the commands controller
        return await executeCodyCommand(id, newCodyCommandArgs(args))
=======
    // Execute Cody Commands and Cody Custom Commands
    const executeCommand = (
        commandKey: string,
        args?: Partial<CodyCommandArgs>
    ): Promise<CommandResult | undefined> => {
        return executeCommandUnsafe(commandKey, args).catch(error => {
            if (error instanceof Error) {
                console.log(error.stack)
            }
            logError('executeCommand', commandKey, args, error)
            return undefined
        })
    }
    const executeCommandUnsafe = async (
        commandKey: string,
        args?: Partial<CodyCommandArgs>
    ): Promise<CommandResult | undefined> => {
        logDebug('executeCommand', commandKey, args)
        const commandArgs = newCodyCommandArgs(args)
        const runner = await commandsController?.startCommand(commandKey, commandArgs)
        const command = runner?.command
        // Stop processing the command if it is not an ask(chat) request
        if (!command) {
            return undefined
        }
        if (isFixupCommand(command)) {
            return {
                type: 'edit',
                task: await runner.fixupTask,
            }
        }

        const configFeatures = await ConfigFeaturesSingleton.getInstance().getConfigFeatures()
        const session = await chatManager.executeCommand(
            runner.command,
            commandArgs,
            configFeatures.commands
        )
        return {
            type: 'chat',
            session,
        }
>>>>>>> 646d0b71
    }

    // Register Cody Commands
    disposables.push(
        vscode.commands.registerCommand('cody.action.command', (id, a) => executeCommand(id, a)),
        vscode.commands.registerCommand('cody.command.explain-code', a => executeCommand('explain', a)),
        vscode.commands.registerCommand('cody.command.generate-tests', a => executeCommand('test', a)),
        vscode.commands.registerCommand('cody.command.smell-code', a => executeCommand('smell', a)),
        vscode.commands.registerCommand('cody.command.unit-tests', () => executeNewTestCommand()),
        vscode.commands.registerCommand('cody.command.document-code', () => executeDocCommand())
    )

    const statusBar = createStatusBar()

    disposables.push(
        // Tests
        // Access token - this is only used in configuration tests
        vscode.commands.registerCommand('cody.test.token', async (url, token) =>
            authProvider.auth(url, token)
        ),
        // Auth
        vscode.commands.registerCommand('cody.auth.signin', () => authProvider.signinMenu()),
        vscode.commands.registerCommand('cody.auth.signout', () => authProvider.signoutMenu()),
        vscode.commands.registerCommand('cody.auth.account', () => authProvider.accountMenu()),
        vscode.commands.registerCommand('cody.auth.support', () => showFeedbackSupportQuickPick()),
        vscode.commands.registerCommand('cody.auth.status', () => authProvider.getAuthStatus()), // Used by the agent
        vscode.commands.registerCommand(
            'cody.agent.auth.authenticate',
            async ({ serverEndpoint, accessToken, customHeaders }) => {
                if (typeof serverEndpoint !== 'string') {
                    throw new TypeError('serverEndpoint is required')
                }
                if (typeof accessToken !== 'string') {
                    throw new TypeError('accessToken is required')
                }
                return (await authProvider.auth(serverEndpoint, accessToken, customHeaders)).authStatus
            }
        ),
        // Chat
        vscode.commands.registerCommand('cody.focus', () =>
            vscode.commands.executeCommand('cody.chat.focus')
        ),
        vscode.commands.registerCommand('cody.settings.extension', () =>
            vscode.commands.executeCommand('workbench.action.openSettings', {
                query: '@ext:sourcegraph.cody-ai',
            })
        ),
        vscode.commands.registerCommand('cody.chat.history.panel', async () => {
            await displayHistoryQuickPick(authProvider.getAuthStatus())
        }),
        vscode.commands.registerCommand('cody.settings.extension.chat', () =>
            vscode.commands.executeCommand('workbench.action.openSettings', {
                query: '@ext:sourcegraph.cody-ai chat',
            })
        ),

        // Account links
        vscode.commands.registerCommand('cody.show-page', (page: string) => {
            let url: URL
            switch (page) {
                case 'upgrade':
                    url = ACCOUNT_UPGRADE_URL
                    break
                case 'usage':
                    url = ACCOUNT_USAGE_URL
                    break
                case 'rate-limits':
                    url = ACCOUNT_LIMITS_INFO_URL
                    break
                default:
                    console.warn(`Unable to show unknown page: "${page}"`)
                    return
            }
            void vscode.env.openExternal(vscode.Uri.parse(url.toString()))
        }),

        // Account links
        vscode.commands.registerCommand(
            'cody.show-rate-limit-modal',
            async (userMessage: string, retryMessage: string, upgradeAvailable: boolean) => {
                if (upgradeAvailable) {
                    const option = await vscode.window.showInformationMessage(
                        'Upgrade to Cody Pro',
                        {
                            modal: true,
                            detail: `${userMessage}\n\nUpgrade to Cody Pro for unlimited autocomplete suggestions, chat messages and commands.\n\n${retryMessage}`,
                        },
                        'Upgrade',
                        'See Plans'
                    )
                    // Both options go to the same URL
                    if (option) {
                        void vscode.env.openExternal(vscode.Uri.parse(ACCOUNT_UPGRADE_URL.toString()))
                    }
                } else {
                    const option = await vscode.window.showInformationMessage(
                        'Rate Limit Exceeded',
                        {
                            modal: true,
                            detail: `${userMessage}\n\n${retryMessage}`,
                        },
                        'Learn More'
                    )
                    if (option) {
                        void vscode.env.openExternal(
                            vscode.Uri.parse(ACCOUNT_LIMITS_INFO_URL.toString())
                        )
                    }
                }
            }
        ),

        // Register URI Handler (vscode://sourcegraph.cody-ai)
        vscode.window.registerUriHandler({
            handleUri: async (uri: vscode.Uri) => {
                if (uri.path === '/app-done') {
                    await chatManager.simplifiedOnboardingReloadEmbeddingsState()
                } else {
                    await authProvider.tokenCallbackHandler(uri, config.customHeaders)
                }
            },
        }),
        statusBar,
        // Walkthrough / Support
        vscode.commands.registerCommand('cody.feedback', () =>
            vscode.env.openExternal(vscode.Uri.parse(CODY_FEEDBACK_URL.href))
        ),
        vscode.commands.registerCommand('cody.welcome', async () => {
            telemetryService.log(
                'CodyVSCodeExtension:walkthrough:clicked',
                { page: 'welcome' },
                { hasV2Event: true }
            )
            telemetryRecorder.recordEvent('cody.walkthrough', 'clicked')
            // Hack: We have to run this twice to force VS Code to register the walkthrough
            // Open issue: https://github.com/microsoft/vscode/issues/186165
            await vscode.commands.executeCommand('workbench.action.openWalkthrough')
            return vscode.commands.executeCommand(
                'workbench.action.openWalkthrough',
                'sourcegraph.cody-ai#welcome',
                false
            )
        }),
        vscode.commands.registerCommand('cody.welcome-mock', () =>
            vscode.commands.executeCommand(
                'workbench.action.openWalkthrough',
                'sourcegraph.cody-ai#welcome',
                false
            )
        ),
        vscode.commands.registerCommand('cody.walkthrough.showLogin', () =>
            vscode.commands.executeCommand('workbench.view.extension.cody')
        ),
        vscode.commands.registerCommand('cody.walkthrough.showChat', () =>
            chatManager.setWebviewView('chat')
        ),
        vscode.commands.registerCommand('cody.walkthrough.showFixup', () =>
            chatManager.setWebviewView('chat')
        ),
        vscode.commands.registerCommand('cody.walkthrough.showExplain', async () => {
            telemetryService.log(
                'CodyVSCodeExtension:walkthrough:clicked',
                { page: 'showExplain' },
                { hasV2Event: true }
            )
            telemetryRecorder.recordEvent('cody.walkthrough.showExplain', 'clicked')
            await chatManager.setWebviewView('chat')
        }),
        // Check if user has just moved back from a browser window to upgrade cody pro
        vscode.window.onDidChangeWindowState(async ws => {
            const authStatus = authProvider.getAuthStatus()
            const endpoint = authStatus.endpoint
            if (ws.focused && endpoint && isDotCom(endpoint) && authStatus.isLoggedIn) {
                const res = await graphqlClient.getCurrentUserCodyProEnabled()
                if (res instanceof Error) {
                    console.error(res)
                    return
                }
                authStatus.userCanUpgrade = !res.codyProEnabled
                void chatManager.syncAuthStatus(authStatus)
            }
        })
    )

    /**
     * Signed out status bar indicator
     */
    let removeAuthStatusBarError: undefined | (() => void)
    function updateAuthStatusBarIndicator(): void {
        if (removeAuthStatusBarError) {
            removeAuthStatusBarError()
            removeAuthStatusBarError = undefined
        }
        if (!authProvider.getAuthStatus().isLoggedIn) {
            removeAuthStatusBarError = statusBar.addError({
                title: 'Sign In to Use Cody',
                errorType: 'auth',
                description: 'You need to sign in to use Cody.',
                onSelect: () => {
                    void chatManager.setWebviewView('chat')
                },
            })
        }
    }
    authProvider.addChangeListener(() => updateAuthStatusBarIndicator())
    updateAuthStatusBarIndicator()

    let completionsProvider: vscode.Disposable | null = null
    let setupAutocompleteQueue = Promise.resolve() // Create a promise chain to avoid parallel execution
    disposables.push({ dispose: () => completionsProvider?.dispose() })
    function setupAutocomplete(): Promise<void> {
        setupAutocompleteQueue = setupAutocompleteQueue
            .then(async () => {
                const config = getConfiguration(vscode.workspace.getConfiguration())
                if (!config.autocomplete) {
                    completionsProvider?.dispose()
                    completionsProvider = null
                    if (config.isRunningInsideAgent) {
                        throw new Error(
                            'The setting `config.autocomplete` evaluated to `false`. It must be true when running inside the agent. ' +
                                'To fix this problem, make sure that the setting cody.autocomplete.enabled has the value true.'
                        )
                    }
                    return
                }

                if (completionsProvider !== null) {
                    // If completions are already initialized and still enabled, we
                    // need to reset the completion provider.
                    completionsProvider.dispose()
                }

                completionsProvider = await createInlineCompletionItemProvider({
                    config,
                    client: codeCompletionsClient,
                    statusBar,
                    authProvider,
                    triggerNotice: notice => {
                        void chatManager.triggerNotice(notice)
                    },
                    createBfgRetriever: platform.createBfgRetriever,
                })
            })
            .catch(error => {
                console.error('Error creating inline completion item provider:', error)
            })
        return setupAutocompleteQueue
    }

    const promises: Promise<void>[] = []

    promises.push(setupAutocomplete().catch(() => {}))

    if (initialConfig.experimentalGuardrails) {
        const guardrailsProvider = new GuardrailsProvider(guardrails, editor)
        disposables.push(
            vscode.commands.registerCommand('cody.guardrails.debug', async () => {
                await guardrailsProvider.debugEditorSelection()
            })
        )
    }

    promises.push(showSetupNotification(initialConfig))

    await Promise.all(promises)

    // Register a serializer for reviving the chat panel on reload
    if (vscode.window.registerWebviewPanelSerializer) {
        vscode.window.registerWebviewPanelSerializer(CodyChatPanelViewType, {
            async deserializeWebviewPanel(webviewPanel: vscode.WebviewPanel, chatID: string) {
                if (chatID && webviewPanel.title) {
                    logDebug('main:deserializeWebviewPanel', 'reviving last unclosed chat panel')
                    await chatManager.revive(webviewPanel, chatID)
                }
            },
        })
    }

    return {
        disposable: vscode.Disposable.from(...disposables),
        onConfigurationChange,
    }
}

/**
 * Create or update events infrastructure, both legacy (telemetryService) and
 * new (telemetryRecorder)
 */
async function configureEventsInfra(
    config: ConfigurationWithAccessToken,
    isExtensionModeDevOrTest: boolean
): Promise<void> {
    await createOrUpdateEventLogger(config, isExtensionModeDevOrTest)
    await createOrUpdateTelemetryRecorderProvider(config, isExtensionModeDevOrTest)
}

export type CommandResult = ChatCommandResult | EditCommandResult
export interface ChatCommandResult {
    type: 'chat'
    session?: ChatSession
}
export interface EditCommandResult {
    type: 'edit'
    task?: FixupTask
}<|MERGE_RESOLUTION|>--- conflicted
+++ resolved
@@ -9,11 +9,7 @@
     PromptMixin,
     setLogger,
     type ConfigurationWithAccessToken,
-<<<<<<< HEAD
     ConfigFeaturesSingleton,
-=======
-    isFixupCommand,
->>>>>>> 646d0b71
 } from '@sourcegraph/cody-shared'
 
 import { CachedRemoteEmbeddingsClient } from './chat/CachedRemoteEmbeddingsClient'
@@ -53,20 +49,15 @@
 import { createOrUpdateTelemetryRecorderProvider, telemetryRecorder } from './services/telemetry-v2'
 import { onTextDocumentChange } from './services/utils/codeblock-action-tracker'
 import { parseAllVisibleDocuments, updateParseTreeOnEdit } from './tree-sitter/parse-tree-cache'
-<<<<<<< HEAD
-import { executeDocCommand } from './commands/default/doc'
 import { executeNewTestCommand } from './commands/default/unit'
-import { getDefaultChatCommandPrompts } from './commands/default'
-import { getEditor } from './editor/active-editor'
 import { executeCodyCommand, setCommandController } from './commands/CommandsController'
 import { newCodyCommandArgs } from './commands/utils/get-commands'
-import type {
-    DefaultChatCommands,
-    DefaultCodyCommands,
-} from '@sourcegraph/cody-shared/src/commands/types'
-=======
+import type { DefaultCodyCommands } from '@sourcegraph/cody-shared/src/commands/types'
 import type { FixupTask } from './non-stop/FixupTask'
->>>>>>> 646d0b71
+import { executeExplainCommand } from './commands/default/explain'
+import { executeTestCommand } from './commands/default/test'
+import { executeSmellCommand } from './commands/default/smell'
+import { executeDocCommand } from './commands/default/doc'
 
 /**
  * Start the extension, watching all relevant configuration and secrets for changes.
@@ -316,44 +307,12 @@
     // Sync initial auth status
     await chatManager.syncAuthStatus(authProvider.getAuthStatus())
 
-<<<<<<< HEAD
     const commandsManager = platform.createCommandsProvider?.()
     setCommandController(commandsManager)
 
-    // Execute a Cody Command
-    const executeCommand = async (
-        id: DefaultCodyCommands | string,
-        args?: Partial<CodyCommandArgs>
-    ): Promise<ChatSession | undefined> => {
-        const { commands } = await ConfigFeaturesSingleton.getInstance().getConfigFeatures()
-        if (!commands) {
-            void vscode.window.showErrorMessage(
-                'This feature has been disabled by your Sourcegraph site admin.'
-            )
-            return undefined
-        }
-
-        const editor = getEditor()
-        if (!editor.active || editor.ignored) {
-            const message = editor.ignored
-                ? 'Current file is ignored by a .cody/ignore file. Please remove it from the list and try again.'
-                : 'No editor is active. Please open a file and try again.'
-            void vscode.window.showErrorMessage(message)
-            return undefined
-        }
-
-        // Process default chat commands
-        const defaultChatParams = await getDefaultChatCommandPrompts(id as DefaultChatCommands)
-        if (defaultChatParams) {
-            return chatManager.executeChat(defaultChatParams)
-        }
-
-        // Process the rest (edit commands and custom commands) with the commands controller
-        return await executeCodyCommand(id, newCodyCommandArgs(args))
-=======
     // Execute Cody Commands and Cody Custom Commands
     const executeCommand = (
-        commandKey: string,
+        commandKey: DefaultCodyCommands | string,
         args?: Partial<CodyCommandArgs>
     ): Promise<CommandResult | undefined> => {
         return executeCommandUnsafe(commandKey, args).catch(error => {
@@ -364,46 +323,31 @@
             return undefined
         })
     }
+
     const executeCommandUnsafe = async (
-        commandKey: string,
+        id: DefaultCodyCommands | string,
         args?: Partial<CodyCommandArgs>
     ): Promise<CommandResult | undefined> => {
-        logDebug('executeCommand', commandKey, args)
-        const commandArgs = newCodyCommandArgs(args)
-        const runner = await commandsController?.startCommand(commandKey, commandArgs)
-        const command = runner?.command
-        // Stop processing the command if it is not an ask(chat) request
-        if (!command) {
+        const { commands } = await ConfigFeaturesSingleton.getInstance().getConfigFeatures()
+        if (!commands) {
+            void vscode.window.showErrorMessage(
+                'This feature has been disabled by your Sourcegraph site admin.'
+            )
             return undefined
         }
-        if (isFixupCommand(command)) {
-            return {
-                type: 'edit',
-                task: await runner.fixupTask,
-            }
-        }
-
-        const configFeatures = await ConfigFeaturesSingleton.getInstance().getConfigFeatures()
-        const session = await chatManager.executeCommand(
-            runner.command,
-            commandArgs,
-            configFeatures.commands
-        )
-        return {
-            type: 'chat',
-            session,
-        }
->>>>>>> 646d0b71
+
+        // Process command with the commands controller
+        return await executeCodyCommand(id, newCodyCommandArgs(args))
     }
 
     // Register Cody Commands
     disposables.push(
         vscode.commands.registerCommand('cody.action.command', (id, a) => executeCommand(id, a)),
-        vscode.commands.registerCommand('cody.command.explain-code', a => executeCommand('explain', a)),
-        vscode.commands.registerCommand('cody.command.generate-tests', a => executeCommand('test', a)),
-        vscode.commands.registerCommand('cody.command.smell-code', a => executeCommand('smell', a)),
-        vscode.commands.registerCommand('cody.command.unit-tests', () => executeNewTestCommand()),
-        vscode.commands.registerCommand('cody.command.document-code', () => executeDocCommand())
+        vscode.commands.registerCommand('cody.command.explain-code', a => executeExplainCommand(a)),
+        vscode.commands.registerCommand('cody.command.generate-tests', a => executeTestCommand(a)),
+        vscode.commands.registerCommand('cody.command.smell-code', a => executeSmellCommand(a)),
+        vscode.commands.registerCommand('cody.command.unit-tests', a => executeNewTestCommand(a)),
+        vscode.commands.registerCommand('cody.command.document-code', a => executeDocCommand(a))
     )
 
     const statusBar = createStatusBar()
