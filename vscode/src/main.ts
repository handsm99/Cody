--- conflicted
+++ resolved
@@ -17,7 +17,6 @@
 import { registerAutocompleteTraceView } from './completions/tracer/traceView'
 import { InlineCompletionItemProvider } from './completions/vscodeInlineCompletionItemProvider'
 import { getConfiguration, getFullConfig } from './configuration'
-import { CommandsController } from './custom-prompts/CommandsController'
 import { VSCodeEditor } from './editor/vscode-editor'
 import { PlatformContext } from './extension.common'
 import { configureExternalServices } from './external-services'
@@ -102,20 +101,13 @@
     if (TestSupport.instance) {
         TestSupport.instance.fixupController.set(fixup)
     }
-<<<<<<< HEAD
-    // Controller for Custom Commands
-    const command = new CommandsController(context, initialConfig.experimentalCustomCommands, localStorage)
-
-    const editor = new VSCodeEditor({ inline: commentController, fixups: fixup, command })
-=======
 
     const editor = new VSCodeEditor({
         inline: commentController,
         fixups: fixup,
-        prompt: platform.createMyPromptController?.(context, initialConfig.experimentalCustomRecipes),
+        command: platform.createCommandsController?.(context, initialConfig.experimentalCustomCommands, localStorage),
     })
 
->>>>>>> bbdab7fe
     // Could we use the `initialConfig` instead?
     const workspaceConfig = vscode.workspace.getConfiguration()
     const config = getConfiguration(workspaceConfig)
@@ -188,12 +180,8 @@
         if (openChatView) {
             await sidebarChatProvider.setWebviewView('chat')
         }
-<<<<<<< HEAD
 
         await sidebarChatProvider.executeRecipe(recipe, humanInput)
-=======
-        await sidebarChatProvider.executeRecipe(recipe, '')
->>>>>>> bbdab7fe
     }
 
     const webviewErrorMessenger = async (error: string): Promise<void> => {
@@ -273,35 +261,30 @@
             await sidebarChatProvider.clearHistory()
         }),
         // Recipes
-<<<<<<< HEAD
         vscode.commands.registerCommand('cody.action.chat', input => executeRecipeInSidebar('chat-question', input)),
-        vscode.commands.registerCommand('cody.action.commands.menu', showDesc => command.default.menu(showDesc)),
+        vscode.commands.registerCommand(
+            'cody.action.commands.menu',
+            showDesc => editor.controllers.command?.default.menu(showDesc)
+        ),
         vscode.commands.registerCommand('cody.customPrompts.exec', async title => {
             if (!sidebarChatProvider.isCustomPromptAction(title)) {
-                sidebarChatProvider.showTab('chat')
-=======
-        vscode.commands.registerCommand('cody.customRecipes.exec', async title => {
-            if (!sidebarChatProvider.isCustomRecipeAction(title)) {
                 await sidebarChatProvider.setWebviewView('chat')
->>>>>>> bbdab7fe
             }
             await sidebarChatProvider.executeCustomPrompt(title)
         }),
-<<<<<<< HEAD
-        vscode.commands.registerCommand('cody.action.custom-prompts.menu', () => command.promptsQuickPicker()),
+        vscode.commands.registerCommand(
+            'cody.action.custom-prompts.menu',
+            () => editor.controllers.command?.promptsQuickPicker()
+        ),
         vscode.commands.registerCommand('cody.command.explain-code', () =>
             executeRecipeInSidebar('custom-prompt', true, '/explain')
-=======
-        vscode.commands.registerCommand('cody.customRecipes.list', () => editor.controllers.prompt?.quickRecipe()),
+        ),
+        vscode.commands.registerCommand(
+            'cody.customRecipes.list',
+            () => editor.controllers.command?.promptsQuickPicker()
+        ),
         vscode.commands.registerCommand('cody.recipe.explain-code', () =>
             executeRecipeInSidebar('explain-code-detailed')
-        ),
-        vscode.commands.registerCommand('cody.recipe.explain-code-high-level', () =>
-            executeRecipeInSidebar('explain-code-high-level')
-        ),
-        vscode.commands.registerCommand('cody.recipe.generate-unit-test', () =>
-            executeRecipeInSidebar('generate-unit-test')
->>>>>>> bbdab7fe
         ),
         vscode.commands.registerCommand('cody.command.generate-unit-test', () =>
             executeRecipeInSidebar('custom-prompt', true, '/tests')
