import * as vscode from 'vscode'

import type {
    Configuration,
    ConfigurationWithAccessToken,
    SourcegraphBrowserCompletionsClient,
} from '@sourcegraph/cody-shared'
import type { SourcegraphNodeCompletionsClient } from '@sourcegraph/cody-shared/src/sourcegraph-api/completions/nodeClient'

import type { CommandsController } from './commands/CommandsController'
import type { BfgRetriever } from './completions/context/retrievers/bfg/bfg-retriever'
import { onActivationDevelopmentHelpers } from './dev/helpers'

import './editor/displayPathEnvInfo' // import for side effects

import { ExtensionApi } from './extension-api'
import type { LocalEmbeddingsConfig, LocalEmbeddingsController } from './local-context/local-embeddings'
import type { SymfRunner } from './local-context/symf'
import { start } from './main'
<<<<<<< HEAD
import type { getRgPath } from './rg'
import { CommitMessageProvider } from './scm/CommitMessageProvider'
import { OpenTelemetryService } from './services/OpenTelemetryService.node'
import { captureException, SentryService } from './services/sentry/sentry'
=======
import type { OpenTelemetryService } from './services/open-telemetry/OpenTelemetryService.node'
import { captureException, type SentryService } from './services/sentry/sentry'
>>>>>>> 9cb9d75a

type Constructor<T extends new (...args: any) => any> = T extends new (
    ...args: infer A
) => infer R
    ? (...args: A) => R
    : never

export interface PlatformContext {
    createCommandsController?: Constructor<typeof CommandsController>
    createLocalEmbeddingsController?: (config: LocalEmbeddingsConfig) => LocalEmbeddingsController
    createSymfRunner?: Constructor<typeof SymfRunner>
    createBfgRetriever?: () => BfgRetriever
    createCompletionsClient:
        | Constructor<typeof SourcegraphBrowserCompletionsClient>
        | Constructor<typeof SourcegraphNodeCompletionsClient>
<<<<<<< HEAD
    createSentryService?: (config: Pick<Configuration, 'serverEndpoint'>) => SentryService
    createOpenTelemetryService?: (config: Pick<Configuration, 'serverEndpoint'>) => OpenTelemetryService
    createCommitMessageProvider?: Constructor<typeof CommitMessageProvider>
    recipes: Recipe[]
=======
    createSentryService?: (config: Pick<ConfigurationWithAccessToken, 'serverEndpoint'>) => SentryService
    createOpenTelemetryService?: (
        config: Pick<ConfigurationWithAccessToken, 'serverEndpoint' | 'experimentalTracing'>
    ) => OpenTelemetryService
>>>>>>> 9cb9d75a
    onConfigurationChange?: (configuration: Configuration) => void
}

export async function activate(
    context: vscode.ExtensionContext,
    platformContext: PlatformContext
): Promise<ExtensionApi> {
    const api = new ExtensionApi()

    try {
        const disposable = await start(context, platformContext)
        if (!context.globalState.get('extension.hasActivatedPreviously')) {
            void context.globalState.update('extension.hasActivatedPreviously', 'true')
        }
        context.subscriptions.push(disposable)

        if (context.extensionMode === vscode.ExtensionMode.Development) {
            onActivationDevelopmentHelpers()
        }
    } catch (error) {
        captureException(error)
        console.error(error)
    }

    return api
}<|MERGE_RESOLUTION|>--- conflicted
+++ resolved
@@ -17,15 +17,9 @@
 import type { LocalEmbeddingsConfig, LocalEmbeddingsController } from './local-context/local-embeddings'
 import type { SymfRunner } from './local-context/symf'
 import { start } from './main'
-<<<<<<< HEAD
-import type { getRgPath } from './rg'
-import { CommitMessageProvider } from './scm/CommitMessageProvider'
-import { OpenTelemetryService } from './services/OpenTelemetryService.node'
-import { captureException, SentryService } from './services/sentry/sentry'
-=======
+import type { CommitMessageProvider } from './scm/CommitMessageProvider'
 import type { OpenTelemetryService } from './services/open-telemetry/OpenTelemetryService.node'
 import { captureException, type SentryService } from './services/sentry/sentry'
->>>>>>> 9cb9d75a
 
 type Constructor<T extends new (...args: any) => any> = T extends new (
     ...args: infer A
@@ -41,17 +35,11 @@
     createCompletionsClient:
         | Constructor<typeof SourcegraphBrowserCompletionsClient>
         | Constructor<typeof SourcegraphNodeCompletionsClient>
-<<<<<<< HEAD
-    createSentryService?: (config: Pick<Configuration, 'serverEndpoint'>) => SentryService
-    createOpenTelemetryService?: (config: Pick<Configuration, 'serverEndpoint'>) => OpenTelemetryService
-    createCommitMessageProvider?: Constructor<typeof CommitMessageProvider>
-    recipes: Recipe[]
-=======
     createSentryService?: (config: Pick<ConfigurationWithAccessToken, 'serverEndpoint'>) => SentryService
     createOpenTelemetryService?: (
         config: Pick<ConfigurationWithAccessToken, 'serverEndpoint' | 'experimentalTracing'>
     ) => OpenTelemetryService
->>>>>>> 9cb9d75a
+    createCommitMessageProvider?: Constructor<typeof CommitMessageProvider>
     onConfigurationChange?: (configuration: Configuration) => void
 }
 
