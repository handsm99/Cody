--- conflicted
+++ resolved
@@ -449,9 +449,6 @@
     // When configuration changes, repo fetching may re-start.
     'remoteRepo/didChangeState': [RemoteRepoFetchState]
 
-<<<<<<< HEAD
-    'authentication/didChange': [AuthStatus | undefined]
-=======
     // Clients with 'native' webview capability.
     'webview/registerWebviewViewProvider': [
         {
@@ -511,7 +508,6 @@
     portMapping: readonly { webviewPort: number; extensionHostPort: number }[]
     enableFindWidget: boolean
     retainContextWhenHidden: boolean
->>>>>>> 42c651c2
 }
 
 interface CancelParams {
@@ -599,7 +595,6 @@
     // convenient for clients that forward the string directly to an underlying
     // webview container.
     webviewMessages?: 'object-encoded' | 'string-encoded' | undefined | null
-<<<<<<< HEAD
     // How to deal with vscode.ExtensionContext.globalState.
     // - Stateless: the state does not persist between agent processes. This means the client is
     // responsible for features like managing chat history.
@@ -609,7 +604,6 @@
     // JSON-RPC request to handle the saving of the client state. This is needed to safely share state
     // between concurrent agent processes (assuming there is one IDE client process managing multiple agent processes).
     globalState?: 'stateless' | 'server-managed' | 'client-managed' | undefined | null
-=======
     // Whether the client supports the VSCode WebView API. If 'agentic', uses
     // AgentWebViewPanel which just delegates bidirectional postMessage over
     // the Agent protocol. If 'native', implements a larger subset of the VSCode
@@ -621,7 +615,6 @@
     // webviewBundleServingPrefix is prepended to resource paths under 'dist' in
     // asWebviewUri (note, multiple prefixes are not yet implemented.)
     webviewNativeConfig?: { cspSource: string; webviewBundleServingPrefix: string } | undefined | null
->>>>>>> 42c651c2
 }
 
 export interface ServerInfo {
