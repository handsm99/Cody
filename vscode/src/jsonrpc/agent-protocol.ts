import type {
    AuthStatus,
    BillingCategory,
    BillingProduct,
    CodyCommand,
    ContextFilters,
    CurrentUserCodySubscription,
    Model,
    ModelUsage,
    SerializedChatMessage,
    SerializedChatTranscript,
    event,
} from '@sourcegraph/cody-shared'
import type {
    KnownKeys,
    KnownString,
    TelemetryEventMarketingTrackingInput,
    TelemetryEventParameters,
} from '@sourcegraph/telemetry'
import type * as vscode from 'vscode'

import type { ExtensionMessage, WebviewMessage } from '../chat/protocol'
import type { CompletionBookkeepingEvent } from '../completions/logger'
import type { Repo } from '../context/repo-fetcher'
import type { FixupTaskID } from '../non-stop/FixupTask'
import type { CodyTaskState } from '../non-stop/state'

// This file documents the Cody Agent JSON-RPC protocol. Consult the JSON-RPC
// specification to learn about how JSON-RPC works https://www.jsonrpc.org/specification
// The Cody Agent server only supports transport via stdout/stdin.

// The JSON-RPC requests of the Cody Agent protocol. Requests are async
// functions that return some (possibly null) value.
export type Requests = ClientRequests & ServerRequests

// ================
// Client -> Server
// ================
export type ClientRequests = {
    // The 'initialize' request must be sent at the start of the connection
    // before any other request/notification is sent.
    initialize: [ClientInfo, ServerInfo]
    // The 'shutdown' request must be sent before terminating the agent process.
    shutdown: [null, null]

    // Start a new chat session and returns a UUID that can be used to reference
    // this session in other requests like chat/submitMessage or
    // webview/didDispose.
    'chat/new': [null, string]

    // Start a new chat session and returns panel id and chat id that later can
    // be used to reference to the session with panel id and restore chat with
    // chat id. Main difference compared to the chat/new is that we return chatId.
    'chat/web/new': [null, { panelId: string; chatId: string }]

    // Start a new chat session and returns panel id and chat id that later can
    // be used to reference to the session with panel id and restore chat with
    // chat id. Main difference compared to the chat/new and chat/web/new is that
    // the panel has sidebar webview type instead of editor webview type.
    'chat/sidebar/new': [null, { panelId: string; chatId: string }]

    // Deletes chat by its ID and returns newly updated chat history list
    // Primary is used only in cody web client
    'chat/delete': [{ chatId: string }, ChatExportResult[]]

    // TODO: JetBrains no longer uses this, consider deleting it.
    // Similar to `chat/new` except it starts a new chat session from an
    // existing transcript. The chatID matches the `chatID` property of the
    // `type: 'transcript'` ExtensionMessage that is sent via
    // `webview/postMessage`. Returns a new *panel* ID, which can be used to
    // send a chat message via `chat/submitMessage`.
    'chat/restore': [
        {
            modelID?: string | undefined | null
            messages: SerializedChatMessage[]
            chatID: string
        },
        string,
    ]

    'chat/models': [{ modelUsage: ModelUsage }, { models: Model[] }]
    'chat/export': [null | { fullHistory: boolean }, ChatExportResult[]]
    'chat/remoteRepos': [{ id: string }, { remoteRepos?: Repo[] | undefined | null }]

    // High-level wrapper around webview/receiveMessage and webview/postMessage
    // to submit a chat message. The ID is the return value of chat/id, and the
    // message is forwarded verbatim via webview/receiveMessage. This helper
    // abstracts over the low-level webview notifications so that you can await
    // on the request.  Subscribe to webview/postMessage to stream the reply
    // while awaiting on this response.
    'chat/submitMessage': [{ id: string; message: WebviewMessage }, ExtensionMessage]
    'chat/editMessage': [{ id: string; message: WebviewMessage }, ExtensionMessage]

    // Trigger chat-based commands (explain, test, smell), which are effectively
    // shortcuts to start a new chat with a templated question. The return value
    // of these commands is the same as `chat/new`, an ID to reference to the
    // webview panel where the reply from this command appears.
    'commands/explain': [null, string] // TODO: rename to chatCommands/{explain,test,smell}
    'commands/test': [null, string]
    'commands/smell': [null, string]

    // Trigger custom commands that could be a chat-based command or an edit command.
    'commands/custom': [{ key: string }, CustomCommandResult]

    // A list of available custom commands stored in .cody/commands.json.
    'customCommands/list': [null, CodyCommand[]]

    // Trigger commands that edit the code.
    'editCommands/code': [
        {
            instruction: string
            model?: string | undefined | null
            mode?: 'edit' | 'insert' | undefined | null
            range?: Range | undefined | null
        },
        EditTask,
    ]
    'editCommands/test': [null, EditTask]
    'editCommands/document': [null, EditTask]

    // If the task is "applied", discards the task.
    'editTask/acceptAll': [{ id: FixupTaskID }, null]
    // If the task is "applied", discards task for specific block
    'editTask/accept': [{ id: FixupTaskID, range: Range }, null]
    // If the task is "applied", discards task for specific block
    'editTask/reject': [{ id: FixupTaskID, range: Range }, null]
    // If the task is "applied", attempts to revert the task's edit, then
    // discards the task.
    'editTask/rejectAll': [{ id: FixupTaskID }, null]
    // Discards the task. Applicable to tasks in any state.
    'editTask/cancel': [{ id: FixupTaskID }, null]
    'editTask/retry': [
        {
            id: FixupTaskID
            instruction: string
            model: string
            mode: 'edit' | 'insert'
            range: Range
        },
        EditTask,
    ]
    'editTask/getTaskDetails': [{ id: FixupTaskID }, EditTask]

    // Utility for clients that don't have language-neutral folding-range support.
    // Provides a list of all the computed folding ranges in the specified document.
    'editTask/getFoldingRanges': [GetFoldingRangeParams, GetFoldingRangeResult]

    // Low-level API to trigger a VS Code command with any argument list. Avoid
    // using this API in favor of high-level wrappers like 'chat/new'.
    'command/execute': [ExecuteCommandParams, any]

    // Code actions are shortcuts to commands that can be triggered at a given
    // location.  You may be most familiar with code actions as the menu that
    // appears when you click on the lightbulb icon over diagnostics (red
    // squiggles). The flow to use code actions is:
    // 1. Request codeActions/provide to determine what actions are available
    //    at the given location
    // 2. Request codeActions/trigger for the selected code action.
    'codeActions/provide': [
        { location: ProtocolLocation; triggerKind: CodeActionTriggerKind },
        { codeActions: ProtocolCodeAction[] },
    ]
    // The ID parameter should match ProtocolCodeAction.id from
    // codeActions/provide.
    'codeActions/trigger': [{ id: string }, EditTask]

    'autocomplete/execute': [AutocompleteParams, AutocompleteResult]

    'graphql/getRepoIds': [{ names: string[]; first: number }, { repos: { name: string; id: string }[] }]

    'graphql/currentUserId': [null, string]

    'graphql/currentUserIsPro': [null, boolean]

    'featureFlags/getFeatureFlag': [{ flagName: string }, boolean | null]

    'graphql/getCurrentUserCodySubscription': [null, CurrentUserCodySubscription | null]
    /**
     * @deprecated use 'telemetry/recordEvent' instead.
     */
    'graphql/logEvent': [event, null]
    /**
     * Record telemetry events.
     */
    'telemetry/recordEvent': [TelemetryEvent, null]

    'graphql/getRepoIdIfEmbeddingExists': [{ repoName: string }, string | null]
    'graphql/getRepoId': [{ repoName: string }, string | null]

    'git/codebaseName': [{ url: string }, string | null]

    // High-level API to allow the agent to clean up resources related to a
    // webview ID (from chat/new).
    'webview/didDispose': [{ id: string }, null]

    // Implements the VSCode Webview View API. Called when the client has
    // created a native webview for the specified view provider.
    'webview/resolveWebviewView': [{ viewId: string; webviewHandle: string }, null]

    // Low-level API to send a raw WebviewMessage from a specific webview (chat
    // session).  Refrain from using this API in favor of high-level APIs like
    // `chat/submitMessage` unless using native webviews.
    'webview/receiveMessage': [{ id: string; message: WebviewMessage }, null]
    // Same as `webview/receiveMessage` except the parameter is a JSON-encoded
    // string.  The server processes this message by parsing
    // `messageStringEncoded` as JSON and then calling `webview/receiveMessage`.
    'webview/receiveMessageStringEncoded': [{ id: string; messageStringEncoded: string }, null]

    // Register diagnostics (aka. error/warning messages). Overwrites existing
    // diagnostics for the provided document URIs. This request should be used
    // alongside the `codeActions/provide` request.
    'diagnostics/publish': [{ diagnostics: ProtocolDiagnostic[] }, null]

    // Only used for testing purposes. If you want to write an integration test
    // for dealing with progress bars then you can send a request to this
    // endpoint to emulate the scenario where the server creates a progress bar.
    'testing/progress': [{ title: string }, { result: string }]
    'testing/networkRequests': [null, { requests: NetworkRequest[] }]
    'testing/requestErrors': [null, { errors: NetworkRequest[] }]
    'testing/closestPostData': [{ url: string; postData: string }, { closestBody: string }]
    'testing/memoryUsage': [null, { usage: MemoryUsage }]
    'testing/awaitPendingPromises': [null, null]
    // Retrieve the Agent's copy of workspace documents, for testing/validation.
    'testing/workspaceDocuments': [GetDocumentsParams, GetDocumentsResult]
    // Returns diagnostics for the given URI. Lives under `testing/` instead of
    // standalone `diagnostics/` because it only works for TypeScript files.
    'testing/diagnostics': [{ uri: string }, { diagnostics: ProtocolDiagnostic[] }]

    // Only used for testing purposes. This operation runs indefinitely unless
    // the client sends progress/cancel.
    'testing/progressCancelation': [{ title: string }, { result: string }]

    // Only used for testing purposes. Does a best-effort to reset the state
    // if the agent server. For example, closes all open documents.
    'testing/reset': [null, null]

    'testing/autocomplete/completionEvent': [
        CompletionItemParams,
        CompletionBookkeepingEvent | undefined | null,
    ]

    // Updates the extension configuration and returns the new
    // authentication status, which indicates whether the provided credentials are
    // valid or not. The agent can't support autocomplete or chat if the credentials
    // are invalid.
    'extensionConfiguration/change': [ExtensionConfiguration, AuthStatus | null]

    // Returns the current authentication status without making changes to it.
    'extensionConfiguration/status': [null, AuthStatus | null]

    // Returns the json schema of the extension confi
    'extensionConfiguration/getSettingsSchema': [null, string]

    'textDocument/change': [ProtocolTextDocument, { success: boolean }]

    // Run attribution search for a code snippet displayed in chat.
    // Attribution is an enterprise feature which allows to look for code generated
    // by Cody in an open source code corpus. User is notified if any such attribution
    // is found.
    // For more details, please see:
    // *   PRD: https://docs.google.com/document/d/1c3CLC7ICDaG63NOWjO6zWm-UElwuXkFrKbCKTw-7H6Q/edit
    // *   RFC: https://docs.google.com/document/d/1zSxFDQPxZcn5b6yKx40etpJayoibVzj_Gnugzln1weI/edit
    'attribution/search': [
        { id: string; snippet: string },
        {
            error?: string | undefined | null
            repoNames: string[]
            limitHit: boolean
        },
    ]

    // Gets whether the specified URI is sensitive and should not be sent to
    // LLM providers.
    'ignore/test': [
        { uri: string },
        {
            policy: 'ignore' | 'use'
        },
    ]

    // For testing. Overrides any ignore policy to ignore repositories and URIs
    // which match the specified regular expressions. Pass `undefined` to remove
    // the override.
    'testing/ignore/overridePolicy': [ContextFilters | null, null]

    // Gets whether the specific repo name is known on the remote.
    'remoteRepo/has': [{ repoName: string }, { result: boolean }]

    // Gets paginated list of repositories matching a fuzzy search query (or ''
    // for all repositories.) Remote repositories are fetched concurrently, so
    // subscribe to 'remoteRepo/didChange' to invalidate results.
    //
    // At the end of the list, returns an empty list of repositories.
    // If `afterId` is specified, but not in the query result set,
    // `startIndex` is -1.
    //
    // remoteRepo/list caches a single query result, making it efficient to page
    // through a large list of results provided the query is the same.
    'remoteRepo/list': [
        {
            // The user input to perform a fuzzy match with
            query?: string | undefined | null
            // The maximum number of results to retrieve
            first: number
            // The repository ID of the last result in the previous
            // page, or `undefined` to start from the beginning.
            afterId?: string | undefined | null
        },
        {
            // The index of the first result in the filtered repository list.
            startIndex: number
            // The total number of results in the filtered repository list.
            count: number
            // The repositories.
            repos: {
                name: string // eg github.com/sourcegraph/cody
                id: string // for use in afterId, Sourcegraph remotes
            }[]
            // The state of the underlying repo fetching.
            state: RemoteRepoFetchState
        },
    ]
}

// ================
// Server -> Client
// ================
export type ServerRequests = {
    'window/showMessage': [ShowWindowMessageParams, string | null]

    'textDocument/edit': [TextDocumentEditParams, boolean]
    'textDocument/openUntitledDocument': [UntitledTextDocument, ProtocolTextDocument | undefined | null]
    'textDocument/show': [
        {
            uri: string
            options?: TextDocumentShowOptionsParams | undefined | null
        },
        boolean,
    ]
    'workspace/edit': [WorkspaceEditParams, boolean]

    // TODO: Add VSCode support for registerWebviewPanelSerializer.

    'env/openExternal': [{ uri: string }, boolean]
}

// The JSON-RPC notifications of the Cody Agent protocol. Notifications are
// synchronous fire-and-forget messages that have no return value. Notifications are
// conventionally used to represent streams of values.
export type Notifications = ClientNotifications & ServerNotifications

// ================
// Client -> Server
// ================
export type ClientNotifications = {
    // The 'initialized' notification must be sent after receiving the 'initialize' response.
    initialized: [null]
    // The 'exit' notification must be sent after the client receives the 'shutdown' response.
    exit: [null]

    // Deprecated: use the `extensionConfiguration/change` request instead so
    // that you can handle authentication errors in case the credentials are
    // invalid. The `extensionConfiguration/didChange` method does not support
    // error handling because it's a notification.
    // The server should use the provided connection configuration for all
    // subsequent requests/notifications. The previous extension configuration
    // should no longer be used.
    'extensionConfiguration/didChange': [ExtensionConfiguration]

    // The user has switched to a different workspace folder.
    'workspaceFolder/didChange': [{ uri: string }]

    // Lifecycle notifications for the client to notify the server about text
    // contents of documents and to notify which document is currently focused.
    'textDocument/didOpen': [ProtocolTextDocument]
    // The 'textDocument/didChange' notification should be sent on almost every
    // keystroke, whether the text contents changed or the cursor/selection
    // changed.  Leave the `content` property undefined when the document's
    // content is unchanged.
    'textDocument/didChange': [ProtocolTextDocument]
    // The user focused on a document without changing the document's content.
    'textDocument/didFocus': [{ uri: string }]
    // The user saved the file to disk.
    'textDocument/didSave': [{ uri: string }]
    // The user closed the editor tab for the given document.
    // Only the 'uri' property is required, other properties are ignored.
    'textDocument/didClose': [ProtocolTextDocument]

    'workspace/didDeleteFiles': [DeleteFilesParams]
    'workspace/didCreateFiles': [CreateFilesParams]
    'workspace/didRenameFiles': [RenameFilesParams]

    '$/cancelRequest': [CancelParams]
    // The user no longer wishes to consider the last autocomplete candidate
    // and the current autocomplete id should not be reused.
    'autocomplete/clearLastCandidate': [null]
    // The completion was presented to the user, and will be logged for telemetry
    // purposes.
    'autocomplete/completionSuggested': [CompletionItemParams]
    // The completion was accepted by the user, and will be logged for telemetry
    // purposes.
    'autocomplete/completionAccepted': [CompletionItemParams]

    // User requested to cancel this progress bar. Only supported for progress
    // bars with `cancelable: true`.
    'progress/cancel': [{ id: string }]

    // Native webviews use handles that are an implementation detail of Agent's
    // vscode shim, unrelated to the application-level IDs from chat/new.
    // Consequently they have their own dispose notification. c.f.
    // webview/dispose client request.
    'webview/didDisposeNative': [{ handle: string }]
}

// ================
// Server -> Client
// ================
export type ServerNotifications = {
    'debug/message': [DebugMessage]

    // Certain properties of the task are updated:
    // - State
    // - The associated range has changed because the document was edited
    // Only sent if client capabilities fixupControls === 'events'
    'editTask/didUpdate': [EditTask]
    // The task is deleted because it has been accepted or cancelled.
    // Only sent if client capabilities fixupControls === 'events'.
    'editTask/didDelete': [EditTask]

    'codeLenses/display': [DisplayCodeLensParams]

    // The set of ignored files/repositories has changed. The client should
    // re-query using ignore/test.
    'ignore/didChange': [null]

    // Low-level webview notification for the given chat session ID (created via
    // chat/new). Subscribe to these messages to get access to streaming updates
    // on the chat reply.
    'webview/postMessage': [WebviewPostMessageParams]
    // Same as `webview/postMessage` but the `WebviewMessage` is string-encoded.
    // This method is only used when the `webviewMessages` client capability is
    // set to the value `'string'`.
    'webview/postMessageStringEncoded': [{ id: string; stringEncodedMessage: string }]

    'progress/start': [ProgressStartParams]

    // Update about an ongoing progress bar from progress/create. This
    // notification can only be sent from the server while the progress/create
    // request has not finished responding.
    'progress/report': [ProgressReportParams]

    'progress/end': [{ id: string }]

    // The list of remote repositories changed. Results from remoteRepo/list
    // may be stale and should be requeried.
    'remoteRepo/didChange': [null]
    // Reflects the state of fetching the repository list. After fetching is
    // complete, or errored, the results from remoteRepo/list will not change.
    // When configuration changes, repo fetching may re-start.
    'remoteRepo/didChangeState': [RemoteRepoFetchState]

    // Clients with 'native' webview capability.
    'webview/registerWebviewViewProvider': [
        {
            viewId: string
            retainContextWhenHidden: boolean
        },
    ]
    'webview/createWebviewPanel': [
        {
            handle: string
            viewType: string
            title: string
            showOptions: {
                preserveFocus: boolean
                viewColumn: number
            }
            // VSCode API 'options' but bindings generator does not handle fields
            // with the same name.
            options: WebviewCreateWebviewPanelOptions
        },
    ]
    'webview/dispose': [{ handle: string }]
    'webview/reveal': [{ handle: string; viewColumn: number; preserveFocus: boolean }]
    'webview/setTitle': [{ handle: string; title: string }]
    'webview/setIconPath': [{ handle: string; iconPathUri?: string | null | undefined }]
    'webview/setOptions': [{ handle: string; options: DefiniteWebviewOptions }]
    'webview/setHtml': [{ handle: string; html: string }]

    // When the when-claude context has changed.
    // For example, 'cody.activated' is set based on user's latest authentication status.
    'window/didChangeContext': [{ key: string; value?: string | undefined | null }]
}

export interface WebviewCreateWebviewPanelOptions {
    enableScripts: boolean
    enableForms: boolean
    // Note, here, null has a surprising interpretation of "all commands are enabled"
    // whereas an empty array means no commands are enabled. This lets us model all
    // states (all enabled, all disabled, only specific commands enabled) with one
    // field and avoid any redundant or inconsistent states.
    enableOnlyCommandUris?: readonly string[] | undefined | null
    // Note, we model "missing" here because interpreting the default
    // depends on the current workspace root.
    localResourceRoots?: readonly string[] | undefined | null // Note, in vscode, ? readonly Uri[]
    portMapping: readonly { webviewPort: number; extensionHostPort: number }[]
    // WebviewPanelOptions
    enableFindWidget: boolean
    retainContextWhenHidden: boolean
}

/**
 * vscode.WebviewOptions with defaults applied so each option is present. Agent
 * native webviews use this type so defaults are handled in TypeScript and the
 * client simply interprets the fully specified options.
 */
export interface DefiniteWebviewOptions {
    enableScripts: boolean
    enableForms: boolean
    enableOnlyCommandUris?: readonly string[] | undefined | null
    localResourceRoots?: readonly string[] | undefined | null
    portMapping: readonly { webviewPort: number; extensionHostPort: number }[]
    enableFindWidget: boolean
    retainContextWhenHidden: boolean
}

// Define generic Position type
export interface Position {
    line: number
    character: number
}

// Define generic Range type
export interface Range {
    start: Position
    end: Position
}

interface CancelParams {
    id: string // actuall: string | number
}

interface CompletionItemParams {
    completionID: string
}

export interface AutocompleteParams {
    uri: string
    filePath?: string | undefined | null
    position: Position
    // Defaults to 'Automatic' for autocompletions which were not explicitly
    // triggered.
    triggerKind?: 'Automatic' | 'Invoke' | undefined | null
    selectedCompletionInfo?: SelectedCompletionInfo | undefined | null
}

interface SelectedCompletionInfo {
    readonly range: Range
    readonly text: string
}

export interface ChatExportResult {
    chatID: string
    transcript: SerializedChatTranscript
}
export interface AutocompleteResult {
    items: AutocompleteItem[]

    /** completionEvent is not deprecated because it's used by non-editor clients like cody-bench that need access to book-keeping data to evaluate results. */
    completionEvent?: CompletionBookkeepingEvent | undefined | null
}

export interface AutocompleteItem {
    id: string
    insertText: string
    range: Range
}

export interface ClientInfo {
    name: string
    version: string // extension version
    ideVersion?: string | undefined | null
    workspaceRootUri: string

    /** @deprecated Use `workspaceRootUri` instead. */
    workspaceRootPath?: string | undefined | null

    extensionConfiguration?: ExtensionConfiguration | undefined | null
    capabilities?: ClientCapabilities | undefined | null

    /**
     * Optional tracking attributes to inject into telemetry events recorded
     * by the agent.
     */
    marketingTracking?: TelemetryEventMarketingTrackingInput | undefined | null
}

// The capability should match the name of the JSON-RPC methods.
export interface ClientCapabilities {
    completions?: 'none' | undefined | null
    //  When 'streaming', handles 'chat/updateMessageInProgress' streaming notifications.
    chat?: 'none' | 'streaming' | undefined | null
    // TODO: allow clients to implement the necessary parts of the git extension.
    // https://github.com/sourcegraph/cody/issues/4165
    git?: 'none' | 'enabled' | undefined | null
    // If 'enabled', the client must implement the progress/start,
    // progress/report, and progress/end notification endpoints.
    progressBars?: 'none' | 'enabled' | undefined | null
    edit?: 'none' | 'enabled' | undefined | null
    editWorkspace?: 'none' | 'enabled' | undefined | null
    untitledDocuments?: 'none' | 'enabled' | undefined | null
    showDocument?: 'none' | 'enabled' | undefined | null
    codeLenses?: 'none' | 'enabled' | undefined | null
    showWindowMessage?: 'notification' | 'request' | undefined | null
    ignore?: 'none' | 'enabled' | undefined | null
    codeActions?: 'none' | 'enabled' | undefined | null
    // When 'object-encoded' (default), the server uses the `webview/postMessage` method
    // to send structured JSON objects.  When 'string-encoded', the server uses the
    // `webview/postMessageStringEncoded` method to send a JSON-encoded string. This is
    // convenient for clients that forward the string directly to an underlying
    // webview container.
    webviewMessages?: 'object-encoded' | 'string-encoded' | undefined | null
    // Whether the client supports the VSCode WebView API. If 'agentic', uses
    // AgentWebViewPanel which just delegates bidirectional postMessage over
    // the Agent protocol. If 'native', implements a larger subset of the VSCode
    // WebView API and expects the client to run web content in the webview.
    // Defaults to 'agentic'.
    webview?: 'agentic' | 'native' | undefined | null
    // If webview === 'native', describes how the client has configured webview resources.
    // cspSource is passed to the extension as the Webview cspSource property.
    // webviewBundleServingPrefix is prepended to resource paths under 'dist' in
    // asWebviewUri (note, multiple prefixes are not yet implemented.)
    webviewNativeConfig?: { cspSource: string; webviewBundleServingPrefix: string } | undefined | null
}

export interface ServerInfo {
    name: string
    authenticated?: boolean | undefined | null
    codyEnabled?: boolean | undefined | null
    codyVersion?: string | undefined | null
    authStatus?: AuthStatus | undefined | null
}

export interface ExtensionConfiguration {
    serverEndpoint: string
    proxy?: string | undefined | null
    accessToken: string
    customHeaders: Record<string, string>

    /**
     * anonymousUserID is an important component of telemetry events that get
     * recorded. It is currently optional for backwards compatibility, but
     * it is strongly recommended to set this when connecting to Agent.
     */
    anonymousUserID?: string | undefined | null

    autocompleteAdvancedProvider?: string | undefined | null
    autocompleteAdvancedModel?: string | undefined | null
    debug?: boolean | undefined | null
    verboseDebug?: boolean | undefined | null
    telemetryClientName?: string | undefined | null
    codebase?: string | undefined | null

    /**
     * When passed, the Agent will handle recording events.
     * If not passed, client must send `graphql/logEvent` requests manually.
     * @deprecated This is only used for the legacy logEvent - use `telemetry` instead.
     */
    eventProperties?: EventProperties | undefined | null

    customConfiguration?: Record<string, any> | undefined | null

    baseGlobalState?: Record<string, any> | undefined | null
}

/**
 * TelemetryEvent is a JSON RPC format of the arguments to a typical
 * TelemetryEventRecorder implementation from '@sourcegraph/telemetry'.
 * This type is intended for use in the Agent RPC handler only - clients sending
 * events to the Agent should use 'newTelemetryEvent()' to create event objects,
 * which uses the same type constraints as '(TelemetryEventRecorder).recordEvent()'.
 * @param feature must be camelCase and '.'-delimited, e.g. 'myFeature.subFeature'.
 * Features should NOT include the client platform, e.g. 'vscode' - information
 * about the client is automatically attached to all events. Note that Cody
 * events MUST have provide feature 'cody' or have a feature prefixed with
 * 'cody.' to be considered Cody events.
 * @param action must be camelCase and simple, e.g. 'submit', 'failed', or
 * 'success', in the context of feature.
 * @param parameters should be as described in {@link TelemetryEventParameters}.
 */
interface TelemetryEvent {
    feature: string
    action: string
    parameters?:
        | TelemetryEventParameters<{ [key: string]: number }, BillingProduct, BillingCategory>
        | undefined
        | null
}

/**
 * newTelemetryEvent is a constructor for TelemetryEvent that shares the same
 * type constraints as '(TelemetryEventRecorder).recordEvent()'.
 */
export function newTelemetryEvent<
    Feature extends string,
    Action extends string,
    MetadataKey extends string,
>(
    feature: KnownString<Feature>,
    action: KnownString<Action>,
    parameters?: TelemetryEventParameters<
        KnownKeys<MetadataKey, { [key in MetadataKey]: number }>,
        BillingProduct,
        BillingCategory
    >
): TelemetryEvent {
    return { feature, action, parameters }
}

/**
 * @deprecated EventProperties are no longer referenced.
 */
interface EventProperties {
    /**
     * @deprecated Use (ExtensionConfiguration).anonymousUserID instead
     */
    anonymousUserID: string

    /** Event prefix, like 'CodyNeovimPlugin' */
    prefix: string

    /** Name of client, like 'NEOVIM_CODY_EXTENSION' */
    client: string

    /** Source type enum*/
    source: 'IDEEXTENSION'
}

export interface Position {
    // 0-indexed
    line: number
    // 0-indexed
    character: number
}

export interface Range {
    start: Position
    end: Position
}

export interface ProtocolTextDocument {
    // Use TextDocumentWithUri.fromDocument(TextDocument) if you want to parse this `uri` property.
    uri: string
    /** @deprecated use `uri` instead. This property only exists for backwards compatibility during the migration period. */
    filePath?: string | undefined | null
    content?: string | undefined | null
    selection?: Range | undefined | null
    contentChanges?: ProtocolTextDocumentContentChangeEvent[] | undefined | null
    visibleRange?: Range | undefined | null

    // Only used during testing. When defined, the agent server will
    // run additional validation to ensure that the document state of
    // the client is correctly synchronized with the docment state of
    // server.
    testing?:
        | {
              selectedText?: string | undefined | null
              sourceOfTruthDocument?: ProtocolTextDocument | undefined | null
          }
        | undefined
        | null
}

export interface ProtocolTextDocumentContentChangeEvent {
    range: Range
    text: string
}

interface ExecuteCommandParams {
    command: string
    arguments?: any[] | undefined | null
}

export interface DebugMessage {
    channel: string
    message: string
}

export interface ProgressStartParams {
    /** Unique ID for this operation. */
    id: string
    options: ProgressOptions
}
export interface ProgressReportParams {
    /** Unique ID for this operation. */
    id: string
    /** (optional) Text message to display in the progress bar */
    message?: string | undefined | null
    /**
     * (optional) increment to indicate how much percentage of the total
     * operation has been completed since the last report. The total % of the
     * job that is complete is the sum of all published increments. An increment
     * of 10 indicates '10%' of the progress has completed since the last
     * report. Can never be negative, and total can never exceed 100.
     */
    increment?: number | undefined | null
}
interface ProgressOptions {
    /**
     * A human-readable string which will be used to describe the
     * operation.
     */
    title?: string | undefined | null
    /**
     * The location at which progress should show.
     * Either `location` or `locationViewId` must be set
     */
    location?: string | undefined | null // one of: 'SourceControl' | 'Window' | 'Notification'
    /**
     * The location at which progress should show.
     * Either `location` or `locationViewId` must be set
     */
    locationViewId?: string | undefined | null

    /**
     * Controls if a cancel button should show to allow the user to
     * cancel the long running operation.  Note that currently only
     * `ProgressLocation.Notification` is supporting to show a cancel
     * button.
     */
    cancellable?: boolean | undefined | null
}

export interface WebviewPostMessageParams {
    id: string
    message: ExtensionMessage
}

export interface WorkspaceEditParams {
    operations: WorkspaceEditOperation[]
    metadata?: vscode.WorkspaceEditMetadata | undefined | null
}

export type WorkspaceEditOperation =
    | CreateFileOperation
    | RenameFileOperation
    | DeleteFileOperation
    | EditFileOperation

export interface WriteFileOptions {
    overwrite?: boolean | undefined | null
    ignoreIfExists?: boolean | undefined | null
}

export interface CreateFileOperation {
    type: 'create-file'
    uri: string
    options?: WriteFileOptions | undefined | null
    textContents: string
    metadata?: vscode.WorkspaceEditEntryMetadata | undefined | null
}
export interface RenameFileOperation {
    type: 'rename-file'
    oldUri: string
    newUri: string
    options?: WriteFileOptions | undefined | null
    metadata?: vscode.WorkspaceEditEntryMetadata | undefined | null
}
export interface DeleteFileOperation {
    type: 'delete-file'
    uri: string
    deleteOptions?:
        | {
              readonly recursive?: boolean | undefined | null
              readonly ignoreIfNotExists?: boolean | undefined | null
          }
        | undefined
        | null
    metadata?: vscode.WorkspaceEditEntryMetadata | undefined | null
}
export interface EditFileOperation {
    type: 'edit-file'
    uri: string
    edits: TextEdit[]
}

export interface UntitledTextDocument {
    uri: string
    content?: string | undefined | null
    language?: string | undefined | null
}

export interface TextDocumentEditParams {
    uri: string
    edits: TextEdit[]
    options?: { undoStopBefore: boolean; undoStopAfter: boolean } | undefined | null
}

export interface TextDocumentShowOptionsParams {
    preserveFocus?: boolean | undefined | null
    preview?: boolean | undefined | null
    selection?: Range | undefined | null
}

export type TextEdit = ReplaceTextEdit | InsertTextEdit | DeleteTextEdit
export interface ReplaceTextEdit {
    type: 'replace'
    range: Range
    value: string
    metadata?: vscode.WorkspaceEditEntryMetadata | undefined | null
}
export interface InsertTextEdit {
    type: 'insert'
    position: Position
    value: string
    metadata?: vscode.WorkspaceEditEntryMetadata | undefined | null
}
export interface DeleteTextEdit {
    type: 'delete'
    range: Range
    metadata?: vscode.WorkspaceEditEntryMetadata | undefined | null
}

export interface EditTask {
    id: string
    state: CodyTaskState
    error?: CodyError | undefined | null
    selectionRange: Range
    instruction?: string | undefined | null
<<<<<<< HEAD
    edits: TextEdit[]
=======
    model?: string | undefined | null
    originalText?: string | undefined | null
>>>>>>> 0223fb32
}

export interface CodyError {
    message: string
    cause?: CodyError | undefined | null
    stack?: string | undefined | null
}

export interface DisplayCodeLensParams {
    uri: string
    codeLenses: ProtocolCodeLens[]
}

export interface ProtocolCodeLens {
    range: Range
    command?: ProtocolCommand | undefined | null
    isResolved: boolean
}

export interface ProtocolCommand {
    title: {
        text: string
        icons: {
            value: string
            position: number
        }[]
    }
    command: string
    tooltip?: string | undefined | null
    arguments?: any[] | undefined | null
}

export interface NetworkRequest {
    url: string
    body?: string | undefined | null
    error?: string | undefined | null
}

export interface ShowWindowMessageParams {
    severity: 'error' | 'warning' | 'information'
    message: string
    options?: vscode.MessageOptions | undefined | null
    items?: string[] | undefined | null
}

interface FileIdentifier {
    uri: string
}

export interface DeleteFilesParams {
    files: FileIdentifier[]
}
export interface CreateFilesParams {
    files: FileIdentifier[]
}
interface RenameFile {
    oldUri: string
    newUri: string
}
export interface RenameFilesParams {
    files: RenameFile[]
}

export type CustomCommandResult = CustomChatCommandResult | CustomEditCommandResult
export interface CustomChatCommandResult {
    type: 'chat'
    chatResult: string
}
export interface CustomEditCommandResult {
    type: 'edit'
    editResult: EditTask
}

export interface GetFoldingRangeParams {
    uri: string
    range: Range
}

export interface GetFoldingRangeResult {
    range: Range
}

export interface RemoteRepoFetchState {
    state: 'paused' | 'fetching' | 'errored' | 'complete'
    error?: CodyError | undefined | null
}

// Copy-pasted from @types/node
export interface MemoryUsage {
    rss: number
    heapTotal: number
    heapUsed: number
    external: number
    arrayBuffers: number
}

export interface ProtocolLocation {
    uri: string
    range: Range
}

export interface ProtocolDiagnostic {
    location: ProtocolLocation
    message: string
    severity: DiagnosticSeverity
    code?: string | undefined | null
    source?: string | undefined | null
    relatedInformation?: ProtocolRelatedInformationDiagnostic[] | undefined | null
}

export interface ProtocolRelatedInformationDiagnostic {
    location: ProtocolLocation
    message: string
}

export type DiagnosticSeverity = 'error' | 'warning' | 'info' | 'suggestion'
export type CodeActionTriggerKind = 'Invoke' | 'Automatic'
export interface ProtocolCodeAction {
    // Randomly generated ID of this code action that should be referenced in
    // the `codeActions/trigger` request. In codeActions/trigger, you can only
    // reference IDs from the most recent response from codeActions/provide.
    // IDs from old codeActions/provide results are invalidated as soon as you
    // send a new codeActions/provide request.
    id: string
    // Stable string ID of the VS Code command that will be triggered if you
    // send a request to codeActions/trigger. Use this ID over `title`
    commandID?: string | undefined | null
    title: string
    diagnostics?: ProtocolDiagnostic[] | undefined | null
    kind?: string | undefined | null
    isPreferred?: boolean | undefined | null
    disabled?:
        | {
              /**
               * Human readable description of why the code action is currently disabled.
               *
               * This is displayed in the code actions UI.
               */
              readonly reason: string
          }
        | undefined
        | null
}

/**
 * Omitting uris parameter will retrieve all open documents for the
 * current workspace root.
 */
export interface GetDocumentsParams {
    uris?: string[] | undefined | null
}

export interface GetDocumentsResult {
    documents: ProtocolTextDocument[]
}<|MERGE_RESOLUTION|>--- conflicted
+++ resolved
@@ -522,18 +522,6 @@
     portMapping: readonly { webviewPort: number; extensionHostPort: number }[]
     enableFindWidget: boolean
     retainContextWhenHidden: boolean
-}
-
-// Define generic Position type
-export interface Position {
-    line: number
-    character: number
-}
-
-// Define generic Range type
-export interface Range {
-    start: Position
-    end: Position
 }
 
 interface CancelParams {
@@ -927,12 +915,9 @@
     error?: CodyError | undefined | null
     selectionRange: Range
     instruction?: string | undefined | null
-<<<<<<< HEAD
-    edits: TextEdit[]
-=======
     model?: string | undefined | null
     originalText?: string | undefined | null
->>>>>>> 0223fb32
+    edits: TextEdit[]
 }
 
 export interface CodyError {
