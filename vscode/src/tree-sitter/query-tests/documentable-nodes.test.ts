--- conflicted
+++ resolved
@@ -123,23 +123,25 @@
         })
     })
 
-<<<<<<< HEAD
-    it('cpp', async () => {
-        const { language, parser, queries } = await initTreeSitterSDK(SupportedLanguage.cpp)
-=======
     it('c', async () => {
         const { language, parser, queries } = await initTreeSitterSDK(SupportedLanguage.c)
->>>>>>> 8f85eebd
 
         await annotateAndMatchSnapshot({
             parser,
             language,
             captures: queryWrapper(queries.getDocumentableNode),
-<<<<<<< HEAD
+            sourcesPath: 'test-data/documentable-node.c',
+        })
+    })
+
+    it('cpp', async () => {
+        const { language, parser, queries } = await initTreeSitterSDK(SupportedLanguage.cpp)
+
+        await annotateAndMatchSnapshot({
+            parser,
+            language,
+            captures: queryWrapper(queries.getDocumentableNode),
             sourcesPath: 'test-data/documentable-node.cpp',
-=======
-            sourcesPath: 'test-data/documentable-node.c',
->>>>>>> 8f85eebd
         })
     })
 })