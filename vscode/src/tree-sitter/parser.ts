import path from 'path'

import * as vscode from 'vscode'
import type Parser from 'web-tree-sitter'

<<<<<<< HEAD
import type { Tree } from 'web-tree-sitter'
import { SupportedLanguage, getParseLanguage } from './grammars'
=======
import { DOCUMENT_LANGUAGE_TO_GRAMMAR, type SupportedLanguage } from './grammars'
>>>>>>> a109df44
import { initQueries } from './query-sdk'
const ParserImpl = require('web-tree-sitter') as typeof Parser

/*
 * Loading wasm grammar and creation parser instance every time we trigger
 * pre- and post-process might be a performance problem, so we create instance
 * and load language grammar only once, first time we need parser for a specific
 * language, next time we read it from this cache.
 */
const PARSERS_LOCAL_CACHE: Partial<Record<SupportedLanguage, Parser>> = {}

interface ParserSettings {
    language: SupportedLanguage

    /*
     * A custom path to the directory where we store wasm grammar modules
     * primary reasons for this is to provide a custom path for testing
     */
    grammarDirectory?: string
}

export function getParser(language: SupportedLanguage): Parser | undefined {
    return PARSERS_LOCAL_CACHE[language]
}

export function resetParsersCache(): void {
    for (const key of Object.keys(PARSERS_LOCAL_CACHE)) {
        delete PARSERS_LOCAL_CACHE[key as SupportedLanguage]
    }
}

async function isRegularFile(uri: vscode.Uri): Promise<boolean> {
    try {
        const stat = await vscode.workspace.fs.stat(uri)
        return stat.type === vscode.FileType.File
    } catch {
        return false
    }
}

export async function createParser(settings: ParserSettings): Promise<Parser | undefined> {
    const { language, grammarDirectory = __dirname } = settings

    const cachedParser = PARSERS_LOCAL_CACHE[language]

    if (cachedParser) {
        return cachedParser
    }

    const wasmPath = path.resolve(grammarDirectory, DOCUMENT_LANGUAGE_TO_GRAMMAR[language])
    if (!(await isRegularFile(vscode.Uri.file(wasmPath)))) {
        return undefined
    }

    await ParserImpl.init({ grammarDirectory })
    const parser = new ParserImpl()

    const languageGrammar = await ParserImpl.Language.load(wasmPath)

    parser.setLanguage(languageGrammar)
    // stop parsing after 50ms to avoid infinite loops
    // if that happens, tree-sitter throws an error so we can catch and address it
    parser.setTimeoutMicros(50_000)
    PARSERS_LOCAL_CACHE[language] = parser

    initQueries(languageGrammar, language, parser)

    return parser
<<<<<<< HEAD
}

export function parseString(languageId: string, source: string): Tree | null {
    const parseLanguage = getParseLanguage(languageId)

    if (!parseLanguage) {
        return null
    }
    const parser = getParser(parseLanguage)

    if (!parser) {
        return null
    }

    return parser.parse(source)
}

// TODO: Add grammar type autogenerate script
// see https://github.com/asgerf/dts-tree-sitter
type GrammarPath = string

/**
 * Map language to wasm grammar path modules, usually we would have
 * used node bindings for grammar packages, but since VSCode editor
 * runtime doesn't support this we have to work with wasm modules.
 *
 * Note: make sure that dist folder contains these modules when you
 * run VSCode extension.
 */
const SUPPORTED_LANGUAGES: Record<SupportedLanguage, GrammarPath> = {
    [SupportedLanguage.JavaScript]: 'tree-sitter-javascript.wasm',
    [SupportedLanguage.JSX]: 'tree-sitter-javascript.wasm',
    [SupportedLanguage.TypeScript]: 'tree-sitter-typescript.wasm',
    [SupportedLanguage.TSX]: 'tree-sitter-tsx.wasm',
    [SupportedLanguage.Java]: 'tree-sitter-java.wasm',
    [SupportedLanguage.Go]: 'tree-sitter-go.wasm',
    [SupportedLanguage.Python]: 'tree-sitter-python.wasm',
    [SupportedLanguage.Dart]: 'tree-sitter-dart.wasm',
    [SupportedLanguage.Cpp]: 'tree-sitter-cpp.wasm',
    [SupportedLanguage.CSharp]: 'tree-sitter-c_sharp.wasm',
    [SupportedLanguage.Php]: 'tree-sitter-php.wasm',
=======
>>>>>>> a109df44
}<|MERGE_RESOLUTION|>--- conflicted
+++ resolved
@@ -3,12 +3,7 @@
 import * as vscode from 'vscode'
 import type Parser from 'web-tree-sitter'
 
-<<<<<<< HEAD
-import type { Tree } from 'web-tree-sitter'
-import { SupportedLanguage, getParseLanguage } from './grammars'
-=======
 import { DOCUMENT_LANGUAGE_TO_GRAMMAR, type SupportedLanguage } from './grammars'
->>>>>>> a109df44
 import { initQueries } from './query-sdk'
 const ParserImpl = require('web-tree-sitter') as typeof Parser
 
@@ -77,48 +72,4 @@
     initQueries(languageGrammar, language, parser)
 
     return parser
-<<<<<<< HEAD
-}
-
-export function parseString(languageId: string, source: string): Tree | null {
-    const parseLanguage = getParseLanguage(languageId)
-
-    if (!parseLanguage) {
-        return null
-    }
-    const parser = getParser(parseLanguage)
-
-    if (!parser) {
-        return null
-    }
-
-    return parser.parse(source)
-}
-
-// TODO: Add grammar type autogenerate script
-// see https://github.com/asgerf/dts-tree-sitter
-type GrammarPath = string
-
-/**
- * Map language to wasm grammar path modules, usually we would have
- * used node bindings for grammar packages, but since VSCode editor
- * runtime doesn't support this we have to work with wasm modules.
- *
- * Note: make sure that dist folder contains these modules when you
- * run VSCode extension.
- */
-const SUPPORTED_LANGUAGES: Record<SupportedLanguage, GrammarPath> = {
-    [SupportedLanguage.JavaScript]: 'tree-sitter-javascript.wasm',
-    [SupportedLanguage.JSX]: 'tree-sitter-javascript.wasm',
-    [SupportedLanguage.TypeScript]: 'tree-sitter-typescript.wasm',
-    [SupportedLanguage.TSX]: 'tree-sitter-tsx.wasm',
-    [SupportedLanguage.Java]: 'tree-sitter-java.wasm',
-    [SupportedLanguage.Go]: 'tree-sitter-go.wasm',
-    [SupportedLanguage.Python]: 'tree-sitter-python.wasm',
-    [SupportedLanguage.Dart]: 'tree-sitter-dart.wasm',
-    [SupportedLanguage.Cpp]: 'tree-sitter-cpp.wasm',
-    [SupportedLanguage.CSharp]: 'tree-sitter-c_sharp.wasm',
-    [SupportedLanguage.Php]: 'tree-sitter-php.wasm',
-=======
->>>>>>> a109df44
 }