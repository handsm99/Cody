import type { Polly } from '@pollyjs/core'
import { afterAll, beforeAll, describe, expect, it } from 'vitest'

import { startPollyRecording } from '../testutils/polly'

import { rewriteKeywordQuery } from './rewrite-keyword-query'

import { type PromptString, ps } from '@sourcegraph/cody-shared'
import { SourcegraphNodeCompletionsClient } from '../completions/nodeClient'
import { TESTING_CREDENTIALS } from '../testutils/testing-credentials'

describe('rewrite-query', () => {
    const client = new SourcegraphNodeCompletionsClient({
        accessToken: TESTING_CREDENTIALS.dotcom.token ?? TESTING_CREDENTIALS.dotcom.redactedToken,
        serverEndpoint: TESTING_CREDENTIALS.dotcom.serverEndpoint,
        customHeaders: {},
    })

    let polly: Polly
    beforeAll(() => {
        polly = startPollyRecording({
            recordingName: 'rewrite-query',
            // Run the command below to update recordings:
            // source agent/scripts/export-cody-http-recording-tokens.sh
            // CODY_RECORDING_MODE=record pnpm -C vscode test:unit
        })
    })

    function check(query: PromptString, expectedHandler: (expandedTerm: string) => void): void {
        it(query.toString(), async () => {
            expectedHandler(await rewriteKeywordQuery(client, query))
        })
    }

<<<<<<< HEAD
    check(ps`Where is authentication router defined?`, expanded =>
        expect(expanded).toMatchInlineSnapshot(`"Where is authentication router defined?"`)
    )

    check(ps`scan tokens in C++`, expanded =>
        expect(expanded).toMatchInlineSnapshot(`"scan tokens in C++"`)
    )

    check(ps`type Zoekt struct {`, expanded => expect(expanded).toMatchInlineSnapshot(`"struct zoekt"`))

    check(ps`C'est ou la logique pour recloner les dépôts?`, expanded =>
        expect(expanded).toMatchInlineSnapshot(`"clone config logic repository"`)
=======
    check(ps`ocean`, expanded =>
        expect(expanded).toMatchInlineSnapshot(
            `"aquatic marine marine_data maritime ocean ocean_data oceanographer oceanographic oceanographic_data oceanography oceanologic oceanology science scientist sea"`
        )
    )

    check(ps`How do I write a file to disk in Go`, expanded =>
        expect(expanded).toMatchInlineSnapshot(
            `"disk file files go golang io persist save storage store write"`
        )
    )

    check(
        ps`type Zoekt struct {
\tClient zoekt.Searcher

\t// DisableCache when true prevents caching of Client.List. Useful in
\t// tests.
\tDisableCache bool

\tmu       sync.RWMute
`,
        expanded =>
            expect(expanded).toMatchInlineSnapshot(
                `"cache cached caching mutex search search_engine searcher sync synchronization test testing zoekt"`
            )
    )

    check(ps`Where is authentication router defined?`, expanded =>
        expect(expanded).toMatchInlineSnapshot(
            `"auth auth-related authentication define defined definition definition-site login route-related router routing security"`
        )
    )

    check(ps`parse file with tree-sitter`, expanded =>
        expect(expanded).toMatchInlineSnapshot(
            `"file files parse parser parsing sitter tree tree-parser tree-sitter treesitter"`
        )
    )

    check(ps`scan tokens in C++`, expanded =>
        expect(expanded).toMatchInlineSnapshot(
            `"c++ cplusplus cpp cxx lexeme lexer lexical_element lexical_unit scanner token tokenizer"`
        )
>>>>>>> 80d8923b
    )

    // We currently don't rewrite this, because our foreign language detection is too simple. This is a bug, and
    // this test just documents the current behavior.
    check(ps`Wie kann ich eine neue Datenbankmigration definieren?`, expanded =>
        expect(expanded).toMatchInlineSnapshot(`"configuration database definition migration script"`)
    )

    check(
<<<<<<< HEAD
        ps`Explain how the context window limit is calculated. how much budget is given to @-mentions vs. search context?`,
        expanded => expect(expanded).toMatchInlineSnapshot(`"budget context mentions search window"`)
    )

    check(
        ps`parse file with tree-sitter. follow these rules:\n*use the Google Go style guide\n*panic if parsing fails`,
        expanded => expect(expanded).toMatchInlineSnapshot(`"go panic parser tree-sitter"`)
=======
        ps`C'est ou la logique pour recloner les dépôts?`,
        expanded =>
            expect(expanded).toMatchInlineSnapshot(
                `"algorithm clone git logic process reclone replication repo repository workflow"`
            ),
        { restrictRewrite: true }
    )

    check(
        ps`Explain how the context window limit is calculated. how much budget is given to @-mentions vs. search context?`,
        expanded =>
            expect(expanded).toMatchInlineSnapshot(
                `"@-mentions allocation budget context context-window context_window limit mentions resource search search-context window"`
            ),
        { restrictRewrite: true }
>>>>>>> 80d8923b
    )

    afterAll(async () => {
        await polly.stop()
    })
})<|MERGE_RESOLUTION|>--- conflicted
+++ resolved
@@ -32,7 +32,6 @@
         })
     }
 
-<<<<<<< HEAD
     check(ps`Where is authentication router defined?`, expanded =>
         expect(expanded).toMatchInlineSnapshot(`"Where is authentication router defined?"`)
     )
@@ -41,22 +40,13 @@
         expect(expanded).toMatchInlineSnapshot(`"scan tokens in C++"`)
     )
 
-    check(ps`type Zoekt struct {`, expanded => expect(expanded).toMatchInlineSnapshot(`"struct zoekt"`))
-
-    check(ps`C'est ou la logique pour recloner les dépôts?`, expanded =>
-        expect(expanded).toMatchInlineSnapshot(`"clone config logic repository"`)
-=======
-    check(ps`ocean`, expanded =>
+    check(ps`parse file with tree-sitter`, expanded =>
         expect(expanded).toMatchInlineSnapshot(
-            `"aquatic marine marine_data maritime ocean ocean_data oceanographer oceanographic oceanographic_data oceanography oceanologic oceanology science scientist sea"`
+            `"file files parse parser parsing sitter tree tree-parser tree-sitter treesitter"`
         )
     )
 
-    check(ps`How do I write a file to disk in Go`, expanded =>
-        expect(expanded).toMatchInlineSnapshot(
-            `"disk file files go golang io persist save storage store write"`
-        )
-    )
+    check(ps`type Zoekt struct {`, expanded => expect(expanded).toMatchInlineSnapshot(`"struct zoekt"`))
 
     check(
         ps`type Zoekt struct {
@@ -74,23 +64,8 @@
             )
     )
 
-    check(ps`Where is authentication router defined?`, expanded =>
-        expect(expanded).toMatchInlineSnapshot(
-            `"auth auth-related authentication define defined definition definition-site login route-related router routing security"`
-        )
-    )
-
-    check(ps`parse file with tree-sitter`, expanded =>
-        expect(expanded).toMatchInlineSnapshot(
-            `"file files parse parser parsing sitter tree tree-parser tree-sitter treesitter"`
-        )
-    )
-
-    check(ps`scan tokens in C++`, expanded =>
-        expect(expanded).toMatchInlineSnapshot(
-            `"c++ cplusplus cpp cxx lexeme lexer lexical_element lexical_unit scanner token tokenizer"`
-        )
->>>>>>> 80d8923b
+    check(ps`C'est ou la logique pour recloner les dépôts?`, expanded =>
+        expect(expanded).toMatchInlineSnapshot(`"clone config logic repository"`)
     )
 
     // We currently don't rewrite this, because our foreign language detection is too simple. This is a bug, and
@@ -100,7 +75,6 @@
     )
 
     check(
-<<<<<<< HEAD
         ps`Explain how the context window limit is calculated. how much budget is given to @-mentions vs. search context?`,
         expanded => expect(expanded).toMatchInlineSnapshot(`"budget context mentions search window"`)
     )
@@ -108,23 +82,6 @@
     check(
         ps`parse file with tree-sitter. follow these rules:\n*use the Google Go style guide\n*panic if parsing fails`,
         expanded => expect(expanded).toMatchInlineSnapshot(`"go panic parser tree-sitter"`)
-=======
-        ps`C'est ou la logique pour recloner les dépôts?`,
-        expanded =>
-            expect(expanded).toMatchInlineSnapshot(
-                `"algorithm clone git logic process reclone replication repo repository workflow"`
-            ),
-        { restrictRewrite: true }
-    )
-
-    check(
-        ps`Explain how the context window limit is calculated. how much budget is given to @-mentions vs. search context?`,
-        expanded =>
-            expect(expanded).toMatchInlineSnapshot(
-                `"@-mentions allocation budget context context-window context_window limit mentions resource search search-context window"`
-            ),
-        { restrictRewrite: true }
->>>>>>> 80d8923b
     )
 
     afterAll(async () => {
