import * as vscode from 'vscode'

import { CodyPrompt } from '@sourcegraph/cody-shared'

<<<<<<< HEAD
import { getSmartSelection } from '../editor/utils'
=======
import { getCursorFoldingRange } from '../editor/utils'
import { logDebug } from '../log'
import { telemetryService } from '../services/telemetry'
>>>>>>> 5f8c00b2

/**
 * CommandRunner class implements disposable interface.
 * Manages executing a Cody command and optional fixup.
 *
 * Has id, editor, contextOutput, and disposables properties.
 *
 * Constructor takes command CodyPrompt, instruction string,
 * and isFixupRequest boolean. Sets up editor and calls runFixup if needed.
 *
 * TODO bee add status
 */
export class CommandRunner implements vscode.Disposable {
    public readonly id = `c${Date.now().toString(36).replaceAll(/\d+/g, '')}`
    private editor: vscode.TextEditor | undefined = undefined
    private contextOutput: string | undefined = undefined
    private disposables: vscode.Disposable[] = []
    private kind: string

    constructor(
        private command: CodyPrompt,
        public instruction?: string,
        private isFixupRequest?: boolean
    ) {
        // use commandKey to identify default command in telemetry
        // all user and workspace command type should be logged under 'custom'
        const commandKey = command.slashCommand
        this.kind = command.type === 'default' ? commandKey.replace('/', '') : 'custom'

        // Log commands usage
        telemetryService.log(`CodyVSCodeExtension:command:${this.kind}:executed`, {
            mode: command.mode || 'ask',
            useCodebaseContex: !!command.context?.codebase,
            useShellCommand: !!command.context?.command,
        })

        logDebug('CommandRunner:init', this.kind)

        // Commands only work in active editor / workspace unless context specifies otherwise
        this.editor = vscode.window.activeTextEditor || undefined
        if (!this.editor || command.context?.none) {
            const errorMsg = 'Failed to create command: No active text editor found.'
            logDebug('CommandRunner:int:fail', errorMsg)
            void vscode.window.showErrorMessage(errorMsg)
            return
        }

        if (command.mode === 'inline') {
            void this.handleInlineRequest()
            return
        }

        // Run fixup if this is a edit command
        const insertMode = command.mode === 'insert'
        const fixupMode = command.mode === 'edit' || instruction?.startsWith('/edit ')
        this.isFixupRequest = isFixupRequest || fixupMode || insertMode
        if (this.isFixupRequest) {
            void this.handleFixupRequest(insertMode)
            return
        }
    }

    /**
     * codyCommand getter returns command CodyPrompt if not a fixup request,
     * otherwise returns null. Updates context output if needed.
     */
    public get codyCommand(): CodyPrompt | null {
        if (this.isFixupRequest) {
            return null
        }
        const context = this.command.context
        if (context) {
            context.output = this.contextOutput
            this.command.context = context
        }
        return this.command
    }

    /**
     * runShell method sets contextOutput and updates command context.
     */
    public async runShell(output: Promise<string | undefined>): Promise<void> {
        this.contextOutput = await output
        const context = this.command.context
        if (context) {
            context.output = this.contextOutput
            this.command.context = context

            logDebug('CommandRunner:runShell:output', 'found', {
                verbose: { command: this.command.context?.command },
            })
        }
    }

    /**
     * handleFixupRequest method handles executing fixup based on editor selection.
     * Creates range and instruction, calls fixup command.
     */
    private async handleFixupRequest(insertMode = false): Promise<void> {
        logDebug('CommandRunner:handleFixupRequest', 'fixup request detected')

        let selection = this.editor?.selection
        const doc = this.editor?.document
        if (!selection || !doc) {
            return
        }
        // Get folding range if no selection is found
        if (selection?.start.isEqual(selection.end)) {
            selection = await getSmartSelection(doc.uri, selection.start.line)
        }

        // Get text from selection range
        const code = this.editor?.document.getText(selection)
        if (!code || !selection) {
            return
        }

        const range = this.kind === 'doc' ? getDocCommandRange(doc, selection) : selection
        const instruction = insertMode ? addSelectionToPrompt(this.command.prompt, code) : this.command.prompt
        const source = this.kind
        await vscode.commands.executeCommand(
            'cody.command.edit-code',
            {
                range,
                instruction,
                document: doc,
                auto: true,
                insertMode,
            },
            source
        )
    }

    /**
     * handleInlineRequest method handles executing inline request based on editor selection.
     *
     * Gets the current editor selection range and document.
     * Returns early if no range or document.
     * Gets the folding range if selection start equals end.
     *
     * Calls the vscode.commands.executeCommand with the 'cody.inline.add' command,
     * passing the instruction prompt and range.
     *
     * This executes the inline request using the current selection range in the editor.
     */
    private async handleInlineRequest(): Promise<void> {
        logDebug('CommandRunner:handleFixupRequest', 'inline chat request detected')

        let range = this.editor?.selection
        const doc = this.editor?.document
        if (!range || !doc) {
            return
        }
        // Get folding range if no selection is found
        if (range?.start.isEqual(range.end)) {
            range = await getSmartSelection(doc.uri, range.start.line)
        }

        const instruction = this.command.prompt
        await vscode.commands.executeCommand('cody.inline.add', instruction, range)
    }

    /**
     * dispose method cleans up disposables.
     */
    public dispose(): void {
        for (const disposable of this.disposables) {
            disposable.dispose()
        }
        this.disposables = []
    }
}

/**
 * Adds the selection range to the prompt string.
<<<<<<< HEAD
 *
 * @param prompt - The original prompt string
 * @param code - The code snippet to include in the prompt
 * @returns The updated prompt string with the code snippet added
 */
export function addSelectionToPrompt(prompt: string, code: string): string {
    return prompt + '\nEnclosed code in <ref> tags: \n<ref>' + code + '</ref>'
=======
 */
function addSelectionToPrompt(prompt: string, code: string): string {
    return prompt + '\nHere is the code: \n<Code>' + code + '</Code>'
>>>>>>> 5f8c00b2
}

/**
 * Gets the range to use for inserting documentation from the doc command.
 *
 * For Python files, returns a range starting on the line after the selection,
 * at the first non-whitespace character. This will insert the documentation
 * on the next line instead of directly in the selection as python docstring
 * is added below the function definition.
 *
 * For other languages, returns the original selection range unmodified.
 */
function getDocCommandRange(doc: vscode.TextDocument, selection: vscode.Selection): vscode.Selection {
    const startLine = doc.languageId === 'python' ? selection.start.line + 1 : selection.start.line
    const pos = new vscode.Position(startLine, 0)
    return new vscode.Selection(pos, pos)
}<|MERGE_RESOLUTION|>--- conflicted
+++ resolved
@@ -2,13 +2,9 @@
 
 import { CodyPrompt } from '@sourcegraph/cody-shared'
 
-<<<<<<< HEAD
 import { getSmartSelection } from '../editor/utils'
-=======
-import { getCursorFoldingRange } from '../editor/utils'
 import { logDebug } from '../log'
 import { telemetryService } from '../services/telemetry'
->>>>>>> 5f8c00b2
 
 /**
  * CommandRunner class implements disposable interface.
@@ -184,7 +180,6 @@
 
 /**
  * Adds the selection range to the prompt string.
-<<<<<<< HEAD
  *
  * @param prompt - The original prompt string
  * @param code - The code snippet to include in the prompt
@@ -192,11 +187,6 @@
  */
 export function addSelectionToPrompt(prompt: string, code: string): string {
     return prompt + '\nEnclosed code in <ref> tags: \n<ref>' + code + '</ref>'
-=======
- */
-function addSelectionToPrompt(prompt: string, code: string): string {
-    return prompt + '\nHere is the code: \n<Code>' + code + '</Code>'
->>>>>>> 5f8c00b2
 }
 
 /**
