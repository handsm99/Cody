--- conflicted
+++ resolved
@@ -9,20 +9,15 @@
     title: 'Cody Custom Commands (Experimental) - New User Command',
 }
 
-<<<<<<< HEAD
 const inlineSeparator: QuickPickItem = { kind: -1, label: 'inline' }
-const chatOption: QuickPickItem = { label: 'Ask a Question', alwaysShow: true }
-const fixOption: QuickPickItem = { label: 'Refactor this code', alwaysShow: true }
-=======
-const chatSeparator: QuickPickItem = { kind: -1, label: 'inline chat' }
 const chatOption: QuickPickItem = { label: 'Ask a Question' }
->>>>>>> e74fc899
 const commandsSeparator: QuickPickItem = { kind: -1, label: 'commands' }
 const customCommandsSeparator: QuickPickItem = { kind: -1, label: 'custom commands' }
 const configOption: QuickPickItem = { label: 'Configure Custom Commands...' }
 const settingsSeparator: QuickPickItem = { kind: -1, label: 'settings' }
 const addOption: QuickPickItem = { label: 'New Custom Command...', alwaysShow: true }
 const submitOption: QuickPickItem = { label: 'Submit Question', alwaysShow: true }
+const fixOption: QuickPickItem = { label: 'Refactor this code', alwaysShow: true }
 
 export const recentlyUsedSeparatorAsPrompt: [string, CodyPrompt][] = [
     ['separator', { prompt: 'separator', type: 'recently used' }],
