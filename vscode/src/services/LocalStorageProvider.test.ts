import { beforeEach, describe, expect, it } from 'vitest'
import type * as vscode from 'vscode'

<<<<<<< HEAD
import type { AuthStatus } from '@sourcegraph/cody-shared'
=======
import type { AuthStatus } from '../chat/protocol'

import { URI } from 'vscode-uri'
>>>>>>> a7cf2726
import { localStorage } from './LocalStorageProvider'

describe('LocalStorageProvider', () => {
    // Set up local storage backed by an object.
    let localStorageData: { [key: string]: unknown } = {}
    localStorage.setStorage({
        get: (key: string) => localStorageData[key],
        update: (key: string, value: unknown) => {
            localStorageData[key] = value
            return Promise.resolve()
        },
    } as any as vscode.Memento)

    beforeEach(() => {
        localStorageData = {}
    })

    it('sets and gets chat history', async () => {
        await localStorage.setChatHistory(DUMMY_AUTH_STATUS, {
            chat: { a: null as any },
            input: [{ inputText: 'a', inputContextFiles: [{ type: 'file', uri: URI.file('a') }] }],
        })

        const loadedHistory = localStorage.getChatHistory(DUMMY_AUTH_STATUS)
        expect(loadedHistory).toEqual({
            chat: { a: null as any },
            input: [{ inputText: 'a', inputContextFiles: [{ type: 'file', uri: URI.file('a') }] }],
        })
    })
})

const DUMMY_AUTH_STATUS: AuthStatus = {
    endpoint: null,
    isDotCom: true,
    isLoggedIn: true,
    showInvalidAccessTokenError: false,
    authenticated: true,
    hasVerifiedEmail: true,
    requiresVerifiedEmail: true,
    siteHasCodyEnabled: true,
    siteVersion: '1234',
    primaryEmail: 'heisenberg@exmaple.com',
    username: 'uwu',
    displayName: 'w.w.',
    avatarURL: '',
    userCanUpgrade: false,
}<|MERGE_RESOLUTION|>--- conflicted
+++ resolved
@@ -1,13 +1,9 @@
 import { beforeEach, describe, expect, it } from 'vitest'
 import type * as vscode from 'vscode'
 
-<<<<<<< HEAD
 import type { AuthStatus } from '@sourcegraph/cody-shared'
-=======
-import type { AuthStatus } from '../chat/protocol'
 
 import { URI } from 'vscode-uri'
->>>>>>> a7cf2726
 import { localStorage } from './LocalStorageProvider'
 
 describe('LocalStorageProvider', () => {
