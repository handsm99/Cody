import * as vscode from 'vscode'

import {
    type AuthStatus,
    type AuthStatusProvider,
    type AuthenticatedAuthStatus,
    ClientConfigSingleton,
    type ClientConfigurationWithAccessToken,
    CodyIDE,
    NO_INITIAL_VALUE,
    type ReadonlyDeep,
    SourcegraphGraphQLAPIClient,
    distinctUntilChanged,
    fromVSCodeEvent,
    graphqlClient,
    isDotCom,
    isError,
    isNetworkLikeError,
    logError,
    singletonNotYetSet,
    telemetryRecorder,
} from '@sourcegraph/cody-shared'

import type { Observable } from 'observable-fns'
import { formatURL } from '../auth/auth'
import { newAuthStatus } from '../chat/utils'
import { getFullConfig } from '../configuration'
import { logDebug } from '../log'
import { syncModels } from '../models/sync'
import { maybeStartInteractiveTutorial } from '../tutorial/helpers'
import { localStorage } from './LocalStorageProvider'
import { secretStorage } from './SecretStorageProvider'

const HAS_AUTHENTICATED_BEFORE_KEY = 'has-authenticated-before'

type AuthConfig = Pick<
    ClientConfigurationWithAccessToken,
    'serverEndpoint' | 'accessToken' | 'customHeaders'
>
export class AuthProvider implements AuthStatusProvider, vscode.Disposable {
    private client: SourcegraphGraphQLAPIClient | null = null
    private _status: AuthStatus | null = null
    private readonly didChangeEvent: vscode.EventEmitter<AuthStatus> =
        new vscode.EventEmitter<AuthStatus>()
    private disposables: vscode.Disposable[] = [this.didChangeEvent]

    constructor(private config: AuthConfig) {}

    public dispose(): void {
        for (const d of this.disposables) {
            d.dispose()
        }
        this.disposables = []
    }

    // Sign into the last endpoint the user was signed into, if any
    public async init(): Promise<void> {
        const lastEndpoint = localStorage?.getEndpoint() || this.config.serverEndpoint
        const token = (await secretStorage.get(lastEndpoint || '')) || this.config.accessToken
        logDebug(
            'AuthProvider:init:lastEndpoint',
            token?.trim() ? 'Token recovered from secretStorage' : 'No token found in secretStorage',
            lastEndpoint
        )

        await this.auth({
            endpoint: lastEndpoint,
            token: token || null,
            isExtensionStartup: true,
        }).catch(error => logError('AuthProvider:init:failed', lastEndpoint, { verbose: error }))
    }

    public changes: Observable<ReadonlyDeep<AuthStatus>> = fromVSCodeEvent(
        this.didChangeEvent.event,
        () => this._status ?? NO_INITIAL_VALUE
    ).pipe(distinctUntilChanged())

    // Create Auth Status
    private async makeAuthStatus(
        config: Pick<
            ClientConfigurationWithAccessToken,
            'serverEndpoint' | 'accessToken' | 'customHeaders'
        >,
        isOfflineMode?: boolean
    ): Promise<AuthStatus> {
        const endpoint = config.serverEndpoint
        const token = config.accessToken
        const isCodyWeb =
            vscode.workspace.getConfiguration().get<string>('cody.advanced.agent.ide') === CodyIDE.Web

        if (isOfflineMode) {
            const lastUser = localStorage.getLastStoredUser()
            return {
                endpoint: lastUser?.endpoint ?? 'https://offline.sourcegraph.com',
                username: lastUser?.username ?? 'offline-user',
                authenticated: true,
                isOfflineMode: true,
                codyApiVersion: 0,
                siteVersion: '',
            }
        }

        // Cody Web can work without access token since authorization flow
        // relies on cookie authentication
        if (isCodyWeb) {
            if (!endpoint) {
                return { authenticated: false, endpoint }
            }
        } else {
            if (!token || !endpoint) {
                return { authenticated: false, endpoint }
            }
        }
        // Cache the config and GraphQL client
        if (this.config !== config || !this.client) {
            this.config = config
            this.client = new SourcegraphGraphQLAPIClient(config)
        }
        // Version is for frontend to check if Cody is not enabled due to unsupported version when siteHasCodyEnabled is false
        const [{ enabled: siteHasCodyEnabled, version: siteVersion }, codyLLMConfiguration, userInfo] =
            await Promise.all([
                this.client.isCodyEnabled(),
                this.client.getCodyLLMConfiguration(),
                this.client.getCurrentUserInfo(),
            ])

        logDebug('CodyLLMConfiguration', JSON.stringify(codyLLMConfiguration))
        // check first if it's a network error
        if (isError(userInfo) && isNetworkLikeError(userInfo)) {
            return { authenticated: false, showNetworkError: true, endpoint }
        }
        if (!userInfo || isError(userInfo)) {
            return { authenticated: false, endpoint, showInvalidAccessTokenError: true }
        }
        if (!siteHasCodyEnabled) {
            vscode.window.showErrorMessage(
                `Cody is not enabled on this Sourcegraph instance (${endpoint}). Ask a site administrator to enable it.`
            )
            return { authenticated: false, endpoint }
        }

        const configOverwrites = isError(codyLLMConfiguration) ? undefined : codyLLMConfiguration

        if (!isDotCom(endpoint)) {
            return newAuthStatus({
                ...userInfo,
                endpoint,
                siteVersion,
                configOverwrites,
                authenticated: true,
                hasVerifiedEmail: false,
                userCanUpgrade: false,
            })
        }

        // Configure AuthStatus for DotCom users

        const proStatus = await this.client.getCurrentUserCodySubscription()
        // Pro user without the pending status is the valid pro users
        const isActiveProUser =
            proStatus !== null &&
            'plan' in proStatus &&
            proStatus.plan === 'PRO' &&
            proStatus.status !== 'PENDING'

        return newAuthStatus({
            ...userInfo,
            endpoint,
            siteVersion,
            configOverwrites,
            authenticated: !!userInfo.id,
            userCanUpgrade: !isActiveProUser,
            primaryEmail: userInfo.primaryEmail?.email ?? '',
        })
    }

    public get status(): ReadonlyDeep<AuthStatus> {
        if (!this._status) {
            throw new Error('AuthStatus is not initialized')
        }
        return this._status
    }

    /** Like {@link AuthProvider.status} but throws if not authed. */
    public get statusAuthed(): ReadonlyDeep<AuthenticatedAuthStatus> {
        if (!this._status) {
            throw new Error('AuthStatus is not initialized')
        }
        if (!this._status.authenticated) {
            throw new Error('Not authenticated')
        }
        return this._status satisfies AuthenticatedAuthStatus
    }

    /** Like {@link AuthProvider.status} but returns null instead of throwing if not ready. */
    public get statusOrNotReadyYet(): AuthStatus | null {
        return this._status
    }

    // It processes the authentication steps and stores the login info before sharing the auth status with chatview
    public async auth({
        endpoint,
        token,
        customHeaders,
        isExtensionStartup = false,
        isOfflineMode = false,
    }: {
        endpoint: string
        token: string | null
        customHeaders?: Record<string, string> | null
        isExtensionStartup?: boolean
        isOfflineMode?: boolean
    }): Promise<AuthStatus> {
        const formattedEndpoint = formatURL(endpoint)
        if (!formattedEndpoint) {
            throw new Error(`invalid endpoint URL: ${JSON.stringify(endpoint)}`)
        }

        const config = {
            serverEndpoint: formattedEndpoint,
            accessToken: token,
            customHeaders: customHeaders || this.config.customHeaders,
        }

        try {
            const authStatus = await this.makeAuthStatus(config, isOfflineMode)

            if (!isOfflineMode) {
                await this.storeAuthInfo(config.serverEndpoint, config.accessToken)
            }

            await vscode.commands.executeCommand(
                'setContext',
                'cody.activated',
                authStatus.authenticated
            )

            await this.setAuthStatus(authStatus)

            // If the extension is authenticated on startup, it can't be a user's first
            // ever authentication. We store this to prevent logging first-ever events
            // for already existing users.
            if (isExtensionStartup && authStatus.authenticated) {
                await this.setHasAuthenticatedBefore()
            } else if (authStatus.authenticated) {
                this.handleFirstEverAuthentication()
            }

            return authStatus
        } catch (error) {
            logDebug('AuthProvider:auth', 'failed', error)

            // Try to reload auth status in case of network error, else return default auth status
            return await this.reloadAuthStatus().catch(() => ({
                authenticated: false,
                endpoint: config.serverEndpoint,
            }))
        }
    }

    // Set auth status in case of reload
    public async reloadAuthStatus(): Promise<AuthStatus> {
        await vscode.commands.executeCommand('setContext', 'cody.activated', false)

        this.config = await getFullConfig()
        return await this.auth({
            endpoint: this.config.serverEndpoint,
            token: this.config.accessToken,
            customHeaders: this.config.customHeaders,
        })
    }

    // Set auth status and share it with chatview
    private async setAuthStatus(authStatus: AuthStatus): Promise<void> {
        if (this._status === authStatus) {
            return
        }
        this._status = authStatus

        await this.updateAuthStatus(authStatus)
    }

    private async updateAuthStatus(authStatus: AuthStatus): Promise<void> {
        try {
            // We update the graphqlClient and ModelsService first
            // because many listeners rely on these
            graphqlClient.setConfig(await getFullConfig())
            await ClientConfigSingleton.getInstance().setAuthStatus(authStatus)
            await syncModels(authStatus)
        } catch (error) {
            logDebug('AuthProvider', 'updateAuthStatus error', error)
        } finally {
            this.didChangeEvent.fire(this.status)
            let eventValue: 'disconnected' | 'connected' | 'failed'
            if (authStatus.authenticated) {
                eventValue = 'connected'
            } else if (authStatus.showNetworkError || authStatus.showInvalidAccessTokenError) {
                eventValue = 'failed'
            } else {
                eventValue = 'disconnected'
            }
            telemetryRecorder.recordEvent('cody.auth', eventValue)
        }
    }

<<<<<<< HEAD
    // Register URI Handler (vscode://sourcegraph.cody-ai) for resolving token
    // sending back from sourcegraph.com
    public async tokenCallbackHandler(
        uri: vscode.Uri,
        customHeaders: Record<string, string> | undefined
    ): Promise<void> {
        closeAuthProgressIndicator()

        const params = new URLSearchParams(uri.query)
        const token = params.get('code') || params.get('token')
        const endpoint = this.status.endpoint
        if (!token || !endpoint) {
            return
        }
        const authState = await this.auth({ endpoint, token, customHeaders })
        telemetryRecorder.recordEvent('cody.auth.fromCallback.web', 'succeeded', {
            metadata: {
                success: authState?.isLoggedIn ? 1 : 0,
            },
        })
        if (authState?.isLoggedIn) {
            await vscode.window.showInformationMessage(`Signed in to ${endpoint}`)
        } else {
            await showAuthFailureMessage(endpoint)
        }
    }

    /** Open callback URL in browser to get token from instance. */
    public redirectToEndpointLogin(uri: string): void {
        const endpoint = formatURL(uri)
        if (!endpoint) {
            return
        }

        if (vscode.env.uiKind === vscode.UIKind.Web) {
            // VS Code Web needs a different kind of callback using asExternalUri and changes to our
            // UserSettingsCreateAccessTokenCallbackPage.tsx page in the Sourcegraph web app. So,
            // just require manual token entry for now.
            const newTokenNoCallbackUrl = new URL('/user/settings/tokens/new', endpoint)
            void vscode.env.openExternal(vscode.Uri.parse(newTokenNoCallbackUrl.href))
            void this.signinMenuForInstanceUrl(endpoint)
            return
        }

        const newTokenCallbackUrl = new URL('/user/settings/tokens/new/callback', endpoint)
        newTokenCallbackUrl.searchParams.append('requestFrom', getAuthReferralCode())
        this.status.endpoint = endpoint
        void vscode.env.openExternal(vscode.Uri.parse(newTokenCallbackUrl.href))
    }

    // Refresh current endpoint history with the one from local storage
    private loadEndpointHistory(): void {
        this.endpointHistory = localStorage.getEndpointHistory() || []
    }

=======
>>>>>>> c9b49b7c
    // Store endpoint in local storage, token in secret storage, and update endpoint history.
    private async storeAuthInfo(
        endpoint: string | null | undefined,
        token: string | null | undefined
    ): Promise<void> {
        if (!endpoint) {
            return
        }
        await localStorage.saveEndpoint(endpoint)
        if (token) {
            await secretStorage.storeToken(endpoint, token)
        }
    }

    public setAuthPendingToEndpoint(endpoint: string): void {
        this._status = { authenticated: false, endpoint }
        this.didChangeEvent.fire(this._status)
    }

    // Logs a telemetry event if the user has never authenticated to Sourcegraph.
    private handleFirstEverAuthentication(): void {
        if (localStorage.get(HAS_AUTHENTICATED_BEFORE_KEY)) {
            // User has authenticated before, noop
            return
        }
        telemetryRecorder.recordEvent('cody.auth.login', 'firstEver')
        this.setHasAuthenticatedBefore()
        void maybeStartInteractiveTutorial()
    }

    private setHasAuthenticatedBefore() {
        return localStorage.set(HAS_AUTHENTICATED_BEFORE_KEY, 'true')
    }
}

export const authProvider = singletonNotYetSet<AuthProvider>()<|MERGE_RESOLUTION|>--- conflicted
+++ resolved
@@ -303,64 +303,6 @@
         }
     }
 
-<<<<<<< HEAD
-    // Register URI Handler (vscode://sourcegraph.cody-ai) for resolving token
-    // sending back from sourcegraph.com
-    public async tokenCallbackHandler(
-        uri: vscode.Uri,
-        customHeaders: Record<string, string> | undefined
-    ): Promise<void> {
-        closeAuthProgressIndicator()
-
-        const params = new URLSearchParams(uri.query)
-        const token = params.get('code') || params.get('token')
-        const endpoint = this.status.endpoint
-        if (!token || !endpoint) {
-            return
-        }
-        const authState = await this.auth({ endpoint, token, customHeaders })
-        telemetryRecorder.recordEvent('cody.auth.fromCallback.web', 'succeeded', {
-            metadata: {
-                success: authState?.isLoggedIn ? 1 : 0,
-            },
-        })
-        if (authState?.isLoggedIn) {
-            await vscode.window.showInformationMessage(`Signed in to ${endpoint}`)
-        } else {
-            await showAuthFailureMessage(endpoint)
-        }
-    }
-
-    /** Open callback URL in browser to get token from instance. */
-    public redirectToEndpointLogin(uri: string): void {
-        const endpoint = formatURL(uri)
-        if (!endpoint) {
-            return
-        }
-
-        if (vscode.env.uiKind === vscode.UIKind.Web) {
-            // VS Code Web needs a different kind of callback using asExternalUri and changes to our
-            // UserSettingsCreateAccessTokenCallbackPage.tsx page in the Sourcegraph web app. So,
-            // just require manual token entry for now.
-            const newTokenNoCallbackUrl = new URL('/user/settings/tokens/new', endpoint)
-            void vscode.env.openExternal(vscode.Uri.parse(newTokenNoCallbackUrl.href))
-            void this.signinMenuForInstanceUrl(endpoint)
-            return
-        }
-
-        const newTokenCallbackUrl = new URL('/user/settings/tokens/new/callback', endpoint)
-        newTokenCallbackUrl.searchParams.append('requestFrom', getAuthReferralCode())
-        this.status.endpoint = endpoint
-        void vscode.env.openExternal(vscode.Uri.parse(newTokenCallbackUrl.href))
-    }
-
-    // Refresh current endpoint history with the one from local storage
-    private loadEndpointHistory(): void {
-        this.endpointHistory = localStorage.getEndpointHistory() || []
-    }
-
-=======
->>>>>>> c9b49b7c
     // Store endpoint in local storage, token in secret storage, and update endpoint history.
     private async storeAuthInfo(
         endpoint: string | null | undefined,
