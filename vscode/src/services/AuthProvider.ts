--- conflicted
+++ resolved
@@ -13,11 +13,8 @@
     currentResolvedConfig,
     disposableSubscription,
     distinctUntilChanged,
-<<<<<<< HEAD
     clientCapabilities as getClientCapabilities,
-=======
     isAbortError,
->>>>>>> c0d72fa1
     normalizeServerEndpointURL,
     pluck,
     resolvedConfig as resolvedConfig_,
