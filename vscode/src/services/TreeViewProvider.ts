import * as vscode from 'vscode'

import { isDotCom, type FeatureFlagProvider } from '@sourcegraph/cody-shared'

import type { AuthStatus } from '../chat/protocol'
import { getFullConfig } from '../configuration'

import { groupCodyChats } from './HistoryChat'
import { getCodyTreeItems, type CodySidebarTreeItem, type CodyTreeItemType } from './treeViewItems'

export class ChatTreeItem extends vscode.TreeItem {
    public children: ChatTreeItem[] | undefined

    constructor(
        public readonly id: string,
        title: string,
        icon?: string,
        command?: {
            command: string
            args?: string[] | { [key: string]: string }[]
        },
        contextValue?: string,
        collapsibleState: vscode.TreeItemCollapsibleState = vscode.TreeItemCollapsibleState.None,
        children?: ChatTreeItem[]
    ) {
        super(title, collapsibleState)
        this.id = id
        if (icon) {
            this.iconPath = new vscode.ThemeIcon(icon)
        }
        if (command) {
            this.command = {
                command: command.command,
                title,
                arguments: command.args,
            }
        }
        if (contextValue) {
            this.contextValue = contextValue
        }
        this.children = children
    }
    public async loadChildNodes(): Promise<ChatTreeItem[] | undefined> {
        await Promise.resolve()
        return this.children
    }
}

export class TreeViewProvider implements vscode.TreeDataProvider<vscode.TreeItem> {
    private treeNodes: vscode.TreeItem[] = []
    private _disposables: vscode.Disposable[] = []
    private _onDidChangeTreeData = new vscode.EventEmitter<vscode.TreeItem | undefined>()
    public readonly onDidChangeTreeData = this._onDidChangeTreeData.event
    private authStatus: AuthStatus | undefined
    private treeItems: CodySidebarTreeItem[]

    public revivedChatItems: string[] = []

    constructor(
        private type: CodyTreeItemType,
        private readonly featureFlagProvider: FeatureFlagProvider
    ) {
        this.treeItems = getCodyTreeItems(type)
        void this.refresh()
    }

    /**
     * Gets the parent tree item for the given tree item.
     * @param treeItem - The tree item to get the parent for.
     * @returns The parent tree item, or undefined if the given item is a root item.
     */
    public getParent(treeItem: vscode.TreeItem): vscode.TreeItem | undefined {
        // Return undefine for root items
        if (!treeItem?.contextValue) {
            return undefined
        }
        // TODO implement getParent method for non-root items
        return undefined
    }

    /**
     * Updates the tree view with the provided tree items, filtering out any
     * that do not meet the required criteria to show.
     */
    public async updateTree(authStatus: AuthStatus, treeItems?: CodySidebarTreeItem[]): Promise<void> {
        if (treeItems) {
            this.treeItems = treeItems
        }
        this.authStatus = authStatus
        return this.refresh()
    }

    /**
     * Refreshes the visible tree items, filtering out any
     * that do not meet the required criteria to show.
     */
    public async refresh(): Promise<void> {
        // TODO(dantup): This method can be made not-async again when we don't need to call evaluateFeatureFlag
        const updatedTree: vscode.TreeItem[] = []
        this.treeNodes = updatedTree // Set this before any awaits so last call here always wins regardless of async scheduling.
        for (const item of this.treeItems) {
            if (item.isUnstable) {
                const config = await getFullConfig()
                if (!config.internalUnstable) {
                    continue
                }
            }

            if (item.requireDotCom) {
                const isConnectedtoDotCom =
                    this.authStatus?.endpoint && isDotCom(this.authStatus?.endpoint)
                if (!isConnectedtoDotCom) {
                    continue
                }
            }

            if (
                item.requireFeature &&
                !(await this.featureFlagProvider.evaluateFeatureFlag(item.requireFeature))
            ) {
                continue
            }

            if (item.requireUpgradeAvailable && !(this.authStatus?.userCanUpgrade ?? false)) {
                continue
            }

            const treeItem = new vscode.TreeItem({ label: item.title })
            treeItem.id = item.id
            treeItem.iconPath = new vscode.ThemeIcon(item.icon)
            treeItem.description = item.description
            treeItem.command = {
                command: item.command.command,
                title: item.title,
                arguments: item.command.args,
            }

            updatedTree.push(treeItem)
        }

        if (this.type === 'chat') {
<<<<<<< HEAD
            await this.initializeGroupedChats()
            void vscode.commands.executeCommand('setContext', 'cody.hasChatHistory', this.treeNodes.length)
=======
            void vscode.commands.executeCommand(
                'setContext',
                'cody.hasChatHistory',
                this.treeNodes.length
            )
>>>>>>> 7dd0fdc6
        }
        this._onDidChangeTreeData.fire(undefined)
    }

    /**
     * Method to initialize the grouped chats for the History items
     */
    private async initializeGroupedChats(): Promise<void> {
        const groupedChats = groupCodyChats(this.authStatus)
        if (!groupedChats) {
            return
        }

        this.treeNodes = []

        let firstGroup = true

        // Create a ChatTreeItem for each group and add to treeNodes
        Object.entries(groupedChats).forEach(([groupLabel, chats]) => {
            // only display the group in the treeview for which chat exists

            if (chats.length) {
                const collapsibleState =
                    firstGroup || chats.some(chat => this.revivedChatItems.includes(chat.id as string))
                        ? vscode.TreeItemCollapsibleState.Expanded
                        : vscode.TreeItemCollapsibleState.Collapsed

                const groupItem = new ChatTreeItem(
                    groupLabel,
                    groupLabel,
                    undefined,
                    undefined,
                    undefined,
                    collapsibleState,
                    chats.map(
                        chat => new ChatTreeItem(chat.id as string, chat.title, chat.icon, chat.command, 'cody.chats')
                    )
                )
                if (collapsibleState === vscode.TreeItemCollapsibleState.Expanded) {
                    this._onDidChangeTreeData.fire(groupItem)
                }

                this.treeNodes.push(groupItem)
                firstGroup = false
            }
        })
        await Promise.resolve()
    }

    public syncAuthStatus(authStatus: AuthStatus): void {
        this.authStatus = authStatus
        void this.refresh()
    }

    /**
     * Get parents items first
     * Then returns children items for each parent item
     */
    public async getChildren(element?: ChatTreeItem): Promise<ChatTreeItem[]> {
        if (element) {
            // Load children if not already loaded
            if (!element.children) {
                await element.loadChildNodes()
            }
            return element.children || []
        }
        return this.treeNodes as ChatTreeItem[]
    }

    /**
     * Get individual tree item
     */
    public getTreeItem(treeItem: vscode.TreeItem): vscode.TreeItem {
        return treeItem
    }

    /**
     * Get individual tree item by chatID
     */
    public getTreeItemByID(chatID: string): vscode.TreeItem | undefined {
        return this.treeNodes.find(node => node.id === chatID)
    }

    /**
     * Empty the tree view
     */
    public reset(): void {
        void vscode.commands.executeCommand('setContext', 'cody.hasChatHistory', false)
        this.treeNodes = []
        void this.refresh()
    }

    /**
     * Dispose the disposables
     */
    public dispose(): void {
        this.reset()
        for (const disposable of this._disposables) {
            disposable.dispose()
        }
        this._disposables = []
    }
}<|MERGE_RESOLUTION|>--- conflicted
+++ resolved
@@ -139,16 +139,8 @@
         }
 
         if (this.type === 'chat') {
-<<<<<<< HEAD
             await this.initializeGroupedChats()
             void vscode.commands.executeCommand('setContext', 'cody.hasChatHistory', this.treeNodes.length)
-=======
-            void vscode.commands.executeCommand(
-                'setContext',
-                'cody.hasChatHistory',
-                this.treeNodes.length
-            )
->>>>>>> 7dd0fdc6
         }
         this._onDidChangeTreeData.fire(undefined)
     }
