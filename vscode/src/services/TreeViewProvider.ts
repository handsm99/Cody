--- conflicted
+++ resolved
@@ -5,12 +5,8 @@
 
 import { type AuthStatus } from '../chat/protocol'
 
-<<<<<<< HEAD
 import { groupCodyChats } from './HistoryChat'
-import { CodySidebarTreeItem, CodyTreeItemType, getCodyTreeItems } from './treeViewItems'
-=======
 import { getCodyTreeItems, type CodySidebarTreeItem, type CodyTreeItemType } from './treeViewItems'
->>>>>>> 726733bf
 
 export class ChatTreeItem extends vscode.TreeItem {
     public children: ChatTreeItem[] | undefined
