--- conflicted
+++ resolved
@@ -13,7 +13,6 @@
 const initPost = new vscode.Position(0, 0)
 const initRange = new vscode.Range(initPost, initPost)
 
-<<<<<<< HEAD
 /**
  * We map Cody's response status to a string that is used to add context to comments.
  * We can then use this to update the UI in VS Code accordingly (e.g. comments/comment/title set in package.json)
@@ -25,10 +24,7 @@
     error = 'cody-inline-complete',
 }
 
-export class InlineController {
-=======
 export class InlineController implements VsCodeInlineController {
->>>>>>> 491f0307
     // Controller init
     private readonly id = 'cody-inline-chat'
     private readonly label = 'Cody: Inline Chat'
