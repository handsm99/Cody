import { DebouncedFunc, throttle } from 'lodash'
import * as vscode from 'vscode'

import { ActiveTextEditorSelection } from '@sourcegraph/cody-shared/src/editor'
import { SURROUNDING_LINES } from '@sourcegraph/cody-shared/src/prompt/constants'

import { logEvent } from '../event-logger'
import { CodyTaskState } from '../non-stop/utils'

import { CodeLensProvider } from './CodeLensProvider'
import { editDocByUri, getIconPath, updateRangeOnDocChange } from './InlineAssist'

const initPost = new vscode.Position(0, 0)
const initRange = new vscode.Range(initPost, initPost)

/**
 * We map Cody's response status to a string that is used to add context to comments.
 * We can then use this to update the UI in VS Code accordingly (e.g. comments/comment/title set in package.json)
 */
enum CodyInlineStateContextValue {
    loading = 'cody-inline-loading',
    complete = 'cody-inline-complete',
    streaming = 'cody-inline-loading',
    error = 'cody-inline-complete',
}

export class InlineController {
    // Controller init
    private readonly id = 'cody-inline-chat'
    private readonly label = 'Cody: Inline Chat'
    private readonly threadLabel =
        '[TIPS] New Inline Chat: `ctrl + shift + c` | Submit: `cmd + enter` | Hide: `shift + esc`'
    private options = {
        prompt: 'Cody Inline Chat - Ask Cody a question or request inline fix with `/fix` or `/touch`.',
        placeHolder:
            'Examples: "How can I improve this?", "/fix convert tabs to spaces", "/touch Create 5 different versions of this function". "What does this regex do?"',
    }
    private readonly codyIcon: vscode.Uri
    private readonly userIcon: vscode.Uri
    private _disposables: vscode.Disposable[] = []
    // Constroller State
    private commentController: vscode.CommentController | null = null
    public thread: vscode.CommentThread | null = null // a thread is a comment
    private threads = new Map<string, vscode.CommentThread>()

    // A repeating, text-based, loading indicator ("." -> ".." -> "...")
    private responsePendingInterval: NodeJS.Timeout | null = null

    private currentTaskId = ''
    // Workspace State
    private workspacePath = vscode.workspace.workspaceFolders?.[0].uri
    public selection: ActiveTextEditorSelection | null = null
    public selectionRange = initRange
    // Inline Tasks States
    public isInProgress = false
    private codeLenses: Map<string, CodeLensProvider> = new Map()

    constructor(private extensionPath: string) {
        this.codyIcon = getIconPath('cody', this.extensionPath)
        this.userIcon = getIconPath('user', this.extensionPath)
        this.commentController = this.init()
        this._disposables.push(this.commentController)
        // Toggle Inline Chat on Config Change
        vscode.workspace.onDidChangeConfiguration(e => {
            const config = vscode.workspace.getConfiguration('cody')
            if (e.affectsConfiguration('cody')) {
                // Inline Chat
                const enableInlineChat = config.get('inlineChat.enabled') as boolean
                if (enableInlineChat) {
                    this.commentController = this.init()
                    return
                }
                this.commentController?.dispose()
                this.commentController = null
                this.dispose()
            }
        })
        // Track last selection range in valid doc before an action is called
        vscode.window.onDidChangeTextEditorSelection(e => {
            if (
                e.textEditor.document.uri.scheme !== 'file' ||
                e.textEditor.document.uri.fsPath !== this.thread?.uri.fsPath
            ) {
                return
            }
            const selection = e.selections[0]
            if (selection && !this.isInProgress && this.selectionRange.end.line - 2 !== selection.start.line) {
                const range = new vscode.Range(
                    new vscode.Position(Math.max(0, selection.start.line - 1), 0),
                    new vscode.Position(Math.max(0, selection.end.line + 2), 0)
                )
                this.selectionRange = range
            }
        })
        // Track and update line diff when a task for the current selected range is being processed (this.isInProgress)
        // This makes sure the comment range and highlights are also updated correctly
        vscode.workspace.onDidChangeTextDocument(e => {
            // don't track
            if (
                !this.isInProgress ||
                !this.selectionRange ||
                e.document.uri.scheme !== 'file' ||
                e.document.uri.fsPath !== this.thread?.uri.fsPath
            ) {
                return
            }
            for (const change of e.contentChanges) {
                this.selectionRange = updateRangeOnDocChange(this.selectionRange, change.range, change.text)
            }
        })
        // Remove all the threads from current file on file close
        vscode.workspace.onDidCloseTextDocument(doc => {
            if (doc.uri.scheme !== 'file') {
                return
            }
            const threadsInDoc = [...this.threads.values()].filter(thread => thread.uri.fsPath === doc.uri.fsPath)
            for (const thread of threadsInDoc) {
                this.delete(thread)
            }
        })
        this._disposables.push(
            vscode.commands.registerCommand('cody.inline.decorations.remove', id => this.removeLens(id)),
            vscode.commands.registerCommand('cody.inline.fix.undo', id => this.undo(id))
        )
    }
    /**
     * Create comment controller and set options
     */
    public init(): vscode.CommentController {
        this.commentController?.dispose()
        const commentController = vscode.comments.createCommentController(this.id, this.label)
        commentController.options = this.options
        commentController.commentingRangeProvider = {
            provideCommentingRanges: (document: vscode.TextDocument) => {
                const lineCount = document.lineCount
                return [new vscode.Range(0, 0, lineCount - 1, 0)]
            },
        }
        return commentController
    }
    /**
     * Getter to return comment controller
     */
    public get(): vscode.CommentController | null {
        return this.commentController
    }
    /**
     * Create a new thread (the first comment of a thread)
     */
    public create(humanInput: string): vscode.CommentReply | null {
        if (!this.commentController) {
            return null
        }
        const editor = vscode.window.activeTextEditor
        if (!editor || !humanInput || editor.document.uri.scheme !== 'file') {
            return null
        }
        this.thread = this.commentController.createCommentThread(editor?.document.uri, editor.selection, [])
        this.thread.collapsibleState = vscode.CommentThreadCollapsibleState.Collapsed
        const threads = {
            text: humanInput,
            thread: this.thread,
        }
        return threads
    }
    /**
     * List response from Human as comment
     */
    public async chat(reply: string, thread: vscode.CommentThread, isFixMode: boolean = false): Promise<void> {
        this.isInProgress = true
        // disable reply until the task is completed
        thread.canReply = false
        thread.label = this.threadLabel
        thread.collapsibleState = vscode.CommentThreadCollapsibleState.Collapsed

        const comment = new Comment(reply, 'Me', this.userIcon, thread)
        thread.comments = [...thread.comments, comment]

        if (isFixMode) {
            await this.runFixMode(comment, thread)
        }

        this.thread = thread
        this.selection = await this.makeSelection(isFixMode)
        const firstComment = thread.comments[0]
        if (firstComment && firstComment instanceof Comment) {
            this.threads.set(firstComment.id, thread)
        }
        void vscode.commands.executeCommand('setContext', 'cody.replied', false)
    }
    private getLatestReply(): vscode.Comment | undefined {
        if (!this.thread || this.thread.comments.length === 0) {
            return
        }

        return this.thread.comments[this.thread.comments.length - 1]
    }

    /**
     * List response from Cody as comment
     */
    public reply(text: string, state: keyof typeof CodyInlineStateContextValue): void {
        if (!this.thread || this.thread.state) {
            return
        }

        const contextValue = CodyInlineStateContextValue[state]
        const latestReply = this.getLatestReply()
        if (latestReply instanceof Comment && latestReply.author.name === 'Cody') {
            latestReply.update(text, contextValue)
        } else {
            this.thread.comments = [
                ...this.thread.comments,
                new Comment(text, 'Cody', this.codyIcon, this.thread, contextValue),
            ]
        }

        const firstComment = this.thread.comments[0]
        if (firstComment && firstComment instanceof Comment) {
            this.threads.set(firstComment.id, this.thread)
        }

        // Terminal states
        if (state === 'complete' || state === 'error') {
            this.thread.state = state === 'error' ? 1 : 0
            this.thread.canReply = state !== 'error'
            void vscode.commands.executeCommand('setContext', 'cody.replied', true)
        }
    }
    public abort(): void {
        this.setResponsePending(false)
        const latestReply = this.getLatestReply()
        if (latestReply instanceof Comment) {
            latestReply.abort()
        }
    }
    /**
     * Display a "..." loading style reply from Cody.
     */
    public setResponsePending(isResponsePending: boolean): void {
        let iterations = 0

        if (!isResponsePending) {
            if (this.responsePendingInterval) {
                clearInterval(this.responsePendingInterval)
                this.responsePendingInterval = null
                iterations = 0
            }
            return
        }

        const dot = '.'
        this.reply(dot, 'loading')
        this.responsePendingInterval = setInterval(() => {
            iterations++
            const replyText = dot.repeat((iterations % 3) + 1)
            this.reply(replyText, 'loading')
        }, 500)
    }
    private undo(id: string): void {
        void this.codeLenses.get(id)?.undo(id)
        this.codeLenses.delete(id)
    }
    /**
     * Remove a comment thread / conversation
     */
    public delete(thread: vscode.CommentThread): void {
        if (!thread) {
            return
        }
        const comments = thread?.comments as Comment[]
        comments.map(comment => {
            this.codeLenses.get(comment.id)?.remove()
        })
        thread.dispose()
        this.reset()
    }
    /**
     * Reset class
     */
    public reset(): void {
        this.selectionRange = initRange
        this.thread = null
    }
<<<<<<< HEAD

    public async error(message = 'Request failed. Please close this and try again.'): Promise<void> {
        this.reply(message, 'error')
        if (this.currentTaskId) {
=======
    /**
     * Display error message when Cody is unable to complete a request
     */
    public async error(): Promise<void> {
        const fixupInProgress = this.currentTaskId.length > 0
        const requestType = fixupInProgress ? 'fix/touch request' : 'request'
        const msg = 'Please provide Cody with more details and try again.'
        this.reply(`Cody was unable to complete your ${requestType}. ${msg}`, 'error')
        if (fixupInProgress) {
>>>>>>> a7d2dce2
            await this.stopFixMode(true)
        }
    }
    /**
     * Create code lense and initiate decorators for fix mode
     */
    private async runFixMode(comment: Comment, thread: vscode.CommentThread): Promise<void> {
        const lens = await this.makeCodeLenses(comment.id, this.extensionPath, thread)
        lens.updateState(CodyTaskState.asking, thread.range)
        this.codeLenses.set(comment.id, lens)
        this.currentTaskId = comment.id
        void vscode.commands.executeCommand('workbench.action.collapseAllComments')
    }
    /**
     * Reset the selection range once replacement started by fixup has been completed
     * Then inform the dependents (eg. Code Lenses and Decorators) about the new range
     * so that they could update accordingly
     */
    private async stopFixMode(error = false, newRange?: vscode.Range): Promise<void> {
        this.isInProgress = false
        if (!this.currentTaskId) {
            return
        }
        const range = newRange || this.selectionRange
        const status = error ? CodyTaskState.error : CodyTaskState.fixed
        const lens = this.codeLenses.get(this.currentTaskId)
        lens?.updateState(status, range)
        if (this.thread) {
            this.thread.range = range
            this.thread.state = error ? 1 : 0
        }
        this.currentTaskId = ''
        logEvent('CodyVSCodeExtension:inline-assist:stopFixup')
        if (!error) {
            await vscode.commands.executeCommand('workbench.action.collapseAllComments')
        }
    }
    /**
     * Get current selected lines from the comment thread.
     * Add an extra line to the end line to prevent empty selection on single line selection
     */
    public async makeSelection(isFixMode: boolean): Promise<ActiveTextEditorSelection | null> {
        if (!this.thread) {
            return null
        }
        const activeDocument = await vscode.workspace.openTextDocument(this.thread.uri)
        const lineLength = activeDocument.lineAt(this.thread.range.end.line).text.length
        const startPost = new vscode.Position(this.thread.range.start.line, 0)
        const endPostFix = new vscode.Position(this.thread.range.end.line, lineLength)
        const endPostAsk = new vscode.Position(this.thread.range.end.line + 1, 0)
        const selectionRange = new vscode.Range(startPost, isFixMode ? endPostFix : endPostAsk)
        const precedingText = activeDocument.getText(
            new vscode.Range(
                new vscode.Position(Math.max(0, this.thread.range.start.line - SURROUNDING_LINES), 0),
                this.thread.range.start
            )
        )
        const followingText = activeDocument.getText(
            new vscode.Range(
                this.thread.range.end,
                new vscode.Position(this.thread.range.end.line + 1 + SURROUNDING_LINES, 0)
            )
        )
        // Add space when selectedText is empty --empty selectedText could cause delayed response
        const selection = {
            fileName: vscode.workspace.asRelativePath(this.thread.uri.fsPath),
            selectedText: activeDocument.getText(selectionRange) || ' ',
            precedingText,
            followingText,
        }
        this.selectionRange = selectionRange
        this.selection = selection
        return selection
    }
    /**
     * When a comment thread is open, the Editor will be switched to the comment input editor.
     * Get the current editor using the comment thread uri instead
     */
    public async makeCodeLenses(
        taskID: string,
        extPath: string,
        thread: vscode.CommentThread
    ): Promise<CodeLensProvider> {
        const lens = new CodeLensProvider(taskID, extPath, thread)
        const activeDocument = await vscode.workspace.openTextDocument(thread.uri)
        await lens.provideCodeLenses(activeDocument, new vscode.CancellationTokenSource().token)
        vscode.languages.registerCodeLensProvider('*', lens)
        return lens
    }

    public removeLens(id: string): void {
        this.codeLenses.get(id)?.remove()
        this.codeLenses.delete(id)
    }
    /**
     * Do replacement in document
     */
    public async replace(fileName: string, replacement: string, original: string): Promise<void> {
        const diff = original.trim() !== replacement.trim()
        if (!this.workspacePath || !replacement.trim() || !diff) {
            await this.stopFixMode(true)
            return
        }
        // Stop tracking for file changes to perfotm replacement
        this.isInProgress = false
        try {
            const chatSelection = this.getSelectionRange()
            const documentUri = vscode.Uri.joinPath(this.workspacePath, fileName)
            const range = new vscode.Selection(chatSelection.start, new vscode.Position(chatSelection.end.line + 1, 0))
            const newRange = await editDocByUri(
                documentUri,
                { start: range.start.line, end: range.end.line },
                replacement
            )

            const lens = this.codeLenses.get(this.currentTaskId)
            lens?.storeContext(this.currentTaskId, documentUri, original, replacement)

            await this.stopFixMode(false, newRange)
            logEvent('CodyVSCodeExtension:inline-assist:replaced')
        } catch (error) {
            await this.stopFixMode(true)
            console.error(error)
            await vscode.window.showErrorMessage(
                'Fixup failed. Please make sure you are in a single repository workspace and try again.'
            )
        }
    }
    /**
     * Return latest selection
     */
    public getSelection(): ActiveTextEditorSelection | null {
        return this.selection
    }
    /**
     * Return latest selection range
     */
    public getSelectionRange(): vscode.Range {
        return this.selectionRange
    }
    /**
     * Dispose the disposables
     */
    public dispose(): void {
        for (const disposable of this._disposables) {
            disposable.dispose()
        }
        this._disposables = []
    }
}

export class Comment implements vscode.Comment {
    public id: string
    public body: vscode.MarkdownString
    public mode = vscode.CommentMode.Preview
    public author: vscode.CommentAuthorInformation
    public update: DebouncedFunc<typeof this.unthrottledUpdate>

    constructor(
        public input: string,
        public name: string,
        public iconPath: vscode.Uri,
        public parent: vscode.CommentThread,
        public contextValue?: string
    ) {
        const timestamp = new Date(Date.now())
        this.id = timestamp.getTime().toString()
        this.body = this.markdown(input)
        this.author = { name, iconPath }
        /**
         * Although we can stream responses in fast intervals, VS Code limits comment updates to every 100ms.
         * We throttle the update function to ensure we do not try to update the comment too much.
         * Relevant VS Code logic: https://sourcegraph.com/github.com/microsoft/vscode@6c8cdf325eb1dc8a0e2ea9205a1d2ca05f69c101/-/blob/src/vs/workbench/api/common/extHostComments.ts?L461-492
         */
        this.update = throttle(this.unthrottledUpdate.bind(this), 500)
    }

    private unthrottledUpdate(input: string, contextValue: string): void {
        this.body = this.markdown(input)
        this.contextValue = contextValue
        this.refresh()
    }

    public abort(): void {
        // If Cody hasn't yet started streaming the response, we should just remove the comment completely.
        // There is no useful information that the user might want to retain.
        if (this.contextValue === 'cody-inline-loading') {
            this.parent.comments = this.parent.comments.slice(0, -1)
            this.parent.canReply = true
        }
        this.contextValue = undefined
        this.update.cancel()
    }

    private refresh(): void {
        // Reassigning .comments is required in order for the UI to re-render in VS Code.
        // eslint-disable-next-line no-self-assign
        this.parent.comments = this.parent.comments
    }

    /**
     * Turns string into Markdown string
     */
    private markdown(text: string): vscode.MarkdownString {
        const markdownText = new vscode.MarkdownString(text)
        markdownText.isTrusted = true
        markdownText.supportHtml = true
        return markdownText
    }
}<|MERGE_RESOLUTION|>--- conflicted
+++ resolved
@@ -282,22 +282,14 @@
         this.selectionRange = initRange
         this.thread = null
     }
-<<<<<<< HEAD
-
-    public async error(message = 'Request failed. Please close this and try again.'): Promise<void> {
-        this.reply(message, 'error')
-        if (this.currentTaskId) {
-=======
     /**
      * Display error message when Cody is unable to complete a request
      */
-    public async error(): Promise<void> {
+    public async error(message = 'Please provide Cody with more details and try again.'): Promise<void> {
         const fixupInProgress = this.currentTaskId.length > 0
         const requestType = fixupInProgress ? 'fix/touch request' : 'request'
-        const msg = 'Please provide Cody with more details and try again.'
-        this.reply(`Cody was unable to complete your ${requestType}. ${msg}`, 'error')
+        this.reply(`Cody was unable to complete your ${requestType}. ${message}`, 'error')
         if (fixupInProgress) {
->>>>>>> a7d2dce2
             await this.stopFixMode(true)
         }
     }
