--- conflicted
+++ resolved
@@ -41,19 +41,7 @@
     const chatTreeItems: CodySidebarTreeItem[] = []
     const chatHistoryEntries = [...Object.entries(userHistory.chat)]
     chatHistoryEntries.forEach(([id, entry]) => {
-        const chatTitle = entry?.chatTitle
         const lastHumanMessage = entry?.interactions?.findLast(interaction => interaction?.humanMessage)
-<<<<<<< HEAD
-        let title = ''
-        if (chatTitle) {
-            title = chatTitle
-        } else if (lastHumanMessage?.humanMessage.displayText && lastHumanMessage?.humanMessage.text) {
-            title = lastHumanMessage.humanMessage.displayText.split('\n')[0]
-            // Display command key only
-            if (title.startsWith('/')) {
-                title = title.split(' ')[0]
-            }
-=======
         if (lastHumanMessage?.humanMessage.displayText && lastHumanMessage?.humanMessage.text) {
             const lastDisplayText = lastHumanMessage.humanMessage.displayText.split('\n')[0]
             chatTreeItems.push({
@@ -62,14 +50,7 @@
                 icon: 'comment-discussion',
                 command: { command: 'cody.chat.panel.restore', args: [id, getChatPanelTitle(lastDisplayText)] },
             })
->>>>>>> 94813042
         }
-        chatTreeItems.push({
-            id,
-            title,
-            icon: 'comment-discussion',
-            command: { command: 'cody.chat.panel.restore', args: [id, title] },
-        })
     })
     return chatTreeItems.reverse()
 }
