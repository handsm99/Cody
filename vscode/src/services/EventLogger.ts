--- conflicted
+++ resolved
@@ -57,10 +57,6 @@
         return
     }
     try {
-<<<<<<< HEAD
-        debug('EventLogger', eventName, JSON.stringify(properties))
-=======
->>>>>>> 7b26359c
         eventLogger.log(eventName, globalAnonymousUserID, properties)
     } catch (error) {
         console.error(error)
