import {
    type ChatMessage,
    type ContextItem,
    type ContextMessage,
    type Message,
    type TokenCounter,
    isCodyIgnoredFile,
    ps,
    toRangeData,
} from '@sourcegraph/cody-shared'
import type { ContextTokenUsageType } from '@sourcegraph/cody-shared/src/token'
import { SHA256 } from 'crypto-js'
import { renderContextItem } from './utils'

interface PromptBuilderContextResult {
    limitReached: boolean
    used: ContextItem[]
    ignored: ContextItem[]
    duplicate: ContextItem[]
}

/**
 * PromptBuilder constructs a full prompt given a charLimit constraint.
 * The final prompt is constructed by concatenating the following fields:
 * - prefixMessages
 * - the reverse of reverseMessages
 */
export class PromptBuilder {
    private prefixMessages: Message[] = []
    private reverseMessages: Message[] = []
    private seenContext = new Set<string>()
    constructor(private tokenCounter: TokenCounter) {
        tokenCounter.reset()
    }

    public build(): Message[] {
        return this.prefixMessages.concat([...this.reverseMessages].reverse())
    }

    public tryAddToPrefix(messages: Message[]): boolean {
        const withinLimit = this.tokenCounter.updateUsage('chat', messages)
        if (withinLimit) {
            this.prefixMessages.push(...messages)
        }
        return withinLimit
    }

    /**
     * Tries to add messages in pairs from reversed transcript to the prompt builder.
     * Returns the index of the last message that was successfully added.
     *
     * Validates that the transcript alternates between human and assistant speakers.
     * Stops adding when the character limit would be exceeded.
     */
    public tryAddMessages(reverseTranscript: ChatMessage[]): number {
        // All Human message is expected to be followed by response from Assistant,
        // except for the Human message at the last index that Assistant hasn't responded yet.
        const lastHumanMsgIndex = reverseTranscript.findIndex(msg => msg.speaker === 'human')
        for (let i = lastHumanMsgIndex; i < reverseTranscript.length; i += 2) {
            const humanMsg = reverseTranscript[i]
            const assistantMsg = reverseTranscript[i - 1]
            if (humanMsg?.speaker !== 'human' || humanMsg?.speaker === assistantMsg?.speaker) {
                throw new Error(`Invalid transcript order: expected human message at index ${i}`)
            }
            const withinLimit = this.tokenCounter.updateUsage('chat', [humanMsg, assistantMsg])
            if (!withinLimit) {
                return reverseTranscript.length - i + (assistantMsg ? 1 : 0)
            }
            if (assistantMsg) {
                this.reverseMessages.push(assistantMsg)
            }
            this.reverseMessages.push(humanMsg)
        }
        return 0
    }

    public tryAddContext(
        type: ContextTokenUsageType,
        contextMessages: (ContextItem | ContextMessage)[]
    ): PromptBuilderContextResult {
        const result = {
            limitReached: false, // Indicates if the token budget was exceeded
            used: [] as ContextItem[], // The items that were successfully added
            ignored: [] as ContextItem[], // The items that were ignored
            duplicate: [] as ContextItem[], // The items that were duplicates of previously seen items
        }
        // Create a new array to avoid modifying the original array, then reverse it to process the newest context items first.
        const reversedContextItems = contextMessages.slice().reverse()
        for (const item of reversedContextItems) {
            const userContextItem = contextItem(item)
            const id = contextItemId(item)
            // Skip context items that are in the Cody ignore list
            if (isCodyIgnoredFile(userContextItem.uri)) {
                result.ignored.push(userContextItem)
                continue
            }
            // Skip context items that have already been seen
            if (this.seenContext.has(id)) {
                result.duplicate.push(userContextItem)
                continue
            }
            const contextMsg = isContextItem(item) ? renderContextItem(item) : item
            if (!contextMsg) {
                continue
            }
            const assistantMsg = { speaker: 'assistant', text: 'Ok.' } as Message
            const withinLimit = this.tokenCounter.updateUsage(type, [contextMsg, assistantMsg])
            // Marks excluded context items as too large and vice versa
            userContextItem.isTooLarge = !withinLimit
            this.seenContext.add(id)
<<<<<<< HEAD
            // Skip context items that would exceed the token budget
            if (!withinLimit) {
                userContextItem.content = undefined
                result.ignored.push(userContextItem)
                result.limitReached = true
                continue
=======
            if (contextMessage) {
                this.reverseMessages.push({ speaker: 'assistant', text: ps`Ok.` })
                this.reverseMessages.push(contextMessage)
            }
            this.charsUsed += contextLen
            // Marks added file items as not too large
            if (item.type === 'file') {
                item.isTooLarge = false
>>>>>>> ac5fae2a
            }
            this.reverseMessages.push(assistantMsg, contextMsg)
            result.used.push(userContextItem)
        }
        return result
    }
}

function isContextItem(value: ContextItem | ContextMessage): value is ContextItem {
    return 'uri' in value && 'type' in value && !('speaker' in value)
}

function contextItem(value: ContextItem | ContextMessage): ContextItem {
    return isContextItem(value) ? value : value.file
}

function contextItemId(value: ContextItem | ContextMessage): string {
    const item = contextItem(value)

    // HACK: Handle `item.range` values that were serialized from `vscode.Range` into JSON `[start,
    // end]`. If a value of that type exists in `item.range`, it's a bug, but it's an easy-to-hit
    // bug, so protect against it. See the `toRangeData` docstring for more.
    const range = toRangeData(item.range)
    if (range) {
        return `${item.uri.toString()}#${range.start.line}:${range.end.line}`
    }

    if (item.content) {
        return `${item.uri.toString()}#${SHA256(item.content).toString()}`
    }

    return item.uri.toString()
}<|MERGE_RESOLUTION|>--- conflicted
+++ resolved
@@ -103,28 +103,17 @@
             if (!contextMsg) {
                 continue
             }
-            const assistantMsg = { speaker: 'assistant', text: 'Ok.' } as Message
+            const assistantMsg = { speaker: 'assistant', text: ps`Ok.` } as Message
             const withinLimit = this.tokenCounter.updateUsage(type, [contextMsg, assistantMsg])
             // Marks excluded context items as too large and vice versa
             userContextItem.isTooLarge = !withinLimit
             this.seenContext.add(id)
-<<<<<<< HEAD
             // Skip context items that would exceed the token budget
             if (!withinLimit) {
                 userContextItem.content = undefined
                 result.ignored.push(userContextItem)
                 result.limitReached = true
                 continue
-=======
-            if (contextMessage) {
-                this.reverseMessages.push({ speaker: 'assistant', text: ps`Ok.` })
-                this.reverseMessages.push(contextMessage)
-            }
-            this.charsUsed += contextLen
-            // Marks added file items as not too large
-            if (item.type === 'file') {
-                item.isTooLarge = false
->>>>>>> ac5fae2a
             }
             this.reverseMessages.push(assistantMsg, contextMsg)
             result.used.push(userContextItem)
