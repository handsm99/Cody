--- conflicted
+++ resolved
@@ -1,9 +1,5 @@
-<<<<<<< HEAD
-import { describe, expect, it } from 'vitest'
+import { beforeEach, describe, expect, it, vi } from 'vitest'
 import * as vscode from 'vscode'
-=======
-import { beforeEach, describe, expect, it, vi } from 'vitest'
->>>>>>> d1b62285
 
 import type { ContextItem, ContextMessage, Message } from '@sourcegraph/cody-shared'
 import { type ChatMessage, contextFiltersProvider, ps } from '@sourcegraph/cody-shared'
@@ -36,7 +32,7 @@
             },
         ]
 
-        const { limitReached, ignored } = promptBuilder.tryAddContext('enhanced', contextItems)
+        const { limitReached, ignored } = await promptBuilder.tryAddContext('enhanced', contextItems)
         expect(limitReached).toBeTruthy()
         expect(ignored).toEqual(contextItems)
 
