--- conflicted
+++ resolved
@@ -192,21 +192,6 @@
             (await getAccessToken()) ||
             null,
     }
-<<<<<<< HEAD
-=======
-}
-
-function checkValidEnumValues(configName: string, value: string | null): void {
-    const validEnumValues = getConfigEnumValues(`cody.${configName}`)
-    if (value) {
-        if (!validEnumValues.includes(value)) {
-            void vscode.window.showErrorMessage(
-                `Invalid value for ${configName}: ${value}. Valid values are: ${validEnumValues.join(
-                    ', '
-                )}`
-            )
-        }
-    }
 }
 
 /**
@@ -225,5 +210,4 @@
         auth,
         clientState: localStorage.getClientState(),
     })
->>>>>>> 4b3a2c58
 }