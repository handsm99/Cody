--- conflicted
+++ resolved
@@ -36,7 +36,6 @@
         debugRegex = new RegExp('.*')
     }
 
-<<<<<<< HEAD
     let autocompleteExperimentalGraphContext: 'lsp-light' | null = config.get(
         CONFIG_KEY.autocompleteExperimentalGraphContext,
         null
@@ -44,15 +43,15 @@
     // Handle the old `true` option
     if (autocompleteExperimentalGraphContext === true) {
         autocompleteExperimentalGraphContext = 'lsp-light'
-=======
+    }
+
     let autocompleteAdvancedProvider: Configuration['autocompleteAdvancedProvider'] = config.get(
         CONFIG_KEY.autocompleteAdvancedProvider,
         null
     )
-    // Backwards compatibility for old config values
+    // Handle the old `unstable-fireworks` option
     if (autocompleteAdvancedProvider === 'unstable-fireworks') {
         autocompleteAdvancedProvider = 'fireworks'
->>>>>>> bbfd647f
     }
 
     return {
