import fuzzysort from 'fuzzysort'
import throttle from 'lodash/throttle'
import * as vscode from 'vscode'

import {
    type ContextFileType,
    type ContextItem,
    type ContextItemFile,
    type ContextItemOpenCtx,
    ContextItemSource,
    type ContextItemSymbol,
    type ContextItemWithContent,
    type Editor,
    type PromptString,
    type RangeData,
    type SymbolKind,
    TokenCounter,
    contextFiltersProvider,
    displayPath,
    graphqlClient,
    isAbortError,
    isCodyIgnoredFile,
    isDefined,
    isErrorLike,
    isWindows,
    logError,
    openCtx,
    toRangeData,
} from '@sourcegraph/cody-shared'

import type { OpenCtxClient } from '@sourcegraph/cody-shared/src/context/openctx/api'
import { URI } from 'vscode-uri'
import { getOpenTabsUris } from '.'
<<<<<<< HEAD
import { rangeContainsLines, toVSCodeRange } from '../../common/range'
import { debouncePromise } from './debounce-promise'
=======
import { toVSCodeRange } from '../../common/range'
>>>>>>> 0298f92f
import { findWorkspaceFiles } from './findWorkspaceFiles'

// Some matches we don't want to ignore because they might be valid code (for example `bin/` in Dart)
// but could also be junk (`bin/` in .NET). If a file path contains a segment matching any of these
// items it will be ranked low unless the users query contains the exact segment.
const lowScoringPathSegments = ['bin']

/**
 * This is expensive for large repos (e.g. Chromium), so we only do it max once every 10 seconds.
 *
 * We do NOT allow passing a cancellation token because that is highly likely to result in buggy
 * behavior for a throttled function. If the first call to {@link findWorkspaceFiles} is cancelled,
 * we still want it to complete so that its results are cached for subsequent calls. If we cancel
 * and it throws an exception, then we lose all work we did until the cancellation and could
 * potentially swallow errors and return (and cache) incomplete data.
 */
const throttledFindFiles = throttle(() => findWorkspaceFiles(), 10000)

interface FileContextItemsOptions {
    query: string
    maxResults: number
    range: RangeData | undefined
    repositoriesNames?: string[]
}

/**
 * Searches all workspaces for files matching the given string. VS Code doesn't
 * provide an API for fuzzy file searching, only precise globs, so we recreate
 * it by getting a list of all files across all workspaces and using fuzzysort.
 * Large files over 1MB are filtered.
 */
export async function getFileContextFiles(options: FileContextItemsOptions): Promise<ContextItemFile[]> {
    let { query, maxResults, repositoriesNames, range } = options

    if (!query.trim()) {
        return []
    }

    // TODO [VK] Support fuzzy find logic that we have for local file resolution
    if (repositoriesNames) {
        const [filePath] = query?.split(':') || []
        const filesOrError = await graphqlClient.getRemoteFiles(repositoriesNames, filePath)

        if (isErrorLike(filesOrError)) {
            return []
        }

        return filesOrError.map<ContextItemFile>(item => ({
            range,
            type: 'file',
            // If range is presented we assume that file content passes size limitation
            // since we don't have access to file content in this file resolver.
            size: range ? 100 : item.file.byteSize,
            source: ContextItemSource.User,
            remoteRepositoryName: item.repository.name,
            isIgnored: contextFiltersProvider.isRepoNameIgnored(item.repository.name),
            uri: URI.file(item.repository.name + item.file.path),
        }))
    }

    const uris = await throttledFindFiles()
    if (!uris) {
        return []
    }

    if (isWindows()) {
        // On Windows, if the user has typed forward slashes, map them to backslashes before
        // running the search so they match the real paths.
        query = query.replaceAll('/', '\\')
    }

    // Add on the relative URIs for search, so we only search the visible part
    // of the path and not the full FS path.
    const urisWithRelative = uris.map(uri => ({
        uri,
        relative: displayPath(uri),
    }))
    const results = fuzzysort.go(query, urisWithRelative, {
        key: 'relative',
        limit: maxResults,
        // We add a threshold for performance as per fuzzysort’s
        // recommendations. Testing with sg/sg path strings, somewhere over 10k
        // threshold is where it seems to return results that make no sense. VS
        // Code’s own fuzzy finder seems to cap out much higher. To be safer and
        // to account for longer paths from even deeper source trees we use
        // 100k. We may want to revisit this number if we get reports of missing
        // file results from very large repos.
        threshold: -100000,
    })

    const openDocuments = new Set<string>()
    for (const uri of getOpenTabsUris()) {
        // Using `.path` instead of `Uri.toString()` for performance reasons. This is
        // a performance sensitive code path so we should void redundant work.
        openDocuments.add(uri.path)
    }
    const LARGE_SCORE = 100000
    const adjustedResults = [...results].map(result => {
        // Boost results for documents that are open in the editor.
        if (openDocuments.has(result.obj.uri.path)) {
            return {
                ...result,
                score: result.score + LARGE_SCORE,
            }
        }
        // Apply a penalty for segments that are in the low scoring list.
        const segments = result.obj.uri.path.split(/[\/\\]/).filter(segment => segment !== '')
        for (const lowScoringPathSegment of lowScoringPathSegments) {
            if (segments.includes(lowScoringPathSegment) && !query.includes(lowScoringPathSegment)) {
                return {
                    ...result,
                    score: result.score - LARGE_SCORE,
                }
            }
        }
        return result
    })
    // fuzzysort can return results in different order for the same query if
    // they have the same score :( So we do this hacky post-limit sorting (first
    // by score, then by path) to ensure the order stays the same.
    const sortedResults = (
        await Promise.all(
            adjustedResults
                .sort((a, b) => {
                    return (
                        b.score - a.score ||
                        new Intl.Collator(undefined, { numeric: true }).compare(
                            a.obj.uri.path,
                            b.obj.uri.path
                        )
                    )
                })
                .map(result => createContextFileFromUri(result.obj.uri, ContextItemSource.User, 'file'))
        )
    ).flat()

    // TODO(toolmantim): Add fuzzysort.highlight data to the result so we can show it in the UI

    return await filterContextItemFiles(sortedResults)
}

export async function getSymbolContextFiles(
    query: string,
    maxResults = 20,
    remoteRepositoriesNames?: string[]
): Promise<ContextItemSymbol[]> {
    query = query.trim()
    if (query.startsWith('#')) {
        query = query.slice(1)
    }

    if (remoteRepositoriesNames) {
        const symbolsOrError = await graphqlClient.getRemoteSymbols(remoteRepositoriesNames, query)

        if (isErrorLike(symbolsOrError)) {
            return []
        }

        return symbolsOrError.flatMap<ContextItemSymbol>(item =>
            item.symbols.map(symbol => ({
                type: 'symbol',
                remoteRepositoryName: item.repository.name,
                uri: URI.file(item.repository.name + symbol.location.resource.path),
                isIgnored: contextFiltersProvider.isRepoNameIgnored(item.repository.name),
                source: ContextItemSource.User,
                symbolName: symbol.name,
                // TODO [VK] Support other symbols kind
                kind: 'function',
            }))
        )
    }

    // doesn't support cancellation tokens :(
    const queryResults = await vscode.commands.executeCommand<vscode.SymbolInformation[]>(
        'vscode.executeWorkspaceSymbolProvider',
        query
    )

    const relevantQueryResults = queryResults?.filter(
        symbol =>
            (symbol.kind === vscode.SymbolKind.Function ||
                symbol.kind === vscode.SymbolKind.Method ||
                symbol.kind === vscode.SymbolKind.Class ||
                symbol.kind === vscode.SymbolKind.Interface ||
                symbol.kind === vscode.SymbolKind.Enum ||
                symbol.kind === vscode.SymbolKind.Struct ||
                symbol.kind === vscode.SymbolKind.Constant ||
                // in TS an export const is considered a variable
                symbol.kind === vscode.SymbolKind.Variable) &&
            // TODO(toolmantim): Remove once https://github.com/microsoft/vscode/pull/192798 is in use (test: do a symbol search and check no symbols exist from node_modules)
            !symbol.location?.uri?.fsPath.includes('node_modules/')
    )

    const results = fuzzysort.go(query, relevantQueryResults, {
        key: 'name',
        limit: maxResults,
        all: true,
    })

    // TODO(toolmantim): Add fuzzysort.highlight data to the result so we can show it in the UI

    const symbols = results.map(result => result.obj)

    if (!symbols.length) {
        return []
    }

    const matches = await Promise.all(
        symbols.map(symbol =>
            createContextFileFromUri(
                symbol.location.uri,
                ContextItemSource.User,
                'symbol',
                symbol.location.range,
                // TODO(toolmantim): Update the kinds to match above
                symbol.kind === vscode.SymbolKind.Class ? 'class' : 'function',
                symbol.name
            )
        )
    )

    return matches.flat()
}

/**
 * Gets context files for each open editor tab in VS Code.
 * Filters out large files over 1MB to avoid expensive parsing.
 */
export async function getOpenTabsContextFile(): Promise<ContextItemFile[]> {
    return await filterContextItemFiles(
        (
            await Promise.all(
                getOpenTabsUris()
                    .filter(uri => !isCodyIgnoredFile(uri))
                    .map(uri => createContextFileFromUri(uri, ContextItemSource.User, 'file'))
            )
        ).flat()
    )
}

async function createContextFileFromUri(
    uri: vscode.Uri,
    source: ContextItemSource,
    type: 'symbol',
    selectionRange: vscode.Range,
    kind: SymbolKind,
    symbolName: string
): Promise<ContextItemSymbol[]>
async function createContextFileFromUri(
    uri: vscode.Uri,
    source: ContextItemSource,
    type: 'file',
    selectionRange?: vscode.Range
): Promise<ContextItemFile[]>
async function createContextFileFromUri(
    uri: vscode.Uri,
    source: ContextItemSource,
    type: ContextFileType,
    selectionRange?: vscode.Range,
    kind?: SymbolKind,
    symbolName?: string
): Promise<ContextItem[]> {
    if (isCodyIgnoredFile(uri)) {
        return []
    }

    const range = toRangeData(selectionRange)
    return [
        type === 'file'
            ? {
                  type,
                  uri,
                  range,
                  source,
                  isIgnored: Boolean(await contextFiltersProvider.isUriIgnored(uri)),
              }
            : {
                  type,
                  symbolName: symbolName!,
                  uri,
                  range,
                  source,
                  kind: kind!,
              },
    ]
}

/**
 * Filters the given context files to remove files larger than 1MB and non-text files.
 */
export async function filterContextItemFiles(
    contextFiles: ContextItemFile[]
): Promise<ContextItemFile[]> {
    const filtered = []
    for (const cf of contextFiles) {
        // Remove file larger than 1MB and non-text files
        // NOTE: Sourcegraph search only includes files up to 1MB
        const fileStat = await vscode.workspace.fs.stat(cf.uri)?.then(
            stat => stat,
            error => undefined
        )
        if (cf.type !== 'file' || fileStat?.type !== vscode.FileType.File || fileStat?.size > 1000000) {
            continue
        }
        // TODO (bee) consider a better way to estimate the token size of a file
        // We cannot get the exact token size without parsing the file, which is expensive.
        // Instead, we divide the file size in bytes by 4.5 for non-markdown as a rough estimate of the token size.
        // For markdown files, we divide by 3.5 because they tend to have more text and fewer code blocks and whitespaces.
        //
        // NOTE: This provides the frontend with a rough idea of when to display large files with a warning based
        // on available tokens, so that it can prompt the user to import the file via '@file-range' or
        // via 'right-click on a selection' that only involves reading a single context item, allowing us to read
        // the file content on-demand instead of in bulk. We would then label the file size more accurately with the tokenizer.
        cf.size = Math.floor(fileStat.size / (cf.uri.fsPath.endsWith('.md') ? 3.5 : 4.5))
        filtered.push(cf)
    }
    return filtered
}

export async function resolveContextItems(
    editor: Editor,
    items: ContextItem[],
    input: PromptString,
    signal?: AbortSignal
): Promise<ContextItemWithContent[]> {
    return (
        await Promise.all(
            items.map(async (item: ContextItem): Promise<ContextItemWithContent[] | null> => {
                try {
                    return await resolveContextItem(item, editor, input, signal)
                } catch (error) {
                    if (isAbortError(error)) {
                        throw error
                    }
                    void vscode.window.showErrorMessage(
                        `Cody could not include context from ${item.uri}. (Reason: ${error})`
                    )
                    return null
                }
            })
        )
    )
        .filter(isDefined)
        .flat()
}

async function resolveContextItem(
    item: ContextItem,
    editor: Editor,
    input: PromptString,
    signal?: AbortSignal
): Promise<ContextItemWithContent[]> {
    const resolvedItems: ContextItemWithContent[] = item.provider
        ? await resolveContextMentionProviderContextItem(item, input, signal)
        : item.type === 'file' || item.type === 'symbol'
<<<<<<< HEAD
          ? await resolveFileOrSymbolContextItem(item, editor)
=======
          ? [await resolveFileOrSymbolContextItem(item, editor, signal)]
>>>>>>> 0298f92f
          : []
    return resolvedItems.map(resolvedItem => ({
        ...resolvedItem,
        size: resolvedItem.size ?? TokenCounter.countTokens(resolvedItem.content),
    }))
}

async function resolveContextMentionProviderContextItem(
    { provider: providerUri, ...item }: ContextItem,
    input: PromptString,
    signal?: AbortSignal
): Promise<ContextItemWithContent[]> {
    if (item.type !== 'openctx') {
        return []
    }

    const openCtxClient = openCtx.controller
    if (!openCtxClient) {
        return []
    }

    if (!item.mention) {
        logError('OpenCtx', 'resolving context item is missing mention parameter', item)
        return []
    }

    const mention = {
        ...item.mention,
        title: item.title,
    }

    const items = await openCtxClient.items(
        { message: input.toString(), mention },
        { providerUri: item.providerUri }
    )
    // TODO(sqs): add `signal` arg to openCtxClient.items
    signal?.throwIfAborted()

    return items
        .map((item): (ContextItemWithContent & { providerUri: string }) | null =>
            item.ai?.content
                ? {
                      type: 'openctx',
                      title: item.title,
                      uri: URI.parse(item.url || item.providerUri),
                      providerUri: item.providerUri,
                      content: item.ai.content,
                      provider: 'openctx',
                      kind: 'item',
                  }
                : null
        )
        .filter(context => context !== null) as ContextItemWithContent[]
}

async function resolveFileOrSymbolContextItem(
    contextItem: ContextItemFile | ContextItemSymbol,
<<<<<<< HEAD
    editor: Editor
): Promise<ContextItemWithContent[]> {
=======
    editor: Editor,
    signal?: AbortSignal
): Promise<ContextItemWithContent> {
>>>>>>> 0298f92f
    if (contextItem.remoteRepositoryName) {
        // Get only actual file path without repository name
        const repository = contextItem.remoteRepositoryName
        const path = contextItem.uri.path.slice(repository.length + 1, contextItem.uri.path.length)
        const ranges = contextItem.range
            ? { startLine: contextItem.range.start.line, endLine: contextItem.range.end.line + 1 }
            : undefined

        const resultOrError = await graphqlClient.getFileContent(repository, path, ranges, signal)

        if (!isErrorLike(resultOrError)) {
<<<<<<< HEAD
            return [
                {
                    ...contextItem,
                    title: path,
                    uri: URI.parse(`${graphqlClient.endpoint}${repository}/-/blob/${path}`),
                    content: resultOrError,
                    repoName: repository,
                    source: ContextItemSource.Unified,
                    size: contextItem.size ?? TokenCounter.countTokens(resultOrError),
                },
            ]
=======
            return {
                ...contextItem,
                title: path,
                uri: URI.parse(`${graphqlClient.endpoint}${repository}/-/blob/${path}`),
                content: resultOrError,
                repoName: repository,
                source: ContextItemSource.Unified,
                size: TokenCounter.countTokens(resultOrError),
            }
>>>>>>> 0298f92f
        }
    }

    const content =
        contextItem.content ??
        (await editor.getTextEditorContentForFile(contextItem.uri, toVSCodeRange(contextItem.range)))
    signal?.throwIfAborted()

    const items = [
        {
            ...contextItem,
            content,
            size: contextItem.size ?? TokenCounter.countTokens(content),
        },
    ]

    if (contextItem.type === 'symbol') {
        return items
    }

    const { client: openCtxClient } = openCtx
    if (!openCtxClient) {
        return items
    }

    const annotations: (ContextItemOpenCtx<'annotation'> & { content: string })[] = []
    let openCtxAnnotations: Awaited<ReturnType<OpenCtxClient['annotations']>> = []

    try {
        openCtxAnnotations = await openCtxClient.annotations({
            uri: contextItem.uri,
            getText: () => content,
        })
    } catch (e) {
        logError('OpenCtx', `fetching annotations for ${contextItem.uri}: ${e}`)
        return items
    }

    for (const annotation of openCtxAnnotations) {
        // By passing the range-limited content ot OpenCtx we are essentially filtering out-of-range annotations,
        // but we'll do a second pass here just to be sure.
        //
        // TODO(dyma): prompt-builder's getUniqueContextItems filters out items with overlapping ranges.
        // What happens if a provider returns both an item and an annotation for the same range? Should we document this somewhere?
        const within = contextItem.range
            ? annotation.range && rangeContainsLines(contextItem.range, annotation.range)
            : true

        const aiContent = annotation.item.ai?.content
        if (!aiContent || !within) {
            continue
        }
        annotations.push({
            type: 'openctx',
            provider: 'openctx',
            kind: 'annotation',
            providerUri: annotation.providerUri,
            uri: URI.parse(annotation.uri),
            title: annotation.item.title,
            content: annotation.item.ai!.content!,
            range: annotation.range,
        })
    }
    return [...items, ...annotations]
}<|MERGE_RESOLUTION|>--- conflicted
+++ resolved
@@ -31,12 +31,7 @@
 import type { OpenCtxClient } from '@sourcegraph/cody-shared/src/context/openctx/api'
 import { URI } from 'vscode-uri'
 import { getOpenTabsUris } from '.'
-<<<<<<< HEAD
 import { rangeContainsLines, toVSCodeRange } from '../../common/range'
-import { debouncePromise } from './debounce-promise'
-=======
-import { toVSCodeRange } from '../../common/range'
->>>>>>> 0298f92f
 import { findWorkspaceFiles } from './findWorkspaceFiles'
 
 // Some matches we don't want to ignore because they might be valid code (for example `bin/` in Dart)
@@ -392,11 +387,7 @@
     const resolvedItems: ContextItemWithContent[] = item.provider
         ? await resolveContextMentionProviderContextItem(item, input, signal)
         : item.type === 'file' || item.type === 'symbol'
-<<<<<<< HEAD
-          ? await resolveFileOrSymbolContextItem(item, editor)
-=======
-          ? [await resolveFileOrSymbolContextItem(item, editor, signal)]
->>>>>>> 0298f92f
+          ? await resolveFileOrSymbolContextItem(item, editor, signal)
           : []
     return resolvedItems.map(resolvedItem => ({
         ...resolvedItem,
@@ -454,14 +445,9 @@
 
 async function resolveFileOrSymbolContextItem(
     contextItem: ContextItemFile | ContextItemSymbol,
-<<<<<<< HEAD
-    editor: Editor
-): Promise<ContextItemWithContent[]> {
-=======
     editor: Editor,
     signal?: AbortSignal
-): Promise<ContextItemWithContent> {
->>>>>>> 0298f92f
+): Promise<ContextItemWithContent[]> {
     if (contextItem.remoteRepositoryName) {
         // Get only actual file path without repository name
         const repository = contextItem.remoteRepositoryName
@@ -473,7 +459,6 @@
         const resultOrError = await graphqlClient.getFileContent(repository, path, ranges, signal)
 
         if (!isErrorLike(resultOrError)) {
-<<<<<<< HEAD
             return [
                 {
                     ...contextItem,
@@ -485,17 +470,6 @@
                     size: contextItem.size ?? TokenCounter.countTokens(resultOrError),
                 },
             ]
-=======
-            return {
-                ...contextItem,
-                title: path,
-                uri: URI.parse(`${graphqlClient.endpoint}${repository}/-/blob/${path}`),
-                content: resultOrError,
-                repoName: repository,
-                source: ContextItemSource.Unified,
-                size: TokenCounter.countTokens(resultOrError),
-            }
->>>>>>> 0298f92f
         }
     }
 
