import * as vscode from 'vscode'

import type {
    ActiveTextEditor,
    ActiveTextEditorDiagnostic,
    ActiveTextEditorDiagnosticType,
    ActiveTextEditorSelection,
    ActiveTextEditorSelectionRange,
    ActiveTextEditorViewControllers,
    ActiveTextEditorVisibleContent,
    Editor,
} from '@sourcegraph/cody-shared/src/editor'
import { SURROUNDING_LINES } from '@sourcegraph/cody-shared/src/prompt/constants'

import { CommandsController } from '../custom-prompts/CommandsController'
import { FixupController } from '../non-stop/FixupController'
import { InlineController } from '../services/InlineController'

import { getActiveEditor } from './active-editor'
import { EditorCodeLenses } from './EditorCodeLenses'
import { getSmartSelection } from './utils'

export class VSCodeEditor implements Editor<InlineController, FixupController, CommandsController> {
    constructor(
        public readonly controllers: ActiveTextEditorViewControllers<
            InlineController,
            FixupController,
            CommandsController
        >
    ) {
        /**
         * Callback function that calls getActiveEditor() whenever the visible text editors change in VS Code.
         * This allows tracking of the currently active text editor even when focus moves to something like a webview panel.
         */
        vscode.window.onDidChangeActiveTextEditor(() => getActiveEditor())
        new EditorCodeLenses()
    }

    public get fileName(): string {
        return getActiveEditor()?.document.fileName ?? ''
    }

    /** @deprecated Use {@link VSCodeEditor.getWorkspaceRootUri} instead. */
    public getWorkspaceRootPath(): string | null {
        const uri = this.getWorkspaceRootUri()
        return uri?.scheme === 'file' ? uri.fsPath : null
    }

    public getWorkspaceRootUri(): vscode.Uri | null {
        const uri = getActiveEditor()?.document?.uri
        if (uri) {
            const wsFolder = vscode.workspace.getWorkspaceFolder(uri)
            if (wsFolder) {
                return wsFolder.uri
            }
        }
        return vscode.workspace.workspaceFolders?.[0]?.uri ?? null
    }

    public getActiveTextEditor(): ActiveTextEditor | null {
        const activeEditor = this.getActiveTextEditorInstance()
        if (!activeEditor) {
            return null
        }
        const documentUri = activeEditor.document.uri
        const documentText = activeEditor.document.getText()
        const documentSelection = activeEditor.selection

        return {
            content: documentText,
            filePath: documentUri.fsPath,
            fileUri: documentUri,
            selectionRange: documentSelection.isEmpty ? undefined : documentSelection,
        }
    }

    public getActiveInlineChatTextEditor(): ActiveTextEditor | null {
        const inlineController = this.controllers.inline
        const documentUri = inlineController?.thread?.uri
        if (!inlineController?.isInProgress || !documentUri) {
            return null
        }
        const documentSelection = inlineController?.selectionRange
        // get text from the doc uri and selection range
        const documentText = vscode.workspace.textDocuments
            .find(doc => doc.uri.fsPath === documentUri.fsPath)
            ?.getText(documentSelection)

        return {
            content: documentText || '',
            filePath: documentUri.fsPath,
            selectionRange: documentSelection,
        }
    }

    public getActiveInlineChatSelection(): ActiveTextEditorSelection | null {
        const inlineChatEditor = this.getActiveInlineChatTextEditor()
        if (!inlineChatEditor) {
            return null
        }
        const activeEditor = vscode.window.visibleTextEditors.find(
            editor => editor.document.uri.fsPath === inlineChatEditor.filePath
        )
        const selectionRange = this.controllers.inline?.getSelectionRange()
        if (!activeEditor || !selectionRange) {
            return null
        }
        const selection = new vscode.Selection(selectionRange.start.line, 0, selectionRange.end.line + 1, 0)
        return this.createActiveTextEditorSelection(activeEditor, selection)
    }

    private getActiveTextEditorInstance(): vscode.TextEditor | null {
        const activeEditor = getActiveEditor()
        return activeEditor ?? null
    }

    public getActiveTextEditorSelection(): ActiveTextEditorSelection | null {
        // Get selection from Inline Controller if there is an inline task in progress
        if (this.controllers.inline?.isInProgress) {
            return this.getActiveInlineChatSelection()
        }
        const activeEditor = this.getActiveTextEditorInstance()
        if (!activeEditor) {
            return null
        }
        const selection = activeEditor.selection
        if (!selection || selection?.start.isEqual(selection.end)) {
            return null
        }
        return this.createActiveTextEditorSelection(activeEditor, selection)
    }

    /**
     * Gets the current smart selection for the active text editor.
     *
     * Checks if there is an existing selection and returns that if it exists.
     * Otherwise tries to get the folding range containing the cursor position.
     *
     * Returns null if no selection can be determined.
     * @returns The smart selection for the active editor, or null if none can be determined.
     */
    public async getActiveTextEditorSmartSelection(): Promise<ActiveTextEditorSelection | null> {
        const activeEditor = this.getActiveTextEditorInstance()
        if (!activeEditor) {
            return null
        }
        const selection = activeEditor.selection
<<<<<<< HEAD
        if (!selection?.start.line && selection?.start.line !== 0) {
=======
        if (!selection.start) {
>>>>>>> 1e5f158c
            return null
        }

        if (selection && !selection?.start.isEqual(selection.end)) {
            return this.createActiveTextEditorSelection(activeEditor, selection)
        }

        // Get selection for current folding range of cursor
        const activeCursorPosition = selection.start.line
        const foldingRange = await getSmartSelection(activeEditor.document.uri, activeCursorPosition)
        if (foldingRange) {
            return this.createActiveTextEditorSelection(activeEditor, foldingRange)
        }

        return null
    }

    public getActiveTextEditorSelectionOrEntireFile(): ActiveTextEditorSelection | null {
        const activeEditor = this.getActiveTextEditorInstance()
        if (!activeEditor) {
            return null
        }
        let selection = activeEditor.selection
        if (!selection || selection.isEmpty) {
            selection = new vscode.Selection(0, 0, activeEditor.document.lineCount, 0)
        }
        return this.createActiveTextEditorSelection(activeEditor, selection)
    }

    public getActiveTextEditorSelectionOrVisibleContent(): ActiveTextEditorSelection | null {
        // Get selection from Inline Controller if there is an inline task in progress
        if (this.controllers.inline?.isInProgress) {
            return this.getActiveInlineChatSelection()
        }
        const activeEditor = this.getActiveTextEditorInstance()
        if (!activeEditor) {
            return null
        }
        let selection = activeEditor.selection
        if (selection && !selection.isEmpty) {
            return this.createActiveTextEditorSelection(activeEditor, selection)
        }
        const visibleRanges = activeEditor.visibleRanges
        if (visibleRanges.length === 0) {
            return null
        }

        const visibleRange = visibleRanges[0]
        selection = new vscode.Selection(visibleRange.start.line, 0, visibleRange.end.line + 1, 0)
        if (!selection || selection.isEmpty) {
            return null
        }

        return this.createActiveTextEditorSelection(activeEditor, selection)
    }

    private getActiveTextEditorDiagnosticType(severity: vscode.DiagnosticSeverity): ActiveTextEditorDiagnosticType {
        switch (severity) {
            case vscode.DiagnosticSeverity.Error:
                return 'error'
            case vscode.DiagnosticSeverity.Warning:
                return 'warning'
            case vscode.DiagnosticSeverity.Information:
                return 'information'
            case vscode.DiagnosticSeverity.Hint:
                return 'hint'
        }
    }

    public getActiveTextEditorDiagnosticsForRange({
        start,
        end,
    }: ActiveTextEditorSelectionRange): ActiveTextEditorDiagnostic[] | null {
        const activeEditor = this.getActiveTextEditorInstance()
        if (!activeEditor) {
            return null
        }
        const diagnostics = vscode.languages.getDiagnostics(activeEditor.document.uri)
        const selectionRange = new vscode.Range(
            new vscode.Position(start.line, start.character),
            new vscode.Position(end.line, end.character)
        )

        return diagnostics
            .filter(diagnostic => selectionRange.contains(diagnostic.range))
            .map(({ message, range, severity }) => ({
                type: this.getActiveTextEditorDiagnosticType(severity),
                range,
                text: activeEditor.document.getText(range),
                message,
            }))
    }

    private createActiveTextEditorSelection(
        activeEditor: vscode.TextEditor,
        selection: vscode.Selection
    ): ActiveTextEditorSelection {
        const precedingText = activeEditor.document.getText(
            new vscode.Range(
                new vscode.Position(Math.max(0, selection.start.line - SURROUNDING_LINES), 0),
                selection.start
            )
        )
        const followingText = activeEditor.document.getText(
            new vscode.Range(selection.end, new vscode.Position(selection.end.line + SURROUNDING_LINES, 0))
        )

        return {
            fileName: vscode.workspace.asRelativePath(activeEditor.document.uri.fsPath),
            selectedText: activeEditor.document.getText(selection),
            precedingText,
            followingText,
            selectionRange: selection,
            fileUri: activeEditor.document.uri,
        }
    }

    public getActiveTextEditorVisibleContent(): ActiveTextEditorVisibleContent | null {
        const activeEditor = this.getActiveTextEditorInstance()
        if (!activeEditor) {
            return null
        }

        const visibleRanges = activeEditor.visibleRanges
        if (visibleRanges.length === 0) {
            return null
        }

        const visibleRange = visibleRanges[0]
        const content = activeEditor.document.getText(
            new vscode.Range(
                new vscode.Position(visibleRange.start.line, 0),
                new vscode.Position(visibleRange.end.line + 1, 0)
            )
        )

        return {
            fileName: vscode.workspace.asRelativePath(activeEditor.document.uri.fsPath),
            fileUri: activeEditor.document.uri,
            content,
        }
    }

    public async replaceSelection(fileName: string, selectedText: string, replacement: string): Promise<void> {
        const activeEditor = this.getActiveTextEditorInstance()
        // Use the replace method from inline controller if there is a Inline Fixsup in progress
        if (this.controllers.inline?.isInProgress) {
            await this.controllers.inline.replace(fileName, replacement, selectedText)
            return
        }
        if (!activeEditor || vscode.workspace.asRelativePath(activeEditor.document.uri.fsPath) !== fileName) {
            // TODO: should return something indicating success or failure
            console.error('Missing file')
            return
        }
        const selection = activeEditor.selection
        if (!selection) {
            console.error('Missing selection')
            return
        }
        if (activeEditor.document.getText(selection) !== selectedText) {
            // TODO: Be robust to this.
            await vscode.window.showInformationMessage(
                'The selection changed while Cody was working. The text will not be edited.'
            )
            return
        }

        // Editing the document
        await activeEditor.edit(edit => {
            edit.replace(selection, replacement)
        })

        return
    }

    public async createWorkspaceFile(content: string, uri?: vscode.Uri): Promise<void> {
        const fileUri = uri ?? (await vscode.window.showSaveDialog())
        if (!fileUri) {
            return
        }

        try {
            const workspaceEditor = new vscode.WorkspaceEdit()
            workspaceEditor.createFile(fileUri, { ignoreIfExists: true })
            // replace whole file with new content
            const range = new vscode.Range(0, 0, 9999, 0)
            workspaceEditor.replace(fileUri, range, content.trimEnd())
            await vscode.workspace.applyEdit(workspaceEditor)
            void vscode.commands.executeCommand('vscode.open', fileUri)
        } catch {
            const errorMsg = 'Failed to create new file.'
            await vscode.window.showInformationMessage(errorMsg)
        }
    }

    public async showQuickPick(labels: string[]): Promise<string | undefined> {
        const label = await vscode.window.showQuickPick(labels)
        return label
    }

    public async showWarningMessage(message: string): Promise<void> {
        await vscode.window.showWarningMessage(message)
    }

    public async showInputBox(prompt?: string): Promise<string | undefined> {
        return vscode.window.showInputBox({
            placeHolder: prompt || 'Enter here...',
        })
    }

    // TODO: When Non-Stop Fixup doesn't depend directly on the chat view,
    // move the recipe to vscode and remove this entrypoint.
    public async didReceiveFixupText(id: string, text: string, state: 'streaming' | 'complete'): Promise<void> {
        if (!this.controllers.fixups) {
            throw new Error('no fixup controller')
        }
        await this.controllers.fixups.didReceiveFixupText(id, text, state)
    }
}<|MERGE_RESOLUTION|>--- conflicted
+++ resolved
@@ -145,11 +145,7 @@
             return null
         }
         const selection = activeEditor.selection
-<<<<<<< HEAD
-        if (!selection?.start.line && selection?.start.line !== 0) {
-=======
         if (!selection.start) {
->>>>>>> 1e5f158c
             return null
         }
 
