import * as vscode from 'vscode'

import { isCodyIgnoredFile } from '@sourcegraph/cody-shared/src/chat/context-filter'

/**
 * Interface for tracking the last active text editor that is not a webview panel for
 * the new Chat Panel UI.
 *
 * active: The current valid active/supported text editor instance.
 * ignored: Whether the active editor is ignored by Cody or not.
 */
interface LastActiveTextEditor {
    active?: vscode.TextEditor
    ignored?: boolean
}

/**
 * This returns the current active text editor instance if available,
 * along with a boolean indicating if the text editor is on the Cody ignored list.
 * Returns undefined if no editor is active.
 *
 * NOTE: ALL USERS of chat interface in VS Code should use this to get the correct Active Editor instead of using
 * 'vscode.window.activeTextEditor' as this handles cases where the activeTextEditor API will always return
 * 'undefined' when user is focused on the webview chat panel.
 *
 * NOTE: Users that operate within an actual text editor (non-webview panels) do not need to use this API as calling
 * 'vscode.window.activeTextEditor' from the text editor will always return the correct active editor.
 */
let lastActiveTextEditor: LastActiveTextEditor = { active: undefined, ignored: false }

// Support file, untitled, and notebooks
const validFileSchemes = new Set(['file', 'untitled', 'vscode-notebook', 'vscode-notebook-cell'])

// When the webview panel is focused, calling activeTextEditor will return undefined.
// This allows us to keep using the last active editor before the webview panel became the active editor
export function getEditor(): LastActiveTextEditor {
    // If there is no visible text editors, then we don't have an active editor
    const activeEditors = vscode.window.visibleTextEditors
    if (!activeEditors.length) {
        lastActiveTextEditor = { active: undefined, ignored: false }
        return lastActiveTextEditor
    }

<<<<<<< HEAD
    // When the webview panel is focused, calling activeTextEditor will return undefined.
    // This allows us to get the active editor before the webview panel is focused.
    const get = (): vscode.TextEditor | undefined => {
        const activeEditor = vscode.window.activeTextEditor
        if (activeEditor?.document.uri.scheme) {
            if (validFileSchemes.has(activeEditor.document.uri.scheme)) {
                if (isCodyIgnoredFile(activeEditor?.document.uri)) {
                    lastTrackedTextEditor = undefined
                } else {
                    lastTrackedTextEditor = activeEditor
                }
            }
=======
    // Check if the active editor is:
    // a. a file that cody supports
    // b. a file that is ignored by Cody
    const activeEditor = vscode.window.activeTextEditor
    if (activeEditor?.document.uri) {
        // Update the lastActiveTextEditor if the active editor is a valid file
        if (validFileSchemes.has(activeEditor.document.uri.scheme)) {
            lastActiveTextEditor.active = activeEditor
            lastActiveTextEditor.ignored = isCodyIgnoredFile(activeEditor?.document.uri)
>>>>>>> 9ba681dc
        }
    }
    return lastActiveTextEditor
}<|MERGE_RESOLUTION|>--- conflicted
+++ resolved
@@ -41,20 +41,6 @@
         return lastActiveTextEditor
     }
 
-<<<<<<< HEAD
-    // When the webview panel is focused, calling activeTextEditor will return undefined.
-    // This allows us to get the active editor before the webview panel is focused.
-    const get = (): vscode.TextEditor | undefined => {
-        const activeEditor = vscode.window.activeTextEditor
-        if (activeEditor?.document.uri.scheme) {
-            if (validFileSchemes.has(activeEditor.document.uri.scheme)) {
-                if (isCodyIgnoredFile(activeEditor?.document.uri)) {
-                    lastTrackedTextEditor = undefined
-                } else {
-                    lastTrackedTextEditor = activeEditor
-                }
-            }
-=======
     // Check if the active editor is:
     // a. a file that cody supports
     // b. a file that is ignored by Cody
@@ -64,7 +50,6 @@
         if (validFileSchemes.has(activeEditor.document.uri.scheme)) {
             lastActiveTextEditor.active = activeEditor
             lastActiveTextEditor.ignored = isCodyIgnoredFile(activeEditor?.document.uri)
->>>>>>> 9ba681dc
         }
     }
     return lastActiveTextEditor
