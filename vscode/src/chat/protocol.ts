--- conflicted
+++ resolved
@@ -136,10 +136,8 @@
     | { type: 'index-updated'; scopeDir: string }
     | { type: 'enhanced-context'; context: EnhancedContextContextT }
     | ({ type: 'attribution' } & ExtensionAttributionMessage)
-<<<<<<< HEAD
     | { type: 'setChatEnabledConfigFeature'; data: boolean }
     | { type: 'webview-state'; isActive: boolean }
-=======
     | {
           type: 'setConfigFeatures'
           configFeatures: {
@@ -147,7 +145,6 @@
               attribution: boolean
           }
       }
->>>>>>> a94ee57d
 
 interface ExtensionAttributionMessage {
     snippet: string
