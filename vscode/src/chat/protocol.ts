import { ChatContextStatus } from '@sourcegraph/cody-shared/src/chat/context'
import { CodyPrompt, CodyPromptType } from '@sourcegraph/cody-shared/src/chat/prompts'
import { RecipeID } from '@sourcegraph/cody-shared/src/chat/recipes/recipe'
import { ChatMessage, UserLocalHistory } from '@sourcegraph/cody-shared/src/chat/transcript/messages'
import { Configuration } from '@sourcegraph/cody-shared/src/configuration'
import { CodyLLMSiteConfiguration } from '@sourcegraph/cody-shared/src/sourcegraph-api/graphql/client'
import type { TelemetryEventProperties } from '@sourcegraph/cody-shared/src/telemetry'

import { View } from '../../webviews/NavBar'

/**
 * A message sent from the webview to the extension host.
 */
export type WebviewMessage =
    | { command: 'ready' }
    | { command: 'initialized' }
    | { command: 'event'; eventName: string; properties: TelemetryEventProperties | undefined } // new event log internal API (use createWebviewTelemetryService wrapper)
    | { command: 'submit'; text: string; submitType: 'user' | 'suggestion' }
    | { command: 'executeRecipe'; recipe: RecipeID }
    | { command: 'removeHistory' }
    | { command: 'restoreHistory'; chatID: string }
    | { command: 'deleteHistory'; chatID: string }
    | { command: 'links'; value: string }
    | { command: 'openFile'; filePath: string }
    | { command: 'edit'; text: string }
    | { command: 'insert'; text: string }
    | {
          command: 'auth'
          type: 'signin' | 'signout' | 'support' | 'app' | 'callback'
          endpoint?: string
          value?: string
      }
    | { command: 'abort' }
    | { command: 'setEnabledPlugins'; plugins: string[] }
    | { command: 'custom-prompt'; title: string; value?: CodyPromptType }
    | { command: 'reload' }

/**
 * A message sent from the extension host to the webview.
 */
export type ExtensionMessage =
    | { type: 'config'; config: ConfigurationSubsetForWebview & LocalEnv; authStatus: AuthStatus }
    | { type: 'login'; authStatus: AuthStatus }
    | { type: 'history'; messages: UserLocalHistory | null }
    | { type: 'transcript'; messages: ChatMessage[]; isMessageInProgress: boolean }
    | { type: 'contextStatus'; contextStatus: ChatContextStatus }
    | { type: 'view'; messages: View }
    | { type: 'errors'; errors: string }
    | { type: 'suggestions'; suggestions: string[] }
    | { type: 'app-state'; isInstalled: boolean }
    | { type: 'enabled-plugins'; plugins: string[] }
<<<<<<< HEAD
    | { type: 'custom-prompts'; prompts: [string, CodyPrompt][] }
=======
    | { type: 'my-prompts'; prompts: string[]; isEnabled: boolean }
    | { type: 'transcript-errors'; isTranscriptError: boolean }
>>>>>>> a385f202

/**
 * The subset of configuration that is visible to the webview.
 */
export interface ConfigurationSubsetForWebview
    extends Pick<Configuration, 'debugEnable' | 'serverEndpoint' | 'pluginsEnabled' | 'pluginsDebugEnabled'> {}

/**
 * URLs for the Sourcegraph instance and app.
 */
export const DOTCOM_URL = new URL('https://sourcegraph.com')
export const DOTCOM_CALLBACK_URL = new URL('https://sourcegraph.com/user/settings/tokens/new/callback')
export const CODY_DOC_URL = new URL('https://docs.sourcegraph.com/cody')
export const INTERNAL_S2_URL = new URL('https://sourcegraph.sourcegraph.com/')
// Community and support
export const DISCORD_URL = new URL('https://discord.gg/s2qDtYGnAE')
export const CODY_FEEDBACK_URL = new URL(
    'https://github.com/sourcegraph/cody/discussions/new?category=product-feedback&labels=vscode'
)
// APP
export const LOCAL_APP_URL = new URL('http://localhost:3080')
export const APP_LANDING_URL = new URL('https://about.sourcegraph.com/app')
export const APP_CALLBACK_URL = new URL('sourcegraph://user/settings/tokens/new/callback')

/**
 * The status of a users authentication, whether they're authenticated and have a
 * verified email.
 */
export interface AuthStatus {
    username?: string
    endpoint: string | null
    isLoggedIn: boolean
    showInvalidAccessTokenError: boolean
    authenticated: boolean
    hasVerifiedEmail: boolean
    requiresVerifiedEmail: boolean
    siteHasCodyEnabled: boolean
    siteVersion: string
    configOverwrites?: CodyLLMSiteConfiguration
    showNetworkError?: boolean
}

export const defaultAuthStatus = {
    endpoint: '',
    isLoggedIn: false,
    showInvalidAccessTokenError: false,
    authenticated: false,
    hasVerifiedEmail: false,
    requiresVerifiedEmail: false,
    siteHasCodyEnabled: false,
    siteVersion: '',
}

export const unauthenticatedStatus = {
    endpoint: '',
    isLoggedIn: false,
    showInvalidAccessTokenError: true,
    authenticated: false,
    hasVerifiedEmail: false,
    requiresVerifiedEmail: false,
    siteHasCodyEnabled: false,
    siteVersion: '',
}

export const networkErrorAuthStatus = {
    showInvalidAccessTokenError: false,
    authenticated: false,
    isLoggedIn: false,
    hasVerifiedEmail: false,
    showNetworkError: true,
    requiresVerifiedEmail: false,
    siteHasCodyEnabled: false,
    siteVersion: '',
}

/** The local environment of the editor. */
export interface LocalEnv {
    // The operating system kind
    os: string
    arch: string
    homeDir?: string | undefined

    // The URL scheme the editor is registered to in the operating system
    uriScheme: string
    // The application name of the editor
    appName: string
    extensionVersion: string

    // App Local State
    hasAppJson: boolean
    isAppInstalled: boolean
    isAppRunning: boolean
}

export function isLoggedIn(authStatus: AuthStatus): boolean {
    if (!authStatus.siteHasCodyEnabled) {
        return false
    }
    return authStatus.authenticated && (authStatus.requiresVerifiedEmail ? authStatus.hasVerifiedEmail : true)
}

export function isLocalApp(url: string): boolean {
    try {
        return new URL(url).origin === LOCAL_APP_URL.origin
    } catch {
        return false
    }
}

export function isDotCom(url: string): boolean {
    try {
        return new URL(url).origin === DOTCOM_URL.origin
    } catch {
        return false
    }
}

export function isInternalUser(url: string): boolean {
    try {
        return new URL(url).origin === INTERNAL_S2_URL.origin
    } catch {
        return false
    }
}

// The OS and Arch support for Cody app
export function isOsSupportedByApp(os?: string, arch?: string): boolean {
    if (!os || !arch) {
        return false
    }
    return os === 'darwin' || os === 'linux'
}

// Map the Arch to the app's supported Arch
export function archConvertor(arch: string): string {
    switch (arch) {
        case 'arm64':
            return 'aarch64'
        case 'x64':
            return 'x86_64'
    }
    return arch
}<|MERGE_RESOLUTION|>--- conflicted
+++ resolved
@@ -49,12 +49,8 @@
     | { type: 'suggestions'; suggestions: string[] }
     | { type: 'app-state'; isInstalled: boolean }
     | { type: 'enabled-plugins'; plugins: string[] }
-<<<<<<< HEAD
     | { type: 'custom-prompts'; prompts: [string, CodyPrompt][] }
-=======
-    | { type: 'my-prompts'; prompts: string[]; isEnabled: boolean }
     | { type: 'transcript-errors'; isTranscriptError: boolean }
->>>>>>> a385f202
 
 /**
  * The subset of configuration that is visible to the webview.
