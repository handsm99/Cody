--- conflicted
+++ resolved
@@ -57,11 +57,7 @@
     public treeView
 
     public supportTreeViewProvider = new TreeViewProvider('support', featureFlagProvider)
-<<<<<<< HEAD
-    public commandTreeViewProvider = new TreeViewProvider('command', featureFlagProvider)
     public ignoreTreeViewProvider = new TreeViewProvider('ignore', featureFlagProvider)
-=======
->>>>>>> b3649f28
 
     // We keep track of the currently authenticated account and dispose open chats when it changes
     private currentAuthAccount: undefined | { endpoint: string; primaryEmail: string; username: string }
@@ -97,21 +93,7 @@
             vscode.window.registerTreeDataProvider(
                 'cody.support.tree.view',
                 this.supportTreeViewProvider
-<<<<<<< HEAD
-            ),
-            vscode.window.registerTreeDataProvider(
-                'cody.commands.tree.view',
-                this.commandTreeViewProvider
-            ),
-            vscode.window.registerTreeDataProvider('cody.ignore.tree.view', this.ignoreTreeViewProvider),
-            vscode.workspace.onDidChangeConfiguration(async event => {
-                if (event.affectsConfiguration('cody')) {
-                    await this.commandTreeViewProvider.refresh()
-                }
-            })
-=======
             )
->>>>>>> b3649f28
         )
         this.disposables.push(...setUpCodyIgnore(this.ignoreTreeViewProvider))
     }
