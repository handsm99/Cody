--- conflicted
+++ resolved
@@ -9,13 +9,9 @@
     DEFAULT_EVENT_SOURCE,
     FeatureFlag,
     type Guardrails,
-<<<<<<< HEAD
-    STATE_VERSION_CURRENT,
-=======
     ModelUsage,
     ModelsService,
     editorStateFromPromptString,
->>>>>>> 12761cfb
     featureFlagProvider,
     telemetryRecorder,
 } from '@sourcegraph/cody-shared'
@@ -465,10 +461,7 @@
     private createChatController(): ChatController {
         const authStatus = this.options.authProvider.getAuthStatus()
         const isConsumer = authStatus.isDotCom
-<<<<<<< HEAD
-=======
         const models = ModelsService.getModels(ModelUsage.Chat)
->>>>>>> 12761cfb
 
         // Enterprise context is used for remote repositories context fetching
         // in vs cody extension it should be always off if extension is connected
