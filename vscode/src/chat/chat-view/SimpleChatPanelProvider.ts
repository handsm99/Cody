--- conflicted
+++ resolved
@@ -22,13 +22,11 @@
     type InteractionJSON,
     type Message,
     type TranscriptJSON,
-    isFixupCommand,
 } from '@sourcegraph/cody-shared'
 
 import type { View } from '../../../webviews/NavBar'
 import { createDisplayTextWithFileLinks } from '../../commands/utils/display-text'
 import { getFullConfig } from '../../configuration'
-import { executeEdit } from '../../edit/execute'
 import {
     getFileContextFiles,
     getOpenTabsContextFile,
@@ -78,7 +76,6 @@
     type ContextItem,
     type MessageWithContext,
 } from './SimpleChatModel'
-import { newCodyCommandArgs } from '../../commands/utils/get-commands'
 
 interface SimpleChatPanelProviderOptions {
     config: ChatPanelConfig
@@ -345,33 +342,8 @@
         userContextFiles: ContextFile[],
         addEnhancedContext: boolean
     ): Promise<void> {
-        // DEPRECATED (remove after slash commands are removed)
-        // If this is a slash command, run it with custom command instead
-        if (inputText.startsWith('/')) {
-            if (inputText.match(/^\/r(eset)?$/)) {
-                return this.clearAndRestartSession()
-            }
-            if (inputText.match(/^\/edit(\s)?/)) {
-                await executeEdit({ instruction: inputText.replace(/^\/(edit)/, '').trim() }, 'chat')
-                return
-            }
-            if (inputText === '/commands-settings') {
-                // User has clicked the settings button for commands
-                return vscode.commands.executeCommand('cody.menu.commands-settings')
-            }
-            const commandArgs = newCodyCommandArgs({
-                source: 'chat',
-                requestID,
-            })
-<<<<<<< HEAD
-            return vscode.commands.executeCommand('cody.action.command', inputText, commandArgs)
-=======
-            const command = (await this.commandsController?.startCommand(inputText, commandArgs))
-                ?.command
-            if (command) {
-                return this.handleCommand(command, commandArgs)
-            }
->>>>>>> 646d0b71
+        if (inputText.match(/^\/reset$/)) {
+            return this.clearAndRestartSession()
         }
 
         if (submitType === 'user-newchat' && !this.chatModel.isEmpty()) {
@@ -492,47 +464,6 @@
         }
     }
 
-<<<<<<< HEAD
-=======
-    public async handleCommand(command: CodyCommand, args: CodyCommandArgs): Promise<void> {
-        // It's a fixup command, so we can exit early.
-        // This is because startCommand will start the CommandRunner,
-        // which would send all fixup command requests to the FixupController
-        if (isFixupCommand(command)) {
-            return
-        }
-
-        if (!this.editor.getActiveTextEditorSelectionOrVisibleContent()) {
-            if (
-                command.context?.selection ||
-                command.context?.currentFile ||
-                command.context?.currentDir
-            ) {
-                return this.postError(
-                    new Error('Command failed. Please open a file and try again.'),
-                    'transcript'
-                )
-            }
-        }
-
-        const inputText = [command.slashCommand, command.additionalInput].join(' ')?.trim()
-        const displayText = createDisplayTextWithFileSelection(
-            inputText,
-            this.editor.getActiveTextEditorSelectionOrEntireFile()
-        )
-        const promptText = command.prompt
-        this.chatModel.addHumanMessage({ text: promptText }, displayText)
-        await this.saveSession(inputText)
-
-        this.postEmptyMessageInProgress()
-
-        const prompt = await this.buildPrompt(
-            new CommandPrompter(() => getCommandContext(this.editor, command))
-        )
-        this.streamAssistantResponse(args.requestID, prompt)
-    }
-
->>>>>>> 646d0b71
     private handleAbort(): void {
         this.cancelInProgressCompletion()
         telemetryService.log(
