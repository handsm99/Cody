--- conflicted
+++ resolved
@@ -1,5 +1,5 @@
-import * as uuid from 'uuid'
-import * as vscode from 'vscode'
+import * as uuid from "uuid";
+import * as vscode from "vscode";
 
 import {
     ChatModelProvider,
@@ -24,46 +24,48 @@
     type InteractionJSON,
     type Message,
     type TranscriptJSON,
-} from '@sourcegraph/cody-shared'
-import { type ChatSubmitType } from '@sourcegraph/cody-ui/src/Chat'
-
-import type { View } from '../../../webviews/NavBar'
-import { newCodyCommandArgs, type CodyCommandArgs } from '../../commands'
-import type { CommandsController } from '../../commands/CommandsController'
+} from "@sourcegraph/cody-shared";
+
+import type { View } from "../../../webviews/NavBar";
+import { newCodyCommandArgs, type CodyCommandArgs } from "../../commands";
+import type { CommandsController } from "../../commands/CommandsController";
 import {
     createDisplayTextWithFileLinks,
     createDisplayTextWithFileSelection,
-} from '../../commands/prompt/display-text'
-import { getFullConfig } from '../../configuration'
-import { executeEdit } from '../../edit/execute'
+} from "../../commands/prompt/display-text";
+import { getFullConfig } from "../../configuration";
+import { executeEdit } from "../../edit/execute";
 import {
     getFileContextFiles,
     getOpenTabsContextFile,
     getSymbolContextFiles,
-} from '../../editor/utils/editor-context'
-import type { VSCodeEditor } from '../../editor/vscode-editor'
-import { ContextStatusAggregator } from '../../local-context/enhanced-context-status'
-import type { LocalEmbeddingsController } from '../../local-context/local-embeddings'
-import type { SymfRunner } from '../../local-context/symf'
-import { logDebug } from '../../log'
-import type { AuthProvider } from '../../services/AuthProvider'
-import { getProcessInfo } from '../../services/LocalAppDetector'
-import { localStorage } from '../../services/LocalStorageProvider'
-import { telemetryService } from '../../services/telemetry'
-import { telemetryRecorder } from '../../services/telemetry-v2'
-import { createCodyChatTreeItems } from '../../services/treeViewItems'
-import type { TreeViewProvider } from '../../services/TreeViewProvider'
+} from "../../editor/utils/editor-context";
+import type { VSCodeEditor } from "../../editor/vscode-editor";
+import { ContextStatusAggregator } from "../../local-context/enhanced-context-status";
+import type { LocalEmbeddingsController } from "../../local-context/local-embeddings";
+import type { SymfRunner } from "../../local-context/symf";
+import { logDebug } from "../../log";
+import type { AuthProvider } from "../../services/AuthProvider";
+import { getProcessInfo } from "../../services/LocalAppDetector";
+import { localStorage } from "../../services/LocalStorageProvider";
+import { telemetryService } from "../../services/telemetry";
+import { telemetryRecorder } from "../../services/telemetry-v2";
+import { createCodyChatTreeItems } from "../../services/treeViewItems";
+import type { TreeViewProvider } from "../../services/TreeViewProvider";
 import {
     handleCodeFromInsertAtCursor,
     handleCodeFromSaveToNewFile,
     handleCopiedCode,
-} from '../../services/utils/codeblock-action-tracker'
-import { openExternalLinks, openLocalFileWithRange } from '../../services/utils/workspace-action'
-import { TestSupport } from '../../test-support'
-import { countGeneratedCode } from '../utils'
-
-import type { CachedRemoteEmbeddingsClient } from '../CachedRemoteEmbeddingsClient'
-import type { MessageErrorType } from '../MessageProvider'
+} from "../../services/utils/codeblock-action-tracker";
+import {
+    openExternalLinks,
+    openLocalFileWithRange,
+} from "../../services/utils/workspace-action";
+import { TestSupport } from "../../test-support";
+import { countGeneratedCode } from "../utils";
+
+import type { CachedRemoteEmbeddingsClient } from "../CachedRemoteEmbeddingsClient";
+import type { MessageErrorType } from "../MessageProvider";
 import type {
     AuthStatus,
     ChatSubmitType,
@@ -71,41 +73,49 @@
     ExtensionMessage,
     LocalEnv,
     WebviewMessage,
-} from '../protocol'
-import { getChatPanelTitle, openFile, stripContextWrapper, viewRangeToRange } from './chat-helpers'
-import { ChatHistoryManager } from './ChatHistoryManager'
-import { addWebviewViewHTML, CodyChatPanelViewType } from './ChatManager'
-import type { ChatPanelConfig, ChatViewProviderWebview } from './ChatPanelsManager'
-import { CodebaseStatusProvider } from './CodebaseStatusProvider'
-import { getCommandContext, getEnhancedContext } from './context'
-import { InitDoer } from './InitDoer'
-import { CommandPrompter, DefaultPrompter, type IPrompter } from './prompt'
+} from "../protocol";
+import {
+    getChatPanelTitle,
+    openFile,
+    stripContextWrapper,
+    viewRangeToRange,
+} from "./chat-helpers";
+import { ChatHistoryManager } from "./ChatHistoryManager";
+import { addWebviewViewHTML, CodyChatPanelViewType } from "./ChatManager";
+import type {
+    ChatPanelConfig,
+    ChatViewProviderWebview,
+} from "./ChatPanelsManager";
+import { CodebaseStatusProvider } from "./CodebaseStatusProvider";
+import { getCommandContext, getEnhancedContext } from "./context";
+import { InitDoer } from "./InitDoer";
+import { CommandPrompter, DefaultPrompter, type IPrompter } from "./prompt";
 import {
     SimpleChatModel,
     toViewMessage,
     type ContextItem,
     type MessageWithContext,
-} from './SimpleChatModel'
+} from "./SimpleChatModel";
 
 interface SimpleChatPanelProviderOptions {
-    config: ChatPanelConfig
-    extensionUri: vscode.Uri
-    authProvider: AuthProvider
-    chatClient: ChatClient
-    embeddingsClient: CachedRemoteEmbeddingsClient
-    localEmbeddings: LocalEmbeddingsController | null
-    symf: SymfRunner | null
-    editor: VSCodeEditor
-    treeView: TreeViewProvider
-    featureFlagProvider: FeatureFlagProvider
-    models: ChatModelProvider[]
-    guardrails: Guardrails
-    commandsController?: CommandsController
+    config: ChatPanelConfig;
+    extensionUri: vscode.Uri;
+    authProvider: AuthProvider;
+    chatClient: ChatClient;
+    embeddingsClient: CachedRemoteEmbeddingsClient;
+    localEmbeddings: LocalEmbeddingsController | null;
+    symf: SymfRunner | null;
+    editor: VSCodeEditor;
+    treeView: TreeViewProvider;
+    featureFlagProvider: FeatureFlagProvider;
+    models: ChatModelProvider[];
+    guardrails: Guardrails;
+    commandsController?: CommandsController;
 }
 
 export interface ChatSession {
-    webviewPanel?: vscode.WebviewPanel
-    sessionID: string
+    webviewPanel?: vscode.WebviewPanel;
+    sessionID: string;
 }
 
 /**
@@ -137,28 +147,28 @@
  *    we should implement an broadcast/subscription design.
  */
 export class SimpleChatPanelProvider implements vscode.Disposable, ChatSession {
-    private chatModel: SimpleChatModel
-
-    private config: ChatPanelConfig
-    private readonly authProvider: AuthProvider
-    private readonly chatClient: ChatClient
-    private readonly embeddingsClient: CachedRemoteEmbeddingsClient
-    private readonly codebaseStatusProvider: CodebaseStatusProvider
-    private readonly localEmbeddings: LocalEmbeddingsController | null
-    private readonly symf: SymfRunner | null
-    private readonly contextStatusAggregator = new ContextStatusAggregator()
-    private readonly editor: VSCodeEditor
-    private readonly treeView: TreeViewProvider
-    private readonly guardrails: Guardrails
-    private readonly commandsController?: CommandsController
-
-    private history = new ChatHistoryManager()
-    private contextFilesQueryCancellation?: vscode.CancellationTokenSource
-
-    private disposables: vscode.Disposable[] = []
+    private chatModel: SimpleChatModel;
+
+    private config: ChatPanelConfig;
+    private readonly authProvider: AuthProvider;
+    private readonly chatClient: ChatClient;
+    private readonly embeddingsClient: CachedRemoteEmbeddingsClient;
+    private readonly codebaseStatusProvider: CodebaseStatusProvider;
+    private readonly localEmbeddings: LocalEmbeddingsController | null;
+    private readonly symf: SymfRunner | null;
+    private readonly contextStatusAggregator = new ContextStatusAggregator();
+    private readonly editor: VSCodeEditor;
+    private readonly treeView: TreeViewProvider;
+    private readonly guardrails: Guardrails;
+    private readonly commandsController?: CommandsController;
+
+    private history = new ChatHistoryManager();
+    private contextFilesQueryCancellation?: vscode.CancellationTokenSource;
+
+    private disposables: vscode.Disposable[] = [];
     public dispose(): void {
-        vscode.Disposable.from(...this.disposables).dispose()
-        this.disposables = []
+        vscode.Disposable.from(...this.disposables).dispose();
+        this.disposables = [];
     }
 
     constructor({
@@ -175,42 +185,52 @@
         commandsController,
         guardrails,
     }: SimpleChatPanelProviderOptions) {
-        this.config = config
-        this.extensionUri = extensionUri
-        this.authProvider = authProvider
-        this.chatClient = chatClient
-        this.embeddingsClient = embeddingsClient
-        this.localEmbeddings = localEmbeddings
-        this.symf = symf
-        this.commandsController = commandsController
-        this.editor = editor
-        this.treeView = treeView
-        this.chatModel = new SimpleChatModel(selectModel(authProvider, models))
-        this.guardrails = guardrails
-
-        commandsController?.setEnableExperimentalCommands(config.internalUnstable)
+        this.config = config;
+        this.extensionUri = extensionUri;
+        this.authProvider = authProvider;
+        this.chatClient = chatClient;
+        this.embeddingsClient = embeddingsClient;
+        this.localEmbeddings = localEmbeddings;
+        this.symf = symf;
+        this.commandsController = commandsController;
+        this.editor = editor;
+        this.treeView = treeView;
+        this.chatModel = new SimpleChatModel(selectModel(authProvider, models));
+        this.guardrails = guardrails;
+
+        commandsController?.setEnableExperimentalCommands(
+            config.internalUnstable
+        );
 
         if (TestSupport.instance) {
-            TestSupport.instance.chatPanelProvider.set(this)
+            TestSupport.instance.chatPanelProvider.set(this);
         }
 
         // Advise local embeddings to start up if necessary.
-        void this.localEmbeddings?.start()
+        void this.localEmbeddings?.start();
 
         // Push context status to the webview when it changes.
         this.disposables.push(
-            this.contextStatusAggregator.onDidChangeStatus(() => this.postContextStatus())
-        )
-        this.disposables.push(this.contextStatusAggregator)
+            this.contextStatusAggregator.onDidChangeStatus(() =>
+                this.postContextStatus()
+            )
+        );
+        this.disposables.push(this.contextStatusAggregator);
         if (this.localEmbeddings) {
-            this.disposables.push(this.contextStatusAggregator.addProvider(this.localEmbeddings))
+            this.disposables.push(
+                this.contextStatusAggregator.addProvider(this.localEmbeddings)
+            );
         }
         this.codebaseStatusProvider = new CodebaseStatusProvider(
             this.editor,
             embeddingsClient,
             this.config.experimentalSymfContext ? this.symf : null
-        )
-        this.disposables.push(this.contextStatusAggregator.addProvider(this.codebaseStatusProvider))
+        );
+        this.disposables.push(
+            this.contextStatusAggregator.addProvider(
+                this.codebaseStatusProvider
+            )
+        );
     }
 
     /**
@@ -219,91 +239,96 @@
      */
     private async onDidReceiveMessage(message: WebviewMessage): Promise<void> {
         switch (message.command) {
-            case 'ready':
-                await this.handleReady()
-                break
-            case 'initialized':
-                await this.handleInitialized()
-                break
-            case 'submit': {
+            case "ready":
+                await this.handleReady();
+                break;
+            case "initialized":
+                await this.handleInitialized();
+                break;
+            case "submit": {
                 await this.handleNewUserMessage(
                     uuid.v4(),
                     message.text,
                     message.submitType,
                     message.contextFiles ?? [],
                     message.addEnhancedContext ?? false
-                )
-                break
-            }
-            case 'edit': {
-<<<<<<< HEAD
-                const requestID = uuid.v4()
-                await this.handleEdit(
-                    requestID,
+                );
+                break;
+            }
+            case "edit": {
+                await this.handleEdit(uuid.v4(), message.text);
+                break;
+            }
+            case "abort":
+                this.handleAbort();
+                break;
+            case "chatModel":
+                this.handleSetChatModel(message.model);
+                break;
+            case "get-chat-models":
+                this.postChatModels();
+                break;
+            case "getUserContext":
+                await this.handleGetUserContextFilesCandidates(message.query);
+                break;
+            case "insert":
+                await handleCodeFromInsertAtCursor(
                     message.text,
-                    message.index,
-                    message.contextFiles ?? [],
-                    message.addEnhancedContext || false
-                )
-                telemetryService.log('CodyVSCodeExtension:editChatButton:clicked', undefined, { hasV2Event: true })
-                telemetryRecorder.recordEvent('cody.editChatButton', 'clicked')
-=======
-                await this.handleEdit(uuid.v4(), message.text)
->>>>>>> 67e0387e
-                break
-            }
-            case 'abort':
-                this.handleAbort()
-                break
-            case 'chatModel':
-                this.handleSetChatModel(message.model)
-                break
-            case 'get-chat-models':
-                this.postChatModels()
-                break
-            case 'getUserContext':
-                await this.handleGetUserContextFilesCandidates(message.query)
-                break
-            case 'insert':
-                await handleCodeFromInsertAtCursor(message.text, message.metadata)
-                break
-            case 'copy':
-                await handleCopiedCode(message.text, message.eventType === 'Button', message.metadata)
-                break
-            case 'links':
-                void openExternalLinks(message.value)
-                break
-            case 'openFile':
-                await openFile(message.uri, message.range, this.webviewPanel?.viewColumn)
-                break
-            case 'openLocalFileWithRange':
-                await openLocalFileWithRange(message.filePath, message.range)
-                break
-            case 'newFile':
-                handleCodeFromSaveToNewFile(message.text, message.metadata)
-                await this.editor.createWorkspaceFile(message.text)
-                break
-            case 'embeddings/index':
-                void this.localEmbeddings?.index()
-                break
-            case 'symf/index': {
-                void this.handleSymfIndex()
-                break
-            }
-            case 'show-page':
-                await vscode.commands.executeCommand('cody.show-page', message.page)
-                break
-            case 'attribution-search':
-                void this.handleAttributionSearch(message.snippet)
-                break
-            case 'reset':
-                await this.clearAndRestartSession()
-                break
-            case 'event':
-                telemetryService.log(message.eventName, message.properties)
-                break
+                    message.metadata
+                );
+                break;
+            case "copy":
+                await handleCopiedCode(
+                    message.text,
+                    message.eventType === "Button",
+                    message.metadata
+                );
+                break;
+            case "links":
+                void openExternalLinks(message.value);
+                break;
+            case "openFile":
+                await openFile(
+                    message.uri,
+                    message.range,
+                    this.webviewPanel?.viewColumn
+                );
+                break;
+            case "openLocalFileWithRange":
+                await openLocalFileWithRange(message.filePath, message.range);
+                break;
+            case "newFile":
+                handleCodeFromSaveToNewFile(message.text, message.metadata);
+                await this.editor.createWorkspaceFile(message.text);
+                break;
+            case "embeddings/index":
+                void this.localEmbeddings?.index();
+                break;
+            case "symf/index": {
+                void this.handleSymfIndex();
+                break;
+            }
+            case "show-page":
+                await vscode.commands.executeCommand(
+                    "cody.show-page",
+                    message.page
+                );
+                break;
+            case "attribution-search":
+                void this.handleAttributionSearch(message.snippet);
+                break;
+            case "reset":
+                await this.clearAndRestartSession();
+                break;
+            case "event":
+                telemetryService.log(message.eventName, message.properties);
+                break;
             default:
-                this.postError(new Error(`Invalid request type from Webview Panel: ${message.command}`))
+                this.postError(
+                    new Error(
+                        `Invalid request type from Webview Panel: ${message.command}`
+                    )
+                );
         }
     }
 
@@ -313,44 +338,48 @@
 
     // When the webview sends the 'ready' message, respond by posting the view config
     private async handleReady(): Promise<void> {
-        const config = await getFullConfig()
-        const authStatus = this.authProvider.getAuthStatus()
-        const localProcess = getProcessInfo()
+        const config = await getFullConfig();
+        const authStatus = this.authProvider.getAuthStatus();
+        const localProcess = getProcessInfo();
         const configForWebview: ConfigurationSubsetForWebview & LocalEnv = {
             ...localProcess,
             debugEnable: config.debugEnable,
             serverEndpoint: config.serverEndpoint,
             experimentalGuardrails: config.experimentalGuardrails,
-        }
+        };
         const workspaceFolderUris =
-            vscode.workspace.workspaceFolders?.map(folder => folder.uri.toString()) ?? []
+            vscode.workspace.workspaceFolders?.map((folder) =>
+                folder.uri.toString()
+            ) ?? [];
         await this.postMessage({
-            type: 'config',
+            type: "config",
             config: configForWebview,
             authStatus,
             workspaceFolderUris,
-        })
-        logDebug('SimpleChatPanelProvider', 'updateViewConfig', { verbose: configForWebview })
-    }
-
-    private initDoer = new InitDoer<boolean | undefined>()
+        });
+        logDebug("SimpleChatPanelProvider", "updateViewConfig", {
+            verbose: configForWebview,
+        });
+    }
+
+    private initDoer = new InitDoer<boolean | undefined>();
     private async handleInitialized(): Promise<void> {
-        logDebug('SimpleChatPanelProvider', 'handleInitialized')
+        logDebug("SimpleChatPanelProvider", "handleInitialized");
         // HACK: this call is necessary to get the webview to set the chatID state,
         // which is necessary on deserialization. It should be invoked before the
         // other initializers run (otherwise, it might interfere with other view
         // state)
         await this.webview?.postMessage({
-            type: 'transcript',
+            type: "transcript",
             messages: [],
             isMessageInProgress: false,
             chatID: this.chatModel.sessionID,
-        })
-
-        this.postChatModels()
-        await this.saveSession()
-        await this.postCodyCommands()
-        this.initDoer.signalInitialized()
+        });
+
+        this.postChatModels();
+        await this.saveSession();
+        await this.postCodyCommands();
+        this.initDoer.signalInitialized();
     }
 
     public async handleNewUserMessage(
@@ -362,75 +391,92 @@
     ): Promise<void> {
         // DEPRECATED (remove after slash commands are removed)
         // If this is a slash command, run it with custom command instead
-        if (inputText.startsWith('/')) {
+        if (inputText.startsWith("/")) {
             if (inputText.match(/^\/r(eset)?$/)) {
-                return this.clearAndRestartSession()
+                return this.clearAndRestartSession();
             }
             if (inputText.match(/^\/edit(\s)?/)) {
-                return executeEdit({ instruction: inputText.replace(/^\/(edit)/, '').trim() }, 'chat')
-            }
-            if (inputText === '/commands-settings') {
+                return executeEdit(
+                    { instruction: inputText.replace(/^\/(edit)/, "").trim() },
+                    "chat"
+                );
+            }
+            if (inputText === "/commands-settings") {
                 // User has clicked the settings button for commands
-                return vscode.commands.executeCommand('cody.settings.commands')
-            }
-            const commandArgs = newCodyCommandArgs({ source: 'chat', requestID })
-            const command = await this.commandsController?.startCommand(inputText, commandArgs)
+                return vscode.commands.executeCommand("cody.settings.commands");
+            }
+            const commandArgs = newCodyCommandArgs({
+                source: "chat",
+                requestID,
+            });
+            const command = await this.commandsController?.startCommand(
+                inputText,
+                commandArgs
+            );
             if (command) {
-                return this.handleCommand(command, commandArgs)
-            }
-        }
-
-        if (submitType === 'user-newchat' && !this.chatModel.isEmpty()) {
-            await this.clearAndRestartSession()
+                return this.handleCommand(command, commandArgs);
+            }
+        }
+
+        if (submitType === "user-newchat" && !this.chatModel.isEmpty()) {
+            await this.clearAndRestartSession();
         }
 
         const displayText = userContextFiles?.length
             ? createDisplayTextWithFileLinks(inputText, userContextFiles)
-            : inputText
-        const promptText = inputText
-        this.chatModel.addHumanMessage({ text: promptText }, displayText)
-        await this.saveSession(inputText)
-
-        this.postEmptyMessageInProgress()
+            : inputText;
+        const promptText = inputText;
+        this.chatModel.addHumanMessage({ text: promptText }, displayText);
+        await this.saveSession(inputText);
+
+        this.postEmptyMessageInProgress();
 
         const userContextItems = await contextFilesToContextItems(
             this.editor,
             userContextFiles || [],
             true
-        )
+        );
         const prompter = new DefaultPrompter(
             userContextItems,
             addEnhancedContext
-                ? query =>
+                ? (query) =>
                       getEnhancedContext(
                           this.config.useContext,
                           this.editor,
                           this.embeddingsClient,
                           this.localEmbeddings,
-                          this.config.experimentalSymfContext ? this.symf : null,
+                          this.config.experimentalSymfContext
+                              ? this.symf
+                              : null,
                           this.codebaseStatusProvider,
                           query
                       )
                 : undefined
-        )
+        );
         const sendTelemetry = (contextSummary: any): void => {
-            const authStatus = this.authProvider.getAuthStatus()
+            const authStatus = this.authProvider.getAuthStatus();
             const properties = {
                 requestID,
                 chatModel: this.chatModel.modelID,
                 contextSummary,
-            }
-
-            telemetryService.log('CodyVSCodeExtension:chat-question:executed', properties, {
-                hasV2Event: true,
-            })
-            telemetryRecorder.recordEvent('cody.chat-question', 'executed', {
+            };
+
+            telemetryService.log(
+                "CodyVSCodeExtension:chat-question:executed",
+                properties,
+                {
+                    hasV2Event: true,
+                }
+            );
+            telemetryRecorder.recordEvent("cody.chat-question", "executed", {
                 metadata: {
                     ...contextSummary,
                     // Flag indicating this is a transcript event to go through ML data pipeline. Only for DotCom users
                     // See https://github.com/sourcegraph/sourcegraph/pull/59524
                     recordsPrivateMetadataTranscript:
-                        authStatus.endpoint && isDotCom(authStatus.endpoint) ? 1 : 0,
+                        authStatus.endpoint && isDotCom(authStatus.endpoint)
+                            ? 1
+                            : 0,
                 },
                 privateMetadata: {
                     properties,
@@ -438,170 +484,29 @@
                     // V2 telemetry exports privateMetadata only for DotCom users
                     // the condition below is an aditional safeguard measure
                     promptText:
-                        authStatus.endpoint && isDotCom(authStatus.endpoint) ? promptText : undefined,
+                        authStatus.endpoint && isDotCom(authStatus.endpoint)
+                            ? promptText
+                            : undefined,
                 },
-            })
-        }
+            });
+        };
 
         try {
-            const prompt = await this.buildPrompt(prompter, sendTelemetry)
-            this.streamAssistantResponse(requestID, prompt)
+            const prompt = await this.buildPrompt(prompter, sendTelemetry);
+            this.streamAssistantResponse(requestID, prompt);
         } catch (error) {
             if (isRateLimitError(error)) {
-                this.postError(error, 'transcript')
+                this.postError(error, "transcript");
             } else {
                 this.postError(
-                    isError(error) ? error : new Error(`Error generating assistant response: ${error}`)
-                )
-            }
-        }
-    }
-
-    private async handleEdit(requestID: string, text: string): Promise<void> {
-        telemetryService.log('CodyVSCodeExtension:editChatButton:clicked', undefined, {
-            hasV2Event: true,
-        })
-        telemetryRecorder.recordEvent('cody.editChatButton', 'clicked')
-
-        this.chatModel.updateLastHumanMessage({ text })
-        this.postViewTranscript()
-
-        const prompter = new DefaultPrompter(
-            [], // TODO(beyang): support user context items in the edit input
-            (
-                query // TODO(beyang): get useEnhancedContext
-            ) =>
-                getEnhancedContext(
-                    this.config.useContext,
-                    this.editor,
-                    this.embeddingsClient,
-                    this.localEmbeddings,
-                    this.config.experimentalSymfContext ? this.symf : null,
-                    this.codebaseStatusProvider,
-                    query
-                )
-        )
-
-<<<<<<< HEAD
-    /**
-     * Handles a message submitted by the user.
-     *
-     * Validates the message, checks for slash commands, edit commands,
-     * and sends the message to be handled like a regular chat request.
-     */
-    public async handleHumanMessageSubmitted(
-        requestID: string,
-        text: string,
-        submitType: ChatSubmitType,
-        userContextFiles: ContextFile[],
-        addEnhancedContext: boolean
-    ): Promise<void> {
-        if (submitType === 'suggestion') {
-            const args = { requestID }
-            telemetryService.log('CodyVSCodeExtension:chatPredictions:used', args, { hasV2Event: true })
-        }
-        // If this is a slash command, run it with custom command instead
-        if (text.startsWith('/')) {
-            if (text.match(/^\/r(eset)?$/)) {
-                return this.clearAndRestartSession()
-            }
-            if (text.match(/^\/edit(\s)?/)) {
-                return executeEdit({ instruction: text.replace(/^\/(edit)/, '').trim() }, 'chat')
-            }
-            if (text === '/commands-settings') {
-                // User has clicked the settings button for commands
-                return vscode.commands.executeCommand('cody.settings.commands')
-            }
-            const commandArgs = newCodyCommandArgs({ source: 'chat', requestID })
-            const command = await this.commandsController?.startCommand(text, commandArgs)
-            if (command) {
-                return this.handleCommands(command, commandArgs)
-=======
-        try {
-            const prompt = await this.buildPrompt(prompter)
-            this.streamAssistantResponse(requestID, prompt)
-        } catch (error) {
-            if (isRateLimitError(error)) {
-                this.postError(error, 'transcript')
-            } else {
-                this.postError(
-                    isError(error) ? error : new Error(`Error generating assistant response: ${error}`)
-                )
->>>>>>> 67e0387e
-            }
-        }
-    }
-
-    public async handleCommand(command: CodyCommand, args: CodyCommandArgs): Promise<void> {
-        // If it's not an ask command, it's a fixup command, so we can exit early.
-        // This is because startCommand will start the CommandRunner,
-        // which would send all fixup command requests to the FixupController
-        if (command.mode !== 'ask') {
-            return
-        }
-
-        if (!this.editor.getActiveTextEditorSelectionOrVisibleContent()) {
-            if (
-                command.context?.selection ||
-                command.context?.currentFile ||
-                command.context?.currentDir
-            ) {
-                return this.postError(
-                    new Error('Command failed. Please open a file and try again.'),
-                    'transcript'
-                )
-            }
-        }
-
-        const inputText = [command.slashCommand, command.additionalInput].join(' ')?.trim()
-<<<<<<< HEAD
-
-        await this.handleChatRequest(args.requestID, inputText, 'user', [], false, command)
-    }
-
-    /**
-     * Handles a chat request from chat input or a command.
-     *
-     * Saves the chat session, posts a transcript update, generates the
-     * assistant's response, logs telemetry, and updates the panel title.
-     */
-    private async handleChatRequest(
-        requestID: string,
-        inputText: string,
-        submitType: ChatSubmitType,
-        userContextFiles: ContextFile[],
-        addEnhancedContext: boolean,
-        command?: CodyCommand
-    ): Promise<void> {
-        // Display text is the text we will display to the user in the Chat UI
-        // - Append @-files to the display text if we have any
-        // - Append @-file selection for commands
-        // Otherwise, use the input text
-        const displayText = userContextFiles?.length
-            ? createDisplayTextWithFileLinks(inputText, userContextFiles)
-            : command
-            ? createDisplayTextWithFileSelection(inputText, this.editor.getActiveTextEditorSelectionOrEntireFile())
-            : inputText
-        // The text we will use to send to LLM
-        const promptText = command ? command.prompt : inputText
-=======
-        const displayText = createDisplayTextWithFileSelection(
-            inputText,
-            this.editor.getActiveTextEditorSelectionOrEntireFile()
-        )
-        const promptText = command.prompt
->>>>>>> 67e0387e
-        this.chatModel.addHumanMessage({ text: promptText }, displayText)
-        await this.saveSession(inputText)
-
-        this.postEmptyMessageInProgress()
-
-        const prompt = await this.buildPrompt(
-            new CommandPrompter(() => getCommandContext(this.editor, command))
-        )
-<<<<<<< HEAD
-        // Set the title of the webview panel
-        this.updateWebviewPanelTitle(inputText)
+                    isError(error)
+                        ? error
+                        : new Error(
+                              `Error generating assistant response: ${error}`
+                          )
+                );
+            }
+        }
     }
 
     /**
@@ -611,7 +516,7 @@
      * before submitting the replacement text as a new question.
      * When no index is provided, default to the last human message.
      *
-     * TODO: (bee) update index to be required once we can confirm the change doesn't affect other clients
+     * TODO (bee) set index as required once confirmed this change doesn't affect other clients
      */
     private async handleEdit(
         requestID: string,
@@ -620,230 +525,193 @@
         contextFiles: ContextFile[] = [],
         addEnhancedContext = true
     ): Promise<void> {
+        telemetryService.log(
+            "CodyVSCodeExtension:editChatButton:clicked",
+            undefined,
+            {
+                hasV2Event: true,
+            }
+        );
+        telemetryRecorder.recordEvent("cody.editChatButton", "clicked");
+
         try {
-            const humanMessage = index ?? this.chatModel.getLastSpeakerMessageIndex('human')
+            const humanMessage =
+                index ?? this.chatModel.getLastSpeakerMessageIndex("human");
             if (humanMessage === undefined) {
-                return
-            }
-            this.chatModel.removeMessagesFromIndex(humanMessage, 'human')
-            return await this.handleHumanMessageSubmitted(requestID, text, 'user', contextFiles, addEnhancedContext)
+                return;
+            }
+            this.chatModel.removeMessagesFromIndex(humanMessage, "human");
+            return await this.handleNewUserMessage(
+                requestID,
+                text,
+                "user",
+                contextFiles,
+                addEnhancedContext
+            );
         } catch {
-            this.postError(new Error('Failed to edit prompt'), 'transcript')
-        }
-    }
-
-    private async postViewConfig(): Promise<void> {
-        const config = await getFullConfig()
-        const authStatus = this.authProvider.getAuthStatus()
-        const localProcess = getProcessInfo()
-        const configForWebview: ConfigurationSubsetForWebview & LocalEnv = {
-            ...localProcess,
-            debugEnable: config.debugEnable,
-            serverEndpoint: config.serverEndpoint,
-            experimentalGuardrails: config.experimentalGuardrails,
-        }
-        const workspaceFolderUris = vscode.workspace.workspaceFolders?.map(folder => folder.uri.toString()) ?? []
-        await this.postMessage({ type: 'config', config: configForWebview, authStatus, workspaceFolderUris })
-        logDebug('SimpleChatPanelProvider', 'updateViewConfig', { verbose: configForWebview })
-    }
-
-    private async generateAssistantResponse(
-        requestID: string,
-        userContextFiles?: ContextFile[],
-        addEnhancedContext = true,
-        sendTelemetry?: (contextSummary: {}) => void,
-        command?: CodyCommand
+            this.postError(new Error("Failed to edit prompt"), "transcript");
+        }
+    }
+
+    public async handleCommand(
+        command: CodyCommand,
+        args: CodyCommandArgs
     ): Promise<void> {
+        // If it's not an ask command, it's a fixup command, so we can exit early.
+        // This is because startCommand will start the CommandRunner,
+        // which would send all fixup command requests to the FixupController
+        if (command.mode !== "ask") {
+            return;
+        }
+
+        if (!this.editor.getActiveTextEditorSelectionOrVisibleContent()) {
+            if (
+                command.context?.selection ||
+                command.context?.currentFile ||
+                command.context?.currentDir
+            ) {
+                return this.postError(
+                    new Error(
+                        "Command failed. Please open a file and try again."
+                    ),
+                    "transcript"
+                );
+            }
+        }
+
+        const inputText = [command.slashCommand, command.additionalInput]
+            .join(" ")
+            ?.trim();
+        const displayText = createDisplayTextWithFileSelection(
+            inputText,
+            this.editor.getActiveTextEditorSelectionOrEntireFile()
+        );
+        const promptText = command.prompt;
+        this.chatModel.addHumanMessage({ text: promptText }, displayText);
+        await this.saveSession(inputText);
+
+        this.postEmptyMessageInProgress();
+
+        const prompt = await this.buildPrompt(
+            new CommandPrompter(() => getCommandContext(this.editor, command))
+        );
+        this.streamAssistantResponse(args.requestID, prompt);
+    }
+
+    private handleAbort(): void {
+        this.cancelInProgressCompletion();
+        telemetryService.log(
+            "CodyVSCodeExtension:abortButton:clicked",
+            { source: "sidebar" },
+            { hasV2Event: true }
+        );
+        telemetryRecorder.recordEvent("cody.sidebar.abortButton", "clicked");
+    }
+
+    private async handleSetChatModel(modelID: string): Promise<void> {
+        this.chatModel.modelID = modelID;
+        // Store the selected model in local storage to retrieve later
+        await localStorage.set("model", modelID);
+    }
+
+    private async handleGetUserContextFilesCandidates(
+        query: string
+    ): Promise<void> {
+        if (!query.length) {
+            const tabs = getOpenTabsContextFile();
+            await this.postMessage({
+                type: "userContextFiles",
+                context: tabs,
+            });
+            return;
+        }
+
+        const cancellation = new vscode.CancellationTokenSource();
+
         try {
-            const contextWindowBytes = getContextWindowForModel(
-                this.authProvider.getAuthStatus(),
-                this.chatModel.modelID
-            )
-
-            const userContextItems = await contextFilesToContextItems(this.editor, userContextFiles || [], true)
-            const contextProvider = new ContextProvider(
-                userContextItems,
-                this.editor,
-                this.embeddingsClient,
-                this.localEmbeddings,
-                this.config.experimentalSymfContext ? this.symf : null,
-                this.codebaseStatusProvider
-            )
-            const { prompt, contextLimitWarnings, newContextUsed } = await this.prompter.makePrompt(
-                this.chatModel,
-                contextProvider,
-                addEnhancedContext,
-                contextWindowBytes,
-                command
-            )
-
-            this.chatModel.setNewContextUsed(newContextUsed)
-
-            if (contextLimitWarnings.length > 0) {
-                const warningMsg = contextLimitWarnings
-                    .map(w => (w.trim().endsWith('.') ? w.trim() : w.trim() + '.'))
-                    .join(' ')
-                this.postError(new ContextWindowLimitError(warningMsg), 'transcript')
-            }
-
-            if (sendTelemetry) {
-                // Create a summary of how many code snippets of each context source are being
-                // included in the prompt
-                const contextSummary: { [key: string]: number } = {}
-                for (const { source } of newContextUsed) {
-                    if (!source) {
-                        continue
-                    }
-                    if (contextSummary[source]) {
-                        contextSummary[source] += 1
-                    } else {
-                        contextSummary[source] = 1
-                    }
-                }
-                sendTelemetry(contextSummary)
-            }
-
-            this.postViewTranscript({ speaker: 'assistant' })
-
-            this.sendLLMRequest(prompt, {
-                update: content => {
-                    this.postViewTranscript(
-                        toViewMessage({
-                            message: {
-                                speaker: 'assistant',
-                                text: content,
-                            },
-                            newContextUsed,
-                        })
-                    )
-                },
-                close: content => {
-                    this.addBotMessage(requestID, content)
-                },
-                error: (partialResponse, error) => {
-                    if (!isAbortError(error)) {
-                        this.postError(error, 'transcript')
-                    }
-                    try {
-                        // We should still add the partial response if there was an error
-                        // This'd throw an error if one has already been added
-                        this.addBotMessage(requestID, partialResponse)
-                    } catch {
-                        console.error('Streaming Error', error)
-                    }
-                },
-            })
-        } catch (error) {
-            if (isRateLimitError(error)) {
-                this.postError(error, 'transcript')
-            } else {
-                this.postError(isError(error) ? error : new Error(`Error generating assistant response: ${error}`))
-            }
-        }
-=======
-        this.streamAssistantResponse(args.requestID, prompt)
->>>>>>> 67e0387e
-    }
-
-    private handleAbort(): void {
-        this.cancelInProgressCompletion()
-        telemetryService.log(
-            'CodyVSCodeExtension:abortButton:clicked',
-            { source: 'sidebar' },
-            { hasV2Event: true }
-        )
-        telemetryRecorder.recordEvent('cody.sidebar.abortButton', 'clicked')
-    }
-
-    private async handleSetChatModel(modelID: string): Promise<void> {
-        this.chatModel.modelID = modelID
-        // Store the selected model in local storage to retrieve later
-        await localStorage.set('model', modelID)
-    }
-
-    private async handleGetUserContextFilesCandidates(query: string): Promise<void> {
-        if (!query.length) {
-            const tabs = getOpenTabsContextFile()
-            await this.postMessage({
-                type: 'userContextFiles',
-                context: tabs,
-            })
-            return
-        }
-
-        const cancellation = new vscode.CancellationTokenSource()
-
-        try {
-            const MAX_RESULTS = 20
-            if (query.startsWith('#')) {
+            const MAX_RESULTS = 20;
+            if (query.startsWith("#")) {
                 // It would be nice if the VS Code symbols API supports
                 // cancellation, but it doesn't
-                const symbolResults = await getSymbolContextFiles(query.slice(1), MAX_RESULTS)
+                const symbolResults = await getSymbolContextFiles(
+                    query.slice(1),
+                    MAX_RESULTS
+                );
                 // Check if cancellation was requested while getFileContextFiles
                 // was executing, which means a new request has already begun
                 // (i.e. prevent race conditions where slow old requests get
                 // processed after later faster requests)
                 if (!cancellation.token.isCancellationRequested) {
                     await this.postMessage({
-                        type: 'userContextFiles',
+                        type: "userContextFiles",
                         context: symbolResults,
-                    })
+                    });
                 }
             } else {
-                const fileResults = await getFileContextFiles(query, MAX_RESULTS, cancellation.token)
+                const fileResults = await getFileContextFiles(
+                    query,
+                    MAX_RESULTS,
+                    cancellation.token
+                );
                 // Check if cancellation was requested while getFileContextFiles
                 // was executing, which means a new request has already begun
                 // (i.e. prevent race conditions where slow old requests get
                 // processed after later faster requests)
                 if (!cancellation.token.isCancellationRequested) {
                     await this.postMessage({
-                        type: 'userContextFiles',
+                        type: "userContextFiles",
                         context: fileResults,
-                    })
+                    });
                 }
             }
         } catch (error) {
-            this.postError(new Error(`Error retrieving context files: ${error}`))
+            this.postError(
+                new Error(`Error retrieving context files: ${error}`)
+            );
         } finally {
             // Cancel any previous search request after we update the UI
             // to avoid a flash of empty results as you type
-            this.contextFilesQueryCancellation?.cancel()
-            this.contextFilesQueryCancellation = cancellation
+            this.contextFilesQueryCancellation?.cancel();
+            this.contextFilesQueryCancellation = cancellation;
         }
     }
 
     private async handleSymfIndex(): Promise<void> {
-        const codebase = await this.codebaseStatusProvider.currentCodebase()
+        const codebase = await this.codebaseStatusProvider.currentCodebase();
         if (codebase && isFileURI(codebase.localFolder)) {
-            await this.symf?.ensureIndex(codebase.localFolder, { hard: true })
+            await this.symf?.ensureIndex(codebase.localFolder, { hard: true });
         }
     }
 
     private async handleAttributionSearch(snippet: string): Promise<void> {
         try {
-            const attribution = await this.guardrails.searchAttribution(snippet)
+            const attribution = await this.guardrails.searchAttribution(
+                snippet
+            );
             if (isError(attribution)) {
                 await this.postMessage({
-                    type: 'attribution',
+                    type: "attribution",
                     snippet,
                     error: attribution.message,
-                })
-                return
+                });
+                return;
             }
             await this.postMessage({
-                type: 'attribution',
+                type: "attribution",
                 snippet,
                 attribution: {
-                    repositoryNames: attribution.repositories.map(r => r.name),
+                    repositoryNames: attribution.repositories.map(
+                        (r) => r.name
+                    ),
                     limitHit: attribution.limitHit,
                 },
-            })
+            });
         } catch (error) {
             await this.postMessage({
-                type: 'attribution',
+                type: "attribution",
                 snippet,
                 error: `${error}`,
-            })
+            });
         }
     }
 
@@ -852,95 +720,105 @@
     // =======================================================================
 
     private postEmptyMessageInProgress(): void {
-        this.postViewTranscript({ speaker: 'assistant' })
+        this.postViewTranscript({ speaker: "assistant" });
     }
 
     private postViewTranscript(messageInProgress?: ChatMessage): void {
         const messages: ChatMessage[] = this.chatModel
             .getMessagesWithContext()
-            .map(m => toViewMessage(m))
+            .map((m) => toViewMessage(m));
         if (messageInProgress) {
-            messages.push(messageInProgress)
+            messages.push(messageInProgress);
         }
 
         // We never await on postMessage, because it can sometimes hang indefinitely:
         // https://github.com/microsoft/vscode/issues/159431
         void this.postMessage({
-            type: 'transcript',
+            type: "transcript",
             messages,
             isMessageInProgress: !!messageInProgress,
             chatID: this.chatModel.sessionID,
-        })
+        });
 
         // Update webview panel title
-        this.postChatTitle()
+        this.postChatTitle();
     }
 
     /**
      * Display error message in webview as part of the chat transcript, or as a system banner alongside the chat.
      */
     private postError(error: Error, type?: MessageErrorType): void {
-        logDebug('SimpleChatPanelProvider: postError', error.message)
+        logDebug("SimpleChatPanelProvider: postError", error.message);
         // Add error to transcript
-        if (type === 'transcript') {
-            this.chatModel.addErrorAsBotMessage(error)
-            this.postViewTranscript()
-            void this.postMessage({ type: 'transcript-errors', isTranscriptError: true })
-            return
-        }
-
-        void this.postMessage({ type: 'errors', errors: error.message })
+        if (type === "transcript") {
+            this.chatModel.addErrorAsBotMessage(error);
+            this.postViewTranscript();
+            void this.postMessage({
+                type: "transcript-errors",
+                isTranscriptError: true,
+            });
+            return;
+        }
+
+        void this.postMessage({ type: "errors", errors: error.message });
     }
 
     private postChatModels(): void {
-        const authStatus = this.authProvider.getAuthStatus()
+        const authStatus = this.authProvider.getAuthStatus();
         if (!authStatus?.isLoggedIn) {
-            return
+            return;
         }
         if (authStatus?.configOverwrites?.chatModel) {
-            ChatModelProvider.add(new ChatModelProvider(authStatus.configOverwrites.chatModel))
-        }
-        const models = ChatModelProvider.get(authStatus.endpoint, this.chatModel.modelID)
+            ChatModelProvider.add(
+                new ChatModelProvider(authStatus.configOverwrites.chatModel)
+            );
+        }
+        const models = ChatModelProvider.get(
+            authStatus.endpoint,
+            this.chatModel.modelID
+        );
 
         void this.postMessage({
-            type: 'chatModels',
+            type: "chatModels",
             models,
-        })
+        });
     }
 
     // Send a list of commands to webview that can be triggered via chat input box with slash
     private async postCodyCommands(): Promise<void> {
         const send = async (): Promise<void> => {
-            await this.commandsController?.refresh()
-            const allCommands = await this.commandsController?.getAllCommands(true)
+            await this.commandsController?.refresh();
+            const allCommands = await this.commandsController?.getAllCommands(
+                true
+            );
             // HACK: filter out commands that make inline changes and /ask (synonymous with a generic question)
             const prompts =
                 allCommands?.filter(([id, { mode }]) => {
                     // The /ask command is only useful outside of chat
-                    const isRedundantCommand = id === '/ask'
-                    return !isRedundantCommand
-                }) || []
+                    const isRedundantCommand = id === "/ask";
+                    return !isRedundantCommand;
+                }) || [];
             void this.postMessage({
-                type: 'custom-prompts',
+                type: "custom-prompts",
                 prompts,
-            })
-        }
-        this.commandsController?.setMessenger(send)
-        await send()
+            });
+        };
+        this.commandsController?.setMessenger(send);
+        await send();
     }
 
     private postContextStatus(): void {
         logDebug(
-            'SimpleChatPanelProvider',
-            'postContextStatusToWebView',
+            "SimpleChatPanelProvider",
+            "postContextStatusToWebView",
             JSON.stringify(this.contextStatusAggregator.status)
-        )
+        );
         void this.postMessage({
-            type: 'enhanced-context',
+            type: "enhanced-context",
             context: {
                 groups: this.contextStatusAggregator.status,
             },
-        })
+        });
     }
 
     /**
@@ -949,13 +827,15 @@
      * cody-invariant: this.webview?.postMessage should never be invoked directly
      * except within this method.
      */
-    private postMessage(message: ExtensionMessage): Thenable<boolean | undefined> {
-        return this.initDoer.do(() => this.webview?.postMessage(message))
+    private postMessage(
+        message: ExtensionMessage
+    ): Thenable<boolean | undefined> {
+        return this.initDoer.do(() => this.webview?.postMessage(message));
     }
 
     private postChatTitle(): void {
         if (this.webviewPanel) {
-            this.webviewPanel.title = this.chatModel.getChatTitle()
+            this.webviewPanel.title = this.chatModel.getChatTitle();
         }
     }
 
@@ -970,75 +850,85 @@
         prompter: IPrompter,
         sendTelemetry?: (contextSummary: any) => void
     ): Promise<Message[]> {
-        const { prompt, contextLimitWarnings, newContextUsed } = await prompter.makePrompt(
-            this.chatModel,
-            getContextWindowForModel(this.authProvider.getAuthStatus(), this.chatModel.modelID)
-        )
+        const { prompt, contextLimitWarnings, newContextUsed } =
+            await prompter.makePrompt(
+                this.chatModel,
+                getContextWindowForModel(
+                    this.authProvider.getAuthStatus(),
+                    this.chatModel.modelID
+                )
+            );
 
         // Update UI based on prompt construction
-        this.chatModel.setNewContextUsed(newContextUsed)
+        this.chatModel.setNewContextUsed(newContextUsed);
         if (contextLimitWarnings.length > 0) {
             const warningMsg = contextLimitWarnings
-                .map(w => {
-                    w = w.trim()
-                    if (!w.endsWith('.')) {
-                        w += '.'
+                .map((w) => {
+                    w = w.trim();
+                    if (!w.endsWith(".")) {
+                        w += ".";
                     }
-                    return w
+                    return w;
                 })
-                .join(' ')
-            this.postError(new ContextWindowLimitError(warningMsg), 'transcript')
+                .join(" ");
+            this.postError(
+                new ContextWindowLimitError(warningMsg),
+                "transcript"
+            );
         }
 
         if (sendTelemetry) {
             // Create a summary of how many code snippets of each context source are being
             // included in the prompt
-            const contextSummary: { [key: string]: number } = {}
+            const contextSummary: { [key: string]: number } = {};
             for (const { source } of newContextUsed) {
                 if (!source) {
-                    continue
+                    continue;
                 }
                 if (contextSummary[source]) {
-                    contextSummary[source] += 1
+                    contextSummary[source] += 1;
                 } else {
-                    contextSummary[source] = 1
+                    contextSummary[source] = 1;
                 }
             }
-            sendTelemetry(contextSummary)
-        }
-
-        return prompt
-    }
-
-    private streamAssistantResponse(requestID: string, prompt: Message[]): void {
-        this.postEmptyMessageInProgress()
+            sendTelemetry(contextSummary);
+        }
+
+        return prompt;
+    }
+
+    private streamAssistantResponse(
+        requestID: string,
+        prompt: Message[]
+    ): void {
+        this.postEmptyMessageInProgress();
         this.sendLLMRequest(prompt, {
-            update: content => {
+            update: (content) => {
                 this.postViewTranscript(
                     toViewMessage({
                         message: {
-                            speaker: 'assistant',
+                            speaker: "assistant",
                             text: content,
                         },
                     })
-                )
+                );
             },
-            close: content => {
-                this.addBotMessage(requestID, content)
+            close: (content) => {
+                this.addBotMessage(requestID, content);
             },
             error: (partialResponse, error) => {
                 if (!isAbortError(error)) {
-                    this.postError(error, 'transcript')
+                    this.postError(error, "transcript");
                 }
                 try {
                     // We should still add the partial response if there was an error
                     // This'd throw an error if one has already been added
-                    this.addBotMessage(requestID, partialResponse)
+                    this.addBotMessage(requestID, partialResponse);
                 } catch {
-                    console.error('Streaming Error', error)
+                    console.error("Streaming Error", error);
                 }
             },
-        })
+        });
     }
 
     /**
@@ -1048,60 +938,60 @@
     private async sendLLMRequest(
         prompt: Message[],
         callbacks: {
-            update: (response: string) => void
-            close: (finalResponse: string) => void
-            error: (completedResponse: string, error: Error) => void
+            update: (response: string) => void;
+            close: (finalResponse: string) => void;
+            error: (completedResponse: string, error: Error) => void;
         }
     ): Promise<void> {
-        let lastContent = ''
+        let lastContent = "";
         const typewriter = new Typewriter({
-            update: content => {
-                lastContent = content
-                callbacks.update(content)
+            update: (content) => {
+                lastContent = content;
+                callbacks.update(content);
             },
             close: () => {
-                callbacks.close(lastContent)
+                callbacks.close(lastContent);
             },
-            error: error => {
-                callbacks.error(lastContent, error)
+            error: (error) => {
+                callbacks.error(lastContent, error);
             },
-        })
-
-        this.cancelInProgressCompletion()
-        const abortController = new AbortController()
-        this.completionCanceller = () => abortController.abort()
+        });
+
+        this.cancelInProgressCompletion();
+        const abortController = new AbortController();
+        this.completionCanceller = () => abortController.abort();
         const stream = this.chatClient.chat(
             prompt,
             { model: this.chatModel.modelID },
             abortController.signal
-        )
+        );
 
         for await (const message of stream) {
             switch (message.type) {
-                case 'change': {
-                    typewriter.update(message.text)
-                    break
+                case "change": {
+                    typewriter.update(message.text);
+                    break;
                 }
-                case 'complete': {
-                    this.completionCanceller = undefined
-                    typewriter.close()
-                    typewriter.stop()
-                    break
+                case "complete": {
+                    this.completionCanceller = undefined;
+                    typewriter.close();
+                    typewriter.stop();
+                    break;
                 }
-                case 'error': {
-                    this.cancelInProgressCompletion()
-                    typewriter.close()
-                    typewriter.stop(message.error)
+                case "error": {
+                    this.cancelInProgressCompletion();
+                    typewriter.close();
+                    typewriter.stop(message.error);
                 }
             }
         }
     }
 
-    private completionCanceller?: () => void
+    private completionCanceller?: () => void;
     private cancelInProgressCompletion(): void {
         if (this.completionCanceller) {
-            this.completionCanceller()
-            this.completionCanceller = undefined
+            this.completionCanceller();
+            this.completionCanceller = undefined;
         }
     }
 
@@ -1109,29 +999,31 @@
      * Finalizes adding a bot message to the chat model and triggers an update to the view.
      */
     private addBotMessage(requestID: string, rawResponse: string): void {
-        const displayText = reformatBotMessageForChat(rawResponse, '')
-        this.chatModel.addBotMessage({ text: rawResponse }, displayText)
-        void this.saveSession()
-        this.postViewTranscript()
-
-        const authStatus = this.authProvider.getAuthStatus()
+        const displayText = reformatBotMessageForChat(rawResponse, "");
+        this.chatModel.addBotMessage({ text: rawResponse }, displayText);
+        void this.saveSession();
+        this.postViewTranscript();
+
+        const authStatus = this.authProvider.getAuthStatus();
 
         // Count code generated from response
-        const codeCount = countGeneratedCode(rawResponse)
+        const codeCount = countGeneratedCode(rawResponse);
         if (codeCount?.charCount) {
             // const metadata = lastInteraction?.getHumanMessage().metadata
             telemetryService.log(
-                'CodyVSCodeExtension:chatResponse:hasCode',
+                "CodyVSCodeExtension:chatResponse:hasCode",
                 { ...codeCount, requestID },
                 { hasV2Event: true }
-            )
-            telemetryRecorder.recordEvent('cody.chatResponse.new', 'hasCode', {
+            );
+            telemetryRecorder.recordEvent("cody.chatResponse.new", "hasCode", {
                 metadata: {
                     ...codeCount,
                     // Flag indicating this is a transcript event to go through ML data pipeline. Only for dotcom users
                     // See https://github.com/sourcegraph/sourcegraph/pull/59524
                     recordsPrivateMetadataTranscript:
-                        authStatus.endpoint && isDotCom(authStatus.endpoint) ? 1 : 0,
+                        authStatus.endpoint && isDotCom(authStatus.endpoint)
+                            ? 1
+                            : 0,
                 },
                 privateMetadata: {
                     requestID,
@@ -1139,9 +1031,11 @@
                     // V2 telemetry exports privateMetadata only for DotCom users
                     // the condition below is an aditional safegaurd measure
                     responseText:
-                        authStatus.endpoint && isDotCom(authStatus.endpoint) ? rawResponse : undefined,
+                        authStatus.endpoint && isDotCom(authStatus.endpoint)
+                            ? rawResponse
+                            : undefined,
                 },
-            })
+            });
         }
     }
 
@@ -1152,7 +1046,7 @@
     // A unique identifier for this SimpleChatPanelProvider instance used to identify
     // it when a handle to this specific panel provider is needed.
     public get sessionID(): string {
-        return this.chatModel.sessionID
+        return this.chatModel.sessionID;
     }
 
     // Attempts to restore the chat to the given sessionID, if it exists in
@@ -1160,15 +1054,21 @@
     // current in-progress completion. If the chat does not exist, then this
     // is a no-op.
     public async restoreSession(sessionID: string): Promise<void> {
-        const oldTranscript = this.history.getChat(this.authProvider.getAuthStatus(), sessionID)
+        const oldTranscript = this.history.getChat(
+            this.authProvider.getAuthStatus(),
+            sessionID
+        );
         if (!oldTranscript) {
-            return
-        }
-        this.cancelInProgressCompletion()
-        const newModel = await newChatModelfromTranscriptJSON(oldTranscript, this.chatModel.modelID)
-        this.chatModel = newModel
-
-        this.postViewTranscript()
+            return;
+        }
+        this.cancelInProgressCompletion();
+        const newModel = await newChatModelfromTranscriptJSON(
+            oldTranscript,
+            this.chatModel.modelID
+        );
+        this.chatModel = newModel;
+
+        this.postViewTranscript();
     }
 
     private async saveSession(humanInput?: string): Promise<void> {
@@ -1176,39 +1076,41 @@
             this.authProvider.getAuthStatus(),
             this.chatModel.toTranscriptJSON(),
             humanInput
-        )
+        );
         if (allHistory) {
             void this.postMessage({
-                type: 'history',
+                type: "history",
                 messages: allHistory,
-            })
-        }
-        await this.treeView.updateTree(createCodyChatTreeItems(this.authProvider.getAuthStatus()))
+            });
+        }
+        await this.treeView.updateTree(
+            createCodyChatTreeItems(this.authProvider.getAuthStatus())
+        );
     }
 
     public async clearAndRestartSession(): Promise<void> {
         if (this.chatModel.isEmpty()) {
-            return
-        }
-
-        this.cancelInProgressCompletion()
-        await this.saveSession()
-
-        this.chatModel = new SimpleChatModel(this.chatModel.modelID)
-        this.postViewTranscript()
+            return;
+        }
+
+        this.cancelInProgressCompletion();
+        await this.saveSession();
+
+        this.chatModel = new SimpleChatModel(this.chatModel.modelID);
+        this.postViewTranscript();
     }
     // =======================================================================
     // Section: webview container management
     // =======================================================================
 
-    private extensionUri: vscode.Uri
-    private _webviewPanel?: vscode.WebviewPanel
+    private extensionUri: vscode.Uri;
+    private _webviewPanel?: vscode.WebviewPanel;
     public get webviewPanel(): vscode.WebviewPanel | undefined {
-        return this._webviewPanel
-    }
-    private _webview?: ChatViewProviderWebview
+        return this._webviewPanel;
+    }
+    private _webview?: ChatViewProviderWebview;
     public get webview(): ChatViewProviderWebview | undefined {
-        return this._webview
+        return this._webview;
     }
 
     /**
@@ -1222,15 +1124,21 @@
         // Checks if the webview panel already exists and is visible.
         // If so, returns early to avoid creating a duplicate.
         if (this.webviewPanel) {
-            return this.webviewPanel
-        }
-
-        const viewType = CodyChatPanelViewType
+            return this.webviewPanel;
+        }
+
+        const viewType = CodyChatPanelViewType;
         const panelTitle =
-            this.history.getChat(this.authProvider.getAuthStatus(), this.chatModel.sessionID)
-                ?.chatTitle || getChatPanelTitle(lastQuestion)
-        const viewColumn = activePanelViewColumn || vscode.ViewColumn.Beside
-        const webviewPath = vscode.Uri.joinPath(this.extensionUri, 'dist', 'webviews')
+            this.history.getChat(
+                this.authProvider.getAuthStatus(),
+                this.chatModel.sessionID
+            )?.chatTitle || getChatPanelTitle(lastQuestion);
+        const viewColumn = activePanelViewColumn || vscode.ViewColumn.Beside;
+        const webviewPath = vscode.Uri.joinPath(
+            this.extensionUri,
+            "dist",
+            "webviews"
+        );
         const panel = vscode.window.createWebviewPanel(
             viewType,
             panelTitle,
@@ -1242,84 +1150,104 @@
                 localResourceRoots: [webviewPath],
                 enableCommandUris: true,
             }
-        )
-
-        return this.registerWebviewPanel(panel)
+        );
+
+        return this.registerWebviewPanel(panel);
     }
 
     /**
      * Revives the chat panel when the extension is reactivated.
      */
     public async revive(webviewPanel: vscode.WebviewPanel): Promise<void> {
-        logDebug('SimpleChatPanelProvider:revive', 'registering webview panel')
-        await this.registerWebviewPanel(webviewPanel)
+        logDebug("SimpleChatPanelProvider:revive", "registering webview panel");
+        await this.registerWebviewPanel(webviewPanel);
     }
 
     /**
      * Registers the given webview panel by setting up its options, icon, and handlers.
      * Also stores the panel reference and disposes it when closed.
      */
-    private async registerWebviewPanel(panel: vscode.WebviewPanel): Promise<vscode.WebviewPanel> {
-        logDebug('SimpleChatPanelProvider:registerWebviewPanel', 'registering webview panel')
+    private async registerWebviewPanel(
+        panel: vscode.WebviewPanel
+    ): Promise<vscode.WebviewPanel> {
+        logDebug(
+            "SimpleChatPanelProvider:registerWebviewPanel",
+            "registering webview panel"
+        );
         if (this.webviewPanel || this.webview) {
-            throw new Error('Webview or webview panel already registered')
-        }
-
-        const webviewPath = vscode.Uri.joinPath(this.extensionUri, 'dist', 'webviews')
-        panel.iconPath = vscode.Uri.joinPath(this.extensionUri, 'resources', 'active-chat-icon.svg')
+            throw new Error("Webview or webview panel already registered");
+        }
+
+        const webviewPath = vscode.Uri.joinPath(
+            this.extensionUri,
+            "dist",
+            "webviews"
+        );
+        panel.iconPath = vscode.Uri.joinPath(
+            this.extensionUri,
+            "resources",
+            "active-chat-icon.svg"
+        );
 
         // Reset the webview options to ensure localResourceRoots is up-to-date
         panel.webview.options = {
             enableScripts: true,
             localResourceRoots: [webviewPath],
             enableCommandUris: true,
-        }
-
-        await addWebviewViewHTML(this.extensionUri, panel)
+        };
+
+        await addWebviewViewHTML(this.extensionUri, panel);
 
         // Register webview
-        this._webviewPanel = panel
-        this._webview = panel.webview
-        this.postContextStatus()
+        this._webviewPanel = panel;
+        this._webview = panel.webview;
+        this.postContextStatus();
 
         // Dispose panel when the panel is closed
         panel.onDidDispose(() => {
-            this.cancelInProgressCompletion()
-            this._webviewPanel = undefined
-            this._webview = undefined
-            panel.dispose()
-        })
+            this.cancelInProgressCompletion();
+            this._webviewPanel = undefined;
+            this._webview = undefined;
+            panel.dispose();
+        });
 
         this.disposables.push(
-            panel.webview.onDidReceiveMessage(message =>
+            panel.webview.onDidReceiveMessage((message) =>
                 this.onDidReceiveMessage(
-                    hydrateAfterPostMessage(message, uri => vscode.Uri.from(uri as any))
+                    hydrateAfterPostMessage(message, (uri) =>
+                        vscode.Uri.from(uri as any)
+                    )
                 )
             )
-        )
+        );
 
         // Used for keeping sidebar chat view closed when webview panel is enabled
-        await vscode.commands.executeCommand('setContext', CodyChatPanelViewType, true)
-
-        const configFeatures = await ConfigFeaturesSingleton.getInstance().getConfigFeatures()
+        await vscode.commands.executeCommand(
+            "setContext",
+            CodyChatPanelViewType,
+            true
+        );
+
+        const configFeatures =
+            await ConfigFeaturesSingleton.getInstance().getConfigFeatures();
         void this.postMessage({
-            type: 'setChatEnabledConfigFeature',
+            type: "setChatEnabledConfigFeature",
             data: configFeatures.chat,
-        })
-
-        return panel
+        });
+
+        return panel;
     }
 
     public async setWebviewView(view: View): Promise<void> {
         if (!this.webviewPanel) {
-            await this.createWebviewPanel()
-        }
-        this.webviewPanel?.reveal()
+            await this.createWebviewPanel();
+        }
+        this.webviewPanel?.reveal();
 
         await this.postMessage({
-            type: 'view',
+            type: "view",
             messages: view,
-        })
+        });
     }
 
     // =======================================================================
@@ -1328,15 +1256,17 @@
 
     public setChatTitle(title: string): void {
         // Skip storing default chat title
-        if (title !== 'New Chat') {
-            this.chatModel.setCustomChatTitle(title)
-        }
-        this.postChatTitle()
+        if (title !== "New Chat") {
+            this.chatModel.setCustomChatTitle(title);
+        }
+        this.postChatTitle();
     }
 
     // Convenience function for tests
     public getViewTranscript(): ChatMessage[] {
-        return this.chatModel.getMessagesWithContext().map(m => toViewMessage(m))
+        return this.chatModel
+            .getMessagesWithContext()
+            .map((m) => toViewMessage(m));
     }
 }
 
@@ -1349,7 +1279,7 @@
             return [
                 {
                     message: {
-                        speaker: 'human',
+                        speaker: "human",
                         text: interaction.humanMessage.text,
                     },
                     displayText: interaction.humanMessage.displayText,
@@ -1360,20 +1290,20 @@
                 },
                 {
                     message: {
-                        speaker: 'assistant',
+                        speaker: "assistant",
                         text: interaction.assistantMessage.text,
                     },
                     displayText: interaction.assistantMessage.displayText,
                 },
-            ]
-        }
-    )
+            ];
+        }
+    );
     return new SimpleChatModel(
         json.chatModel || modelID,
         (await Promise.all(messages)).flat(),
         json.id,
         json.chatTitle
-    )
+    );
 }
 
 export async function contextFilesToContextItems(
@@ -1383,65 +1313,76 @@
 ): Promise<ContextItem[]> {
     return (
         await Promise.all(
-            files.map(async (file: ContextFile): Promise<ContextItem | null> => {
-                const range = viewRangeToRange(file.range)
-                let text = file.content
-                if (!text && fetchContent) {
-                    try {
-                        text = await editor.getTextEditorContentForFile(file.uri, range)
-                    } catch (error) {
-                        void vscode.window.showErrorMessage(
-                            `Cody could not include context from ${file.uri}. (Reason: ${error})`
-                        )
-                        return null
+            files.map(
+                async (file: ContextFile): Promise<ContextItem | null> => {
+                    const range = viewRangeToRange(file.range);
+                    let text = file.content;
+                    if (!text && fetchContent) {
+                        try {
+                            text = await editor.getTextEditorContentForFile(
+                                file.uri,
+                                range
+                            );
+                        } catch (error) {
+                            void vscode.window.showErrorMessage(
+                                `Cody could not include context from ${file.uri}. (Reason: ${error})`
+                            );
+                            return null;
+                        }
                     }
+                    return {
+                        uri: file.uri,
+                        range,
+                        text: text || "",
+                        source: file.source,
+                    };
                 }
-                return {
-                    uri: file.uri,
-                    range,
-                    text: text || '',
-                    source: file.source,
-                }
-            })
+            )
         )
-    ).filter(isDefined)
+    ).filter(isDefined);
 }
 
 function deserializedContextFilesToContextItems(
     files: ContextFile[],
     contextMessages: ContextMessage[]
 ): ContextItem[] {
-    const contextByFile = new Map<string /* uri.toString() */, ContextMessage>()
+    const contextByFile = new Map<
+        string /* uri.toString() */,
+        ContextMessage
+    >();
     for (const contextMessage of contextMessages) {
         if (!contextMessage.file) {
-            continue
-        }
-        contextByFile.set(contextMessage.file.uri.toString(), contextMessage)
+            continue;
+        }
+        contextByFile.set(contextMessage.file.uri.toString(), contextMessage);
     }
 
     return files.map((file: ContextFile): ContextItem => {
-        const range = viewRangeToRange(file.range)
-        let text = file.content
+        const range = viewRangeToRange(file.range);
+        let text = file.content;
         if (!text) {
-            const contextMessage = contextByFile.get(file.uri.toString())
+            const contextMessage = contextByFile.get(file.uri.toString());
             if (contextMessage) {
-                text = stripContextWrapper(contextMessage.text || '')
+                text = stripContextWrapper(contextMessage.text || "");
             }
         }
         return {
             uri: file.uri,
             range,
-            text: text || '',
+            text: text || "",
             source: file.source,
-        }
-    })
+        };
+    });
 }
 
 function isAbortError(error: Error): boolean {
-    return error.message === 'aborted' || error.message === 'socket hang up'
+    return error.message === "aborted" || error.message === "socket hang up";
 }
 
-function getContextWindowForModel(authStatus: AuthStatus, modelID: string): number {
+function getContextWindowForModel(
+    authStatus: AuthStatus,
+    modelID: string
+): number {
     // In enterprise mode, we let the sg instance dictate the token limits and allow users to
     // overwrite it locally (for debugging purposes).
     //
@@ -1449,51 +1390,57 @@
     // customers to set a model of their choice without us having to map it to a known model on
     // the client.
     if (authStatus.endpoint && !isDotCom(authStatus.endpoint)) {
-        const codyConfig = vscode.workspace.getConfiguration('cody')
-        const tokenLimit = codyConfig.get<number>('provider.limit.prompt')
+        const codyConfig = vscode.workspace.getConfiguration("cody");
+        const tokenLimit = codyConfig.get<number>("provider.limit.prompt");
         if (tokenLimit) {
-            return tokenLimit * 4 // bytes per token
+            return tokenLimit * 4; // bytes per token
         }
 
         if (authStatus.configOverwrites?.chatModelMaxTokens) {
-            return authStatus.configOverwrites.chatModelMaxTokens * 4 // butes per token
-        }
-
-        return 28000 // 7000 tokens * 4 bytes per token
-    }
-
-    if (modelID.includes('openai/gpt-4-1106-preview')) {
-        return 28000 // 7000 tokens * 4 bytes per token
-    }
-    if (modelID.endsWith('openai/gpt-3.5-turbo')) {
-        return 10000 // 4,096 tokens * < 4 bytes per token
-    }
-    if (modelID.includes('mixtral-8x7b-instruct') && modelID.includes('fireworks')) {
-        return 28000 // 7000 tokens * 4 bytes per token
-    }
-    return 28000 // assume default to Claude-2-like model
+            return authStatus.configOverwrites.chatModelMaxTokens * 4; // butes per token
+        }
+
+        return 28000; // 7000 tokens * 4 bytes per token
+    }
+
+    if (modelID.includes("openai/gpt-4-1106-preview")) {
+        return 28000; // 7000 tokens * 4 bytes per token
+    }
+    if (modelID.endsWith("openai/gpt-3.5-turbo")) {
+        return 10000; // 4,096 tokens * < 4 bytes per token
+    }
+    if (
+        modelID.includes("mixtral-8x7b-instruct") &&
+        modelID.includes("fireworks")
+    ) {
+        return 28000; // 7000 tokens * 4 bytes per token
+    }
+    return 28000; // assume default to Claude-2-like model
 }
 
 // Select the chat model to use in Chat
-function selectModel(authProvider: AuthProvider, models: ChatModelProvider[]): string {
-    const authStatus = authProvider.getAuthStatus()
+function selectModel(
+    authProvider: AuthProvider,
+    models: ChatModelProvider[]
+): string {
+    const authStatus = authProvider.getAuthStatus();
     // Free user can only use the default model
     if (authStatus.isDotCom && authStatus.userCanUpgrade) {
-        return models[0].model
+        return models[0].model;
     }
     // Check for the last selected model
-    const lastSelectedModelID = localStorage.get('model')
+    const lastSelectedModelID = localStorage.get("model");
     if (lastSelectedModelID) {
         // If the last selected model exists in the list of models then we return it
-        const model = models.find(m => m.model === lastSelectedModelID)
+        const model = models.find((m) => m.model === lastSelectedModelID);
         if (model) {
-            return lastSelectedModelID
+            return lastSelectedModelID;
         }
     }
     // If the user has not selected a model before then we return the default model
-    const defaultModel = models.find(m => m.default) || models[0]
+    const defaultModel = models.find((m) => m.default) || models[0];
     if (!defaultModel) {
-        throw new Error('No chat model found in server-provided config')
-    }
-    return defaultModel.model
+        throw new Error("No chat model found in server-provided config");
+    }
+    return defaultModel.model;
 }