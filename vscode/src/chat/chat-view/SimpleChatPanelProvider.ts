--- conflicted
+++ resolved
@@ -358,19 +358,7 @@
             }
             if (inputText === '/commands-settings') {
                 // User has clicked the settings button for commands
-<<<<<<< HEAD
                 return vscode.commands.executeCommand('cody.menu.commands-settings')
-=======
-                return vscode.commands.executeCommand('cody.settings.commands')
-            }
-            const commandArgs = newCodyCommandArgs({
-                source: 'chat',
-                requestID,
-            })
-            const command = await this.commandsController?.startCommand(inputText, commandArgs)
-            if (command) {
-                return this.handleCommand(command, commandArgs)
->>>>>>> d2139d9a
             }
             const commandArgs = newCodyCommandArgs({
                 source: 'chat',
