--- conflicted
+++ resolved
@@ -51,10 +51,6 @@
 import { ConfigurationSubsetForWebview, LocalEnv, WebviewMessage } from '../protocol'
 import { countGeneratedCode } from '../utils'
 
-<<<<<<< HEAD
-import { embeddingsUrlScheme, getChatPanelTitle, relativeFileUrl, stripContextWrapper } from './chat-helpers'
-import { chatHistory, ChatHistoryManager } from './ChatHistoryManager'
-=======
 import {
     CodebaseStatusProvider,
     embeddingsUrlScheme,
@@ -63,7 +59,6 @@
     stripContextWrapper,
 } from './chat-helpers'
 import { ChatHistoryManager } from './ChatHistoryManager'
->>>>>>> 3937c82e
 import { addWebviewViewHTML, CodyChatPanelViewType } from './ChatManager'
 import { ChatViewProviderWebview } from './ChatPanelProvider'
 import { Config, IChatPanelProvider } from './ChatPanelsManager'
@@ -108,7 +103,6 @@
     private readonly editor: VSCodeEditor
     private readonly treeView: TreeViewProvider
     private readonly defaultModelID: string
-    // private readonly chatTitle: string = 'init'
 
     private history = new ChatHistoryManager()
     private prompter: IPrompter = new DefaultPrompter()
@@ -500,13 +494,10 @@
         // trigger the context progress indicator
         this.postViewTranscript({ speaker: 'assistant', text: '' })
         await this.generateAssistantResponse(requestID, userContextFiles, addEnhancedContext)
-<<<<<<< HEAD
         // Set the title of the webview panel to the current text
         if (this.webviewPanel) {
             this.webviewPanel.title = this.history.getChat(this.sessionID)?.chatTitle || getChatPanelTitle(text)
         }
-=======
->>>>>>> 3937c82e
     }
 
     private async handleEdit(requestID: string, text: string): Promise<void> {
