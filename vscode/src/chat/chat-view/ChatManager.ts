import { debounce } from 'lodash'
import * as vscode from 'vscode'

import { ChatModelProvider } from '@sourcegraph/cody-shared'
import { ChatClient } from '@sourcegraph/cody-shared/src/chat/chat'
import { CustomCommandType } from '@sourcegraph/cody-shared/src/chat/prompts'
import { RecipeID } from '@sourcegraph/cody-shared/src/chat/recipes/recipe'
import { ChatEventSource } from '@sourcegraph/cody-shared/src/chat/transcript/messages'

import { View } from '../../../webviews/NavBar'
import { LocalEmbeddingsController } from '../../local-context/local-embeddings'
import { SymfRunner } from '../../local-context/symf'
import { logDebug } from '../../log'
<<<<<<< HEAD
import { telemetryService } from '../../services/telemetry'
import { telemetryRecorder } from '../../services/telemetry-v2'
=======
import { CachedRemoteEmbeddingsClient } from '../CachedRemoteEmbeddingsClient'
>>>>>>> f6b0305d
import { AuthStatus } from '../protocol'

import { ChatPanelsManager, IChatPanelProvider } from './ChatPanelsManager'
import { SidebarChatOptions, SidebarChatProvider } from './SidebarChatProvider'

export const CodyChatPanelViewType = 'cody.chatPanel'
/**
 * Manages chat view providers and panels.
 */
export class ChatManager implements vscode.Disposable {
    // View in sidebar for auth flow and old chat sidebar view
    // We will always keep an instance of this around (even when not visible) to handle states when no panels are open
    public sidebarChat: SidebarChatProvider
    private chatPanelsManager: ChatPanelsManager

    private options: SidebarChatOptions

    protected disposables: vscode.Disposable[] = []

    constructor(
        { extensionUri, ...options }: SidebarChatOptions,
        private chatClient: ChatClient,
        private embeddingsClient: CachedRemoteEmbeddingsClient,
        private localEmbeddings: LocalEmbeddingsController | null,
        private symf: SymfRunner | null
    ) {
        logDebug(
            'ChatManager:constructor',
            'init',
            localEmbeddings ? 'has local embeddings controller' : 'no local embeddings'
        )
        this.options = { extensionUri, ...options }

        this.sidebarChat = new SidebarChatProvider(this.options)

        this.chatPanelsManager = new ChatPanelsManager(
            this.options,
            this.chatClient,
            this.embeddingsClient,
            this.localEmbeddings,
            this.symf
        )

        // Register Commands
        this.disposables.push(
            vscode.commands.registerCommand('cody.chat.history.export', async () => this.exportHistory()),
            vscode.commands.registerCommand('cody.chat.history.clear', async () => this.clearHistory()),
            vscode.commands.registerCommand('cody.chat.history.delete', async item => this.clearHistory(item)),
            vscode.commands.registerCommand('cody.chat.panel.new', async () => this.createNewWebviewPanel()),
            vscode.commands.registerCommand('cody.chat.panel.restore', (id, chat) => this.restorePanel(id, chat)),
            vscode.commands.registerCommand('cody.chat.open.file', async fsPath => this.openFileFromChat(fsPath))
        )
    }

    private async getChatProvider(): Promise<IChatPanelProvider> {
        const provider = await this.chatPanelsManager.getChatPanel()
        return provider
    }

    public async syncAuthStatus(authStatus: AuthStatus): Promise<void> {
        if (authStatus?.configOverwrites?.chatModel) {
            ChatModelProvider.add(new ChatModelProvider(authStatus.configOverwrites.chatModel))
        }
        await this.chatPanelsManager.syncAuthStatus(authStatus)
    }

    public async setWebviewView(view: View): Promise<void> {
        const chatProvider = await this.getChatProvider()
        await chatProvider?.setWebviewView(view)
    }

    /**
     * Executes a recipe in the chat view.
     */
    public async executeRecipe(
        recipeId: RecipeID,
        humanChatInput: string,
        openChatView = true,
        source?: ChatEventSource
    ): Promise<void> {
        logDebug('ChatManager:executeRecipe:called', recipeId)
        if (!vscode.window.visibleTextEditors.length) {
            void vscode.window.showErrorMessage('Please open a file before running a command.')
            return
        }

        // If chat view is not needed, run the recipe via sidebar chat without creating a new panel
        const isDefaultEditCommands = ['/doc', '/edit'].includes(humanChatInput)
        if (!openChatView || isDefaultEditCommands) {
            await this.sidebarChat.executeRecipe(recipeId, humanChatInput, source)
            return
        }

        // Else, open a new chanel panel and run the command in the new panel
        const chatProvider = await this.getChatProvider()
        if (!openChatView || !this.chatPanelsManager) {
            await this.sidebarChat.executeRecipe(recipeId, humanChatInput, source)
            return
        }

        await chatProvider.executeRecipe(recipeId, humanChatInput, source)
    }

    public async executeCustomCommand(title: string, type?: CustomCommandType): Promise<void> {
        logDebug('ChatManager:executeCustomCommand:called', title)
        const customPromptActions = ['add', 'get', 'menu']
        if (!customPromptActions.includes(title)) {
            await this.executeRecipe('custom-prompt', title, true)
            return
        }

        const chatProvider = await this.getChatProvider()
        await chatProvider.executeCustomCommand(title, type)
    }

    public async clearHistory(treeItem?: vscode.TreeItem): Promise<void> {
        const chatID = treeItem?.id
        if (chatID) {
            await this.sidebarChat.clearChatHistory(chatID)
            await this.chatPanelsManager?.clearHistory(chatID)
            return
        }

        if (!treeItem) {
            logDebug('ChatManager:clearHistory', 'userConfirmation')
            // Show warning to users and get confirmation if they want to clear all history
            const userConfirmation = await vscode.window.showWarningMessage(
                'Are you sure you want to delete all of your chats?',
                { modal: true },
                'Delete All Chats'
            )

            if (!userConfirmation) {
                return
            }

            await this.sidebarChat.clearHistory()
            await this.chatPanelsManager?.clearHistory()
        }
    }

    /**
     * Clears the current chat session and restarts it, creating a new chat ID.
     */
    public async clearAndRestartSession(): Promise<void> {
        await this.chatPanelsManager.clearAndRestartSession()
    }

    public async restoreSession(chatID: string): Promise<void> {
        const chatProvider = await this.getChatProvider()
        await chatProvider.restoreSession(chatID)
    }

    /**
     * Export chat history to file system
     */
    public async exportHistory(): Promise<void> {
        // Use sidebar chat view for non-chat-session specfic actions
        await this.sidebarChat.exportHistory()
    }

    public async simplifiedOnboardingReloadEmbeddingsState(): Promise<void> {
        await this.sidebarChat.simplifiedOnboardingReloadEmbeddingsState()
    }

<<<<<<< HEAD
    private createChatPanelsManger(): void {
        if (!this.chatPanelsManager) {
            this.chatPanelsManager = new ChatPanelsManager(
                this.options,
                this.chatClient,
                this.embeddingsSearch,
                this.localEmbeddings
            )
            telemetryService.log('CodyVSCodeExtension:chatPanelsManger:activated', undefined, { hasV2Event: true })
            telemetryRecorder.recordEvent('cody.chatPanelsManger', 'activated')
        }
    }

=======
>>>>>>> f6b0305d
    /**
     * Creates a new webview panel for chat.
     */
    public async createWebviewPanel(chatID?: string, chatQuestion?: string): Promise<IChatPanelProvider | undefined> {
        logDebug('ChatManager:createWebviewPanel', 'creating')
        return this.chatPanelsManager.createWebviewPanel(chatID, chatQuestion)
    }

    public async revive(panel: vscode.WebviewPanel, chatID: string): Promise<void> {
        try {
            await this.chatPanelsManager.createWebviewPanel(chatID, panel.title, panel)
        } catch (error) {
            console.error('revive failed', error)
            logDebug('ChatManager:revive', 'failed', { verbose: error })

            // When failed, create a new panel with restored session and dispose the old panel
            await this.restorePanel(chatID, panel.title)
            panel.dispose()
        }
    }

    public async triggerNotice(notice: { key: string }): Promise<void> {
        const provider = await this.getChatProvider()
        provider.webviewPanel?.onDidChangeViewState(e => {
            if (e.webviewPanel.visible) {
                void provider?.webview?.postMessage({
                    type: 'notice',
                    notice,
                })
            }
        })
    }

    private async openFileFromChat(fsPath: string): Promise<void> {
        const rangeIndex = fsPath.indexOf(':range:')
        const range = rangeIndex ? fsPath.slice(Math.max(0, rangeIndex + 7)) : 0
        const filteredFsPath = range ? fsPath.slice(0, rangeIndex) : fsPath
        const uri = vscode.Uri.file(filteredFsPath)
        // If the active editor is undefined, that means the chat panel is the active editor
        // so we will open the file in the first visible editor instead
        const editor = vscode.window.activeTextEditor || vscode.window.visibleTextEditors[0]
        // If there is no editor or visible editor found, then we will open the file next to chat panel
        const viewColumn = editor ? editor.viewColumn : vscode.ViewColumn.Beside
        const doc = await vscode.workspace.openTextDocument(uri)
        await vscode.window.showTextDocument(doc, { viewColumn })
    }

    private disposeChatPanelsManager(): void {
        this.options.contextProvider.webview = this.sidebarChat.webview
        this.chatPanelsManager?.dispose()
    }

    // For registering the commands for chat panels in advance
    private async createNewWebviewPanel(): Promise<void> {
        const debounceCreatePanel = debounce(
            async () => {
                await this.chatPanelsManager?.createWebviewPanel()
            },
            250,
            { leading: true, trailing: true }
        )

        if (this.chatPanelsManager) {
            await debounceCreatePanel()
        }
    }

    private async restorePanel(chatID: string, chatQuestion?: string): Promise<void> {
        const debounceRestore = debounce(
            async (chatID: string, chatQuestion?: string) => {
                await this.chatPanelsManager?.restorePanel(chatID, chatQuestion)
            },
            250,
            { leading: true, trailing: true }
        )

        if (this.chatPanelsManager) {
            await debounceRestore(chatID, chatQuestion)
        }
    }

    public dispose(): void {
        this.disposeChatPanelsManager()
        this.disposables.forEach(d => d.dispose())
    }
}

/**
 * Set HTML for webview (panel) & webview view (sidebar)
 */
export async function addWebviewViewHTML(
    extensionUri: vscode.Uri,
    view: vscode.WebviewView | vscode.WebviewPanel
): Promise<void> {
    const webviewPath = vscode.Uri.joinPath(extensionUri, 'dist', 'webviews')
    // Create Webview using vscode/index.html
    const root = vscode.Uri.joinPath(webviewPath, 'index.html')
    const bytes = await vscode.workspace.fs.readFile(root)
    const decoded = new TextDecoder('utf-8').decode(bytes)
    const resources = view.webview.asWebviewUri(webviewPath)

    // This replace variables from the vscode/dist/index.html with webview info
    // 1. Update URIs to load styles and scripts into webview (eg. path that starts with ./)
    // 2. Update URIs for content security policy to only allow specific scripts to be run
    view.webview.html = decoded
        .replaceAll('./', `${resources.toString()}/`)
        .replaceAll('{cspSource}', view.webview.cspSource)
}<|MERGE_RESOLUTION|>--- conflicted
+++ resolved
@@ -11,12 +11,9 @@
 import { LocalEmbeddingsController } from '../../local-context/local-embeddings'
 import { SymfRunner } from '../../local-context/symf'
 import { logDebug } from '../../log'
-<<<<<<< HEAD
 import { telemetryService } from '../../services/telemetry'
 import { telemetryRecorder } from '../../services/telemetry-v2'
-=======
 import { CachedRemoteEmbeddingsClient } from '../CachedRemoteEmbeddingsClient'
->>>>>>> f6b0305d
 import { AuthStatus } from '../protocol'
 
 import { ChatPanelsManager, IChatPanelProvider } from './ChatPanelsManager'
@@ -182,22 +179,20 @@
         await this.sidebarChat.simplifiedOnboardingReloadEmbeddingsState()
     }
 
-<<<<<<< HEAD
     private createChatPanelsManger(): void {
         if (!this.chatPanelsManager) {
             this.chatPanelsManager = new ChatPanelsManager(
                 this.options,
                 this.chatClient,
-                this.embeddingsSearch,
-                this.localEmbeddings
+                this.embeddingsClient,
+                this.localEmbeddings,
+                this.symf
             )
             telemetryService.log('CodyVSCodeExtension:chatPanelsManger:activated', undefined, { hasV2Event: true })
             telemetryRecorder.recordEvent('cody.chatPanelsManger', 'activated')
         }
     }
 
-=======
->>>>>>> f6b0305d
     /**
      * Creates a new webview panel for chat.
      */
