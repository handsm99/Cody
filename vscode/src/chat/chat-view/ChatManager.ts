--- conflicted
+++ resolved
@@ -44,11 +44,8 @@
         private embeddingsClient: CachedRemoteEmbeddingsClient,
         private localEmbeddings: LocalEmbeddingsController | null,
         private symf: SymfRunner | null,
-<<<<<<< HEAD
+        private guardrails: Guardrails,
         private commandsController?: CommandsController
-=======
-        private guardrails: Guardrails
->>>>>>> b2712f69
     ) {
         logDebug(
             'ChatManager:constructor',
@@ -65,11 +62,8 @@
             this.embeddingsClient,
             this.localEmbeddings,
             this.symf,
-<<<<<<< HEAD
+            this.guardrails,
             this.commandsController
-=======
-            this.guardrails
->>>>>>> b2712f69
         )
 
         // Register Commands
