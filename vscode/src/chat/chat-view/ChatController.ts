--- conflicted
+++ resolved
@@ -258,25 +258,8 @@
             TestSupport.instance.chatPanelProvider.set(this)
         }
 
-<<<<<<< HEAD
         // Advise local embeddings to start up if necessary.
         void this.retrievers.localEmbeddings?.start()
-=======
-        // Push context status to the webview when it changes.
-        this.disposables.push(
-            this.contextStatusAggregator.onDidChangeStatus(() => this.postContextStatus())
-        )
-        this.disposables.push(this.contextStatusAggregator)
-        if (this.localEmbeddings) {
-            this.disposables.push(this.contextStatusAggregator.addProvider(this.localEmbeddings))
-        }
-        this.codebaseStatusProvider = new CodebaseStatusProvider(
-            this.editor,
-            this.symf,
-            enterpriseContext ? enterpriseContext.getCodebaseRepoIdMapper() : null
-        )
-        this.disposables.push(this.contextStatusAggregator.addProvider(this.codebaseStatusProvider))
->>>>>>> f89272e9
 
         // Keep feature flags updated.
         this.disposables.push({
@@ -1244,12 +1227,7 @@
         abortSignal: AbortSignal,
         requestID: string,
         contextAlternatives?: RankedContext[]
-<<<<<<< HEAD
     ): Promise<PromptInfo> {
-        const experimentalSmartApplyEnabled = await this.isSmartApplyEnabled()
-=======
-    ): Promise<Message[]> {
->>>>>>> f89272e9
         const { prompt, context } = await prompter.makePrompt(
             this.chatModel,
             this.authProvider.getAuthStatus().codyApiVersion
