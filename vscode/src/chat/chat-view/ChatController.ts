--- conflicted
+++ resolved
@@ -122,7 +122,6 @@
     models: Model[]
     guardrails: Guardrails
     startTokenReceiver?: typeof startTokenReceiver
-    contextAPIClient: ContextAPIClient | null
 }
 
 export interface ChatSession {
@@ -171,13 +170,11 @@
     private readonly remoteSearch: RemoteSearch | null
     private readonly repoPicker: RemoteRepoPicker | null
     private readonly startTokenReceiver: typeof startTokenReceiver | undefined
-    private readonly contextAPIClient: ContextAPIClient | null
 
     private contextFilesQueryCancellation?: vscode.CancellationTokenSource
     private allMentionProvidersMetadataQueryCancellation?: vscode.CancellationTokenSource
 
     private disposables: vscode.Disposable[] = []
-
     public dispose(): void {
         vscode.Disposable.from(...this.disposables).dispose()
         this.disposables = []
@@ -195,7 +192,6 @@
         guardrails,
         enterpriseContext,
         startTokenReceiver,
-        contextAPIClient,
     }: ChatControllerOptions) {
         this.extensionUri = extensionUri
         this.authProvider = authProvider
@@ -211,7 +207,6 @@
 
         this.guardrails = guardrails
         this.startTokenReceiver = startTokenReceiver
-        this.contextAPIClient = contextAPIClient
 
         if (TestSupport.instance) {
             TestSupport.instance.chatPanelProvider.set(this)
@@ -322,7 +317,7 @@
             case 'chatModel':
                 // Because this was a user action to change the model we will set that
                 // as a global default for chat
-                await ModelsService.setSelectedModel(ModelUsage.Chat, message.model)
+                await ModelsService.setDefaultModel(ModelUsage.Chat, message.model)
                 this.handleSetChatModel(message.model)
                 break
             case 'get-chat-models':
@@ -664,7 +659,6 @@
                 abortSignal.throwIfAborted()
 
                 this.postEmptyMessageInProgress()
-                this.contextAPIClient?.detectChatIntent(requestID, inputText.toString())
 
                 // Add user's current selection as context for chat messages.
                 const selectionContext = source === 'chat' ? await getContextFileFromSelection() : []
@@ -706,14 +700,9 @@
                                         chatClient: this.chatClient,
                                         chatModel: this.chatModel,
                                     })
-<<<<<<< HEAD
                                   : inputTextWithoutContextChips
 
                               return getEnhancedContext({
-=======
-                                  : inputText
-                              const context = getEnhancedContext({
->>>>>>> 54181dac
                                   strategy: contextStrategy,
                                   editor: this.editor,
                                   input: { text: rewrite, mentions },
@@ -725,11 +714,6 @@
                                   },
                                   contextRanking: this.contextRanking,
                               })
-                              // add a callback, but return the original context
-                              context.then(c =>
-                                  this.contextAPIClient?.rankContext(requestID, inputText.toString(), c)
-                              )
-                              return context
                           }
                         : undefined,
                     command !== undefined
@@ -763,12 +747,7 @@
                 }
 
                 try {
-                    const prompt = await this.buildPrompt(
-                        prompter,
-                        abortSignal,
-                        requestID,
-                        sendTelemetry
-                    )
+                    const prompt = await this.buildPrompt(prompter, abortSignal, sendTelemetry)
                     abortSignal.throwIfAborted()
                     this.streamAssistantResponse(requestID, prompt, span, firstTokenSpan, abortSignal)
                 } catch (error) {
@@ -1144,7 +1123,6 @@
     private async buildPrompt(
         prompter: DefaultPrompter,
         abortSignal: AbortSignal,
-        requestID: string,
         sendTelemetry?: (contextSummary: any, privateContextSummary?: any) => void
     ): Promise<Message[]> {
         const { prompt, context } = await prompter.makePrompt(
@@ -1156,8 +1134,6 @@
         // Update UI based on prompt construction
         // Includes the excluded context items to display in the UI
         this.chatModel.setLastMessageContext([...context.used, ...context.ignored])
-        // this is not awaited, so we kick the call off but don't block on it returning
-        this.contextAPIClient?.recordContext(requestID, context.used, context.ignored)
 
         if (sendTelemetry) {
             // Create a summary of how many code snippets of each context source are being
