import * as uuid from 'uuid'
import * as vscode from 'vscode'

import {
    type AuthStatus,
    type BillingCategory,
    type BillingProduct,
    CHAT_INPUT_TOKEN_BUDGET,
    CHAT_OUTPUT_TOKEN_BUDGET,
    type ChatClient,
    type ChatMessage,
    ClientConfigSingleton,
    CodyIDE,
    type ContextItem,
    ContextItemSource,
    type ContextItemWithContent,
    DOTCOM_URL,
    type DefaultChatCommands,
    type EventSource,
    FeatureFlag,
    type Guardrails,
    type MentionQuery,
    type Message,
    type Model,
    ModelUsage,
    ModelsService,
    PromptString,
    type SerializedChatInteraction,
    type SerializedChatTranscript,
    type SerializedPromptEditorState,
    TokenCounter,
    Typewriter,
    allMentionProvidersMetadata,
    featureFlagProvider,
    hydrateAfterPostMessage,
    inputTextWithoutContextChipsFromPromptEditorState,
    isAbortErrorOrSocketHangUp,
    isDefined,
    isError,
    isFileURI,
    isRateLimitError,
    parseMentionQuery,
    recordErrorToSpan,
    reformatBotMessageForChat,
    serializeChatMessage,
    telemetryRecorder,
    tracer,
    truncatePromptString,
    webMentionProvidersMetadata,
} from '@sourcegraph/cody-shared'

import type { Span } from '@opentelemetry/api'
import { captureException } from '@sentry/core'
import { isContextWindowLimitError } from '@sourcegraph/cody-shared/src/sourcegraph-api/errors'
import type { TelemetryEventParameters } from '@sourcegraph/telemetry'
import type { URI } from 'vscode-uri'
import { version as VSCEVersion } from '../../../package.json'
import { View } from '../../../webviews/tabs/TabsBar'
import {
    closeAuthProgressIndicator,
    startAuthProgressIndicator,
} from '../../auth/auth-progress-indicator'
import type { startTokenReceiver } from '../../auth/token-receiver'
import { getCodyCommandList } from '../../commands/CommandsController'
import { getContextFileFromUri } from '../../commands/context/file-path'
import { getContextFileFromCursor, getContextFileFromSelection } from '../../commands/context/selection'
import { experimentalUnitTestMessageSubmission } from '../../commands/execute/test-chat-experimental'
import { getConfiguration, getFullConfig } from '../../configuration'
import type { EnterpriseContextFactory } from '../../context/enterprise-context-factory'
import { type RemoteSearch, RepoInclusion } from '../../context/remote-search'
import type { Repo } from '../../context/repo-fetcher'
import type { RemoteRepoPicker } from '../../context/repo-picker'
import { resolveContextItems } from '../../editor/utils/editor-context'
import type { VSCodeEditor } from '../../editor/vscode-editor'
import { isRunningInsideAgent } from '../../jsonrpc/isRunningInsideAgent'
import type { ContextRankingController } from '../../local-context/context-ranking'
import { ContextStatusAggregator } from '../../local-context/enhanced-context-status'
import type { LocalEmbeddingsController } from '../../local-context/local-embeddings'
import { rewriteChatQuery } from '../../local-context/rewrite-chat-query'
import type { SymfRunner } from '../../local-context/symf'
import { logDebug } from '../../log'
import { migrateAndNotifyForOutdatedModels } from '../../models/modelMigrator'
import { gitCommitIdFromGitExtension } from '../../repository/git-extension-api'
import type { AuthProvider } from '../../services/AuthProvider'
import { AuthProviderSimplified } from '../../services/AuthProviderSimplified'
import { recordExposedExperimentsToSpan } from '../../services/open-telemetry/utils'
import {
    handleCodeFromInsertAtCursor,
    handleCodeFromSaveToNewFile,
    handleCopiedCode,
} from '../../services/utils/codeblock-action-tracker'
import { openExternalLinks, openLocalFileWithRange } from '../../services/utils/workspace-action'
import { TestSupport } from '../../test-support'
import type { MessageErrorType } from '../MessageProvider'
import { startClientStateBroadcaster } from '../clientStateBroadcaster'
import { getChatContextItemsForMention } from '../context/chatContext'
import type { ContextAPIClient } from '../context/contextAPIClient'
import type {
    ChatSubmitType,
    ConfigurationSubsetForWebview,
    ExtensionMessage,
    LocalEnv,
    WebviewMessage,
} from '../protocol'
import { countGeneratedCode } from '../utils'
import { chatHistory } from './ChatHistoryManager'
import { ChatModel, prepareChatMessage } from './ChatModel'
import { CodyChatEditorViewType } from './ChatsController'
import { CodebaseStatusProvider } from './CodebaseStatusProvider'
import { InitDoer } from './InitDoer'
import { getChatPanelTitle, openFile } from './chat-helpers'
import { getContextStrategy, getEnhancedContext } from './context'
import { DefaultPrompter } from './prompt'

interface ChatControllerOptions {
    extensionUri: vscode.Uri
    authProvider: AuthProvider
    chatClient: ChatClient
    localEmbeddings: LocalEmbeddingsController | null
    contextRanking: ContextRankingController | null
    symf: SymfRunner | null
    enterpriseContext: EnterpriseContextFactory | null
    editor: VSCodeEditor
    models: Model[]
    guardrails: Guardrails
    startTokenReceiver?: typeof startTokenReceiver
    contextAPIClient: ContextAPIClient | null
}

export interface ChatSession {
    webviewPanelOrView: vscode.WebviewView | vscode.WebviewPanel | undefined
    sessionID: string
}
/**
 * ChatController is the view controller class for the chat panel.
 * It handles all events sent from the view, keeps track of the underlying chat model,
 * and interacts with the rest of the extension.
 *
 * Its methods are grouped into the following sections, each of which is demarcated
 * by a comment block (search for "// #region "):
 *
 * 1. top-level view action handlers
 * 2. view updaters
 * 3. chat request lifecycle methods
 * 4. session management
 * 5. webview container management
 * 6. other public accessors and mutators
 *
 * The following invariants should be maintained:
 * 1. top-level view action handlers
 *    a. should all follow the handle$ACTION naming convention
 *    b. should be private (with the existing exceptions)
 * 2. view updaters
 *    a. should all follow the post$ACTION naming convention
 *    b. should NOT mutate model state
 * 3. Keep the public interface of this class small in order to
 *    avoid tight coupling with other classes. If communication
 *    with other components outside the model and view is needed,
 *    use a broadcast/subscription design.
 */
export class ChatController implements vscode.Disposable, vscode.WebviewViewProvider, ChatSession {
    private chatModel: ChatModel

    private readonly authProvider: AuthProvider
    private readonly chatClient: ChatClient
    private readonly codebaseStatusProvider: CodebaseStatusProvider
    private readonly localEmbeddings: LocalEmbeddingsController | null
    private readonly contextRanking: ContextRankingController | null
    private readonly symf: SymfRunner | null
    private readonly contextStatusAggregator = new ContextStatusAggregator()
    private readonly editor: VSCodeEditor
    private readonly guardrails: Guardrails
    private readonly remoteSearch: RemoteSearch | null
    private readonly repoPicker: RemoteRepoPicker | null
    private readonly startTokenReceiver: typeof startTokenReceiver | undefined
    private readonly contextAPIClient: ContextAPIClient | null

    private contextFilesQueryCancellation?: vscode.CancellationTokenSource
    private allMentionProvidersMetadataQueryCancellation?: vscode.CancellationTokenSource

    private disposables: vscode.Disposable[] = []

    public dispose(): void {
        vscode.Disposable.from(...this.disposables).dispose()
        this.disposables = []
    }

    constructor({
        extensionUri,
        authProvider,
        chatClient,
        localEmbeddings,
        contextRanking,
        symf,
        editor,
        models,
        guardrails,
        enterpriseContext,
        startTokenReceiver,
        contextAPIClient,
    }: ChatControllerOptions) {
        this.extensionUri = extensionUri
        this.authProvider = authProvider
        this.chatClient = chatClient
        this.localEmbeddings = localEmbeddings
        this.contextRanking = contextRanking
        this.symf = symf
        this.repoPicker = enterpriseContext?.repoPicker || null
        this.remoteSearch = enterpriseContext?.createRemoteSearch() || null
        this.editor = editor

        this.chatModel = new ChatModel(getDefaultModelID(authProvider.getAuthStatus()))

        this.guardrails = guardrails
        this.startTokenReceiver = startTokenReceiver
        this.contextAPIClient = contextAPIClient

        if (TestSupport.instance) {
            TestSupport.instance.chatPanelProvider.set(this)
        }

        // Advise local embeddings to start up if necessary.
        void this.localEmbeddings?.start()

        // Start the context Ranking module
        void this.contextRanking?.start()

        // Push context status to the webview when it changes.
        this.disposables.push(
            this.contextStatusAggregator.onDidChangeStatus(() => this.postContextStatus())
        )
        this.disposables.push(this.contextStatusAggregator)
        if (this.localEmbeddings) {
            this.disposables.push(this.contextStatusAggregator.addProvider(this.localEmbeddings))
        }
        this.codebaseStatusProvider = new CodebaseStatusProvider(
            this.editor,
            this.symf,
            enterpriseContext ? enterpriseContext.getCodebaseRepoIdMapper() : null
        )
        this.disposables.push(this.contextStatusAggregator.addProvider(this.codebaseStatusProvider))

        if (this.remoteSearch) {
            this.disposables.push(
                // Display enhanced context status from the remote search provider
                this.contextStatusAggregator.addProvider(this.remoteSearch),

                // When the codebase has a remote ID, include it automatically
                this.codebaseStatusProvider.onDidChangeStatus(async () => {
                    const codebase = await this.codebaseStatusProvider.currentCodebase()
                    if (codebase?.remote && codebase.remoteRepoId) {
                        this.remoteSearch?.setRepos(
                            [
                                {
                                    name: codebase.remote,
                                    id: codebase.remoteRepoId,
                                },
                            ],
                            RepoInclusion.Automatic
                        )
                    }
                })
            )
        }

        this.disposables.push(
            startClientStateBroadcaster({
                remoteSearch: this.remoteSearch,
                postMessage: (message: ExtensionMessage) => this.postMessage(message),
                chatModel: this.chatModel,
            })
        )

        // Observe any changes in chat history and send client notifications to
        // the consumer
        this.disposables.push(
            chatHistory.onHistoryChanged(chatHistory => {
                this.postMessage({ type: 'history', localHistory: chatHistory })
            })
        )
    }

    /**
     * onDidReceiveMessage handles all user actions sent from the chat panel view.
     * @param message is the message from the view.
     */
    private async onDidReceiveMessage(message: WebviewMessage): Promise<void> {
        switch (message.command) {
            case 'ready':
                await this.handleReady()
                break
            case 'initialized':
                await this.handleInitialized()
                break
            case 'submit': {
                await this.handleUserMessageSubmission(
                    uuid.v4(),
                    PromptString.unsafe_fromUserQuery(message.text),
                    message.submitType,
                    message.contextFiles ?? [],
                    message.editorState as SerializedPromptEditorState,
                    message.addEnhancedContext ?? false,
                    this.startNewSubmitOrEditOperation(),
                    'chat'
                )
                break
            }
            case 'edit': {
                await this.handleEdit(
                    uuid.v4(),
                    PromptString.unsafe_fromUserQuery(message.text),
                    message.index ?? undefined,
                    message.contextFiles ?? [],
                    message.editorState as SerializedPromptEditorState,
                    message.addEnhancedContext || false
                )
                break
            }
            case 'abort':
                this.handleAbort()
                break
            case 'chatModel':
                // Because this was a user action to change the model we will set that
                // as a global default for chat
                await ModelsService.setSelectedModel(ModelUsage.Chat, message.model)
                this.handleSetChatModel(message.model)
                break
            case 'get-chat-models':
                this.postChatModels()
                break
            case 'getUserContext':
                await this.handleGetUserContextFilesCandidates(parseMentionQuery(message.query, null))
                break
            case 'getAllMentionProvidersMetadata':
                await this.handleGetAllMentionProvidersMetadata()
                break
            case 'queryContextItems':
                await this.handleGetUserContextFilesCandidates(message.query)
                break
            case 'insert':
                await handleCodeFromInsertAtCursor(message.text)
                break
            case 'copy':
                await handleCopiedCode(message.text, message.eventType === 'Button')
                break
            case 'openURI':
                vscode.commands.executeCommand('vscode.open', message.uri)
                break
            case 'links':
                void openExternalLinks(message.value)
                break
            case 'openFile':
                await openFile(
                    message.uri,
                    message.range ?? undefined,
                    this._webviewPanelOrView && 'viewColumn' in this._webviewPanelOrView
                        ? this._webviewPanelOrView.viewColumn
                        : undefined
                )
                break
            case 'openLocalFileWithRange':
                await openLocalFileWithRange(message.filePath, message.range ?? undefined)
                break
            case 'newFile':
                handleCodeFromSaveToNewFile(message.text)
                await this.editor.createWorkspaceFile(message.text)
                break
            case 'context/get-remote-search-repos': {
                await this.postMessage({
                    type: 'context/remote-repos',
                    repos: this.chatModel.getSelectedRepos() ?? [],
                })
                break
            }
            case 'context/choose-remote-search-repo': {
                await this.handleChooseRemoteSearchRepo(message.explicitRepos ?? undefined)
                break
            }
            case 'context/remove-remote-search-repo':
                void this.handleRemoveRemoteSearchRepo(message.repoId)
                break
            case 'embeddings/index':
                void this.localEmbeddings?.index()
                break
            case 'symf/index': {
                void this.handleSymfIndex()
                break
            }
            case 'show-page':
                await vscode.commands.executeCommand('cody.show-page', message.page)
                break
            case 'attribution-search':
                await this.handleAttributionSearch(message.snippet)
                break
            case 'restoreHistory':
                await this.restoreSession(message.chatID)
                this.setWebviewView(View.Chat)
                break
            case 'reset':
                await this.clearAndRestartSession()
                break
            case 'command':
                vscode.commands.executeCommand(message.id, message.arg)
                break
            case 'event':
                // no-op, legacy v1 telemetry has been removed. This should be removed as well.
                break
            case 'recordEvent':
                telemetryRecorder.recordEvent(
                    // 👷 HACK: We have no control over what gets sent over JSON RPC,
                    // so we depend on client implementations to give type guidance
                    // to ensure that we don't accidentally share arbitrary,
                    // potentially sensitive string values. In this RPC handler,
                    // when passing the provided event to the TelemetryRecorder
                    // implementation, we forcibly cast all the inputs below
                    // (feature, action, parameters) into known types (strings
                    // 'feature', 'action', 'key') so that the recorder will accept
                    // it. DO NOT do this elsewhere!
                    message.feature as 'feature',
                    message.action as 'action',
                    message.parameters as TelemetryEventParameters<
                        { key: number },
                        BillingProduct,
                        BillingCategory
                    >
                )
                break
            case 'auth': {
                if (message.authKind === 'callback' && message.endpoint) {
                    this.authProvider.redirectToEndpointLogin(message.endpoint)
                    break
                }
                if (message.authKind === 'offline') {
                    this.authProvider.auth({ endpoint: '', token: '', isOfflineMode: true })
                    break
                }
                if (message.authKind === 'simplified-onboarding') {
                    const endpoint = DOTCOM_URL.href

                    let tokenReceiverUrl: string | undefined = undefined
                    closeAuthProgressIndicator()
                    startAuthProgressIndicator()
                    tokenReceiverUrl = await this.startTokenReceiver?.(
                        endpoint,
                        async (token, endpoint) => {
                            closeAuthProgressIndicator()
                            const authStatus = await this.authProvider.auth({ endpoint, token })
                            telemetryRecorder.recordEvent(
                                'cody.auth.fromTokenReceiver.web',
                                'succeeded',
                                {
                                    metadata: {
                                        success: authStatus?.isLoggedIn ? 1 : 0,
                                    },
                                }
                            )
                            if (!authStatus?.isLoggedIn) {
                                void vscode.window.showErrorMessage(
                                    'Authentication failed. Please check your token and try again.'
                                )
                            }
                        }
                    )

                    const authProviderSimplified = new AuthProviderSimplified()
                    const authMethod = message.authMethod || 'dotcom'
                    const successfullyOpenedUrl = await authProviderSimplified.openExternalAuthUrl(
                        this.authProvider,
                        authMethod,
                        tokenReceiverUrl
                    )
                    if (!successfullyOpenedUrl) {
                        closeAuthProgressIndicator()
                    }
                    break
                }
                // cody.auth.signin or cody.auth.signout
                await vscode.commands.executeCommand(`cody.auth.${message.authKind}`)
                break
            }
            case 'simplified-onboarding': {
                if (message.onboardingKind === 'web-sign-in-token') {
                    void vscode.window
                        .showInputBox({ prompt: 'Enter web sign-in token' })
                        .then(async token => {
                            if (!token) {
                                return
                            }
                            const authStatus = await this.authProvider.auth({
                                endpoint: DOTCOM_URL.href,
                                token,
                            })
                            if (!authStatus?.isLoggedIn) {
                                void vscode.window.showErrorMessage(
                                    'Authentication failed. Please check your token and try again.'
                                )
                            }
                        })
                    break
                }
                break
            }
            case 'troubleshoot/reloadAuth': {
                await this.authProvider.reloadAuthStatus()
                const nextAuth = this.authProvider.getAuthStatus()
                telemetryRecorder.recordEvent('cody.troubleshoot', 'reloadAuth', {
                    metadata: {
                        success: nextAuth.isLoggedIn ? 1 : 0,
                    },
                })
                break
            }
            case 'experimental-unit-test-prompt': {
                await this.experimentalSetUnitTestPrompt()
                break
            }
            default:
                this.postError(new Error(`Invalid request type from Webview Panel: ${message.command}`))
        }
    }

    private async getConfigForWebview(): Promise<ConfigurationSubsetForWebview & LocalEnv> {
        const [config, experimentalUnitTest] = await Promise.all([
            getFullConfig(),
            featureFlagProvider.evaluateFeatureFlag(FeatureFlag.CodyExperimentalUnitTest),
        ])

        return {
            agentIDE: config.isRunningInsideAgent ? config.agentIDE : CodyIDE.VSCode,
            agentExtensionVersion: config.isRunningInsideAgent
                ? config.agentExtensionVersion
                : VSCEVersion,
            uiKindIsWeb: vscode.env.uiKind === vscode.UIKind.Web,
            serverEndpoint: config.serverEndpoint,
            experimentalNoodle: config.experimentalNoodle,
            experimentalUnitTest,
        }
    }

    // =======================================================================
    // #region top-level view action handlers
    // =======================================================================

    public setAuthStatus(authStatus: AuthStatus): void {
        // Run this async because this method may be called during initialization
        // and awaiting on this.postMessage may result in a deadlock
        void this.sendConfig()

        // Get the latest model list available to the current user to update the ChatModel.
        this.handleSetChatModel(getDefaultModelID(authStatus))
    }

    // When the webview sends the 'ready' message, respond by posting the view config
    private async handleReady(): Promise<void> {
        await this.sendConfig()
        // Update the chat model providers again to ensure the correct token limit is set on ready
        this.handleSetChatModel(this.chatModel.modelID)
    }

    private async sendConfig(): Promise<void> {
        const authStatus = this.authProvider.getAuthStatus()
        const configForWebview = await this.getConfigForWebview()
        const workspaceFolderUris =
            vscode.workspace.workspaceFolders?.map(folder => folder.uri.toString()) ?? []
        await this.postMessage({
            type: 'config',
            config: configForWebview,
            authStatus,
            workspaceFolderUris,
        })
        logDebug('ChatController', 'updateViewConfig', {
            verbose: configForWebview,
        })
        await this.postMessage({
            type: 'commands',
            commands: getCodyCommandList(),
        })
    }

    private initDoer = new InitDoer<boolean | undefined>()
    private async handleInitialized(): Promise<void> {
        // HACK: this call is necessary to get the webview to set the chatID state,
        // which is necessary on deserialization. It should be invoked before the
        // other initializers run (otherwise, it might interfere with other view
        // state)
        await this.webviewPanelOrView?.webview.postMessage({
            type: 'transcript',
            messages: [],
            isMessageInProgress: false,
            chatID: this.chatModel.sessionID,
        })

        this.postChatModels()
        await this.saveSession()
        this.initDoer.signalInitialized()
    }

    private async getRepoMetadataIfPublic(): Promise<string> {
        const currentCodebase = await this.codebaseStatusProvider.currentCodebase()
        if (currentCodebase?.isPublic) {
            const gitMetadata = {
                githubUrl: currentCodebase?.remote,
                commit: gitCommitIdFromGitExtension(currentCodebase?.localFolder),
            }
            return JSON.stringify(gitMetadata)
        }
        return ''
    }

    public async experimentalSetUnitTestPrompt() {
        const message = await experimentalUnitTestMessageSubmission()
        if (!message?.editorState) {
            return
        }

        this.postMessage({
            type: 'updateEditorState',
            editorState: message.editorState as SerializedPromptEditorState,
        })
    }

    /**
     * Handles user input text for both new and edit submissions
     */
    public async handleUserMessageSubmission(
        requestID: string,
        inputText: PromptString,
        submitType: ChatSubmitType,
        mentions: ContextItem[],
        editorState: SerializedPromptEditorState | null,
        addEnhancedContext: boolean,
        abortSignal: AbortSignal,
        source?: EventSource,
        command?: DefaultChatCommands
    ): Promise<void> {
        return tracer.startActiveSpan('chat.submit', async (span): Promise<void> => {
            span.setAttribute('sampled', true)
            const authStatus = this.authProvider.getAuthStatus()
            const sharedProperties = {
                requestID,
                chatModel: this.chatModel.modelID,
                source,
                command,
                traceId: span.spanContext().traceId,
                sessionID: this.chatModel.sessionID,
                addEnhancedContext,
            }
            await this.recordChatQuestionTelemetryEvent(
                authStatus,
                addEnhancedContext,
                mentions,
                sharedProperties,
                inputText
            )

            tracer.startActiveSpan('chat.submit.firstToken', async (firstTokenSpan): Promise<void> => {
                if (inputText.toString().match(/^\/reset$/)) {
                    span.addEvent('clearAndRestartSession')
                    span.end()
                    return this.clearAndRestartSession()
                }

                if (submitType === 'user-newchat' && !this.chatModel.isEmpty()) {
                    span.addEvent('clearAndRestartSession')
                    await this.clearAndRestartSession()
                    abortSignal.throwIfAborted()
                }

                this.chatModel.addHumanMessage({ text: inputText, editorState })
                await this.saveSession()
                abortSignal.throwIfAborted()

                this.postEmptyMessageInProgress()
                this.contextAPIClient?.detectChatIntent(requestID, inputText.toString())

                // Add user's current selection as context for chat messages.
                const selectionContext = source === 'chat' ? await getContextFileFromSelection() : []
                abortSignal.throwIfAborted()

                const userContextItems: ContextItemWithContent[] = await resolveContextItems(
                    this.editor,
                    [...mentions, ...selectionContext],
                    inputText
                )
                abortSignal.throwIfAborted()

                /**
                 * Whether the input has repository or tree mentions that need large-corpus
                 * context-fetching (embeddings, symf, and/or context search).
                 */
                const corpusMentions = mentions.filter(
                    item => item.type === 'repository' || item.type === 'tree'
                )
                const hasCorpusMentions = corpusMentions.length > 0

                const config = getConfiguration()
                const contextStrategy = await getContextStrategy(config.useContext)
                span.setAttribute('strategy', contextStrategy)

                // Remove context chips (repo, @-mentions) from the input text for context retrieval.
                const inputTextWithoutContextChips = editorState
                    ? PromptString.unsafe_fromUserQuery(
                          inputTextWithoutContextChipsFromPromptEditorState(editorState)
                      )
                    : inputText

                const prompter = new DefaultPrompter(
                    userContextItems,
                    addEnhancedContext || hasCorpusMentions
                        ? async () => {
                              /* EXPERIMENTAL: Rewrite query based on the chat history and the
                               * mentioned context items for better enhanced context retrieval.
                               *
                               * The retrieval performance boost is not evaluated yet and thus
                               * it is only available when `experimentNoodle` is set to `true`.
                               */
                              const rewrite = config.experimentalNoodle
                                  ? await rewriteChatQuery({
                                        query: inputText,
                                        contextItems: userContextItems,
                                        chatClient: this.chatClient,
                                        chatModel: this.chatModel,
                                    })
                                  : inputTextWithoutContextChips
                              const context = getEnhancedContext({
                                  strategy: contextStrategy,
                                  editor: this.editor,
                                  input: { text: rewrite, mentions },
                                  addEnhancedContext,
                                  providers: {
                                      localEmbeddings: this.localEmbeddings,
                                      symf: this.symf,
                                      remoteSearch: this.remoteSearch,
                                  },
                                  contextRanking: this.contextRanking,
                              })
                              // add a callback, but return the original context
                              context.then(c =>
                                  this.contextAPIClient?.rankContext(
                                      requestID,
                                      inputTextWithoutContextChips.toString(),
                                      c
                                  )
                              )
                              return context
                          }
                        : undefined,
                    command !== undefined
                )
                const sendTelemetry = (contextSummary: any, privateContextSummary?: any): void => {
                    const properties = {
                        ...sharedProperties,
                        traceId: span.spanContext().traceId,
                    }
                    span.setAttributes(properties)
                    firstTokenSpan.setAttributes(properties)

                    telemetryRecorder.recordEvent('cody.chat-question', 'executed', {
                        metadata: {
                            ...contextSummary,
                            // Flag indicating this is a transcript event to go through ML data pipeline. Only for DotCom users
                            // See https://github.com/sourcegraph/sourcegraph/pull/59524
                            recordsPrivateMetadataTranscript: authStatus.isDotCom ? 1 : 0,
                        },
                        privateMetadata: {
                            properties,
                            privateContextSummary: privateContextSummary,
                            // 🚨 SECURITY: chat transcripts are to be included only for DotCom users AND for V2 telemetry
                            // V2 telemetry exports privateMetadata only for DotCom users
                            // the condition below is an additional safeguard measure
                            promptText:
                                authStatus.isDotCom &&
                                truncatePromptString(inputText, CHAT_INPUT_TOKEN_BUDGET),
                        },
                    })
                }

                try {
                    const prompt = await this.buildPrompt(
                        prompter,
                        abortSignal,
                        requestID,
                        sendTelemetry
                    )
                    abortSignal.throwIfAborted()
                    this.streamAssistantResponse(requestID, prompt, span, firstTokenSpan, abortSignal)
                } catch (error) {
                    if (isAbortErrorOrSocketHangUp(error as Error)) {
                        return
                    }
                    if (isRateLimitError(error) || isContextWindowLimitError(error)) {
                        this.postError(error, 'transcript')
                    } else {
                        this.postError(
                            isError(error)
                                ? error
                                : new Error(`Error generating assistant response: ${error}`)
                        )
                    }
                    recordErrorToSpan(span, error as Error)
                }
            })
        })
    }

    private submitOrEditOperation: AbortController | undefined
    public startNewSubmitOrEditOperation(): AbortSignal {
        this.submitOrEditOperation?.abort()
        this.submitOrEditOperation = new AbortController()
        return this.submitOrEditOperation.signal
    }
    private cancelSubmitOrEditOperation(): void {
        if (this.submitOrEditOperation) {
            this.submitOrEditOperation.abort()
            this.submitOrEditOperation = undefined
        }
    }

    /**
     * Handles editing a human chat message in current chat session.
     *
     * Removes any existing messages from the provided index,
     * before submitting the replacement text as a new question.
     * When no index is provided, default to the last human message.
     */
    private async handleEdit(
        requestID: string,
        text: PromptString,
        index: number | undefined,
        contextFiles: ContextItem[],
        editorState: SerializedPromptEditorState | null,
        addEnhancedContext = true
    ): Promise<void> {
        const abortSignal = this.startNewSubmitOrEditOperation()

        telemetryRecorder.recordEvent('cody.editChatButton', 'clicked')

        try {
            const humanMessage = index ?? this.chatModel.getLastSpeakerMessageIndex('human')
            if (humanMessage === undefined) {
                return
            }
            this.chatModel.removeMessagesFromIndex(humanMessage, 'human')
            return await this.handleUserMessageSubmission(
                requestID,
                text,
                'user',
                contextFiles,
                editorState,
                addEnhancedContext,
                abortSignal,
                'chat'
            )
        } catch {
            this.postError(new Error('Failed to edit prompt'), 'transcript')
        }
    }

    private handleAbort(): void {
        this.cancelSubmitOrEditOperation()
        // Notify the webview there is no message in progress.
        this.postViewTranscript()
        telemetryRecorder.recordEvent('cody.sidebar.abortButton', 'clicked')
    }

    private handleSetChatModel(modelID: string) {
        this.chatModel.updateModel(modelID)
        this.postChatModels()
    }

    private async handleGetAllMentionProvidersMetadata(): Promise<void> {
        // Cancel previously in-flight query.
        const cancellation = new vscode.CancellationTokenSource()
        this.allMentionProvidersMetadataQueryCancellation?.cancel()
        this.allMentionProvidersMetadataQueryCancellation = cancellation

        try {
            const config = await getFullConfig()
            const isCodyWeb = config.agentIDE === CodyIDE.Web
            const providers = isCodyWeb
                ? await webMentionProvidersMetadata()
                : await allMentionProvidersMetadata()

            if (cancellation.token.isCancellationRequested) {
                return
            }
            void this.postMessage({
                type: 'allMentionProvidersMetadata',
                providers,
            })
        } catch (error) {
            if (cancellation.token.isCancellationRequested) {
                return
            }
            cancellation.cancel()
            this.postError(new Error(`Error retrieving context files: ${error}`))
        } finally {
            cancellation.dispose()
        }
    }

    private async handleGetUserContextFilesCandidates(query: MentionQuery): Promise<void> {
        // Cancel previously in-flight query.
        const cancellation = new vscode.CancellationTokenSource()
        this.contextFilesQueryCancellation?.cancel()
        this.contextFilesQueryCancellation = cancellation

        const source = 'chat'

        // Use numerical mapping to send source values to metadata, making this data available on all instances.
        const atMentionSourceTelemetryMetadataMapping: Record<typeof source, number> = {
            chat: 1,
        } as const

        const scopedTelemetryRecorder: Parameters<typeof getChatContextItemsForMention>[2] = {
            empty: () => {
                telemetryRecorder.recordEvent('cody.at-mention', 'executed', {
                    metadata: {
                        source: atMentionSourceTelemetryMetadataMapping[source],
                    },
                    privateMetadata: { source },
                })
            },
            withProvider: (provider, providerMetadata) => {
                telemetryRecorder.recordEvent(`cody.at-mention.${provider}`, 'executed', {
                    metadata: { source: atMentionSourceTelemetryMetadataMapping[source] },
                    privateMetadata: { source, providerMetadata },
                })
            },
        }

        try {
            const items = await getChatContextItemsForMention(
                query,
                cancellation.token,
                scopedTelemetryRecorder,
                // Pass possible remote repository context in order to resolve files
                // for this remote repositories and not for local one, Cody Web case
                // when we have only remote repositories as context
                query.includeRemoteRepositories
                    ? this.remoteSearch?.getRepos('all')?.map(repo => repo.name)
                    : undefined
            )

            if (cancellation.token.isCancellationRequested) {
                return
            }
            const { input, context } = this.chatModel.contextWindow
            const userContextFiles = items.map(f => ({
                ...f,
                isTooLarge: f.size ? f.size > (context?.user || input) : undefined,
            }))
            void this.postMessage({
                type: 'userContextFiles',
                userContextFiles,
            })
        } catch (error) {
            if (cancellation.token.isCancellationRequested) {
                return
            }
            cancellation.cancel()
            this.postError(new Error(`Error retrieving context files: ${error}`))
        } finally {
            cancellation.dispose()
        }
    }

    public async handleGetUserEditorContext(uri?: URI): Promise<void> {
        // Get selection from the active editor
        const selection = vscode.window.activeTextEditor?.selection

        // Determine context based on URI presence
        const contextItem = uri
            ? await getContextFileFromUri(uri, selection)
            : await getContextFileFromCursor()

        const { input, context } = this.chatModel.contextWindow
        const userContextSize = context?.user ?? input

        void this.postMessage({
            type: 'clientAction',
            addContextItemsToLastHumanInput: contextItem
                ? [
                      {
                          ...contextItem,
                          type: 'file',
                          // Remove content to avoid sending large data to the webview
                          content: undefined,
                          isTooLarge: contextItem.size ? contextItem.size > userContextSize : undefined,
                          source: ContextItemSource.User,
                          range: contextItem.range,
                      } satisfies ContextItem,
                  ]
                : [],
        })

        // Reveal the webview panel if it is hidden
        if (this._webviewPanelOrView) {
            revealWebviewViewOrPanel(this._webviewPanelOrView)
        }
    }

    private async handleSymfIndex(): Promise<void> {
        const codebase = await this.codebaseStatusProvider.currentCodebase()
        if (codebase && isFileURI(codebase.localFolder)) {
            await this.symf?.ensureIndex(codebase.localFolder, {
                retryIfLastAttemptFailed: true,
                ignoreExisting: false,
            })
        }
    }

    private async handleAttributionSearch(snippet: string): Promise<void> {
        try {
            const attribution = await this.guardrails.searchAttribution(snippet)
            if (isError(attribution)) {
                await this.postMessage({
                    type: 'attribution',
                    snippet,
                    error: attribution.message,
                })
                return
            }
            await this.postMessage({
                type: 'attribution',
                snippet,
                attribution: {
                    repositoryNames: attribution.repositories.map(r => r.name),
                    limitHit: attribution.limitHit,
                },
            })
        } catch (error) {
            await this.postMessage({
                type: 'attribution',
                snippet,
                error: `${error}`,
            })
        }
    }

    private async handleChooseRemoteSearchRepo(explicitRepos?: Repo[]): Promise<void> {
        if (!this.remoteSearch) {
            return
        }
        const repos =
            explicitRepos ??
            (await this.repoPicker?.show(this.remoteSearch.getRepos(RepoInclusion.Manual)))
        if (repos) {
            this.chatModel.setSelectedRepos(repos)
            this.remoteSearch.setRepos(repos, RepoInclusion.Manual)
        }
    }

    private handleRemoveRemoteSearchRepo(repoId: string): void {
        this.remoteSearch?.removeRepo(repoId)
    }

    // #endregion
    // =======================================================================
    // #region view updaters
    // =======================================================================

    private postEmptyMessageInProgress(): void {
        this.postViewTranscript({ speaker: 'assistant', model: this.chatModel.modelID })
    }

    private postViewTranscript(messageInProgress?: ChatMessage): void {
        const messages: ChatMessage[] = [...this.chatModel.getMessages()]
        if (messageInProgress) {
            messages.push(messageInProgress)
        }

        // We never await on postMessage, because it can sometimes hang indefinitely:
        // https://github.com/microsoft/vscode/issues/159431
        void this.postMessage({
            type: 'transcript',
            messages: messages.map(prepareChatMessage).map(serializeChatMessage),
            isMessageInProgress: !!messageInProgress,
            chatID: this.chatModel.sessionID,
        })

        this.syncPanelTitle()
    }

    private syncPanelTitle() {
        // Update webview panel title if we're in an editor panel
        if (this._webviewPanelOrView && 'reveal' in this._webviewPanelOrView) {
            this._webviewPanelOrView.title = this.chatModel.getChatTitle()
        }
    }

    /**
     * Display error message in webview as part of the chat transcript, or as a system banner alongside the chat.
     */
    private postError(error: Error, type?: MessageErrorType): void {
        logDebug('ChatController: postError', error.message)
        // Add error to transcript
        if (type === 'transcript') {
            this.chatModel.addErrorAsBotMessage(error)
            this.postViewTranscript()
            void this.postMessage({
                type: 'transcript-errors',
                isTranscriptError: true,
            })
            return
        }

        void this.postMessage({ type: 'errors', errors: error.message })
        captureException(error)
    }

    private postChatModels(): void {
        const authStatus = this.authProvider.getAuthStatus()
        if (!authStatus?.isLoggedIn) {
            return
        }
        const models = ModelsService.getModels(ModelUsage.Chat, authStatus)

        void this.postMessage({
            type: 'chatModels',
            models,
        })
    }

    private postContextStatus(): void {
        const { status } = this.contextStatusAggregator
        void this.postMessage({
            type: 'enhanced-context',
            enhancedContextStatus: { groups: status },
        })
        // Only log non-empty status to reduce noises.
        if (status.length > 0) {
            logDebug('ChatController', 'postContextStatus', JSON.stringify(status))
        }
    }

    /**
     * Low-level utility to post a message to the webview, pending initialization.
     *
     * cody-invariant: this.webview.postMessage should never be invoked directly
     * except within this method.
     */
    private postMessage(message: ExtensionMessage): Thenable<boolean | undefined> {
        return this.initDoer.do(() => this.webviewPanelOrView?.webview.postMessage(message))
    }

    // #endregion
    // =======================================================================
    // #region chat request lifecycle methods
    // =======================================================================

    /**
     * Constructs the prompt and updates the UI with the context used in the prompt.
     */
    private async buildPrompt(
        prompter: DefaultPrompter,
        abortSignal: AbortSignal,
        requestID: string,
        sendTelemetry?: (contextSummary: any, privateContextSummary?: any) => void
    ): Promise<Message[]> {
        const { prompt, context } = await prompter.makePrompt(
            this.chatModel,
            this.authProvider.getAuthStatus().codyApiVersion
        )
        abortSignal.throwIfAborted()

        // Update UI based on prompt construction
        // Includes the excluded context items to display in the UI
        this.chatModel.setLastMessageContext([...context.used, ...context.ignored])
        // this is not awaited, so we kick the call off but don't block on it returning
        this.contextAPIClient?.recordContext(requestID, context.used, context.ignored)

        if (sendTelemetry) {
            // Create a summary of how many code snippets of each context source are being
            // included in the prompt
            const contextSummary: { [key: string]: number } = {}
            for (const { source } of context.used) {
                if (!source) {
                    continue
                }
                if (contextSummary[source]) {
                    contextSummary[source] += 1
                } else {
                    contextSummary[source] = 1
                }
            }

            const privateContextSummary = await this.buildPrivateContextSummary(context)
            sendTelemetry(contextSummary, privateContextSummary)
        }

        return prompt
    }

    private async buildPrivateContextSummary(context: {
        used: ContextItem[]
        ignored: ContextItem[]
    }): Promise<object> {
        // 🚨 SECURITY: included only for dotcom users & public repos
        const isDotCom = this.authProvider.getAuthStatus().isDotCom
        const isPublic = (await this.codebaseStatusProvider.currentCodebase())?.isPublic

        if (!(isDotCom && isPublic)) {
            return {}
        }

        const getContextSummary = (items: ContextItem[]) => ({
            count: items.length,
            items: items.map(i => ({
                source: i.source,
                size: i.size || TokenCounter.countTokens(i.content || ''),
                content: i.content,
            })),
        })

        return {
            included: getContextSummary(context.used),
            excluded: getContextSummary(context.ignored),
            gitMetadata: await this.getRepoMetadataIfPublic(),
        }
    }

    private streamAssistantResponse(
        requestID: string,
        prompt: Message[],
        span: Span,
        firstTokenSpan: Span,
        abortSignal: AbortSignal
    ): void {
        logDebug('ChatController', 'streamAssistantResponse', {
            verbose: { requestID, prompt },
        })
        let firstTokenMeasured = false
        function measureFirstToken() {
            if (firstTokenMeasured) {
                return
            }
            firstTokenMeasured = true
            span.addEvent('firstToken')
            firstTokenSpan.end()
        }

        abortSignal.throwIfAborted()
        this.postEmptyMessageInProgress()
        this.sendLLMRequest(
            prompt,
            {
                update: content => {
                    measureFirstToken()
                    span.addEvent('update')
                    this.postViewTranscript({
                        speaker: 'assistant',
                        text: PromptString.unsafe_fromLLMResponse(content),
                        model: this.chatModel.modelID,
                    })
                },
                close: content => {
                    measureFirstToken()
                    recordExposedExperimentsToSpan(span)
                    span.end()
                    this.addBotMessage(requestID, PromptString.unsafe_fromLLMResponse(content))
                },
                error: (partialResponse, error) => {
                    this.postError(error, 'transcript')
                    if (isAbortErrorOrSocketHangUp(error)) {
                        abortSignal.throwIfAborted()
                    }
                    try {
                        // We should still add the partial response if there was an error
                        // This'd throw an error if one has already been added
                        this.addBotMessage(
                            requestID,
                            PromptString.unsafe_fromLLMResponse(partialResponse)
                        )
                    } catch {
                        console.error('Streaming Error', error)
                    }
                    recordErrorToSpan(span, error)
                },
            },
            abortSignal
        )
    }

    /**
     * Issue the chat request and stream the results back, updating the model and view
     * with the response.
     */
    private async sendLLMRequest(
        prompt: Message[],
        callbacks: {
            update: (response: string) => void
            close: (finalResponse: string) => void
            error: (completedResponse: string, error: Error) => void
        },
        abortSignal: AbortSignal
    ): Promise<void> {
        let lastContent = ''
        const typewriter = new Typewriter({
            update: content => {
                lastContent = content
                callbacks.update(content)
            },
            close: () => {
                callbacks.close(lastContent)
            },
            error: error => {
                callbacks.error(lastContent, error)
            },
        })

        try {
            const stream = this.chatClient.chat(
                prompt,
                {
                    model: this.chatModel.modelID,
                    maxTokensToSample: this.chatModel.contextWindow.output,
                },
                abortSignal
            )

            for await (const message of stream) {
                switch (message.type) {
                    case 'change': {
                        typewriter.update(message.text)
                        break
                    }
                    case 'complete': {
                        typewriter.close()
                        typewriter.stop()
                        break
                    }
                    case 'error': {
                        typewriter.close()
                        typewriter.stop(message.error)
                    }
                }
            }
        } catch (error: unknown) {
            typewriter.close()
            typewriter.stop(isAbortErrorOrSocketHangUp(error as Error) ? undefined : (error as Error))
        }
    }

    /**
     * Finalizes adding a bot message to the chat model and triggers an update to the view.
     */
    private addBotMessage(requestID: string, rawResponse: PromptString): void {
        const messageText = reformatBotMessageForChat(rawResponse)
        this.chatModel.addBotMessage({ text: messageText })
        void this.saveSession()
        this.postViewTranscript()

        const authStatus = this.authProvider.getAuthStatus()

        // Count code generated from response
        const generatedCode = countGeneratedCode(messageText.toString())
        const responseEventAction = generatedCode.charCount > 0 ? 'hasCode' : 'noCode'
        telemetryRecorder.recordEvent('cody.chatResponse', responseEventAction, {
            version: 2, // increment for major changes to this event
            interactionID: requestID,
            metadata: {
                ...generatedCode,
                // Flag indicating this is a transcript event to go through ML data pipeline. Only for dotcom users
                // See https://github.com/sourcegraph/sourcegraph/pull/59524
                recordsPrivateMetadataTranscript: authStatus.isDotCom ? 1 : 0,
            },
            privateMetadata: {
                // 🚨 SECURITY: chat transcripts are to be included only for DotCom users AND for V2 telemetry
                // V2 telemetry exports privateMetadata only for DotCom users
                // the condition below is an aditional safegaurd measure
                responseText:
                    authStatus.isDotCom && truncatePromptString(messageText, CHAT_OUTPUT_TOKEN_BUDGET),
                chatModel: this.chatModel.modelID,
            },
        })
    }

    // #endregion
    // =======================================================================
    // #region session management
    // =======================================================================

    // A unique identifier for this ChatController instance used to identify
    // it when a handle to this specific panel provider is needed.
    public get sessionID(): string {
        return this.chatModel.sessionID
    }

    // Sets the provider up for a new chat that is not being restored from a
    // saved session.
    public async newSession(): Promise<void> {
        // Set the remote search's selected repos to the workspace repo list
        // by default.
        this.remoteSearch?.setRepos(
            (await this.repoPicker?.getDefaultRepos()) || [],
            RepoInclusion.Manual
        )
    }

    // Attempts to restore the chat to the given sessionID, if it exists in
    // history. If it does, then saves the current session and cancels the
    // current in-progress completion. If the chat does not exist, then this
    // is a no-op.
    public async restoreSession(sessionID: string): Promise<void> {
        const oldTranscript = chatHistory.getChat(this.authProvider.getAuthStatus(), sessionID)
        if (!oldTranscript) {
            return this.newSession()
        }
        this.cancelSubmitOrEditOperation()
        const newModel = newChatModelFromSerializedChatTranscript(oldTranscript, this.chatModel.modelID)
        this.chatModel = newModel

        // Restore per-chat enhanced context settings
        if (this.remoteSearch) {
            const repos =
                this.chatModel.getSelectedRepos() || (await this.repoPicker?.getDefaultRepos()) || []
            this.remoteSearch.setRepos(repos, RepoInclusion.Manual)
        }

        this.postViewTranscript()
    }

    private async saveSession(): Promise<void> {
        const allHistory = await chatHistory.saveChat(
            this.authProvider.getAuthStatus(),
            this.chatModel.toSerializedChatTranscript()
        )
        if (allHistory) {
            void this.postMessage({
                type: 'history',
                localHistory: allHistory,
            })
        }
    }

    public async clearAndRestartSession(): Promise<void> {
        this.cancelSubmitOrEditOperation()
        await this.saveSession()

        this.chatModel = new ChatModel(this.chatModel.modelID)
        this.postViewTranscript()
    }

    // #endregion
    // =======================================================================
    // #region webview container management
    // =======================================================================

    private extensionUri: vscode.Uri
    private _webviewPanelOrView?: vscode.WebviewView | vscode.WebviewPanel
    public get webviewPanelOrView(): vscode.WebviewView | vscode.WebviewPanel | undefined {
        return this._webviewPanelOrView
    }

    /**
     * Creates the webview view or panel for the Cody chat interface if it doesn't already exist.
     */
    public async createWebviewViewOrPanel(
        activePanelViewColumn?: vscode.ViewColumn,
        lastQuestion?: string
    ): Promise<vscode.WebviewView | vscode.WebviewPanel> {
        // Checks if the webview view or panel already exists and is visible.
        // If so, returns early to avoid creating a duplicate.
        if (this.webviewPanelOrView) {
            return this.webviewPanelOrView
        }

        const viewType = CodyChatEditorViewType
        const panelTitle =
            chatHistory.getChat(this.authProvider.getAuthStatus(), this.chatModel.sessionID)
                ?.chatTitle || getChatPanelTitle(lastQuestion)
        const viewColumn = activePanelViewColumn || vscode.ViewColumn.Beside
        const webviewPath = vscode.Uri.joinPath(this.extensionUri, 'dist', 'webviews')
        const panel = vscode.window.createWebviewPanel(
            viewType,
            panelTitle,
            { viewColumn, preserveFocus: true },
            {
                enableScripts: true,
                retainContextWhenHidden: true,
                enableFindWidget: true,
                localResourceRoots: [webviewPath],
                enableCommandUris: true,
            }
        )

        return this.registerWebviewPanel(panel)
    }

    /**
     * Revives the chat panel when the extension is reactivated.
     */
    public async revive(webviewPanel: vscode.WebviewPanel): Promise<void> {
        logDebug('ChatController:revive', 'registering webview panel')
        await this.registerWebviewPanel(webviewPanel)
    }

    public async resolveWebviewView(
        webviewView: vscode.WebviewView,
        _context: vscode.WebviewViewResolveContext<unknown>,
        _token: vscode.CancellationToken
    ): Promise<void> {
        await this.resolveWebviewViewOrPanel(webviewView)
    }

    /**
     * Registers the given webview panel by setting up its options, icon, and handlers.
     * Also stores the panel reference and disposes it when closed.
     */
    private async registerWebviewPanel(panel: vscode.WebviewPanel): Promise<vscode.WebviewPanel> {
        panel.iconPath = vscode.Uri.joinPath(this.extensionUri, 'resources', 'active-chat-icon.svg')
        return this.resolveWebviewViewOrPanel(panel)
    }

    private async resolveWebviewViewOrPanel(viewOrPanel: vscode.WebviewView): Promise<vscode.WebviewView>
    private async resolveWebviewViewOrPanel(
        viewOrPanel: vscode.WebviewPanel
    ): Promise<vscode.WebviewPanel>
    private async resolveWebviewViewOrPanel(
        viewOrPanel: vscode.WebviewView | vscode.WebviewPanel
    ): Promise<vscode.WebviewView | vscode.WebviewPanel> {
<<<<<<< HEAD
=======
        if (this.webviewPanelOrView) {
            logDebug('ChatController:resolveWebviewViewOrPanel', 'webview already created')
        }
>>>>>>> 8f819104
        this._webviewPanelOrView = viewOrPanel

        this.syncPanelTitle()

        const webviewPath = vscode.Uri.joinPath(this.extensionUri, 'dist', 'webviews')
        viewOrPanel.webview.options = {
            enableScripts: true,
            localResourceRoots: [webviewPath],
            enableCommandUris: true,
        }

        await addWebviewViewHTML(this.extensionUri, viewOrPanel)
        this.postContextStatus()

        // Dispose panel when the panel is closed
        viewOrPanel.onDidDispose(() => {
            this.cancelSubmitOrEditOperation()
            this._webviewPanelOrView = undefined
            if ('dispose' in viewOrPanel) {
                viewOrPanel.dispose()
            }
        })

        this.disposables.push(
            viewOrPanel.webview.onDidReceiveMessage(message =>
                this.onDidReceiveMessage(
                    hydrateAfterPostMessage(message, uri => vscode.Uri.from(uri as any))
                )
            )
        )

        const clientConfig = await ClientConfigSingleton.getInstance().getConfig()

        void this.postMessage({
            type: 'setConfigFeatures',
            configFeatures: {
                // If clientConfig is undefined means we were unable to fetch the client configuration -
                // most likely because we are not authenticated yet. We need to be able to display the
                // chat panel (which is where all login functionality is) in this case, so we fallback
                // to some default values:
                chat: clientConfig?.chatEnabled ?? true,
                attribution: clientConfig?.attributionEnabled ?? false,
                serverSentModels: clientConfig?.modelsAPIEnabled ?? false,
            },
        })

        return viewOrPanel
    }

    public async setWebviewView(view: View): Promise<void> {
        if (view !== 'chat') {
            // Only chat view is supported in the webview panel.
            // When a different view is requested,
            // Set context to notify the webview panel to close.
            // This should close the webview panel and open the login view in the sidebar.
            await vscode.commands.executeCommand('setContext', 'cody.activated', false)
            return
        }
        const viewOrPanel = this._webviewPanelOrView ?? (await this.createWebviewViewOrPanel())

        revealWebviewViewOrPanel(viewOrPanel)

        await this.postMessage({
            type: 'view',
            view: view,
        })
    }

    // #endregion
    // =======================================================================
    // #region other public accessors and mutators
    // =======================================================================

    // Convenience function for tests
    public getViewTranscript(): readonly ChatMessage[] {
        return this.chatModel.getMessages().map(prepareChatMessage)
    }

    private async recordChatQuestionTelemetryEvent(
        authStatus: AuthStatus,
        addEnhancedContext: boolean,
        mentions: ContextItem[],
        sharedProperties: any,
        inputText: PromptString
    ): Promise<void> {
        const mentionsInInitialContext = mentions.filter(item => item.source !== ContextItemSource.User)
        const mentionsByUser = mentions.filter(item => item.source === ContextItemSource.User)
        telemetryRecorder.recordEvent('cody.chat-question', 'submitted', {
            metadata: {
                // Flag indicating this is a transcript event to go through ML data pipeline. Only for DotCom users
                // See https://github.com/sourcegraph/sourcegraph/pull/59524
                recordsPrivateMetadataTranscript: authStatus.endpoint && authStatus.isDotCom ? 1 : 0,
                addEnhancedContext: addEnhancedContext ? 1 : 0,

                // All mentions
                mentionsTotal: mentions.length,
                mentionsOfRepository: mentions.filter(item => item.type === 'repository').length,
                mentionsOfTree: mentions.filter(item => item.type === 'tree').length,
                mentionsOfWorkspaceRootTree: mentions.filter(
                    item => item.type === 'tree' && item.isWorkspaceRoot
                ).length,
                mentionsOfFile: mentions.filter(item => item.type === 'file').length,

                // Initial context mentions
                mentionsInInitialContext: mentionsInInitialContext.length,
                mentionsInInitialContextOfRepository: mentionsInInitialContext.filter(
                    item => item.type === 'repository'
                ).length,
                mentionsInInitialContextOfTree: mentionsInInitialContext.filter(
                    item => item.type === 'tree'
                ).length,
                mentionsInInitialContextOfWorkspaceRootTree: mentionsInInitialContext.filter(
                    item => item.type === 'tree' && item.isWorkspaceRoot
                ).length,
                mentionsInInitialContextOfFile: mentionsInInitialContext.filter(
                    item => item.type === 'file'
                ).length,

                // Explicit mentions by user
                mentionsByUser: mentionsByUser.length,
                mentionsByUserOfRepository: mentionsByUser.filter(item => item.type === 'repository')
                    .length,
                mentionsByUserOfTree: mentionsByUser.filter(item => item.type === 'tree').length,
                mentionsByUserOfWorkspaceRootTree: mentionsByUser.filter(
                    item => item.type === 'tree' && item.isWorkspaceRoot
                ).length,
                mentionsByUserOfFile: mentionsByUser.filter(item => item.type === 'file').length,
            },
            privateMetadata: {
                ...sharedProperties,
                // 🚨 SECURITY: chat transcripts are to be included only for DotCom users AND for V2 telemetry
                // V2 telemetry exports privateMetadata only for DotCom users
                // the condition below is an additional safeguard measure
                promptText:
                    authStatus.isDotCom && truncatePromptString(inputText, CHAT_INPUT_TOKEN_BUDGET),
                gitMetadata:
                    authStatus.isDotCom && addEnhancedContext
                        ? await this.getRepoMetadataIfPublic()
                        : '',
            },
        })
    }
}

function newChatModelFromSerializedChatTranscript(
    json: SerializedChatTranscript,
    modelID: string
): ChatModel {
    return new ChatModel(
        migrateAndNotifyForOutdatedModels(json.chatModel || modelID)!,
        json.id,
        json.interactions.flatMap((interaction: SerializedChatInteraction): ChatMessage[] =>
            [
                PromptString.unsafe_deserializeChatMessage(interaction.humanMessage),
                interaction.assistantMessage
                    ? PromptString.unsafe_deserializeChatMessage(interaction.assistantMessage)
                    : null,
            ].filter(isDefined)
        ),
        json.chatTitle,
        json.enhancedContext?.selectedRepos
    )
}

export function disposeWebviewViewOrPanel(viewOrPanel: vscode.WebviewView | vscode.WebviewPanel): void {
    if ('dispose' in viewOrPanel) {
        viewOrPanel.dispose()
    }
}

export function webviewViewOrPanelViewColumn(
    viewOrPanel: vscode.WebviewView | vscode.WebviewPanel
): vscode.ViewColumn | undefined {
    if ('viewColumn' in viewOrPanel) {
        return viewOrPanel.viewColumn
    }
    // Our view is in the sidebar, return undefined
    return undefined
}

export function webviewViewOrPanelOnDidChangeViewState(
    viewOrPanel: vscode.WebviewView | vscode.WebviewPanel
): vscode.Event<vscode.WebviewPanelOnDidChangeViewStateEvent> {
    if ('onDidChangeViewState' in viewOrPanel) {
        return viewOrPanel.onDidChangeViewState
    }
    // Return a no-op (this means the provider is for the sidebar)
    return () => {
        return {
            dispose: () => {},
        }
    }
}

export function revealWebviewViewOrPanel(viewOrPanel: vscode.WebviewView | vscode.WebviewPanel): void {
    // TODO!(sqs): focus sidebar if is webviewView
    if ('reveal' in viewOrPanel) {
        viewOrPanel.reveal()
    }
}

function getDefaultModelID(status: AuthStatus): string {
    const pending = ''
    try {
        return ModelsService.getDefaultChatModel(status) || pending
    } catch {
        return pending
    }
}

/**
 * Set HTML for webview (panel) & webview view (sidebar)
 */
export async function addWebviewViewHTML(
    extensionUri: vscode.Uri,
    view: vscode.WebviewView | vscode.WebviewPanel
): Promise<void> {
    if (isRunningInsideAgent()) {
        return
    }
    const webviewPath = vscode.Uri.joinPath(extensionUri, 'dist', 'webviews')
    // Create Webview using vscode/index.html
    const root = vscode.Uri.joinPath(webviewPath, 'index.html')
    const bytes = await vscode.workspace.fs.readFile(root)
    const decoded = new TextDecoder('utf-8').decode(bytes)
    const resources = view.webview.asWebviewUri(webviewPath)

    // This replace variables from the vscode/dist/index.html with webview info
    // 1. Update URIs to load styles and scripts into webview (eg. path that starts with ./)
    // 2. Update URIs for content security policy to only allow specific scripts to be run
    view.webview.html = decoded
        .replaceAll('./', `${resources.toString()}/`)
        .replaceAll('{cspSource}', view.webview.cspSource)
}<|MERGE_RESOLUTION|>--- conflicted
+++ resolved
@@ -1520,14 +1520,7 @@
     private async resolveWebviewViewOrPanel(
         viewOrPanel: vscode.WebviewView | vscode.WebviewPanel
     ): Promise<vscode.WebviewView | vscode.WebviewPanel> {
-<<<<<<< HEAD
-=======
-        if (this.webviewPanelOrView) {
-            logDebug('ChatController:resolveWebviewViewOrPanel', 'webview already created')
-        }
->>>>>>> 8f819104
         this._webviewPanelOrView = viewOrPanel
-
         this.syncPanelTitle()
 
         const webviewPath = vscode.Uri.joinPath(this.extensionUri, 'dist', 'webviews')
