import * as uuid from 'uuid'
import * as vscode from 'vscode'

import {
    type AuthStatus,
    type BillingCategory,
    type BillingProduct,
    CHAT_INPUT_TOKEN_BUDGET,
    CHAT_OUTPUT_TOKEN_BUDGET,
    type ChatClient,
    type ChatMessage,
    ClientConfigSingleton,
    CodyIDE,
    type ContextItem,
    ContextItemSource,
    DOTCOM_URL,
    type DefaultChatCommands,
    type EventSource,
    type Guardrails,
    type MentionQuery,
    type Message,
    ModelUsage,
    ModelsService,
    PromptString,
    type RankedContext,
    type SerializedChatInteraction,
    type SerializedChatTranscript,
    type SerializedPromptEditorState,
    TokenCounter,
    Typewriter,
    addMessageListenersForExtensionAPI,
    allMentionProvidersMetadata,
    asyncGeneratorFromPromise,
    createMessageAPIForExtension,
    featureFlagProvider,
    getContextForChatMessage,
    graphqlClient,
    hydrateAfterPostMessage,
    inputTextWithoutContextChipsFromPromptEditorState,
    isAbortError,
    isAbortErrorOrSocketHangUp,
    isContextWindowLimitError,
    isDefined,
    isError,
    isFileURI,
    isRateLimitError,
    parseMentionQuery,
    recordErrorToSpan,
    reformatBotMessageForChat,
    serializeChatMessage,
    telemetryRecorder,
    tracer,
    truncatePromptString,
    webMentionProvidersMetadata,
} from '@sourcegraph/cody-shared'

import type { Span } from '@opentelemetry/api'
import { captureException } from '@sentry/core'
import type { TelemetryEventParameters } from '@sourcegraph/telemetry'
import type { URI } from 'vscode-uri'
import { version as VSCEVersion } from '../../../package.json'
import { View } from '../../../webviews/tabs/types'
import {
    closeAuthProgressIndicator,
    startAuthProgressIndicator,
} from '../../auth/auth-progress-indicator'
import type { startTokenReceiver } from '../../auth/token-receiver'
import { getCodyCommandList } from '../../commands/CommandsController'
import { getContextFileFromUri } from '../../commands/context/file-path'
import { getContextFileFromCursor, getContextFileFromSelection } from '../../commands/context/selection'
import { getConfiguration, getFullConfig } from '../../configuration'
import type { EnterpriseContextFactory } from '../../context/enterprise-context-factory'
import { type RemoteSearch, RepoInclusion } from '../../context/remote-search'
import type { Repo } from '../../context/repo-fetcher'
import type { RemoteRepoPicker } from '../../context/repo-picker'
import type { VSCodeEditor } from '../../editor/vscode-editor'
import { isRunningInsideAgent } from '../../jsonrpc/isRunningInsideAgent'
import { ContextStatusAggregator } from '../../local-context/enhanced-context-status'
import type { LocalEmbeddingsController } from '../../local-context/local-embeddings'
import { rewriteChatQuery } from '../../local-context/rewrite-chat-query'
import type { SymfRunner } from '../../local-context/symf'
import { logDebug } from '../../log'
import { migrateAndNotifyForOutdatedModels } from '../../models/modelMigrator'
import { gitCommitIdFromGitExtension } from '../../repository/git-extension-api'
import type { AuthProvider } from '../../services/AuthProvider'
import { AuthProviderSimplified } from '../../services/AuthProviderSimplified'
import { recordExposedExperimentsToSpan } from '../../services/open-telemetry/utils'
import {
    handleCodeFromInsertAtCursor,
    handleCodeFromSaveToNewFile,
    handleCopiedCode,
    handleSmartApply,
} from '../../services/utils/codeblock-action-tracker'
import { openExternalLinks, openLocalFileWithRange } from '../../services/utils/workspace-action'
import { TestSupport } from '../../test-support'
import type { MessageErrorType } from '../MessageProvider'
import {
    getCorpusContextItemsForEditorState,
    startClientStateBroadcaster,
} from '../clientStateBroadcaster'
import { type GetContextItemsTelemetry, getChatContextItemsForMention } from '../context/chatContext'
import type { ContextAPIClient } from '../context/contextAPIClient'
import type {
    ChatSubmitType,
    ConfigurationSubsetForWebview,
    ExtensionMessage,
    LocalEnv,
    WebviewMessage,
} from '../protocol'
import { countGeneratedCode } from '../utils'
import { chatHistory } from './ChatHistoryManager'
import { ChatModel, prepareChatMessage } from './ChatModel'
import { CodyChatEditorViewType } from './ChatsController'
import { CodebaseStatusProvider } from './CodebaseStatusProvider'
import type { ContextFetcher } from './ContextFetcher'
import { InitDoer } from './InitDoer'
import { getChatPanelTitle, openFile } from './chat-helpers'
import {
    type HumanInput,
    codebaseRootsFromHumanInput,
    getContextStrategy,
    resolveContext,
} from './context'
import { DefaultPrompter } from './prompt'

interface ChatControllerOptions {
    extensionUri: vscode.Uri
    authProvider: AuthProvider
    chatClient: ChatClient

    localEmbeddings: LocalEmbeddingsController | null
    symf: SymfRunner | null
    enterpriseContext: EnterpriseContextFactory | null

    contextFetcher: ContextFetcher
    contextAPIClient: ContextAPIClient | null

    editor: VSCodeEditor
    guardrails: Guardrails
    startTokenReceiver?: typeof startTokenReceiver
}

export interface ChatSession {
    webviewPanelOrView: vscode.WebviewView | vscode.WebviewPanel | undefined
    sessionID: string
}

export interface CodeBlockActionArgs {
    text: string
}

/**
 * ChatController is the view controller class for the chat panel.
 * It handles all events sent from the view, keeps track of the underlying chat model,
 * and interacts with the rest of the extension.
 *
 * Its methods are grouped into the following sections, each of which is demarcated
 * by a comment block (search for "// #region "):
 *
 * 1. top-level view action handlers
 * 2. view updaters
 * 3. chat request lifecycle methods
 * 4. session management
 * 5. webview container management
 * 6. other public accessors and mutators
 *
 * The following invariants should be maintained:
 * 1. top-level view action handlers
 *    a. should all follow the handle$ACTION naming convention
 *    b. should be private (with the existing exceptions)
 * 2. view updaters
 *    a. should all follow the post$ACTION naming convention
 *    b. should NOT mutate model state
 * 3. Keep the public interface of this class small in order to
 *    avoid tight coupling with other classes. If communication
 *    with other components outside the model and view is needed,
 *    use a broadcast/subscription design.
 */
export class ChatController implements vscode.Disposable, vscode.WebviewViewProvider, ChatSession {
    private chatModel: ChatModel

    private readonly authProvider: AuthProvider
    private readonly chatClient: ChatClient
    private readonly codebaseStatusProvider: CodebaseStatusProvider

    private readonly localEmbeddings: LocalEmbeddingsController | null
    private readonly symf: SymfRunner | null
    private readonly remoteSearch: RemoteSearch | null

    private readonly contextFetcher: ContextFetcher

    private readonly contextStatusAggregator = new ContextStatusAggregator()
    private readonly editor: VSCodeEditor
    private readonly guardrails: Guardrails
    private readonly repoPicker: RemoteRepoPicker | null
    private readonly startTokenReceiver: typeof startTokenReceiver | undefined
    private readonly contextAPIClient: ContextAPIClient | null

    private disposables: vscode.Disposable[] = []

    public dispose(): void {
        vscode.Disposable.from(...this.disposables).dispose()
        this.disposables = []
    }

    constructor({
        extensionUri,
        authProvider,
        chatClient,
        localEmbeddings,
        symf,
        editor,
        guardrails,
        enterpriseContext,
        startTokenReceiver,
        contextAPIClient,
        contextFetcher,
    }: ChatControllerOptions) {
        this.extensionUri = extensionUri
        this.authProvider = authProvider
        this.chatClient = chatClient
        this.localEmbeddings = localEmbeddings
        this.symf = symf
        this.repoPicker = enterpriseContext?.repoPicker || null
        this.remoteSearch = enterpriseContext?.createRemoteSearch() || null
        this.editor = editor

        this.contextFetcher = contextFetcher

        this.chatModel = new ChatModel(getDefaultModelID())

        this.guardrails = guardrails
        this.startTokenReceiver = startTokenReceiver
        this.contextAPIClient = contextAPIClient

        if (TestSupport.instance) {
            TestSupport.instance.chatPanelProvider.set(this)
        }

        // Advise local embeddings to start up if necessary.
        void this.localEmbeddings?.start()

        // Push context status to the webview when it changes.
        this.disposables.push(
            this.contextStatusAggregator.onDidChangeStatus(() => this.postContextStatus())
        )
        this.disposables.push(this.contextStatusAggregator)
        if (this.localEmbeddings) {
            this.disposables.push(this.contextStatusAggregator.addProvider(this.localEmbeddings))
        }
        this.codebaseStatusProvider = new CodebaseStatusProvider(
            this.editor,
            this.symf,
            enterpriseContext ? enterpriseContext.getCodebaseRepoIdMapper() : null
        )
        this.disposables.push(this.contextStatusAggregator.addProvider(this.codebaseStatusProvider))

        // Keep feature flags updated.
        this.disposables.push({
            dispose: featureFlagProvider.onFeatureFlagChanged('', () => {
                void this.postConfigFeatures()
            }),
        })

        if (this.remoteSearch) {
            this.disposables.push(
                // Display enhanced context status from the remote search provider
                this.contextStatusAggregator.addProvider(this.remoteSearch),

                // When the codebase has a remote ID, include it automatically
                this.codebaseStatusProvider.onDidChangeStatus(async () => {
                    const codebase = await this.codebaseStatusProvider.currentCodebase()
                    if (codebase?.remote && codebase.remoteRepoId) {
                        this.remoteSearch?.setRepos(
                            [
                                {
                                    name: codebase.remote,
                                    id: codebase.remoteRepoId,
                                },
                            ],
                            RepoInclusion.Automatic
                        )
                    }
                })
            )
        }

        this.disposables.push(
            startClientStateBroadcaster({
                remoteSearch: this.remoteSearch,
                postMessage: (message: ExtensionMessage) => this.postMessage(message),
                chatModel: this.chatModel,
            })
        )

        // Observe any changes in chat history and send client notifications to
        // the consumer
        this.disposables.push(
            chatHistory.onHistoryChanged(chatHistory => {
                this.postMessage({ type: 'history', localHistory: chatHistory })
            })
        )

        // Register commands for the codeblock actions
        this.disposables.push(
            vscode.commands.registerCommand(
                'cody.command.insertCodeToCursor',
                (args: CodeBlockActionArgs) => handleCodeFromInsertAtCursor(args.text)
            ),
            vscode.commands.registerCommand(
                'cody.command.insertCodeToNewFile',
                (args: CodeBlockActionArgs) => handleCodeFromSaveToNewFile(args.text, this.editor)
            )
        )
    }

    /**
     * onDidReceiveMessage handles all user actions sent from the chat panel view.
     * @param message is the message from the view.
     */
    private async onDidReceiveMessage(message: WebviewMessage): Promise<void> {
        switch (message.command) {
            case 'ready':
                await this.handleReady()
                break
            case 'initialized':
                await this.handleInitialized()
                break
            case 'submit': {
                await this.handleUserMessageSubmission(
                    uuid.v4(),
                    PromptString.unsafe_fromUserQuery(message.text),
                    message.submitType,
                    message.contextFiles ?? [],
                    message.editorState as SerializedPromptEditorState,
                    message.addEnhancedContext ?? false,
                    this.startNewSubmitOrEditOperation(),
                    'chat'
                )
                break
            }
            case 'edit': {
                await this.handleEdit(
                    uuid.v4(),
                    PromptString.unsafe_fromUserQuery(message.text),
                    message.index ?? undefined,
                    message.contextFiles ?? [],
                    message.editorState as SerializedPromptEditorState,
                    message.addEnhancedContext || false
                )
                break
            }
            case 'abort':
                this.handleAbort()
                break
            case 'chatModel':
                // Because this was a user action to change the model we will set that
                // as a global default for chat
                await ModelsService.setSelectedModel(ModelUsage.Chat, message.model)
                this.handleSetChatModel(message.model)
                break
            case 'get-chat-models':
                this.postChatModels()
                break
            case 'getUserContext':
                await this.handleGetUserContextFilesCandidates({
                    query: parseMentionQuery(message.query, null),
                })
                break
            case 'insert':
                await handleCodeFromInsertAtCursor(message.text)
                break
            case 'copy':
                await handleCopiedCode(message.text, message.eventType === 'Button')
                break
            case 'smartApply':
                await handleSmartApply(message.code, message.instruction, message.fileName)
                break
            case 'openURI':
                vscode.commands.executeCommand('vscode.open', message.uri)
                break
            case 'links':
                void openExternalLinks(message.value)
                break
            case 'openFile':
                await openFile(
                    message.uri,
                    message.range ?? undefined,
                    this._webviewPanelOrView && 'viewColumn' in this._webviewPanelOrView
                        ? this._webviewPanelOrView.viewColumn
                        : undefined
                )
                break
            case 'openLocalFileWithRange':
                await openLocalFileWithRange(message.filePath, message.range ?? undefined)
                break
            case 'newFile':
                await handleCodeFromSaveToNewFile(message.text, this.editor)
                break
            case 'context/get-remote-search-repos': {
                await this.postMessage({
                    type: 'context/remote-repos',
                    repos: this.chatModel.getSelectedRepos() ?? [],
                })
                break
            }
            case 'context/choose-remote-search-repo': {
                await this.handleChooseRemoteSearchRepo(message.explicitRepos ?? undefined)
                break
            }
            case 'context/remove-remote-search-repo':
                void this.handleRemoveRemoteSearchRepo(message.repoId)
                break
            case 'embeddings/index':
                void this.localEmbeddings?.index()
                break
            case 'symf/index': {
                void this.handleSymfIndex()
                break
            }
            case 'show-page':
                await vscode.commands.executeCommand('cody.show-page', message.page)
                break
            case 'attribution-search':
                await this.handleAttributionSearch(message.snippet)
                break
            case 'restoreHistory':
                await this.restoreSession(message.chatID)
                this.setWebviewView(View.Chat)
                break
            case 'reset':
                await this.clearAndRestartSession()
                break
            case 'command':
                vscode.commands.executeCommand(message.id, message.arg)
                break
            case 'event':
                // no-op, legacy v1 telemetry has been removed. This should be removed as well.
                break
            case 'recordEvent':
                telemetryRecorder.recordEvent(
                    // 👷 HACK: We have no control over what gets sent over JSON RPC,
                    // so we depend on client implementations to give type guidance
                    // to ensure that we don't accidentally share arbitrary,
                    // potentially sensitive string values. In this RPC handler,
                    // when passing the provided event to the TelemetryRecorder
                    // implementation, we forcibly cast all the inputs below
                    // (feature, action, parameters) into known types (strings
                    // 'feature', 'action', 'key') so that the recorder will accept
                    // it. DO NOT do this elsewhere!
                    message.feature as 'feature',
                    message.action as 'action',
                    message.parameters as TelemetryEventParameters<
                        { key: number },
                        BillingProduct,
                        BillingCategory
                    >
                )
                break
            case 'auth': {
                if (message.authKind === 'callback' && message.endpoint) {
                    this.authProvider.redirectToEndpointLogin(message.endpoint)
                    break
                }
                if (message.authKind === 'offline') {
                    this.authProvider.auth({ endpoint: '', token: '', isOfflineMode: true })
                    break
                }
                if (message.authKind === 'simplified-onboarding') {
                    const endpoint = DOTCOM_URL.href

                    let tokenReceiverUrl: string | undefined = undefined
                    closeAuthProgressIndicator()
                    startAuthProgressIndicator()
                    tokenReceiverUrl = await this.startTokenReceiver?.(
                        endpoint,
                        async (token, endpoint) => {
                            closeAuthProgressIndicator()
                            const authStatus = await this.authProvider.auth({ endpoint, token })
                            telemetryRecorder.recordEvent(
                                'cody.auth.fromTokenReceiver.web',
                                'succeeded',
                                {
                                    metadata: {
                                        success: authStatus?.isLoggedIn ? 1 : 0,
                                    },
                                }
                            )
                            if (!authStatus?.isLoggedIn) {
                                void vscode.window.showErrorMessage(
                                    'Authentication failed. Please check your token and try again.'
                                )
                            }
                        }
                    )

                    const authProviderSimplified = new AuthProviderSimplified()
                    const authMethod = message.authMethod || 'dotcom'
                    const successfullyOpenedUrl = await authProviderSimplified.openExternalAuthUrl(
                        this.authProvider,
                        authMethod,
                        tokenReceiverUrl
                    )
                    if (!successfullyOpenedUrl) {
                        closeAuthProgressIndicator()
                    }
                    break
                }
                // cody.auth.signin or cody.auth.signout
                await vscode.commands.executeCommand(`cody.auth.${message.authKind}`)
                break
            }
            case 'simplified-onboarding': {
                if (message.onboardingKind === 'web-sign-in-token') {
                    void vscode.window
                        .showInputBox({ prompt: 'Enter web sign-in token' })
                        .then(async token => {
                            if (!token) {
                                return
                            }
                            const authStatus = await this.authProvider.auth({
                                endpoint: DOTCOM_URL.href,
                                token,
                            })
                            if (!authStatus?.isLoggedIn) {
                                void vscode.window.showErrorMessage(
                                    'Authentication failed. Please check your token and try again.'
                                )
                            }
                        })
                    break
                }
                break
            }
            case 'troubleshoot/reloadAuth': {
                await this.authProvider.reloadAuthStatus()
                const nextAuth = this.authProvider.getAuthStatus()
                telemetryRecorder.recordEvent('cody.troubleshoot', 'reloadAuth', {
                    metadata: {
                        success: nextAuth.isLoggedIn ? 1 : 0,
                    },
                })
                break
            }
        }
    }

    private async isSmartApplyEnabled(): Promise<boolean> {
        const config = await getFullConfig()
        const isSmartApplyEnabled = config.internalUnstable || await featureFlagProvider.evaluateFeatureFlag(
            FeatureFlag.CodyExperimentalSmartApply
        )
        // Smart apply is only available in VS Code right now
        return Boolean(isSmartApplyEnabled && !config.isRunningInsideAgent)
    }

    private async getConfigForWebview(): Promise<ConfigurationSubsetForWebview & LocalEnv> {
<<<<<<< HEAD
        const [config, experimentalUnitTest, experimentalSmartApply] = await Promise.all([
            getFullConfig(),
            featureFlagProvider.evaluateFeatureFlag(FeatureFlag.CodyExperimentalUnitTest),
            this.isSmartApplyEnabled(),
        ])
=======
        const config = await getFullConfig()

        const webviewType =
            this.webviewPanelOrView?.viewType === 'cody.editorPanel' ? 'editor' : 'sidebar'
>>>>>>> 0cb54e7d

        const enableSmartApply = experimentalSmartApply && !config.isRunningInsideAgent

        return {
            agentIDE: config.isRunningInsideAgent ? config.agentIDE : CodyIDE.VSCode,
            agentExtensionVersion: config.isRunningInsideAgent
                ? config.agentExtensionVersion
                : VSCEVersion,
            uiKindIsWeb: vscode.env.uiKind === vscode.UIKind.Web,
            serverEndpoint: config.serverEndpoint,
            experimentalNoodle: config.experimentalNoodle,
<<<<<<< HEAD
            experimentalUnitTest,
            experimentalSmartApply: enableSmartApply,
            webviewType: this.webviewPanelOrView?.viewType === 'cody.editorPanel' ? 'editor' : 'sidebar',
=======
            webviewType,
>>>>>>> 0cb54e7d
        }
    }

    // =======================================================================
    // #region top-level view action handlers
    // =======================================================================

    public setAuthStatus(_: AuthStatus): void {
        // Run this async because this method may be called during initialization
        // and awaiting on this.postMessage may result in a deadlock
        void this.sendConfig()

        // Get the latest model list available to the current user to update the ChatModel.
        this.handleSetChatModel(getDefaultModelID())

        void this.postConfigFeatures()
    }

    // When the webview sends the 'ready' message, respond by posting the view config
    private async handleReady(): Promise<void> {
        await this.sendConfig()
        await this.postConfigFeatures()

        // Update the chat model providers again to ensure the correct token limit is set on ready
        this.handleSetChatModel(this.chatModel.modelID)
    }

    private async sendConfig(): Promise<void> {
        const authStatus = this.authProvider.getAuthStatus()
        const configForWebview = await this.getConfigForWebview()
        const workspaceFolderUris =
            vscode.workspace.workspaceFolders?.map(folder => folder.uri.toString()) ?? []
        await this.postMessage({
            type: 'config',
            config: configForWebview,
            authStatus,
            workspaceFolderUris,
        })
        logDebug('ChatController', 'updateViewConfig', {
            verbose: configForWebview,
        })
        await this.postMessage({
            type: 'commands',
            commands: getCodyCommandList(),
        })
    }

    private initDoer = new InitDoer<boolean | undefined>()
    private async handleInitialized(): Promise<void> {
        // HACK: this call is necessary to get the webview to set the chatID state,
        // which is necessary on deserialization. It should be invoked before the
        // other initializers run (otherwise, it might interfere with other view
        // state)
        await this.webviewPanelOrView?.webview.postMessage({
            type: 'transcript',
            messages: [],
            isMessageInProgress: false,
            chatID: this.chatModel.sessionID,
        })

        this.postChatModels()
        await this.saveSession()
        this.initDoer.signalInitialized()
        await this.sendConfig()
    }

    private async getRepoMetadataIfPublic(): Promise<string> {
        const currentCodebase = await this.codebaseStatusProvider.currentCodebase()
        if (currentCodebase?.isPublic) {
            const gitMetadata = {
                githubUrl: currentCodebase?.remote,
                commit: gitCommitIdFromGitExtension(currentCodebase?.localFolder),
            }
            return JSON.stringify(gitMetadata)
        }
        return ''
    }

    /**
     * Handles user input text for both new and edit submissions
     */
    public async handleUserMessageSubmission(
        requestID: string,
        inputText: PromptString,
        submitType: ChatSubmitType,
        mentions: ContextItem[],
        editorState: SerializedPromptEditorState | null,
        legacyAddEnhancedContext: boolean,
        signal: AbortSignal,
        source?: EventSource,
        command?: DefaultChatCommands
    ): Promise<void> {
        return tracer.startActiveSpan('chat.submit', async (span): Promise<void> => {
            span.setAttribute('sampled', true)
            const authStatus = this.authProvider.getAuthStatus()
            const sharedProperties = {
                requestID,
                chatModel: this.chatModel.modelID,
                source,
                command,
                traceId: span.spanContext().traceId,
                sessionID: this.chatModel.sessionID,
                addEnhancedContext: legacyAddEnhancedContext,
            }
            await this.recordChatQuestionTelemetryEvent(
                authStatus,
                legacyAddEnhancedContext,
                mentions,
                sharedProperties,
                inputText
            )

            tracer.startActiveSpan('chat.submit.firstToken', async (firstTokenSpan): Promise<void> => {
                if (inputText.toString().match(/^\/reset$/)) {
                    span.addEvent('clearAndRestartSession')
                    span.end()
                    return this.clearAndRestartSession()
                }

                if (submitType === 'user-newchat' && !this.chatModel.isEmpty()) {
                    span.addEvent('clearAndRestartSession')
                    await this.clearAndRestartSession()
                    signal.throwIfAborted()
                }

                this.chatModel.addHumanMessage({ text: inputText, editorState })
                await this.saveSession()
                signal.throwIfAborted()

                this.postEmptyMessageInProgress()
                this.contextAPIClient?.detectChatIntent(requestID, inputText.toString())

                // All mentions we receive are either source=initial or source=user. If the caller
                // forgot to set the source, assume it's from the user.
                mentions = mentions.map(m => (m.source ? m : { ...m, source: ContextItemSource.User }))

                // If the legacyAddEnhancedContext param is true, then pretend there is a `@repo` or `@tree`
                // mention and a mention of the current selection to match the old behavior.
                if (legacyAddEnhancedContext) {
                    const corpusMentions = getCorpusContextItemsForEditorState({
                        remoteSearch: this.remoteSearch,
                    })
                    mentions = mentions.concat(corpusMentions)

                    const selectionContext = source === 'chat' ? await getContextFileFromSelection() : []
                    signal.throwIfAborted()
                    mentions = mentions.concat(selectionContext)
                }

                const contextAlternatives = await this.fetchContext(
                    { text: inputText, mentions },
                    requestID,
                    editorState,
                    span,
                    signal
                )
                signal.throwIfAborted()
                const corpusContext = contextAlternatives[0].items

                const explicitMentions = corpusContext.filter(c => c.source === ContextItemSource.User)
                const implicitMentions = corpusContext.filter(c => c.source !== ContextItemSource.User)

                const prompter = new DefaultPrompter(
                    explicitMentions,
                    implicitMentions,
                    command !== undefined
                )
                const sendTelemetry = (contextSummary: any, privateContextSummary?: any): void => {
                    const properties = {
                        ...sharedProperties,
                        traceId: span.spanContext().traceId,
                    }
                    span.setAttributes(properties)
                    firstTokenSpan.setAttributes(properties)

                    telemetryRecorder.recordEvent('cody.chat-question', 'executed', {
                        metadata: {
                            ...contextSummary,
                            // Flag indicating this is a transcript event to go through ML data pipeline. Only for DotCom users
                            // See https://github.com/sourcegraph/sourcegraph/pull/59524
                            recordsPrivateMetadataTranscript: authStatus.isDotCom ? 1 : 0,
                        },
                        privateMetadata: {
                            properties,
                            privateContextSummary: privateContextSummary,
                            // 🚨 SECURITY: chat transcripts are to be included only for DotCom users AND for V2 telemetry
                            // V2 telemetry exports privateMetadata only for DotCom users
                            // the condition below is an additional safeguard measure
                            promptText:
                                authStatus.isDotCom &&
                                truncatePromptString(inputText, CHAT_INPUT_TOKEN_BUDGET),
                        },
                    })
                }

                try {
                    const prompt = await this.buildPrompt(
                        prompter,
                        signal,
                        requestID,
                        sendTelemetry,
                        contextAlternatives
                    )
                    signal.throwIfAborted()
                    this.streamAssistantResponse(requestID, prompt, span, firstTokenSpan, signal)
                } catch (error) {
                    if (isAbortErrorOrSocketHangUp(error as Error)) {
                        return
                    }
                    if (isRateLimitError(error) || isContextWindowLimitError(error)) {
                        this.postError(error, 'transcript')
                    } else {
                        this.postError(
                            isError(error)
                                ? error
                                : new Error(`Error generating assistant response: ${error}`)
                        )
                    }
                    recordErrorToSpan(span, error as Error)
                }
            })
        })
    }

    private async fetchContext(
        { text, mentions }: HumanInput,
        requestID: string,
        editorState: SerializedPromptEditorState | null,
        span: Span,
        signal?: AbortSignal
    ): Promise<RankedContext[]> {
        if (!vscode.workspace.getConfiguration().get<boolean>('cody.internal.serverSideContext')) {
            // Fetch using legacy context retrieval
            const config = getConfiguration()
            const contextStrategy = await getContextStrategy(config.useContext)
            span.setAttribute('strategy', contextStrategy)

            // Remove context chips (repo, @-mentions) from the input text for context retrieval.
            const inputTextWithoutContextChips = editorState
                ? PromptString.unsafe_fromUserQuery(
                      inputTextWithoutContextChipsFromPromptEditorState(editorState)
                  )
                : text

            const rewrite = config.experimentalNoodle
                ? await rewriteChatQuery({
                      query: text,
                      contextItems: mentions,
                      chatClient: this.chatClient,
                      chatModel: this.chatModel,
                  })
                : inputTextWithoutContextChips

            const context = (
                await Promise.all([
                    resolveContext({
                        strategy: contextStrategy,
                        editor: this.editor,
                        input: { text: rewrite, mentions },
                        providers: {
                            localEmbeddings: this.localEmbeddings,
                            symf: this.symf,
                            remoteSearch: this.remoteSearch,
                        },
                        signal,
                    }),
                    getContextForChatMessage(text.toString(), signal),
                ])
            ).flat()

            // Run in background.
            void this.contextAPIClient?.rankContext(
                requestID,
                inputTextWithoutContextChips.toString(),
                context
            )

            return [
                {
                    strategy: 'legacy, symf',
                    items: context.flat(),
                },
            ]
        }

        const roots = await codebaseRootsFromHumanInput({ text, mentions }, signal)
        const context = await this.contextFetcher.fetchContext(
            {
                userQuery: text,
                roots,
            },
            signal
        )

        if (this.contextAPIClient) {
            // Remove context chips (repo, @-mentions) from the input text for context retrieval.
            const inputTextWithoutContextChips = editorState
                ? PromptString.unsafe_fromUserQuery(
                      inputTextWithoutContextChipsFromPromptEditorState(editorState)
                  )
                : text
            const response = await this.contextAPIClient.rankContext(
                requestID,
                inputTextWithoutContextChips.toString(),
                context
            )
            if (isError(response)) {
                throw response
            }
            if (!response) {
                throw new Error('empty response from context reranking API')
            }
            const { used, ignored } = response
            const all: [ContextItem, number][] = []
            const usedContext: ContextItem[] = []
            const ignoredContext: ContextItem[] = []
            for (const { index, score } of used) {
                usedContext.push(context[index])
                all.push([context[index], score])
            }
            for (const { index, score } of ignored) {
                ignoredContext.push(context[index])
                all.push([context[index], score])
            }
            return [
                { strategy: 'local+remote, reranked', items: usedContext },
                { strategy: 'local+remote', items: context },
            ]
        }

        return [{ strategy: 'local+remote', items: context }]
    }

    private submitOrEditOperation: AbortController | undefined
    public startNewSubmitOrEditOperation(): AbortSignal {
        this.submitOrEditOperation?.abort()
        this.submitOrEditOperation = new AbortController()
        return this.submitOrEditOperation.signal
    }
    private cancelSubmitOrEditOperation(): void {
        if (this.submitOrEditOperation) {
            this.submitOrEditOperation.abort()
            this.submitOrEditOperation = undefined
        }
    }

    /**
     * Handles editing a human chat message in current chat session.
     *
     * Removes any existing messages from the provided index,
     * before submitting the replacement text as a new question.
     * When no index is provided, default to the last human message.
     */
    private async handleEdit(
        requestID: string,
        text: PromptString,
        index: number | undefined,
        contextFiles: ContextItem[],
        editorState: SerializedPromptEditorState | null,
        addEnhancedContext = true
    ): Promise<void> {
        const abortSignal = this.startNewSubmitOrEditOperation()

        telemetryRecorder.recordEvent('cody.editChatButton', 'clicked')

        try {
            const humanMessage = index ?? this.chatModel.getLastSpeakerMessageIndex('human')
            if (humanMessage === undefined) {
                return
            }
            this.chatModel.removeMessagesFromIndex(humanMessage, 'human')
            return await this.handleUserMessageSubmission(
                requestID,
                text,
                'user',
                contextFiles,
                editorState,
                addEnhancedContext,
                abortSignal,
                'chat'
            )
        } catch {
            this.postError(new Error('Failed to edit prompt'), 'transcript')
        }
    }

    private handleAbort(): void {
        this.cancelSubmitOrEditOperation()
        // Notify the webview there is no message in progress.
        this.postViewTranscript()
        telemetryRecorder.recordEvent('cody.sidebar.abortButton', 'clicked')
    }

    private handleSetChatModel(modelID: string) {
        this.chatModel.updateModel(modelID)
        this.postChatModels()
    }

    private async handleGetUserContextFilesCandidates({
        query,
    }: { query: MentionQuery }): Promise<
        Omit<Extract<ExtensionMessage, { type: 'userContextFiles' }>, 'type'>
    > {
        const source = 'chat'

        // Use numerical mapping to send source values to metadata, making this data available on all instances.
        const atMentionSourceTelemetryMetadataMapping: Record<typeof source, number> = {
            chat: 1,
        } as const

        const scopedTelemetryRecorder: GetContextItemsTelemetry = {
            empty: () => {
                telemetryRecorder.recordEvent('cody.at-mention', 'executed', {
                    metadata: {
                        source: atMentionSourceTelemetryMetadataMapping[source],
                    },
                    privateMetadata: { source },
                })
            },
            withProvider: (provider, providerMetadata) => {
                telemetryRecorder.recordEvent(`cody.at-mention.${provider}`, 'executed', {
                    metadata: { source: atMentionSourceTelemetryMetadataMapping[source] },
                    privateMetadata: { source, providerMetadata },
                })
            },
        }

        try {
            const config = await getFullConfig()
            const isCodyWeb = config.agentIDE === CodyIDE.Web

            const items = await getChatContextItemsForMention({
                mentionQuery: query,
                telemetryRecorder: scopedTelemetryRecorder,
                rangeFilter: !isCodyWeb,
                remoteRepositoriesNames: query.includeRemoteRepositories
                    ? this.remoteSearch?.getRepos('all')?.map(repo => repo.name)
                    : undefined,
            })

            const { input, context } = this.chatModel.contextWindow
            const userContextFiles = items.map(f => ({
                ...f,
                isTooLarge: f.size ? f.size > (context?.user || input) : undefined,
            }))
            return { userContextFiles }
        } catch (error) {
            if (isAbortError(error)) {
                throw error // rethrow as-is so it gets ignored by our caller
            }
            throw new Error(`Error retrieving context files: ${error}`)
        }
    }

    public async handleGetUserEditorContext(uri?: URI): Promise<void> {
        // Get selection from the active editor
        const selection = vscode.window.activeTextEditor?.selection

        // Determine context based on URI presence
        const contextItem = uri
            ? await getContextFileFromUri(uri, selection)
            : await getContextFileFromCursor()

        const { input, context } = this.chatModel.contextWindow
        const userContextSize = context?.user ?? input

        void this.postMessage({
            type: 'clientAction',
            addContextItemsToLastHumanInput: contextItem
                ? [
                      {
                          ...contextItem,
                          type: 'file',
                          // Remove content to avoid sending large data to the webview
                          content: undefined,
                          isTooLarge: contextItem.size ? contextItem.size > userContextSize : undefined,
                          source: ContextItemSource.User,
                          range: contextItem.range,
                      } satisfies ContextItem,
                  ]
                : [],
        })

        // Reveal the webview panel if it is hidden
        if (this._webviewPanelOrView) {
            revealWebviewViewOrPanel(this._webviewPanelOrView)
        }
    }

    private async handleSymfIndex(): Promise<void> {
        const codebase = await this.codebaseStatusProvider.currentCodebase()
        if (codebase && isFileURI(codebase.localFolder)) {
            await this.symf?.ensureIndex(codebase.localFolder, {
                retryIfLastAttemptFailed: true,
                ignoreExisting: false,
            })
        }
    }

    private async handleAttributionSearch(snippet: string): Promise<void> {
        try {
            const attribution = await this.guardrails.searchAttribution(snippet)
            if (isError(attribution)) {
                await this.postMessage({
                    type: 'attribution',
                    snippet,
                    error: attribution.message,
                })
                return
            }
            await this.postMessage({
                type: 'attribution',
                snippet,
                attribution: {
                    repositoryNames: attribution.repositories.map(r => r.name),
                    limitHit: attribution.limitHit,
                },
            })
        } catch (error) {
            await this.postMessage({
                type: 'attribution',
                snippet,
                error: `${error}`,
            })
        }
    }

    private async handleChooseRemoteSearchRepo(explicitRepos?: Repo[]): Promise<void> {
        if (!this.remoteSearch) {
            return
        }
        const repos =
            explicitRepos ??
            (await this.repoPicker?.show(this.remoteSearch.getRepos(RepoInclusion.Manual)))
        if (repos) {
            this.chatModel.setSelectedRepos(repos)
            this.remoteSearch.setRepos(repos, RepoInclusion.Manual)
        }
    }

    private handleRemoveRemoteSearchRepo(repoId: string): void {
        this.remoteSearch?.removeRepo(repoId)
    }

    // #endregion
    // =======================================================================
    // #region view updaters
    // =======================================================================

    private postEmptyMessageInProgress(): void {
        this.postViewTranscript({ speaker: 'assistant', model: this.chatModel.modelID })
    }

    private postViewTranscript(messageInProgress?: ChatMessage): void {
        const messages: ChatMessage[] = [...this.chatModel.getMessages()]
        if (messageInProgress) {
            messages.push(messageInProgress)
        }

        // We never await on postMessage, because it can sometimes hang indefinitely:
        // https://github.com/microsoft/vscode/issues/159431
        void this.postMessage({
            type: 'transcript',
            messages: messages.map(prepareChatMessage).map(serializeChatMessage),
            isMessageInProgress: !!messageInProgress,
            chatID: this.chatModel.sessionID,
        })

        this.syncPanelTitle()
    }

    private syncPanelTitle() {
        // Update webview panel title if we're in an editor panel
        if (this._webviewPanelOrView && 'reveal' in this._webviewPanelOrView) {
            this._webviewPanelOrView.title = this.chatModel.getChatTitle()
        }
    }

    /**
     * Display error message in webview as part of the chat transcript, or as a system banner alongside the chat.
     */
    private postError(error: Error, type?: MessageErrorType): void {
        logDebug('ChatController: postError', error.message)
        // Add error to transcript
        if (type === 'transcript') {
            this.chatModel.addErrorAsBotMessage(error)
            this.postViewTranscript()
            void this.postMessage({
                type: 'transcript-errors',
                isTranscriptError: true,
            })
            return
        }

        void this.postMessage({ type: 'errors', errors: error.message })
        captureException(error)
    }

    private postChatModels(): void {
        const authStatus = this.authProvider.getAuthStatus()
        if (!authStatus?.isLoggedIn) {
            return
        }
        const models = ModelsService.getModels(ModelUsage.Chat)

        void this.postMessage({
            type: 'chatModels',
            models,
        })
    }

    private postContextStatus(): void {
        const { status } = this.contextStatusAggregator
        void this.postMessage({
            type: 'enhanced-context',
            enhancedContextStatus: { groups: status },
        })
        // Only log non-empty status to reduce noises.
        if (status.length > 0) {
            logDebug('ChatController', 'postContextStatus', JSON.stringify(status))
        }
    }

    /**
     * Low-level utility to post a message to the webview, pending initialization.
     *
     * cody-invariant: this.webview.postMessage should never be invoked directly
     * except within this method.
     */
    private postMessage(message: ExtensionMessage): Thenable<boolean | undefined> {
        return this.initDoer.do(() => this.webviewPanelOrView?.webview.postMessage(message))
    }

    // #endregion
    // =======================================================================
    // #region chat request lifecycle methods
    // =======================================================================

    /**
     * Constructs the prompt and updates the UI with the context used in the prompt.
     */
    private async buildPrompt(
        prompter: DefaultPrompter,
        abortSignal: AbortSignal,
        requestID: string,
        sendTelemetry?: (contextSummary: any, privateContextSummary?: any) => void,
        contextAlternatives?: RankedContext[]
    ): Promise<Message[]> {
        const experimentalSmartApplyEnabled = await this.isSmartApplyEnabled()
        const { prompt, context } = await prompter.makePrompt(
            this.chatModel,
            this.authProvider.getAuthStatus().codyApiVersion,
            { experimentalSmartApplyEnabled }
        )
        abortSignal.throwIfAborted()

        // Update UI based on prompt construction
        // Includes the excluded context items to display in the UI
        if (vscode.workspace.getConfiguration().get<boolean>('cody.internal.showContextAlternatives')) {
            this.chatModel.setLastMessageContext(
                [...context.used, ...context.ignored],
                contextAlternatives
            )
        } else {
            this.chatModel.setLastMessageContext([...context.used, ...context.ignored])
        }

        // this is not awaited, so we kick the call off but don't block on it returning
        this.contextAPIClient?.recordContext(requestID, context.used, context.ignored)

        if (sendTelemetry) {
            // Create a summary of how many code snippets of each context source are being
            // included in the prompt
            const contextSummary: { [key: string]: number } = {}
            for (const { source } of context.used) {
                if (!source) {
                    continue
                }
                if (contextSummary[source]) {
                    contextSummary[source] += 1
                } else {
                    contextSummary[source] = 1
                }
            }

            const privateContextSummary = await this.buildPrivateContextSummary(context)
            sendTelemetry(contextSummary, privateContextSummary)
        }

        return prompt
    }

    private async buildPrivateContextSummary(context: {
        used: ContextItem[]
        ignored: ContextItem[]
    }): Promise<object> {
        // 🚨 SECURITY: included only for dotcom users & public repos
        const isDotCom = this.authProvider.getAuthStatus().isDotCom
        const isPublic = (await this.codebaseStatusProvider.currentCodebase())?.isPublic

        if (!(isDotCom && isPublic)) {
            return {}
        }

        const getContextSummary = (items: ContextItem[]) => ({
            count: items.length,
            items: items.map(i => ({
                source: i.source,
                size: i.size || TokenCounter.countTokens(i.content || ''),
                content: i.content,
            })),
        })

        return {
            included: getContextSummary(context.used),
            excluded: getContextSummary(context.ignored),
            gitMetadata: await this.getRepoMetadataIfPublic(),
        }
    }

    private streamAssistantResponse(
        requestID: string,
        prompt: Message[],
        span: Span,
        firstTokenSpan: Span,
        abortSignal: AbortSignal
    ): void {
        logDebug('ChatController', 'streamAssistantResponse', {
            verbose: { requestID, prompt },
        })
        let firstTokenMeasured = false
        function measureFirstToken() {
            if (firstTokenMeasured) {
                return
            }
            firstTokenMeasured = true
            span.addEvent('firstToken')
            firstTokenSpan.end()
        }

        abortSignal.throwIfAborted()
        this.postEmptyMessageInProgress()
        this.sendLLMRequest(
            prompt,
            {
                update: content => {
                    measureFirstToken()
                    span.addEvent('update')
                    this.postViewTranscript({
                        speaker: 'assistant',
                        text: PromptString.unsafe_fromLLMResponse(content),
                        model: this.chatModel.modelID,
                    })
                },
                close: content => {
                    measureFirstToken()
                    recordExposedExperimentsToSpan(span)
                    span.end()
                    this.addBotMessage(requestID, PromptString.unsafe_fromLLMResponse(content))
                },
                error: (partialResponse, error) => {
                    this.postError(error, 'transcript')
                    if (isAbortErrorOrSocketHangUp(error)) {
                        abortSignal.throwIfAborted()
                    }
                    try {
                        // We should still add the partial response if there was an error
                        // This'd throw an error if one has already been added
                        this.addBotMessage(
                            requestID,
                            PromptString.unsafe_fromLLMResponse(partialResponse)
                        )
                    } catch {
                        console.error('Streaming Error', error)
                    }
                    recordErrorToSpan(span, error)
                },
            },
            abortSignal
        )
    }

    /**
     * Issue the chat request and stream the results back, updating the model and view
     * with the response.
     */
    private async sendLLMRequest(
        prompt: Message[],
        callbacks: {
            update: (response: string) => void
            close: (finalResponse: string) => void
            error: (completedResponse: string, error: Error) => void
        },
        abortSignal: AbortSignal
    ): Promise<void> {
        let lastContent = ''
        const typewriter = new Typewriter({
            update: content => {
                lastContent = content
                callbacks.update(content)
            },
            close: () => {
                callbacks.close(lastContent)
            },
            error: error => {
                callbacks.error(lastContent, error)
            },
        })

        try {
            const stream = this.chatClient.chat(
                prompt,
                {
                    model: this.chatModel.modelID,
                    maxTokensToSample: this.chatModel.contextWindow.output,
                },
                abortSignal
            )

            for await (const message of stream) {
                switch (message.type) {
                    case 'change': {
                        typewriter.update(message.text)
                        break
                    }
                    case 'complete': {
                        typewriter.close()
                        typewriter.stop()
                        break
                    }
                    case 'error': {
                        typewriter.close()
                        typewriter.stop(message.error)
                    }
                }
            }
        } catch (error: unknown) {
            typewriter.close()
            typewriter.stop(isAbortErrorOrSocketHangUp(error as Error) ? undefined : (error as Error))
        }
    }

    /**
     * Finalizes adding a bot message to the chat model and triggers an update to the view.
     */
    private addBotMessage(requestID: string, rawResponse: PromptString): void {
        const messageText = reformatBotMessageForChat(rawResponse)
        this.chatModel.addBotMessage({ text: messageText })
        void this.saveSession()
        this.postViewTranscript()

        const authStatus = this.authProvider.getAuthStatus()

        // Count code generated from response
        const generatedCode = countGeneratedCode(messageText.toString())
        const responseEventAction = generatedCode.charCount > 0 ? 'hasCode' : 'noCode'
        telemetryRecorder.recordEvent('cody.chatResponse', responseEventAction, {
            version: 2, // increment for major changes to this event
            interactionID: requestID,
            metadata: {
                ...generatedCode,
                // Flag indicating this is a transcript event to go through ML data pipeline. Only for dotcom users
                // See https://github.com/sourcegraph/sourcegraph/pull/59524
                recordsPrivateMetadataTranscript: authStatus.isDotCom ? 1 : 0,
            },
            privateMetadata: {
                // 🚨 SECURITY: chat transcripts are to be included only for DotCom users AND for V2 telemetry
                // V2 telemetry exports privateMetadata only for DotCom users
                // the condition below is an aditional safegaurd measure
                responseText:
                    authStatus.isDotCom && truncatePromptString(messageText, CHAT_OUTPUT_TOKEN_BUDGET),
                chatModel: this.chatModel.modelID,
            },
        })
    }

    // #endregion
    // =======================================================================
    // #region session management
    // =======================================================================

    // A unique identifier for this ChatController instance used to identify
    // it when a handle to this specific panel provider is needed.
    public get sessionID(): string {
        return this.chatModel.sessionID
    }

    // Sets the provider up for a new chat that is not being restored from a
    // saved session.
    public async newSession(): Promise<void> {
        // Set the remote search's selected repos to the workspace repo list
        // by default.
        this.remoteSearch?.setRepos(
            (await this.repoPicker?.getDefaultRepos()) || [],
            RepoInclusion.Manual
        )
    }

    // Attempts to restore the chat to the given sessionID, if it exists in
    // history. If it does, then saves the current session and cancels the
    // current in-progress completion. If the chat does not exist, then this
    // is a no-op.
    public async restoreSession(sessionID: string): Promise<void> {
        const oldTranscript = chatHistory.getChat(this.authProvider.getAuthStatus(), sessionID)
        if (!oldTranscript) {
            return this.newSession()
        }
        this.cancelSubmitOrEditOperation()
        const newModel = newChatModelFromSerializedChatTranscript(oldTranscript, this.chatModel.modelID)
        this.chatModel = newModel

        // Restore per-chat enhanced context settings
        if (this.remoteSearch) {
            const repos =
                this.chatModel.getSelectedRepos() || (await this.repoPicker?.getDefaultRepos()) || []
            this.remoteSearch.setRepos(repos, RepoInclusion.Manual)
        }

        this.postViewTranscript()
    }

    private async saveSession(): Promise<void> {
        const allHistory = await chatHistory.saveChat(
            this.authProvider.getAuthStatus(),
            this.chatModel.toSerializedChatTranscript()
        )
        if (allHistory) {
            void this.postMessage({
                type: 'history',
                localHistory: allHistory,
            })
        }
    }

    public async clearAndRestartSession(): Promise<void> {
        this.cancelSubmitOrEditOperation()
        await this.saveSession()

        this.chatModel = new ChatModel(this.chatModel.modelID)
        this.postViewTranscript()
    }

    // #endregion
    // =======================================================================
    // #region webview container management
    // =======================================================================

    private extensionUri: vscode.Uri
    private _webviewPanelOrView?: vscode.WebviewView | vscode.WebviewPanel
    public get webviewPanelOrView(): vscode.WebviewView | vscode.WebviewPanel | undefined {
        return this._webviewPanelOrView
    }

    /**
     * Creates the webview view or panel for the Cody chat interface if it doesn't already exist.
     */
    public async createWebviewViewOrPanel(
        activePanelViewColumn?: vscode.ViewColumn,
        lastQuestion?: string
    ): Promise<vscode.WebviewView | vscode.WebviewPanel> {
        // Checks if the webview view or panel already exists and is visible.
        // If so, returns early to avoid creating a duplicate.
        if (this.webviewPanelOrView) {
            return this.webviewPanelOrView
        }

        const viewType = CodyChatEditorViewType
        const panelTitle =
            chatHistory.getChat(this.authProvider.getAuthStatus(), this.chatModel.sessionID)
                ?.chatTitle || getChatPanelTitle(lastQuestion)
        const viewColumn = activePanelViewColumn || vscode.ViewColumn.Beside
        const webviewPath = vscode.Uri.joinPath(this.extensionUri, 'dist', 'webviews')
        const panel = vscode.window.createWebviewPanel(
            viewType,
            panelTitle,
            { viewColumn, preserveFocus: true },
            {
                enableScripts: true,
                retainContextWhenHidden: true,
                enableFindWidget: true,
                localResourceRoots: [webviewPath],
                enableCommandUris: true,
            }
        )

        return this.registerWebviewPanel(panel)
    }

    /**
     * Revives the chat panel when the extension is reactivated.
     */
    public async revive(webviewPanel: vscode.WebviewPanel): Promise<void> {
        logDebug('ChatController:revive', 'registering webview panel')
        await this.registerWebviewPanel(webviewPanel)
    }

    public async resolveWebviewView(
        webviewView: vscode.WebviewView,
        _context: vscode.WebviewViewResolveContext<unknown>,
        _token: vscode.CancellationToken
    ): Promise<void> {
        await this.resolveWebviewViewOrPanel(webviewView)
    }

    /**
     * Registers the given webview panel by setting up its options, icon, and handlers.
     * Also stores the panel reference and disposes it when closed.
     */
    private async registerWebviewPanel(panel: vscode.WebviewPanel): Promise<vscode.WebviewPanel> {
        panel.iconPath = vscode.Uri.joinPath(this.extensionUri, 'resources', 'active-chat-icon.svg')
        return this.resolveWebviewViewOrPanel(panel)
    }

    private async resolveWebviewViewOrPanel(viewOrPanel: vscode.WebviewView): Promise<vscode.WebviewView>
    private async resolveWebviewViewOrPanel(
        viewOrPanel: vscode.WebviewPanel
    ): Promise<vscode.WebviewPanel>
    private async resolveWebviewViewOrPanel(
        viewOrPanel: vscode.WebviewView | vscode.WebviewPanel
    ): Promise<vscode.WebviewView | vscode.WebviewPanel> {
        this._webviewPanelOrView = viewOrPanel
        this.syncPanelTitle()

        const webviewPath = vscode.Uri.joinPath(this.extensionUri, 'dist', 'webviews')
        viewOrPanel.webview.options = {
            enableScripts: true,
            localResourceRoots: [webviewPath],
            enableCommandUris: true,
        }

        await addWebviewViewHTML(this.extensionUri, viewOrPanel)
        this.postContextStatus()

        // Dispose panel when the panel is closed
        viewOrPanel.onDidDispose(() => {
            this.cancelSubmitOrEditOperation()
            this._webviewPanelOrView = undefined
            if ('dispose' in viewOrPanel) {
                viewOrPanel.dispose()
            }
        })

        this.disposables.push(
            viewOrPanel.webview.onDidReceiveMessage(message =>
                this.onDidReceiveMessage(
                    hydrateAfterPostMessage(message, uri => vscode.Uri.from(uri as any))
                )
            )
        )

        // Listen for API calls from the webview.
        this.disposables.push(
            addMessageListenersForExtensionAPI(
                createMessageAPIForExtension({
                    postMessage: this.postMessage.bind(this),
                    postError: this.postError.bind(this),
                    onMessage: callback => {
                        const disposable = viewOrPanel.webview.onDidReceiveMessage(callback)
                        return () => disposable.dispose()
                    },
                }),
                {
                    mentionProviders: async function* (signal: AbortSignal) {
                        const isCodyWeb = (await getFullConfig()).agentIDE === CodyIDE.Web
                        const g = isCodyWeb
                            ? webMentionProvidersMetadata(signal)
                            : allMentionProvidersMetadata(signal)
                        for await (const value of g) {
                            yield value
                        }
                    },
                    contextItems: query =>
                        asyncGeneratorFromPromise(
                            this.handleGetUserContextFilesCandidates({ query }).then(
                                result => result.userContextFiles ?? []
                            )
                        ),
                    evaluatedFeatureFlag: (flag, signal) =>
                        featureFlagProvider.evaluatedFeatureFlag(flag, signal),
                    prompts: async function* (query, signal) {
                        yield await graphqlClient.queryPrompts(query, signal)
                    },
                }
            )
        )

        await this.postConfigFeatures()

        return viewOrPanel
    }

    private async postConfigFeatures(): Promise<void> {
        const clientConfig = await ClientConfigSingleton.getInstance().getConfig()
        void this.postMessage({
            type: 'setConfigFeatures',
            configFeatures: {
                // If clientConfig is undefined means we were unable to fetch the client configuration -
                // most likely because we are not authenticated yet. We need to be able to display the
                // chat panel (which is where all login functionality is) in this case, so we fallback
                // to some default values:
                chat: clientConfig?.chatEnabled ?? true,
                attribution: clientConfig?.attributionEnabled ?? false,
                serverSentModels: clientConfig?.modelsAPIEnabled ?? false,
            },
        })
    }

    public async setWebviewView(view: View): Promise<void> {
        if (view !== 'chat') {
            // Only chat view is supported in the webview panel.
            // When a different view is requested,
            // Set context to notify the webview panel to close.
            // This should close the webview panel and open the login view in the sidebar.
            await vscode.commands.executeCommand('setContext', 'cody.activated', false)
            return
        }
        const viewOrPanel = this._webviewPanelOrView ?? (await this.createWebviewViewOrPanel())

        this._webviewPanelOrView = viewOrPanel

        revealWebviewViewOrPanel(viewOrPanel)

        await this.postMessage({
            type: 'view',
            view: view,
        })
    }

    // #endregion
    // =======================================================================
    // #region other public accessors and mutators
    // =======================================================================

    // Convenience function for tests
    public getViewTranscript(): readonly ChatMessage[] {
        return this.chatModel.getMessages().map(prepareChatMessage)
    }

    public isEmpty(): boolean {
        return this.chatModel.isEmpty()
    }

    public isVisible(): boolean {
        return this.webviewPanelOrView?.visible ?? false
    }

    private async recordChatQuestionTelemetryEvent(
        authStatus: AuthStatus,
        legacyAddEnhancedContext: boolean,
        mentions: ContextItem[],
        sharedProperties: any,
        inputText: PromptString
    ): Promise<void> {
        const mentionsInInitialContext = mentions.filter(item => item.source !== ContextItemSource.User)
        const mentionsByUser = mentions.filter(item => item.source === ContextItemSource.User)
        telemetryRecorder.recordEvent('cody.chat-question', 'submitted', {
            metadata: {
                // Flag indicating this is a transcript event to go through ML data pipeline. Only for DotCom users
                // See https://github.com/sourcegraph/sourcegraph/pull/59524
                recordsPrivateMetadataTranscript: authStatus.endpoint && authStatus.isDotCom ? 1 : 0,
                addEnhancedContext: legacyAddEnhancedContext ? 1 : 0,

                // All mentions
                mentionsTotal: mentions.length,
                mentionsOfRepository: mentions.filter(item => item.type === 'repository').length,
                mentionsOfTree: mentions.filter(item => item.type === 'tree').length,
                mentionsOfWorkspaceRootTree: mentions.filter(
                    item => item.type === 'tree' && item.isWorkspaceRoot
                ).length,
                mentionsOfFile: mentions.filter(item => item.type === 'file').length,

                // Initial context mentions
                mentionsInInitialContext: mentionsInInitialContext.length,
                mentionsInInitialContextOfRepository: mentionsInInitialContext.filter(
                    item => item.type === 'repository'
                ).length,
                mentionsInInitialContextOfTree: mentionsInInitialContext.filter(
                    item => item.type === 'tree'
                ).length,
                mentionsInInitialContextOfWorkspaceRootTree: mentionsInInitialContext.filter(
                    item => item.type === 'tree' && item.isWorkspaceRoot
                ).length,
                mentionsInInitialContextOfFile: mentionsInInitialContext.filter(
                    item => item.type === 'file'
                ).length,

                // Explicit mentions by user
                mentionsByUser: mentionsByUser.length,
                mentionsByUserOfRepository: mentionsByUser.filter(item => item.type === 'repository')
                    .length,
                mentionsByUserOfTree: mentionsByUser.filter(item => item.type === 'tree').length,
                mentionsByUserOfWorkspaceRootTree: mentionsByUser.filter(
                    item => item.type === 'tree' && item.isWorkspaceRoot
                ).length,
                mentionsByUserOfFile: mentionsByUser.filter(item => item.type === 'file').length,
            },
            privateMetadata: {
                ...sharedProperties,
                // 🚨 SECURITY: chat transcripts are to be included only for DotCom users AND for V2 telemetry
                // V2 telemetry exports privateMetadata only for DotCom users
                // the condition below is an additional safeguard measure
                promptText:
                    authStatus.isDotCom && truncatePromptString(inputText, CHAT_INPUT_TOKEN_BUDGET),
                gitMetadata:
                    authStatus.isDotCom && legacyAddEnhancedContext
                        ? await this.getRepoMetadataIfPublic()
                        : '',
            },
        })
    }
}

function newChatModelFromSerializedChatTranscript(
    json: SerializedChatTranscript,
    modelID: string
): ChatModel {
    return new ChatModel(
        migrateAndNotifyForOutdatedModels(json.chatModel || modelID)!,
        json.id,
        json.interactions.flatMap((interaction: SerializedChatInteraction): ChatMessage[] =>
            [
                PromptString.unsafe_deserializeChatMessage(interaction.humanMessage),
                interaction.assistantMessage
                    ? PromptString.unsafe_deserializeChatMessage(interaction.assistantMessage)
                    : null,
            ].filter(isDefined)
        ),
        json.chatTitle,
        json.enhancedContext?.selectedRepos
    )
}

export function disposeWebviewViewOrPanel(viewOrPanel: vscode.WebviewView | vscode.WebviewPanel): void {
    if ('dispose' in viewOrPanel) {
        viewOrPanel.dispose()
    }
}

export function webviewViewOrPanelViewColumn(
    viewOrPanel: vscode.WebviewView | vscode.WebviewPanel
): vscode.ViewColumn | undefined {
    if ('viewColumn' in viewOrPanel) {
        return viewOrPanel.viewColumn
    }
    // Our view is in the sidebar, return undefined
    return undefined
}

export function webviewViewOrPanelOnDidChangeViewState(
    viewOrPanel: vscode.WebviewView | vscode.WebviewPanel
): vscode.Event<vscode.WebviewPanelOnDidChangeViewStateEvent> {
    if ('onDidChangeViewState' in viewOrPanel) {
        return viewOrPanel.onDidChangeViewState
    }
    // Return a no-op (this means the provider is for the sidebar)
    return () => {
        return {
            dispose: () => {},
        }
    }
}

export function revealWebviewViewOrPanel(viewOrPanel: vscode.WebviewView | vscode.WebviewPanel): void {
    if ('reveal' in viewOrPanel) {
        viewOrPanel.reveal()
    }
}

function getDefaultModelID(): string {
    const pending = ''
    try {
        return ModelsService.getDefaultChatModel() || pending
    } catch {
        return pending
    }
}

/**
 * Set HTML for webview (panel) & webview view (sidebar)
 */
export async function addWebviewViewHTML(
    extensionUri: vscode.Uri,
    view: vscode.WebviewView | vscode.WebviewPanel
): Promise<void> {
    if (isRunningInsideAgent()) {
        return
    }
    const webviewPath = vscode.Uri.joinPath(extensionUri, 'dist', 'webviews')
    // Create Webview using vscode/index.html
    const root = vscode.Uri.joinPath(webviewPath, 'index.html')
    const bytes = await vscode.workspace.fs.readFile(root)
    const decoded = new TextDecoder('utf-8').decode(bytes)
    const resources = view.webview.asWebviewUri(webviewPath)

    // This replace variables from the vscode/dist/index.html with webview info
    // 1. Update URIs to load styles and scripts into webview (eg. path that starts with ./)
    // 2. Update URIs for content security policy to only allow specific scripts to be run
    view.webview.html = decoded
        .replaceAll('./', `${resources.toString()}/`)
        .replaceAll('{cspSource}', view.webview.cspSource)
}<|MERGE_RESOLUTION|>--- conflicted
+++ resolved
@@ -16,6 +16,7 @@
     DOTCOM_URL,
     type DefaultChatCommands,
     type EventSource,
+    FeatureFlag,
     type Guardrails,
     type MentionQuery,
     type Message,
@@ -547,28 +548,21 @@
 
     private async isSmartApplyEnabled(): Promise<boolean> {
         const config = await getFullConfig()
-        const isSmartApplyEnabled = config.internalUnstable || await featureFlagProvider.evaluateFeatureFlag(
-            FeatureFlag.CodyExperimentalSmartApply
-        )
+        const isSmartApplyEnabled =
+            config.internalUnstable ||
+            (await featureFlagProvider.evaluateFeatureFlag(FeatureFlag.CodyExperimentalSmartApply))
         // Smart apply is only available in VS Code right now
         return Boolean(isSmartApplyEnabled && !config.isRunningInsideAgent)
     }
 
     private async getConfigForWebview(): Promise<ConfigurationSubsetForWebview & LocalEnv> {
-<<<<<<< HEAD
-        const [config, experimentalUnitTest, experimentalSmartApply] = await Promise.all([
+        const [config, experimentalSmartApply] = await Promise.all([
             getFullConfig(),
-            featureFlagProvider.evaluateFeatureFlag(FeatureFlag.CodyExperimentalUnitTest),
             this.isSmartApplyEnabled(),
         ])
-=======
-        const config = await getFullConfig()
 
         const webviewType =
             this.webviewPanelOrView?.viewType === 'cody.editorPanel' ? 'editor' : 'sidebar'
->>>>>>> 0cb54e7d
-
-        const enableSmartApply = experimentalSmartApply && !config.isRunningInsideAgent
 
         return {
             agentIDE: config.isRunningInsideAgent ? config.agentIDE : CodyIDE.VSCode,
@@ -578,13 +572,8 @@
             uiKindIsWeb: vscode.env.uiKind === vscode.UIKind.Web,
             serverEndpoint: config.serverEndpoint,
             experimentalNoodle: config.experimentalNoodle,
-<<<<<<< HEAD
-            experimentalUnitTest,
-            experimentalSmartApply: enableSmartApply,
-            webviewType: this.webviewPanelOrView?.viewType === 'cody.editorPanel' ? 'editor' : 'sidebar',
-=======
+            experimentalSmartApply,
             webviewType,
->>>>>>> 0cb54e7d
         }
     }
 
