import * as uuid from 'uuid'
import * as vscode from 'vscode'

import {
    type AuthStatus,
    type BillingCategory,
    type BillingProduct,
    CHAT_INPUT_TOKEN_BUDGET,
    CHAT_OUTPUT_TOKEN_BUDGET,
    type ChatClient,
    type ChatMessage,
    ClientConfigSingleton,
    CodyIDE,
    type ContextItem,
    type ContextItemOpenCtx,
    ContextItemSource,
    DOTCOM_URL,
    type DefaultChatCommands,
    type EventSource,
    FeatureFlag,
    type Guardrails,
    type Message,
    ModelUsage,
    PromptString,
    type RankedContext,
    type SerializedChatInteraction,
    type SerializedChatTranscript,
    type SerializedPromptEditorState,
    TokenCounterUtils,
    Typewriter,
    addMessageListenersForExtensionAPI,
    createMessageAPIForExtension,
    featureFlagProvider,
    getContextForChatMessage,
    hydrateAfterPostMessage,
    inputTextWithoutContextChipsFromPromptEditorState,
    isAbortErrorOrSocketHangUp,
    isContextWindowLimitError,
    isDefined,
    isError,
    isRateLimitError,
    modelsService,
    parseMentionQuery,
    promiseFactoryToObservable,
    recordErrorToSpan,
    reformatBotMessageForChat,
    serializeChatMessage,
    telemetryRecorder,
    tracer,
    truncatePromptString,
} from '@sourcegraph/cody-shared'

import type { Span } from '@opentelemetry/api'
import { captureException } from '@sentry/core'
import type { TelemetryEventParameters } from '@sourcegraph/telemetry'
import type { URI } from 'vscode-uri'
import { version as VSCEVersion } from '../../../package.json'
import { View } from '../../../webviews/tabs/types'
import {
    closeAuthProgressIndicator,
    startAuthProgressIndicator,
} from '../../auth/auth-progress-indicator'
import type { startTokenReceiver } from '../../auth/token-receiver'
import { getContextFileFromUri } from '../../commands/context/file-path'
import { getContextFileFromCursor, getContextFileFromSelection } from '../../commands/context/selection'
import { getConfigWithEndpoint, getConfiguration, getFullConfig } from '../../configuration'
import type { EnterpriseContextFactory } from '../../context/enterprise-context-factory'
import { type RemoteSearch, RepoInclusion } from '../../context/remote-search'
import type { Repo } from '../../context/repo-fetcher'
import type { RemoteRepoPicker } from '../../context/repo-picker'
import { resolveContextItems } from '../../editor/utils/editor-context'
import type { VSCodeEditor } from '../../editor/vscode-editor'
import type { ExtensionClient } from '../../extension-client'
import type { LocalEmbeddingsController } from '../../local-context/local-embeddings'
import type { SymfRunner } from '../../local-context/symf'
import { logDebug } from '../../log'
import { migrateAndNotifyForOutdatedModels } from '../../models/modelMigrator'
import { mergedPromptsAndLegacyCommands } from '../../prompts/prompts'
import { workspaceReposMonitor } from '../../repository/repo-metadata-from-git-api'
import type { AuthProvider } from '../../services/AuthProvider'
import { AuthProviderSimplified } from '../../services/AuthProviderSimplified'
import { recordExposedExperimentsToSpan } from '../../services/open-telemetry/utils'
import {
    handleCodeFromInsertAtCursor,
    handleCodeFromSaveToNewFile,
    handleCopiedCode,
    handleSmartApply,
} from '../../services/utils/codeblock-action-tracker'
import { openExternalLinks, openLocalFileWithRange } from '../../services/utils/workspace-action'
import { TestSupport } from '../../test-support'
import type { MessageErrorType } from '../MessageProvider'
import {
    getCorpusContextItemsForEditorState,
    startClientStateBroadcaster,
} from '../clientStateBroadcaster'
import { getChatContextItemsForMention, getMentionMenuData } from '../context/chatContext'
import type { ContextAPIClient } from '../context/contextAPIClient'
import type {
    ChatSubmitType,
    ConfigurationSubsetForWebview,
    ExtensionMessage,
    LocalEnv,
    SmartApplyResult,
    WebviewMessage,
} from '../protocol'
import { countGeneratedCode } from '../utils'
import { chatHistory } from './ChatHistoryManager'
import { ChatModel, prepareChatMessage } from './ChatModel'
import { CodyChatEditorViewType } from './ChatsController'
import { type ContextRetriever, toStructuredMentions } from './ContextRetriever'
import { InitDoer } from './InitDoer'
import { getChatPanelTitle, openFile } from './chat-helpers'
<<<<<<< HEAD
import { type HumanInput, getContextStrategy, getPriorityContext, resolveContext } from './context'
import { DefaultPrompter, type PromptInfo } from './prompt'
=======
import { type HumanInput, getPriorityContext, resolveContext } from './context'
import { DefaultPrompter } from './prompt'
>>>>>>> 5625034c

interface ChatControllerOptions {
    extensionUri: vscode.Uri
    authProvider: AuthProvider
    chatClient: ChatClient

    localEmbeddings: LocalEmbeddingsController | null
    symf: SymfRunner | null
    enterpriseContext: EnterpriseContextFactory | null

    contextRetriever: ContextRetriever
    contextAPIClient: ContextAPIClient | null

    extensionClient: ExtensionClient

    editor: VSCodeEditor
    guardrails: Guardrails
    startTokenReceiver?: typeof startTokenReceiver
}

export interface ChatSession {
    webviewPanelOrView: vscode.WebviewView | vscode.WebviewPanel | undefined
    sessionID: string
}

/**
 * ChatController is the view controller class for the chat panel.
 * It handles all events sent from the view, keeps track of the underlying chat model,
 * and interacts with the rest of the extension.
 *
 * Its methods are grouped into the following sections, each of which is demarcated
 * by a comment block (search for "// #region "):
 *
 * 1. top-level view action handlers
 * 2. view updaters
 * 3. chat request lifecycle methods
 * 4. session management
 * 5. webview container management
 * 6. other public accessors and mutators
 *
 * The following invariants should be maintained:
 * 1. top-level view action handlers
 *    a. should all follow the handle$ACTION naming convention
 *    b. should be private (with the existing exceptions)
 * 2. view updaters
 *    a. should all follow the post$ACTION naming convention
 *    b. should NOT mutate model state
 * 3. Keep the public interface of this class small in order to
 *    avoid tight coupling with other classes. If communication
 *    with other components outside the model and view is needed,
 *    use a broadcast/subscription design.
 */
export class ChatController implements vscode.Disposable, vscode.WebviewViewProvider, ChatSession {
    private chatModel: ChatModel

    private readonly authProvider: AuthProvider
    private readonly chatClient: ChatClient

    private readonly localEmbeddings: LocalEmbeddingsController | null
    private readonly symf: SymfRunner | null
    private readonly remoteSearch: RemoteSearch | null

    private readonly contextRetriever: ContextRetriever

    private readonly editor: VSCodeEditor
    private readonly extensionClient: ExtensionClient
    private readonly guardrails: Guardrails
    private readonly repoPicker: RemoteRepoPicker | null
    private readonly startTokenReceiver: typeof startTokenReceiver | undefined
    private readonly contextAPIClient: ContextAPIClient | null

    private disposables: vscode.Disposable[] = []

    public dispose(): void {
        vscode.Disposable.from(...this.disposables).dispose()
        this.disposables = []
    }

    constructor({
        extensionUri,
        authProvider,
        chatClient,
        localEmbeddings,
        symf,
        editor,
        guardrails,
        enterpriseContext,
        startTokenReceiver,
        contextAPIClient,
        contextRetriever,
        extensionClient,
    }: ChatControllerOptions) {
        this.extensionUri = extensionUri
        this.authProvider = authProvider
        this.chatClient = chatClient
        this.localEmbeddings = localEmbeddings
        this.symf = symf
        this.repoPicker = enterpriseContext?.repoPicker || null
        this.remoteSearch = enterpriseContext?.createRemoteSearch() || null
        this.editor = editor
        this.extensionClient = extensionClient

        this.contextRetriever = contextRetriever

        this.chatModel = new ChatModel(getDefaultModelID())

        this.guardrails = guardrails
        this.startTokenReceiver = startTokenReceiver
        this.contextAPIClient = contextAPIClient

        if (TestSupport.instance) {
            TestSupport.instance.chatPanelProvider.set(this)
        }

        // Advise local embeddings to start up if necessary.
        void this.localEmbeddings?.start()

        // Keep feature flags updated.
        this.disposables.push({
            dispose: featureFlagProvider.onFeatureFlagChanged('', () => {
                void this.sendConfig()
            }),
        })

        this.disposables.push(
            startClientStateBroadcaster({
                remoteSearch: this.remoteSearch,
                postMessage: (message: ExtensionMessage) => this.postMessage(message),
                chatModel: this.chatModel,
            })
        )

        // Observe any changes in chat history and send client notifications to
        // the consumer
        this.disposables.push(
            chatHistory.onHistoryChanged(chatHistory => {
                this.postMessage({ type: 'history', localHistory: chatHistory })
            })
        )
    }

    /**
     * onDidReceiveMessage handles all user actions sent from the chat panel view.
     * @param message is the message from the view.
     */
    private async onDidReceiveMessage(message: WebviewMessage): Promise<void> {
        switch (message.command) {
            case 'ready':
                await this.handleReady()
                break
            case 'initialized':
                await this.handleInitialized()
                break
            case 'submit': {
                await this.handleUserMessageSubmission(
                    uuid.v4(),
                    PromptString.unsafe_fromUserQuery(message.text),
                    message.submitType,
                    message.contextFiles ?? [],
                    message.editorState as SerializedPromptEditorState,
                    message.addEnhancedContext ?? false,
                    this.startNewSubmitOrEditOperation(),
                    'chat'
                )
                break
            }
            case 'edit': {
                await this.handleEdit(
                    uuid.v4(),
                    PromptString.unsafe_fromUserQuery(message.text),
                    message.index ?? undefined,
                    message.contextFiles ?? [],
                    message.editorState as SerializedPromptEditorState,
                    message.addEnhancedContext || false
                )
                break
            }
            case 'abort':
                this.handleAbort()
                break
            case 'chatModel':
                // Because this was a user action to change the model we will set that
                // as a global default for chat
                await modelsService.setSelectedModel(ModelUsage.Chat, message.model)
                this.handleSetChatModel(message.model)
                break
            case 'get-chat-models':
                this.postChatModels()
                break
            case 'getUserContext': {
                const result = await getChatContextItemsForMention({
                    mentionQuery: parseMentionQuery(message.query, null),
                })
                await this.postMessage({
                    type: 'userContextFiles',
                    userContextFiles: result,
                })
                break
            }
            case 'insert':
                await handleCodeFromInsertAtCursor(message.text)
                break
            case 'copy':
                await handleCopiedCode(message.text, message.eventType === 'Button')
                break
            case 'smartApplySubmit':
                await handleSmartApply(
                    message.id,
                    message.code,
                    this.authProvider.getAuthStatus(),
                    message.instruction,
                    message.fileName
                )
                break
            case 'smartApplyAccept':
                await vscode.commands.executeCommand('cody.fixup.codelens.accept', message.id)
                break
            case 'smartApplyReject':
                await vscode.commands.executeCommand('cody.fixup.codelens.undo', message.id)
                break
            case 'openURI':
                vscode.commands.executeCommand('vscode.open', message.uri)
                break
            case 'links':
                void openExternalLinks(message.value)
                break
            case 'openFile':
                await openFile(
                    message.uri,
                    message.range ?? undefined,
                    this._webviewPanelOrView && 'viewColumn' in this._webviewPanelOrView
                        ? this._webviewPanelOrView.viewColumn
                        : undefined
                )
                break
            case 'openLocalFileWithRange':
                await openLocalFileWithRange(message.filePath, message.range ?? undefined)
                break
            case 'newFile':
                await handleCodeFromSaveToNewFile(message.text, this.editor)
                break
            case 'context/get-remote-search-repos': {
                await this.postMessage({
                    type: 'context/remote-repos',
                    repos: this.chatModel.getSelectedRepos() ?? [],
                })
                break
            }
            case 'context/choose-remote-search-repo': {
                await this.handleChooseRemoteSearchRepo(message.explicitRepos ?? undefined)
                break
            }
            case 'context/remove-remote-search-repo':
                void this.handleRemoveRemoteSearchRepo(message.repoId)
                break
            case 'embeddings/index':
                void this.localEmbeddings?.index()
                break
            case 'show-page':
                await vscode.commands.executeCommand('cody.show-page', message.page)
                break
            case 'attribution-search':
                await this.handleAttributionSearch(message.snippet)
                break
            case 'restoreHistory':
                await this.restoreSession(message.chatID)
                this.setWebviewView(View.Chat)
                break
            case 'reset':
                await this.clearAndRestartSession()
                break
            case 'command':
                vscode.commands.executeCommand(message.id, message.arg)
                break
            case 'event':
                // no-op, legacy v1 telemetry has been removed. This should be removed as well.
                break
            case 'recordEvent':
                telemetryRecorder.recordEvent(
                    // 👷 HACK: We have no control over what gets sent over JSON RPC,
                    // so we depend on client implementations to give type guidance
                    // to ensure that we don't accidentally share arbitrary,
                    // potentially sensitive string values. In this RPC handler,
                    // when passing the provided event to the TelemetryRecorder
                    // implementation, we forcibly cast all the inputs below
                    // (feature, action, parameters) into known types (strings
                    // 'feature', 'action', 'key') so that the recorder will accept
                    // it. DO NOT do this elsewhere!
                    message.feature as 'feature',
                    message.action as 'action',
                    message.parameters as TelemetryEventParameters<
                        { key: number },
                        BillingProduct,
                        BillingCategory
                    >
                )
                break
            case 'auth': {
                if (message.authKind === 'callback' && message.endpoint) {
                    this.authProvider.redirectToEndpointLogin(message.endpoint)
                    break
                }
                if (message.authKind === 'offline') {
                    this.authProvider.auth({ endpoint: '', token: '', isOfflineMode: true })
                    break
                }
                if (message.authKind === 'simplified-onboarding') {
                    const endpoint = DOTCOM_URL.href

                    let tokenReceiverUrl: string | undefined = undefined
                    closeAuthProgressIndicator()
                    startAuthProgressIndicator()
                    tokenReceiverUrl = await this.startTokenReceiver?.(
                        endpoint,
                        async (token, endpoint) => {
                            closeAuthProgressIndicator()
                            const authStatus = await this.authProvider.auth({ endpoint, token })
                            telemetryRecorder.recordEvent(
                                'cody.auth.fromTokenReceiver.web',
                                'succeeded',
                                {
                                    metadata: {
                                        success: authStatus?.isLoggedIn ? 1 : 0,
                                    },
                                }
                            )
                            if (!authStatus?.isLoggedIn) {
                                void vscode.window.showErrorMessage(
                                    'Authentication failed. Please check your token and try again.'
                                )
                            }
                        }
                    )

                    const authProviderSimplified = new AuthProviderSimplified()
                    const authMethod = message.authMethod || 'dotcom'
                    const successfullyOpenedUrl = await authProviderSimplified.openExternalAuthUrl(
                        this.authProvider,
                        authMethod,
                        tokenReceiverUrl
                    )
                    if (!successfullyOpenedUrl) {
                        closeAuthProgressIndicator()
                    }
                    break
                }
                if (message.authKind === 'signin' && message.endpoint && message.value) {
                    await this.authProvider.auth({ endpoint: message.endpoint, token: message.value })
                    break
                }
                if (message.authKind === 'signout') {
                    await this.authProvider.signoutMenu()
                    this.setWebviewView(View.Login)
                    break
                }
                // cody.auth.signin or cody.auth.signout
                await vscode.commands.executeCommand(`cody.auth.${message.authKind}`)
                break
            }
            case 'simplified-onboarding': {
                if (message.onboardingKind === 'web-sign-in-token') {
                    void vscode.window
                        .showInputBox({ prompt: 'Enter web sign-in token' })
                        .then(async token => {
                            if (!token) {
                                return
                            }
                            const authStatus = await this.authProvider.auth({
                                endpoint: DOTCOM_URL.href,
                                token,
                            })
                            if (!authStatus?.isLoggedIn) {
                                void vscode.window.showErrorMessage(
                                    'Authentication failed. Please check your token and try again.'
                                )
                            }
                        })
                    break
                }
                break
            }
            case 'troubleshoot/reloadAuth': {
                await this.authProvider.reloadAuthStatus()
                const nextAuth = this.authProvider.getAuthStatus()
                telemetryRecorder.recordEvent('cody.troubleshoot', 'reloadAuth', {
                    metadata: {
                        success: nextAuth.isLoggedIn ? 1 : 0,
                    },
                })
                break
            }
        }
    }

    private async isSmartApplyEnabled(): Promise<boolean> {
        if (this.extensionClient.capabilities?.edit === 'none') {
            // Smart Apply relies on the Edit capability
            return false
        }

        const config = await getFullConfig()
        return (
            config.internalUnstable ||
            (await featureFlagProvider.evaluateFeatureFlag(FeatureFlag.CodyExperimentalSmartApply))
        )
    }

    private async getConfigForWebview(): Promise<ConfigurationSubsetForWebview & LocalEnv> {
        const config = getConfigWithEndpoint()
        const experimentalSmartApply = await this.isSmartApplyEnabled()

        const webviewType =
            this.webviewPanelOrView?.viewType === 'cody.editorPanel' ? 'editor' : 'sidebar'

        return {
            agentIDE: config.agentIDE ?? CodyIDE.VSCode,
            agentExtensionVersion: config.isRunningInsideAgent
                ? config.agentExtensionVersion
                : VSCEVersion,
            uiKindIsWeb: vscode.env.uiKind === vscode.UIKind.Web,
            serverEndpoint: config.serverEndpoint,
            experimentalNoodle: config.experimentalNoodle,
            experimentalSmartApply,
            webviewType,
            internalDebugContext: config.internalDebugContext,
        }
    }

    // =======================================================================
    // #region top-level view action handlers
    // =======================================================================

    public setAuthStatus(_: AuthStatus): void {
        // Run this async because this method may be called during initialization
        // and awaiting on this.postMessage may result in a deadlock
        void this.sendConfig()

        // Get the latest model list available to the current user to update the ChatModel.
        this.handleSetChatModel(getDefaultModelID())
    }

    // When the webview sends the 'ready' message, respond by posting the view config
    private async handleReady(): Promise<void> {
        await this.sendConfig()

        // Update the chat model providers again to ensure the correct token limit is set on ready
        this.handleSetChatModel(this.chatModel.modelID)
    }

    private async sendConfig(): Promise<void> {
        const authStatus = this.authProvider.getAuthStatus()
        const configForWebview = await this.getConfigForWebview()
        const workspaceFolderUris =
            vscode.workspace.workspaceFolders?.map(folder => folder.uri.toString()) ?? []
        const clientConfig = await ClientConfigSingleton.getInstance().getConfig()
        await this.postMessage({
            type: 'config',
            config: configForWebview,
            authStatus,
            workspaceFolderUris,
            configFeatures: {
                // If clientConfig is undefined means we were unable to fetch the client configuration -
                // most likely because we are not authenticated yet. We need to be able to display the
                // chat panel (which is where all login functionality is) in this case, so we fallback
                // to some default values:
                chat: clientConfig?.chatEnabled ?? true,
                attribution: clientConfig?.attributionEnabled ?? false,
                serverSentModels: clientConfig?.modelsAPIEnabled ?? false,
            },
        })
        logDebug('ChatController', 'updateViewConfig', {
            verbose: configForWebview,
        })
    }

    private initDoer = new InitDoer<boolean | undefined>()
    private async handleInitialized(): Promise<void> {
        // HACK: this call is necessary to get the webview to set the chatID state,
        // which is necessary on deserialization. It should be invoked before the
        // other initializers run (otherwise, it might interfere with other view
        // state)
        await this.webviewPanelOrView?.webview.postMessage({
            type: 'transcript',
            messages: [],
            isMessageInProgress: false,
            chatID: this.chatModel.sessionID,
        })

        this.postChatModels()
        await this.saveSession()
        this.initDoer.signalInitialized()
        await this.sendConfig()
    }

    /**
     * Handles user input text for both new and edit submissions
     */
    public async handleUserMessageSubmission(
        requestID: string,
        inputText: PromptString,
        submitType: ChatSubmitType,
        mentions: ContextItem[],
        editorState: SerializedPromptEditorState | null,
        legacyAddEnhancedContext: boolean,
        signal: AbortSignal,
        source?: EventSource,
        command?: DefaultChatCommands
    ): Promise<void> {
        return tracer.startActiveSpan('chat.submit', async (span): Promise<void> => {
            span.setAttribute('sampled', true)
            const authStatus = this.authProvider.getAuthStatus()
            const sharedProperties = {
                requestID,
                chatModel: this.chatModel.modelID,
                source,
                command,
                traceId: span.spanContext().traceId,
                sessionID: this.chatModel.sessionID,
                addEnhancedContext: legacyAddEnhancedContext,
            }
            await this.recordChatQuestionTelemetryEvent(
                authStatus,
                legacyAddEnhancedContext,
                mentions,
                sharedProperties,
                inputText
            )

            tracer.startActiveSpan('chat.submit.firstToken', async (firstTokenSpan): Promise<void> => {
                if (inputText.toString().match(/^\/reset$/)) {
                    span.addEvent('clearAndRestartSession')
                    span.end()
                    return this.clearAndRestartSession()
                }

                if (submitType === 'user-newchat' && !this.chatModel.isEmpty()) {
                    span.addEvent('clearAndRestartSession')
                    await this.clearAndRestartSession()
                    signal.throwIfAborted()
                }

                this.chatModel.addHumanMessage({ text: inputText, editorState })
                await this.saveSession()
                signal.throwIfAborted()

                this.postEmptyMessageInProgress()
                this.contextAPIClient?.detectChatIntent(requestID, inputText.toString())

                // All mentions we receive are either source=initial or source=user. If the caller
                // forgot to set the source, assume it's from the user.
                mentions = mentions.map(m => (m.source ? m : { ...m, source: ContextItemSource.User }))

                // If the legacyAddEnhancedContext param is true, then pretend there is a `@repo` or `@tree`
                // mention and a mention of the current selection to match the old behavior.
                if (legacyAddEnhancedContext) {
                    const corpusMentions = getCorpusContextItemsForEditorState({
                        remoteSearch: this.remoteSearch,
                    })
                    mentions = mentions.concat(corpusMentions)

                    const selectionContext = source === 'chat' ? await getContextFileFromSelection() : []
                    signal.throwIfAborted()
                    mentions = mentions.concat(selectionContext)
                }

                const contextAlternatives = await this.computeContext(
                    { text: inputText, mentions },
                    requestID,
                    editorState,
                    span,
                    signal
                )
                signal.throwIfAborted()
                const corpusContext = contextAlternatives[0].items

                const explicitMentions = corpusContext.filter(c => c.source === ContextItemSource.User)
                const implicitMentions = corpusContext.filter(c => c.source !== ContextItemSource.User)

                const prompter = new DefaultPrompter(
                    explicitMentions,
                    implicitMentions,
                    command !== undefined
                )

                try {
                    const { prompt, context } = await this.buildPrompt(
                        prompter,
                        signal,
                        requestID,
                        contextAlternatives
                    )

                    void this.sendChatExecutedTelemetry(
                        span,
                        firstTokenSpan,
                        inputText,
                        sharedProperties,
                        context
                    )

                    signal.throwIfAborted()
                    this.streamAssistantResponse(requestID, prompt, span, firstTokenSpan, signal)
                } catch (error) {
                    if (isAbortErrorOrSocketHangUp(error as Error)) {
                        return
                    }
                    if (isRateLimitError(error) || isContextWindowLimitError(error)) {
                        this.postError(error, 'transcript')
                    } else {
                        this.postError(
                            isError(error)
                                ? error
                                : new Error(`Error generating assistant response: ${error}`)
                        )
                    }
                    recordErrorToSpan(span, error as Error)
                }
            })
        })
    }

    private async sendChatExecutedTelemetry(
        span: Span,
        firstTokenSpan: Span,
        inputText: PromptString,
        sharedProperties: any,
        context: PromptInfo['context']
    ): Promise<void> {
        const authStatus = this.authProvider.getAuthStatus()

        // Create a summary of how many code snippets of each context source are being
        // included in the prompt
        const contextSummary: { [key: string]: number } = {}
        for (const { source } of context.used) {
            if (!source) {
                continue
            }
            if (contextSummary[source]) {
                contextSummary[source] += 1
            } else {
                contextSummary[source] = 1
            }
        }
        const privateContextSummary = await this.buildPrivateContextSummary(context)

        const properties = {
            ...sharedProperties,
            traceId: span.spanContext().traceId,
        }
        span.setAttributes(properties)
        firstTokenSpan.setAttributes(properties)

        telemetryRecorder.recordEvent('cody.chat-question', 'executed', {
            metadata: {
                ...contextSummary,
                // Flag indicating this is a transcript event to go through ML data pipeline. Only for DotCom users
                // See https://github.com/sourcegraph/sourcegraph/pull/59524
                recordsPrivateMetadataTranscript: authStatus.isDotCom ? 1 : 0,
            },
            privateMetadata: {
                properties,
                privateContextSummary: privateContextSummary,
                // 🚨 SECURITY: chat transcripts are to be included only for DotCom users AND for V2 telemetry
                // V2 telemetry exports privateMetadata only for DotCom users
                // the condition below is an additional safeguard measure
                promptText:
                    authStatus.isDotCom && truncatePromptString(inputText, CHAT_INPUT_TOKEN_BUDGET),
            },
        })
    }

    private async computeContext(
        { text, mentions }: HumanInput,
        requestID: string,
        editorState: SerializedPromptEditorState | null,
        span: Span,
        signal?: AbortSignal
    ): Promise<RankedContext[]> {
        const legacyContextPromise = this.legacyComputeContext(
            { text, mentions },
            requestID,
            editorState,
            span,
            signal
        )
        if (!vscode.workspace.getConfiguration().get<boolean>('cody.internal.serverSideContext')) {
            return legacyContextPromise
        }

        const contextPromise = this._computeContext(
            { text, mentions },
            requestID,
            editorState,
            span,
            signal
        )
        return (await Promise.all([contextPromise, legacyContextPromise])).flat()
    }

    private async _computeContext(
        { text, mentions }: HumanInput,
        requestID: string,
        editorState: SerializedPromptEditorState | null,
        span: Span,
        signal?: AbortSignal
    ): Promise<RankedContext[]> {
        // Remove context chips (repo, @-mentions) from the input text for context retrieval.
        const inputTextWithoutContextChips = editorState
            ? PromptString.unsafe_fromUserQuery(
                  inputTextWithoutContextChipsFromPromptEditorState(editorState)
              )
            : text
        const structuredMentions = toStructuredMentions(mentions)
        const retrievedContextPromise = this.contextRetriever.retrieveContext(
            structuredMentions,
            inputTextWithoutContextChips,
            span,
            signal
        )
        const priorityContextPromise = retrievedContextPromise.then(p =>
            getPriorityContext(text, this.editor, p)
        )
        const openCtxContextPromise = getContextForChatMessage(text.toString(), signal)
        const [priorityContext, retrievedContext, openCtxContext] = await Promise.all([
            priorityContextPromise,
            retrievedContextPromise,
            openCtxContextPromise,
        ])

        const resolvedExplicitMentionsPromise = resolveContextItems(
            this.editor,
            [structuredMentions.symbols, structuredMentions.files].flat(),
            text,
            signal
        )

        const rankedContext: RankedContext[] = []
        if (this.contextAPIClient && retrievedContext.length > 1) {
            const response = await this.contextAPIClient.rankContext(
                requestID,
                inputTextWithoutContextChips.toString(),
                retrievedContext
            )
            if (isError(response)) {
                throw response
            }
            if (!response) {
                throw new Error('empty response from context reranking API')
            }
            const { used, ignored } = response
            const all: [ContextItem, number][] = []
            const usedContext: ContextItem[] = []
            const ignoredContext: ContextItem[] = []
            for (const { index, score } of used) {
                usedContext.push(retrievedContext[index])
                all.push([retrievedContext[index], score])
            }
            for (const { index, score } of ignored) {
                ignoredContext.push(retrievedContext[index])
                all.push([retrievedContext[index], score])
            }

            rankedContext.push({
                strategy: 'local+remote, reranked',
                items: combineContext(
                    await resolvedExplicitMentionsPromise,
                    openCtxContext,
                    priorityContext,
                    usedContext
                ),
            })
        }

        rankedContext.push({
            strategy: 'local+remote',
            items: combineContext(
                await resolvedExplicitMentionsPromise,
                openCtxContext,
                priorityContext,
                retrievedContext
            ),
        })
        return rankedContext
    }

    private async legacyComputeContext(
        { text, mentions }: HumanInput,
        requestID: string,
        editorState: SerializedPromptEditorState | null,
        span: Span,
        signal?: AbortSignal
    ): Promise<RankedContext[]> {
        // Fetch using legacy context retrieval
        const config = getConfiguration()
        const contextStrategy = config.useContext
        span.setAttribute('strategy', contextStrategy)

        // Remove context chips (repo, @-mentions) from the input text for context retrieval.
        const inputTextWithoutContextChips = editorState
            ? PromptString.unsafe_fromUserQuery(
                  inputTextWithoutContextChipsFromPromptEditorState(editorState)
              )
            : text

        const context = (
            await Promise.all([
                resolveContext({
                    strategy: contextStrategy,
                    editor: this.editor,
                    input: { text: inputTextWithoutContextChips, mentions },
                    providers: {
                        localEmbeddings: this.localEmbeddings,
                        symf: this.symf,
                        remoteSearch: this.remoteSearch,
                    },
                    signal,
                }),
                getContextForChatMessage(text.toString(), signal),
            ])
        ).flat()

        if (context.length > 0) {
            // Run in background.
            void this.contextAPIClient?.rankContext(
                requestID,
                inputTextWithoutContextChips.toString(),
                context
            )
        }

        return [
            {
                strategy: `(legacy)${contextStrategy}`,
                items: context.flat(),
            },
        ]
    }

    private submitOrEditOperation: AbortController | undefined
    public startNewSubmitOrEditOperation(): AbortSignal {
        this.submitOrEditOperation?.abort()
        this.submitOrEditOperation = new AbortController()
        return this.submitOrEditOperation.signal
    }
    private cancelSubmitOrEditOperation(): void {
        if (this.submitOrEditOperation) {
            this.submitOrEditOperation.abort()
            this.submitOrEditOperation = undefined
        }
    }

    /**
     * Handles editing a human chat message in current chat session.
     *
     * Removes any existing messages from the provided index,
     * before submitting the replacement text as a new question.
     * When no index is provided, default to the last human message.
     */
    private async handleEdit(
        requestID: string,
        text: PromptString,
        index: number | undefined,
        contextFiles: ContextItem[],
        editorState: SerializedPromptEditorState | null,
        addEnhancedContext = true
    ): Promise<void> {
        const abortSignal = this.startNewSubmitOrEditOperation()

        telemetryRecorder.recordEvent('cody.editChatButton', 'clicked')

        try {
            const humanMessage = index ?? this.chatModel.getLastSpeakerMessageIndex('human')
            if (humanMessage === undefined) {
                return
            }
            this.chatModel.removeMessagesFromIndex(humanMessage, 'human')
            return await this.handleUserMessageSubmission(
                requestID,
                text,
                'user',
                contextFiles,
                editorState,
                addEnhancedContext,
                abortSignal,
                'chat'
            )
        } catch {
            this.postError(new Error('Failed to edit prompt'), 'transcript')
        }
    }

    private handleAbort(): void {
        this.cancelSubmitOrEditOperation()
        // Notify the webview there is no message in progress.
        this.postViewTranscript()
        telemetryRecorder.recordEvent('cody.sidebar.abortButton', 'clicked')
    }

    private handleSetChatModel(modelID: string) {
        this.chatModel.updateModel(modelID)
        this.postChatModels()
    }

    public async handleGetUserEditorContext(uri?: URI): Promise<void> {
        // Get selection from the active editor
        const selection = vscode.window.activeTextEditor?.selection

        // Determine context based on URI presence
        const contextItem = uri
            ? await getContextFileFromUri(uri, selection)
            : await getContextFileFromCursor()

        const { input, context } = this.chatModel.contextWindow
        const userContextSize = context?.user ?? input

        void this.postMessage({
            type: 'clientAction',
            addContextItemsToLastHumanInput: contextItem
                ? [
                      {
                          ...contextItem,
                          type: 'file',
                          // Remove content to avoid sending large data to the webview
                          content: undefined,
                          isTooLarge: contextItem.size ? contextItem.size > userContextSize : undefined,
                          source: ContextItemSource.User,
                          range: contextItem.range,
                      } satisfies ContextItem,
                  ]
                : [],
        })

        // Reveal the webview panel if it is hidden
        if (this._webviewPanelOrView) {
            revealWebviewViewOrPanel(this._webviewPanelOrView)
        }
    }

    public async handleSmartApplyResult(result: SmartApplyResult): Promise<void> {
        void this.postMessage({
            type: 'clientAction',
            smartApplyResult: result,
        })
    }

    private async handleAttributionSearch(snippet: string): Promise<void> {
        try {
            const attribution = await this.guardrails.searchAttribution(snippet)
            if (isError(attribution)) {
                await this.postMessage({
                    type: 'attribution',
                    snippet,
                    error: attribution.message,
                })
                return
            }
            await this.postMessage({
                type: 'attribution',
                snippet,
                attribution: {
                    repositoryNames: attribution.repositories.map(r => r.name),
                    limitHit: attribution.limitHit,
                },
            })
        } catch (error) {
            await this.postMessage({
                type: 'attribution',
                snippet,
                error: `${error}`,
            })
        }
    }

    private async handleChooseRemoteSearchRepo(explicitRepos?: Repo[]): Promise<void> {
        if (!this.remoteSearch) {
            return
        }
        const repos =
            explicitRepos ??
            (await this.repoPicker?.show(this.remoteSearch.getRepos(RepoInclusion.Manual)))
        if (repos) {
            this.chatModel.setSelectedRepos(repos)
            this.remoteSearch.setRepos(repos, RepoInclusion.Manual)
        }
    }

    private handleRemoveRemoteSearchRepo(repoId: string): void {
        this.remoteSearch?.removeRepo(repoId)
    }

    // #endregion
    // =======================================================================
    // #region view updaters
    // =======================================================================

    private postEmptyMessageInProgress(): void {
        this.postViewTranscript({ speaker: 'assistant', model: this.chatModel.modelID })
    }

    private postViewTranscript(messageInProgress?: ChatMessage): void {
        const messages: ChatMessage[] = [...this.chatModel.getMessages()]
        if (messageInProgress) {
            messages.push(messageInProgress)
        }

        // We never await on postMessage, because it can sometimes hang indefinitely:
        // https://github.com/microsoft/vscode/issues/159431
        void this.postMessage({
            type: 'transcript',
            messages: messages.map(prepareChatMessage).map(serializeChatMessage),
            isMessageInProgress: !!messageInProgress,
            chatID: this.chatModel.sessionID,
        })

        this.syncPanelTitle()
    }

    private syncPanelTitle() {
        // Update webview panel title if we're in an editor panel
        if (this._webviewPanelOrView && 'reveal' in this._webviewPanelOrView) {
            this._webviewPanelOrView.title = this.chatModel.getChatTitle()
        }
    }

    /**
     * Display error message in webview as part of the chat transcript, or as a system banner alongside the chat.
     */
    private postError(error: Error, type?: MessageErrorType): void {
        logDebug('ChatController: postError', error.message)
        // Add error to transcript
        if (type === 'transcript') {
            this.chatModel.addErrorAsBotMessage(error)
            this.postViewTranscript()
            void this.postMessage({
                type: 'transcript-errors',
                isTranscriptError: true,
            })
            return
        }

        void this.postMessage({ type: 'errors', errors: error.message })
        captureException(error)
    }

    private postChatModels(): void {
        const authStatus = this.authProvider.getAuthStatus()
        if (!authStatus?.isLoggedIn) {
            return
        }
        const models = modelsService.getModels(ModelUsage.Chat)

        void this.postMessage({
            type: 'chatModels',
            models,
        })
    }

    /**
     * Low-level utility to post a message to the webview, pending initialization.
     *
     * cody-invariant: this.webview.postMessage should never be invoked directly
     * except within this method.
     */
    private postMessage(message: ExtensionMessage): Thenable<boolean | undefined> {
        return this.initDoer.do(() => this.webviewPanelOrView?.webview.postMessage(message))
    }

    // #endregion
    // =======================================================================
    // #region chat request lifecycle methods
    // =======================================================================

    /**
     * Constructs the prompt and updates the UI with the context used in the prompt.
     */
    private async buildPrompt(
        prompter: DefaultPrompter,
        abortSignal: AbortSignal,
        requestID: string,
        contextAlternatives?: RankedContext[]
    ): Promise<PromptInfo> {
        const experimentalSmartApplyEnabled = await this.isSmartApplyEnabled()
        const { prompt, context } = await prompter.makePrompt(
            this.chatModel,
            this.authProvider.getAuthStatus().codyApiVersion,
            { experimentalSmartApplyEnabled }
        )
        abortSignal.throwIfAborted()

        // Update UI based on prompt construction. Includes the excluded context items to display in the UI
        this.chatModel.setLastMessageContext([...context.used, ...context.ignored], contextAlternatives)

        // This is not awaited, so we kick the call off but don't block on it returning
        this.contextAPIClient?.recordContext(requestID, context.used, context.ignored)

        return { prompt, context }
    }

    private async buildPrivateContextSummary(context: {
        used: ContextItem[]
        ignored: ContextItem[]
    }): Promise<object> {
        // 🚨 SECURITY: included only for dotcom users & public repos
        const isDotCom = this.authProvider.getAuthStatus().isDotCom
        if (!isDotCom) {
            return {}
        }
        if (!workspaceReposMonitor) {
            return {}
        }

        const { isPublic, repoMetadata: gitMetadata } =
            await workspaceReposMonitor.getRepoMetadataIfPublic()
        if (!isPublic) {
            return {}
        }

        const getContextSummary = async (items: ContextItem[]) => ({
            count: items.length,
            items: await Promise.all(
                items.map(async i => ({
                    source: i.source,
                    size: i.size || (await TokenCounterUtils.countTokens(i.content || '')),
                    content: i.content,
                }))
            ),
        })

        return {
<<<<<<< HEAD
            included: getContextSummary(context.used),
            excluded: getContextSummary(context.ignored),
            gitMetadata,
=======
            included: await getContextSummary(context.used),
            excluded: await getContextSummary(context.ignored),
            gitMetadata: await this.getRepoMetadataIfPublic(),
>>>>>>> 5625034c
        }
    }

    private streamAssistantResponse(
        requestID: string,
        prompt: Message[],
        span: Span,
        firstTokenSpan: Span,
        abortSignal: AbortSignal
    ): void {
        logDebug('ChatController', 'streamAssistantResponse', {
            verbose: { requestID, prompt },
        })
        let firstTokenMeasured = false
        function measureFirstToken() {
            if (firstTokenMeasured) {
                return
            }
            firstTokenMeasured = true
            span.addEvent('firstToken')
            firstTokenSpan.end()
        }

        abortSignal.throwIfAborted()
        this.postEmptyMessageInProgress()
        this.sendLLMRequest(
            prompt,
            {
                update: content => {
                    measureFirstToken()
                    span.addEvent('update')
                    this.postViewTranscript({
                        speaker: 'assistant',
                        text: PromptString.unsafe_fromLLMResponse(content),
                        model: this.chatModel.modelID,
                    })
                },
                close: content => {
                    measureFirstToken()
                    recordExposedExperimentsToSpan(span)
                    span.end()
                    this.addBotMessage(requestID, PromptString.unsafe_fromLLMResponse(content))
                },
                error: (partialResponse, error) => {
                    this.postError(error, 'transcript')
                    if (isAbortErrorOrSocketHangUp(error)) {
                        abortSignal.throwIfAborted()
                    }
                    try {
                        // We should still add the partial response if there was an error
                        // This'd throw an error if one has already been added
                        this.addBotMessage(
                            requestID,
                            PromptString.unsafe_fromLLMResponse(partialResponse)
                        )
                    } catch {
                        console.error('Streaming Error', error)
                    }
                    recordErrorToSpan(span, error)
                },
            },
            abortSignal
        )
    }

    /**
     * Issue the chat request and stream the results back, updating the model and view
     * with the response.
     */
    private async sendLLMRequest(
        prompt: Message[],
        callbacks: {
            update: (response: string) => void
            close: (finalResponse: string) => void
            error: (completedResponse: string, error: Error) => void
        },
        abortSignal: AbortSignal
    ): Promise<void> {
        let lastContent = ''
        const typewriter = new Typewriter({
            update: content => {
                lastContent = content
                callbacks.update(content)
            },
            close: () => {
                callbacks.close(lastContent)
            },
            error: error => {
                callbacks.error(lastContent, error)
            },
        })

        try {
            const stream = this.chatClient.chat(
                prompt,
                {
                    model: this.chatModel.modelID,
                    maxTokensToSample: this.chatModel.contextWindow.output,
                },
                abortSignal
            )

            for await (const message of stream) {
                switch (message.type) {
                    case 'change': {
                        typewriter.update(message.text)
                        break
                    }
                    case 'complete': {
                        typewriter.close()
                        typewriter.stop()
                        break
                    }
                    case 'error': {
                        typewriter.close()
                        typewriter.stop(message.error)
                    }
                }
            }
        } catch (error: unknown) {
            typewriter.close()
            typewriter.stop(isAbortErrorOrSocketHangUp(error as Error) ? undefined : (error as Error))
        }
    }

    /**
     * Finalizes adding a bot message to the chat model and triggers an update to the view.
     */
    private addBotMessage(requestID: string, rawResponse: PromptString): void {
        const messageText = reformatBotMessageForChat(rawResponse)
        this.chatModel.addBotMessage({ text: messageText })
        void this.saveSession()
        this.postViewTranscript()

        const authStatus = this.authProvider.getAuthStatus()

        // Count code generated from response
        const generatedCode = countGeneratedCode(messageText.toString())
        const responseEventAction = generatedCode.charCount > 0 ? 'hasCode' : 'noCode'
        telemetryRecorder.recordEvent('cody.chatResponse', responseEventAction, {
            version: 2, // increment for major changes to this event
            interactionID: requestID,
            metadata: {
                ...generatedCode,
                // Flag indicating this is a transcript event to go through ML data pipeline. Only for dotcom users
                // See https://github.com/sourcegraph/sourcegraph/pull/59524
                recordsPrivateMetadataTranscript: authStatus.isDotCom ? 1 : 0,
            },
            privateMetadata: {
                // 🚨 SECURITY: chat transcripts are to be included only for DotCom users AND for V2 telemetry
                // V2 telemetry exports privateMetadata only for DotCom users
                // the condition below is an aditional safegaurd measure
                responseText:
                    authStatus.isDotCom && truncatePromptString(messageText, CHAT_OUTPUT_TOKEN_BUDGET),
                chatModel: this.chatModel.modelID,
            },
        })
    }

    // #endregion
    // =======================================================================
    // #region session management
    // =======================================================================

    // A unique identifier for this ChatController instance used to identify
    // it when a handle to this specific panel provider is needed.
    public get sessionID(): string {
        return this.chatModel.sessionID
    }

    // Sets the provider up for a new chat that is not being restored from a
    // saved session.
    public async newSession(): Promise<void> {
        // Set the remote search's selected repos to the workspace repo list
        // by default.
        this.remoteSearch?.setRepos(
            (await this.repoPicker?.getDefaultRepos()) || [],
            RepoInclusion.Manual
        )
    }

    // Attempts to restore the chat to the given sessionID, if it exists in
    // history. If it does, then saves the current session and cancels the
    // current in-progress completion. If the chat does not exist, then this
    // is a no-op.
    public async restoreSession(sessionID: string): Promise<void> {
        const oldTranscript = chatHistory.getChat(this.authProvider.getAuthStatus(), sessionID)
        if (!oldTranscript) {
            return this.newSession()
        }
        this.cancelSubmitOrEditOperation()
        const newModel = newChatModelFromSerializedChatTranscript(oldTranscript, this.chatModel.modelID)
        this.chatModel = newModel

        // Restore per-chat enhanced context settings
        if (this.remoteSearch) {
            const repos =
                this.chatModel.getSelectedRepos() || (await this.repoPicker?.getDefaultRepos()) || []
            this.remoteSearch.setRepos(repos, RepoInclusion.Manual)
        }

        this.postViewTranscript()
    }

    private async saveSession(): Promise<void> {
        const allHistory = await chatHistory.saveChat(
            this.authProvider.getAuthStatus(),
            this.chatModel.toSerializedChatTranscript()
        )
        if (allHistory) {
            void this.postMessage({
                type: 'history',
                localHistory: allHistory,
            })
        }
    }

    public async clearAndRestartSession(): Promise<void> {
        this.cancelSubmitOrEditOperation()
        await this.saveSession()

        this.chatModel = new ChatModel(this.chatModel.modelID)
        this.postViewTranscript()
    }

    // #endregion
    // =======================================================================
    // #region webview container management
    // =======================================================================

    private extensionUri: vscode.Uri
    private _webviewPanelOrView?: vscode.WebviewView | vscode.WebviewPanel
    public get webviewPanelOrView(): vscode.WebviewView | vscode.WebviewPanel | undefined {
        return this._webviewPanelOrView
    }

    /**
     * Creates the webview view or panel for the Cody chat interface if it doesn't already exist.
     */
    public async createWebviewViewOrPanel(
        activePanelViewColumn?: vscode.ViewColumn,
        lastQuestion?: string
    ): Promise<vscode.WebviewView | vscode.WebviewPanel> {
        // Checks if the webview view or panel already exists and is visible.
        // If so, returns early to avoid creating a duplicate.
        if (this.webviewPanelOrView) {
            return this.webviewPanelOrView
        }

        const viewType = CodyChatEditorViewType
        const panelTitle =
            chatHistory.getChat(this.authProvider.getAuthStatus(), this.chatModel.sessionID)
                ?.chatTitle || getChatPanelTitle(lastQuestion)
        const viewColumn = activePanelViewColumn || vscode.ViewColumn.Beside
        const webviewPath = vscode.Uri.joinPath(this.extensionUri, 'dist', 'webviews')
        const panel = vscode.window.createWebviewPanel(
            viewType,
            panelTitle,
            { viewColumn, preserveFocus: true },
            {
                enableScripts: true,
                retainContextWhenHidden: true,
                enableFindWidget: true,
                localResourceRoots: [webviewPath],
                enableCommandUris: true,
            }
        )

        return this.registerWebviewPanel(panel)
    }

    /**
     * Revives the chat panel when the extension is reactivated.
     */
    public async revive(webviewPanel: vscode.WebviewPanel): Promise<void> {
        logDebug('ChatController:revive', 'registering webview panel')
        await this.registerWebviewPanel(webviewPanel)
    }

    public async resolveWebviewView(
        webviewView: vscode.WebviewView,
        _context: vscode.WebviewViewResolveContext<unknown>,
        _token: vscode.CancellationToken
    ): Promise<void> {
        await this.resolveWebviewViewOrPanel(webviewView)
    }

    /**
     * Registers the given webview panel by setting up its options, icon, and handlers.
     * Also stores the panel reference and disposes it when closed.
     */
    private async registerWebviewPanel(panel: vscode.WebviewPanel): Promise<vscode.WebviewPanel> {
        panel.iconPath = vscode.Uri.joinPath(this.extensionUri, 'resources', 'active-chat-icon.svg')
        return this.resolveWebviewViewOrPanel(panel)
    }

    private async resolveWebviewViewOrPanel(viewOrPanel: vscode.WebviewView): Promise<vscode.WebviewView>
    private async resolveWebviewViewOrPanel(
        viewOrPanel: vscode.WebviewPanel
    ): Promise<vscode.WebviewPanel>
    private async resolveWebviewViewOrPanel(
        viewOrPanel: vscode.WebviewView | vscode.WebviewPanel
    ): Promise<vscode.WebviewView | vscode.WebviewPanel> {
        this._webviewPanelOrView = viewOrPanel
        this.syncPanelTitle()

        const webviewPath = vscode.Uri.joinPath(this.extensionUri, 'dist', 'webviews')
        viewOrPanel.webview.options = {
            enableScripts: true,
            localResourceRoots: [webviewPath],
            enableCommandUris: true,
        }

        await addWebviewViewHTML(this.extensionClient, this.extensionUri, viewOrPanel)

        // Dispose panel when the panel is closed
        viewOrPanel.onDidDispose(() => {
            this.cancelSubmitOrEditOperation()
            this._webviewPanelOrView = undefined
            if ('dispose' in viewOrPanel) {
                viewOrPanel.dispose()
            }
        })

        this.disposables.push(
            viewOrPanel.webview.onDidReceiveMessage(message =>
                this.onDidReceiveMessage(
                    hydrateAfterPostMessage(message, uri => vscode.Uri.from(uri as any))
                )
            )
        )

        // Listen for API calls from the webview.
        this.disposables.push(
            addMessageListenersForExtensionAPI(
                createMessageAPIForExtension({
                    postMessage: this.postMessage.bind(this),
                    postError: this.postError.bind(this),
                    onMessage: callback => {
                        const disposable = viewOrPanel.webview.onDidReceiveMessage(callback)
                        return () => disposable.dispose()
                    },
                }),
                {
                    mentionMenuData: query =>
                        getMentionMenuData(query, this.remoteSearch, this.chatModel),
                    evaluatedFeatureFlag: flag => featureFlagProvider.evaluatedFeatureFlag(flag),
                    prompts: query =>
                        promiseFactoryToObservable(signal =>
                            mergedPromptsAndLegacyCommands(query, signal)
                        ),
                }
            )
        )

        void this.sendConfig()

        return viewOrPanel
    }

    private async setWebviewView(view: View): Promise<void> {
        if (view !== 'chat') {
            // Only chat view is supported in the webview panel.
            // When a different view is requested,
            // Set context to notify the webview panel to close.
            // This should close the webview panel and open the login view in the sidebar.
            await vscode.commands.executeCommand('setContext', 'cody.activated', false)
            return
        }
        const viewOrPanel = this._webviewPanelOrView ?? (await this.createWebviewViewOrPanel())

        this._webviewPanelOrView = viewOrPanel

        revealWebviewViewOrPanel(viewOrPanel)

        await this.postMessage({
            type: 'view',
            view: view,
        })
    }

    // #endregion
    // =======================================================================
    // #region other public accessors and mutators
    // =======================================================================

    // Convenience function for tests
    public getViewTranscript(): readonly ChatMessage[] {
        return this.chatModel.getMessages().map(prepareChatMessage)
    }

    public isEmpty(): boolean {
        return this.chatModel.isEmpty()
    }

    public isVisible(): boolean {
        return this.webviewPanelOrView?.visible ?? false
    }

    private async recordChatQuestionTelemetryEvent(
        authStatus: AuthStatus,
        legacyAddEnhancedContext: boolean,
        mentions: ContextItem[],
        sharedProperties: any,
        inputText: PromptString
    ): Promise<void> {
        const mentionsInInitialContext = mentions.filter(item => item.source !== ContextItemSource.User)
        const mentionsByUser = mentions.filter(item => item.source === ContextItemSource.User)

        let gitMetadata = ''
        if (workspaceReposMonitor) {
            const { isPublic: isWorkspacePublic, repoMetadata } =
                await workspaceReposMonitor.getRepoMetadataIfPublic()
            if (authStatus.isDotCom && legacyAddEnhancedContext && isWorkspacePublic) {
                gitMetadata = JSON.stringify(repoMetadata)
            }
        }
        telemetryRecorder.recordEvent('cody.chat-question', 'submitted', {
            metadata: {
                // Flag indicating this is a transcript event to go through ML data pipeline. Only for DotCom users
                // See https://github.com/sourcegraph/sourcegraph/pull/59524
                recordsPrivateMetadataTranscript: authStatus.endpoint && authStatus.isDotCom ? 1 : 0,
                addEnhancedContext: legacyAddEnhancedContext ? 1 : 0,

                // All mentions
                mentionsTotal: mentions.length,
                mentionsOfRepository: mentions.filter(item => item.type === 'repository').length,
                mentionsOfTree: mentions.filter(item => item.type === 'tree').length,
                mentionsOfWorkspaceRootTree: mentions.filter(
                    item => item.type === 'tree' && item.isWorkspaceRoot
                ).length,
                mentionsOfFile: mentions.filter(item => item.type === 'file').length,

                // Initial context mentions
                mentionsInInitialContext: mentionsInInitialContext.length,
                mentionsInInitialContextOfRepository: mentionsInInitialContext.filter(
                    item => item.type === 'repository'
                ).length,
                mentionsInInitialContextOfTree: mentionsInInitialContext.filter(
                    item => item.type === 'tree'
                ).length,
                mentionsInInitialContextOfWorkspaceRootTree: mentionsInInitialContext.filter(
                    item => item.type === 'tree' && item.isWorkspaceRoot
                ).length,
                mentionsInInitialContextOfFile: mentionsInInitialContext.filter(
                    item => item.type === 'file'
                ).length,

                // Explicit mentions by user
                mentionsByUser: mentionsByUser.length,
                mentionsByUserOfRepository: mentionsByUser.filter(item => item.type === 'repository')
                    .length,
                mentionsByUserOfTree: mentionsByUser.filter(item => item.type === 'tree').length,
                mentionsByUserOfWorkspaceRootTree: mentionsByUser.filter(
                    item => item.type === 'tree' && item.isWorkspaceRoot
                ).length,
                mentionsByUserOfFile: mentionsByUser.filter(item => item.type === 'file').length,
            },
            privateMetadata: {
                ...sharedProperties,
                // 🚨 SECURITY: chat transcripts are to be included only for DotCom users AND for V2 telemetry
                // V2 telemetry exports privateMetadata only for DotCom users
                // the condition below is an additional safeguard measure
                promptText:
                    authStatus.isDotCom && truncatePromptString(inputText, CHAT_INPUT_TOKEN_BUDGET),
                gitMetadata,
            },
        })
    }
}

function newChatModelFromSerializedChatTranscript(
    json: SerializedChatTranscript,
    modelID: string
): ChatModel {
    return new ChatModel(
        migrateAndNotifyForOutdatedModels(modelID)!,
        json.id,
        json.interactions.flatMap((interaction: SerializedChatInteraction): ChatMessage[] =>
            [
                PromptString.unsafe_deserializeChatMessage(interaction.humanMessage),
                interaction.assistantMessage
                    ? PromptString.unsafe_deserializeChatMessage(interaction.assistantMessage)
                    : null,
            ].filter(isDefined)
        ),
        json.chatTitle,
        json.enhancedContext?.selectedRepos
    )
}

export function disposeWebviewViewOrPanel(viewOrPanel: vscode.WebviewView | vscode.WebviewPanel): void {
    if ('dispose' in viewOrPanel) {
        viewOrPanel.dispose()
    }
}

export function webviewViewOrPanelViewColumn(
    viewOrPanel: vscode.WebviewView | vscode.WebviewPanel
): vscode.ViewColumn | undefined {
    if ('viewColumn' in viewOrPanel) {
        return viewOrPanel.viewColumn
    }
    // Our view is in the sidebar, return undefined
    return undefined
}

export function webviewViewOrPanelOnDidChangeViewState(
    viewOrPanel: vscode.WebviewView | vscode.WebviewPanel
): vscode.Event<vscode.WebviewPanelOnDidChangeViewStateEvent> {
    if ('onDidChangeViewState' in viewOrPanel) {
        return viewOrPanel.onDidChangeViewState
    }
    // Return a no-op (this means the provider is for the sidebar)
    return () => {
        return {
            dispose: () => {},
        }
    }
}

export function revealWebviewViewOrPanel(viewOrPanel: vscode.WebviewView | vscode.WebviewPanel): void {
    if ('reveal' in viewOrPanel) {
        viewOrPanel.reveal()
    }
}

function getDefaultModelID(): string {
    const pending = ''
    try {
        return modelsService.getDefaultChatModel() || pending
    } catch {
        return pending
    }
}

/**
 * Set HTML for webview (panel) & webview view (sidebar)
 */
export async function addWebviewViewHTML(
    extensionClient: ExtensionClient,
    extensionUri: vscode.Uri,
    view: vscode.WebviewView | vscode.WebviewPanel
): Promise<void> {
    if (extensionClient.capabilities?.webview === 'agentic') {
        return
    }
    const config = extensionClient.capabilities?.webviewNativeConfig
    const webviewPath = config?.rootDir
        ? vscode.Uri.parse(config?.rootDir, true)
        : vscode.Uri.joinPath(extensionUri, 'dist', 'webviews')
    // Create Webview using vscode/index.html
    const root = vscode.Uri.joinPath(webviewPath, 'index.html')
    const bytes = await vscode.workspace.fs.readFile(root)
    const decoded = new TextDecoder('utf-8').decode(bytes)
    const resources = view.webview.asWebviewUri(webviewPath)

    // This replace variables from the vscode/dist/index.html with webview info
    // 1. Update URIs to load styles and scripts into webview (eg. path that starts with ./)
    // 2. Update URIs for content security policy to only allow specific scripts to be run
    view.webview.html = decoded
        .replaceAll('./', `${resources.toString()}/`)
        .replaceAll("'self'", view.webview.cspSource)
        .replaceAll('{cspSource}', view.webview.cspSource)

    // If a script or style is injected, replace the placeholder with the script or style
    // and drop the content-security-policy meta tag which prevents inline scripts and styles
    if (config?.injectScript || config?.injectStyle) {
        // drop all text betweeb <-- START CSP --> and <-- END CSP -->
        view.webview.html = decoded
            .replace(/<-- START CSP -->.*<!-- END CSP -->/s, '')
            .replaceAll('/*injectedScript*/', config?.injectScript ?? '')
            .replaceAll('/*injectedStyle*/', config?.injectStyle ?? '')
    }
}

// This is the manual ordering of the different retrieved and explicit context sources
// It should be equivalent to the ordering of things in
// ChatController:legacyComputeContext > context.ts:resolveContext
function combineContext(
    explicitMentions: ContextItem[],
    openCtxContext: ContextItemOpenCtx[],
    priorityContext: ContextItem[],
    retrievedContext: ContextItem[]
): ContextItem[] {
    return [explicitMentions, openCtxContext, priorityContext, retrievedContext].flat()
}<|MERGE_RESOLUTION|>--- conflicted
+++ resolved
@@ -26,7 +26,6 @@
     type SerializedChatInteraction,
     type SerializedChatTranscript,
     type SerializedPromptEditorState,
-    TokenCounterUtils,
     Typewriter,
     addMessageListenersForExtensionAPI,
     createMessageAPIForExtension,
@@ -41,7 +40,6 @@
     isRateLimitError,
     modelsService,
     parseMentionQuery,
-    promiseFactoryToObservable,
     recordErrorToSpan,
     reformatBotMessageForChat,
     serializeChatMessage,
@@ -52,6 +50,8 @@
 
 import type { Span } from '@opentelemetry/api'
 import { captureException } from '@sentry/core'
+import { promiseFactoryToObservable } from '@sourcegraph/cody-shared/src/misc/observable'
+import { TokenCounterUtils } from '@sourcegraph/cody-shared/src/token/counter'
 import type { TelemetryEventParameters } from '@sourcegraph/telemetry'
 import type { URI } from 'vscode-uri'
 import { version as VSCEVersion } from '../../../package.json'
@@ -110,13 +110,8 @@
 import { type ContextRetriever, toStructuredMentions } from './ContextRetriever'
 import { InitDoer } from './InitDoer'
 import { getChatPanelTitle, openFile } from './chat-helpers'
-<<<<<<< HEAD
-import { type HumanInput, getContextStrategy, getPriorityContext, resolveContext } from './context'
+import { type HumanInput, getPriorityContext, resolveContext } from './context'
 import { DefaultPrompter, type PromptInfo } from './prompt'
-=======
-import { type HumanInput, getPriorityContext, resolveContext } from './context'
-import { DefaultPrompter } from './prompt'
->>>>>>> 5625034c
 
 interface ChatControllerOptions {
     extensionUri: vscode.Uri
@@ -1246,15 +1241,9 @@
         })
 
         return {
-<<<<<<< HEAD
-            included: getContextSummary(context.used),
-            excluded: getContextSummary(context.ignored),
-            gitMetadata,
-=======
             included: await getContextSummary(context.used),
             excluded: await getContextSummary(context.ignored),
-            gitMetadata: await this.getRepoMetadataIfPublic(),
->>>>>>> 5625034c
+            gitMetadata,
         }
     }
 
