--- conflicted
+++ resolved
@@ -620,17 +620,14 @@
             if (!model) {
                 throw new Error('No model selected, and no default chat model is available')
             }
+
+            this.chatBuilder.setSelectedModel(model)
+
             const { isPublic: repoIsPublic, repoMetadata } = await firstResultFromOperation(
                 publicRepoMetadataIfAllWorkspaceReposArePublic
             )
 
-<<<<<<< HEAD
-            this.chatBuilder.setSelectedModel(model)
-
-            const sharedProperties = {
-=======
             const telemetryProperties = {
->>>>>>> e8567064
                 requestID,
                 chatModel: model,
                 authStatus,
