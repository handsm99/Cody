--- conflicted
+++ resolved
@@ -534,16 +534,8 @@
         // and awaiting on this.postMessage may result in a deadlock
         void this.sendConfig()
 
-<<<<<<< HEAD
-        const models = ModelsService.getModels(
-            ModelUsage.Chat,
-            authStatus.isDotCom && !authStatus.userCanUpgrade
-        )
-        this.handleSetChatModel(getDefaultModelID(this.authProvider, models))
-=======
         // Get the latest model list available to the current user to update the ChatModel.
         this.handleSetChatModel(getDefaultModelID(this.authProvider.getAuthStatus()))
->>>>>>> dc9ea0b1
     }
 
     // When the webview sends the 'ready' message, respond by posting the view config
