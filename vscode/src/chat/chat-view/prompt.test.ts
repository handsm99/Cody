--- conflicted
+++ resolved
@@ -72,7 +72,7 @@
             { speaker: 'assistant', text: ps`preamble response` },
         ])
         p.tryAddMessages([{ speaker: 'human', text: ps`user message` }])
-        await p.tryAddContext('enhanced', contextItems)
+        await p.tryAddContext('corpus', contextItems)
         const messages = p.build()
         checkPrompt(messages, [
             'preamble',
@@ -146,21 +146,6 @@
                     source: ContextItemSource.User,
                 },
             ],
-<<<<<<< HEAD
-            () =>
-                Promise.resolve([
-                    {
-                        strategy: 'test',
-                        items: [
-                            {
-                                uri: vscode.Uri.file('enhanced1.ts'),
-                                type: 'file',
-                                content: 'import vscode',
-                            },
-                        ],
-                    },
-                ])
-=======
             [
                 {
                     uri: vscode.Uri.file('enhanced1.ts'),
@@ -168,7 +153,6 @@
                     content: 'import vscode',
                 },
             ]
->>>>>>> 744572dc
         ).makePrompt(chat, 0)
 
         checkPrompt(info.prompt, [
@@ -195,21 +179,6 @@
                     source: ContextItemSource.User,
                 },
             ],
-<<<<<<< HEAD
-            () =>
-                Promise.resolve([
-                    {
-                        strategy: 'test',
-                        items: [
-                            {
-                                uri: vscode.Uri.file('enhanced2.ts'),
-                                type: 'file',
-                                content: 'import vscode',
-                            },
-                        ],
-                    },
-                ])
-=======
             [
                 {
                     uri: vscode.Uri.file('enhanced2.ts'),
@@ -217,7 +186,6 @@
                     content: 'import vscode',
                 },
             ]
->>>>>>> 744572dc
         ).makePrompt(chat, 0)
 
         checkPrompt(info.prompt, [
