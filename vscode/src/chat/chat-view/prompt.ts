--- conflicted
+++ resolved
@@ -73,8 +73,10 @@
             const contextCount = { user: 0, enhanced: 0, transcript: 0 }
 
             // Add context from new user-specified context items, e.g. @-mentions, @-uri
-<<<<<<< HEAD
-            const newUserContextMessages = promptBuilder.tryAddContext('user', this.explicitContext)
+            const newUserContextMessages = await promptBuilder.tryAddContext(
+                'user',
+                this.explicitContext
+            )
             contextCount.user += newUserContextMessages.ignored.length
 
             // NOTE: Only used for display excluded context from user-specifed context items in UI
@@ -82,41 +84,13 @@
                 ...c,
                 isTooLarge: true,
             }))
-=======
-            sortContextItems(this.explicitContext)
-            const {
-                limitReached: userLimitReached,
-                used,
-                ignored,
-            } = await promptBuilder.tryAddContext('user', this.explicitContext)
-            newContextUsed.push(...used.map(c => ({ ...c, isTooLarge: false })))
-            newContextIgnored.push(...ignored.map(c => ({ ...c, isTooLarge: true })))
-            if (userLimitReached) {
-                logDebug(
-                    'DefaultPrompter.makePrompt',
-                    'Ignored current user-specified context items due to context limit'
-                )
-            }
-
-            // Add user and enhanced context from previous messages seperately as they have different budgets
-            const prevContext = reverseTranscript.flatMap(m => m?.contextFiles || [])
-            const userContext = prevContext.filter(c => c.source === 'user')
-            if ((await promptBuilder.tryAddContext('user', userContext)).limitReached) {
-                logDebug('DefaultPrompter.makePrompt', 'Ignored prior user context due to limit')
-                return { prompt: promptBuilder.build(), newContextUsed, newContextIgnored }
-            }
-            const enhancedContext = prevContext.filter(c => c.source !== 'user')
-            if ((await promptBuilder.tryAddContext('enhanced', enhancedContext)).limitReached) {
-                logDebug('DefaultPrompter.makePrompt', 'Ignored prior enhanced context due to limit')
-                return { prompt: promptBuilder.build(), newContextUsed, newContextIgnored }
-            }
->>>>>>> d1b62285
 
             // Add user and enhanced context from previous messages (chat transcript)
-            contextCount.transcript += promptBuilder.tryAddContext(
+            const historyContext = await promptBuilder.tryAddContext(
                 'history',
                 reverseTranscript.flatMap(m => m?.contextFiles).filter(isDefined)
-            ).ignored.length
+            )
+            contextCount.transcript += historyContext.ignored.length
 
             // Get new enhanced context from current editor or broader search when enabled
             if (this.getEnhancedContext) {
@@ -124,15 +98,9 @@
                 if (!lastMessage?.text || lastMessage.speaker !== 'human') {
                     throw new Error('Last message in prompt needs speaker "human", but was "assistant"')
                 }
-<<<<<<< HEAD
 
                 const newEnhancedContextItems = await this.getEnhancedContext(lastMessage.text)
-                const newEnhancedMessages = promptBuilder.tryAddContext(
-=======
-                const newEnhancedContext = await this.getEnhancedContext(lastMessage.text)
-                sortContextItems(newEnhancedContext)
-                const { limitReached, used, ignored } = await promptBuilder.tryAddContext(
->>>>>>> d1b62285
+                const newEnhancedMessages = await promptBuilder.tryAddContext(
                     'enhanced',
                     newEnhancedContextItems
                 )
