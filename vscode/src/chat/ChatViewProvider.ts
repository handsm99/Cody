import path from 'path'

import * as vscode from 'vscode'

import { ChatMessage, UserLocalHistory } from '@sourcegraph/cody-shared/src/chat/transcript/messages'

import { View } from '../../webviews/NavBar'
import { CodyPrompt, CodyPromptType } from '../custom-recipes/const'
import { debug } from '../log'
<<<<<<< HEAD
import { logEvent } from '../services/EventLogger'
=======
import { CodyPromptType } from '../my-cody/types'
>>>>>>> 578a46ab

import { MessageProvider, MessageProviderOptions } from './MessageProvider'
import { ExtensionMessage, WebviewMessage } from './protocol'

export interface ChatViewProviderWebview extends Omit<vscode.Webview, 'postMessage'> {
    postMessage(message: ExtensionMessage): Thenable<boolean>
}

interface ChatViewProviderOptions extends MessageProviderOptions {
    extensionPath: string
}

export class ChatViewProvider extends MessageProvider implements vscode.WebviewViewProvider {
    private extensionPath: string
    public webview?: ChatViewProviderWebview

    constructor({ extensionPath, ...options }: ChatViewProviderOptions) {
        super(options)
        this.extensionPath = extensionPath
    }

    private async onDidReceiveMessage(message: WebviewMessage): Promise<void> {
        switch (message.command) {
            case 'ready':
                // The web view is ready to receive events. We need to make sure that it has an up
                // to date config, even if it was already published
                await this.authProvider.announceNewAuthStatus()
                break
            case 'initialized':
                debug('ChatViewProvider:onDidReceiveMessage:initialized', '')
                await this.init()
                break
            case 'submit':
                await this.onHumanMessageSubmitted(message.text, message.submitType)
                break
            case 'edit':
                this.transcript.removeLastInteraction()
                await this.onHumanMessageSubmitted(message.text, 'user')
                break
            case 'abort':
                await this.abortCompletion()
                break
            case 'executeRecipe':
                this.showTab('chat')
                await this.executeRecipe(message.recipe)
                break
            case 'auth':
                if (message.type === 'app' && message.endpoint) {
                    await this.authProvider.appAuth(message.endpoint)
                    // Log app button click events: e.g. app:download:clicked or app:connect:clicked
                    const value = message.value === 'download' ? 'app:download' : 'app:connect'
                    this.telemetryService.log(`CodyVSCodeExtension:${value}:clicked`) // TODO(sqs): remove when new events are working
                    break
                }
                if (message.type === 'callback' && message.endpoint) {
                    await this.authProvider.redirectToEndpointLogin(message.endpoint)
                    break
                }
                // cody.auth.signin or cody.auth.signout
                await vscode.commands.executeCommand(`cody.auth.${message.type}`)
                break
            case 'insert':
                await this.insertAtCursor(message.text)
                break
            case 'event':
                this.telemetryService.log(message.eventName, message.properties)
                break
            case 'removeHistory':
                await this.clearHistory()
                break
            case 'restoreHistory':
                await this.restoreSession(message.chatID)
                break
            case 'deleteHistory':
                await this.deleteHistory(message.chatID)
                break
            case 'links':
                void this.openExternalLinks(message.value)
                break
            case 'my-prompt':
                await this.onCustomRecipeClicked(message.title, message.value)
                break
            case 'openFile': {
                const rootPath = this.editor.getWorkspaceRootPath()
                if (!rootPath) {
                    this.handleError('Failed to open file: missing rootPath')
                    return
                }
                try {
                    // This opens the file in the active column.
                    const uri = vscode.Uri.file(path.join(rootPath, message.filePath))
                    const doc = await vscode.workspace.openTextDocument(uri)
                    await vscode.window.showTextDocument(doc)
                } catch {
                    // Try to open the file in the sourcegraph view
                    const sourcegraphSearchURL = new URL(
                        `/search?q=context:global+file:${message.filePath}`,
                        this.contextProvider.config.serverEndpoint
                    ).href
                    void this.openExternalLinks(sourcegraphSearchURL)
                }
                break
            }
            case 'chat-button': {
                switch (message.action) {
                    case 'explain-code-high-level':
                    case 'find-code-smells':
                    case 'generate-unit-test':
                        void this.executeRecipe(message.action)
                        break
                    default:
                        break
                }
                break
            }
            case 'setEnabledPlugins':
                await this.localStorage.setEnabledPlugins(message.plugins)
                this.handleEnabledPlugins(message.plugins)
                break
            default:
                this.handleError('Invalid request type from Webview')
        }
    }

    private async onHumanMessageSubmitted(text: string, submitType: 'user' | 'suggestion'): Promise<void> {
        debug('ChatViewProvider:onHumanMessageSubmitted', '', { verbose: { text, submitType } })
        if (submitType === 'suggestion') {
            this.telemetryService.log('CodyVSCodeExtension:chatPredictions:used')
        }
        MessageProvider.inputHistory.push(text)
        if (this.contextProvider.config.experimentalChatPredictions) {
            void this.runRecipeForSuggestion('next-questions', text)
        }
        await this.executeCommands(text, 'chat-question')
    }

    /**
     * Process custom recipe click
     */
    private async onCustomRecipeClicked(title: string, recipeType: CodyPromptType = 'user'): Promise<void> {
        this.telemetryService.log('CodyVSCodeExtension:custom-recipe:clicked')
        debug('ChatViewProvider:onCustomRecipeClicked', title)
        if (!this.isCustomRecipeAction(title)) {
            this.showTab('chat')
        }
        await this.executeCustomRecipe(title, recipeType)
    }

    public showTab(tab: string): void {
        void vscode.commands.executeCommand('cody.chat.focus')
        void this.webview?.postMessage({ type: 'showTab', tab })
    }

    /**
     * Send transcript to webview
     */
    protected handleTranscript(transcript: ChatMessage[], isMessageInProgress: boolean): void {
        void this.webview?.postMessage({
            type: 'transcript',
            messages: transcript,
            isMessageInProgress,
        })
    }

    protected handleSuggestions(suggestions: string[]): void {
        void this.webview?.postMessage({
            type: 'suggestions',
            suggestions,
        })
    }

    /**
     * Sends chat history to webview
     */
    protected handleHistory(history: UserLocalHistory): void {
        void this.webview?.postMessage({
            type: 'history',
            messages: history,
        })
    }

    /**
     * Display error message in webview view as banner in chat view
     * It does not display error message as assistant response
     */
    public handleError(errorMsg: string): void {
        void this.webview?.postMessage({ type: 'errors', errors: errorMsg })
    }

    /**
     * Insert text at cursor position
     * Replace selection if there is one
     * Note: Using workspaceEdit instead of 'editor.action.insertSnippet' as the later reformats the text incorrectly
     */
    private async insertAtCursor(text: string): Promise<void> {
        const selectionRange = vscode.window.activeTextEditor?.selection
        const editor = vscode.window.activeTextEditor
        if (!editor || !selectionRange) {
            return
        }
        const edit = new vscode.WorkspaceEdit()
        // trimEnd() to remove new line added by Cody
        edit.replace(editor.document.uri, selectionRange, text.trimEnd())
        await vscode.workspace.applyEdit(edit)
    }

    protected handleEnabledPlugins(plugins: string[]): void {
        void this.webview?.postMessage({ type: 'enabled-plugins', plugins })
    }

    protected handleMyPrompts(prompts: [string, CodyPrompt][], isEnabled: boolean): void {
        void this.webview?.postMessage({
            type: 'my-prompts',
            prompts,
            isEnabled,
        })
    }

    /**
     * Set webview view
     */
    public setWebviewView(view: View): void {
        void vscode.commands.executeCommand('cody.chat.focus')
        void this.webview?.postMessage({
            type: 'view',
            messages: view,
        })
    }

    /**
     * create webview resources
     */
    public async resolveWebviewView(
        webviewView: vscode.WebviewView,
        // eslint-disable-next-line @typescript-eslint/no-unused-vars
        _context: vscode.WebviewViewResolveContext<unknown>,
        // eslint-disable-next-line @typescript-eslint/no-unused-vars
        _token: vscode.CancellationToken
    ): Promise<void> {
        this.webview = webviewView.webview
        this.authProvider.webview = webviewView.webview
        this.contextProvider.webview = webviewView.webview

        const extensionPath = vscode.Uri.file(this.extensionPath)
        const webviewPath = vscode.Uri.joinPath(extensionPath, 'dist', 'webviews')

        webviewView.webview.options = {
            enableScripts: true,
            localResourceRoots: [webviewPath],
            enableCommandUris: true,
        }

        // Create Webview using vscode/index.html
        const root = vscode.Uri.joinPath(webviewPath, 'index.html')
        const bytes = await vscode.workspace.fs.readFile(root)
        const decoded = new TextDecoder('utf-8').decode(bytes)
        const resources = webviewView.webview.asWebviewUri(webviewPath)

        // Set HTML for webview
        // This replace variables from the vscode/dist/index.html with webview info
        // 1. Update URIs to load styles and scripts into webview (eg. path that starts with ./)
        // 2. Update URIs for content security policy to only allow specific scripts to be run
        webviewView.webview.html = decoded
            .replaceAll('./', `${resources.toString()}/`)
            .replaceAll('{cspSource}', webviewView.webview.cspSource)

        // Register webview
        this.disposables.push(webviewView.webview.onDidReceiveMessage(message => this.onDidReceiveMessage(message)))
    }

    /**
     * Open external links
     */
    private async openExternalLinks(uri: string): Promise<void> {
        try {
            await vscode.env.openExternal(vscode.Uri.parse(uri))
        } catch (error) {
            throw new Error(`Failed to open file: ${error}`)
        }
    }
}<|MERGE_RESOLUTION|>--- conflicted
+++ resolved
@@ -7,11 +7,6 @@
 import { View } from '../../webviews/NavBar'
 import { CodyPrompt, CodyPromptType } from '../custom-recipes/const'
 import { debug } from '../log'
-<<<<<<< HEAD
-import { logEvent } from '../services/EventLogger'
-=======
-import { CodyPromptType } from '../my-cody/types'
->>>>>>> 578a46ab
 
 import { MessageProvider, MessageProviderOptions } from './MessageProvider'
 import { ExtensionMessage, WebviewMessage } from './protocol'
