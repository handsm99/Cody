import { spawnSync } from 'child_process'
import path from 'path'

import * as vscode from 'vscode'

import { BotResponseMultiplexer } from '@sourcegraph/cody-shared/src/chat/bot-response-multiplexer'
import { ChatClient } from '@sourcegraph/cody-shared/src/chat/chat'
import { getPreamble } from '@sourcegraph/cody-shared/src/chat/preamble'
import { RecipeID } from '@sourcegraph/cody-shared/src/chat/recipes/recipe'
import { Transcript } from '@sourcegraph/cody-shared/src/chat/transcript'
import { ChatHistory, ChatMessage } from '@sourcegraph/cody-shared/src/chat/transcript/messages'
import { reformatBotMessage } from '@sourcegraph/cody-shared/src/chat/viewHelpers'
import { CodebaseContext } from '@sourcegraph/cody-shared/src/codebase-context'
import { ConfigurationWithAccessToken } from '@sourcegraph/cody-shared/src/configuration'
import { Editor } from '@sourcegraph/cody-shared/src/editor'
import { SourcegraphEmbeddingsSearchClient } from '@sourcegraph/cody-shared/src/embeddings/client'
import { annotateAttribution, Guardrails } from '@sourcegraph/cody-shared/src/guardrails'
import { highlightTokens } from '@sourcegraph/cody-shared/src/hallucinations-detector'
import { IntentDetector } from '@sourcegraph/cody-shared/src/intent-detector'
import * as plugins from '@sourcegraph/cody-shared/src/plugins/api'
import { PluginFunctionExecutionInfo } from '@sourcegraph/cody-shared/src/plugins/api/types'
import { defaultPlugins } from '@sourcegraph/cody-shared/src/plugins/built-in'
import { ANSWER_TOKENS, DEFAULT_MAX_TOKENS } from '@sourcegraph/cody-shared/src/prompt/constants'
import { Message } from '@sourcegraph/cody-shared/src/sourcegraph-api'
import { SourcegraphGraphQLAPIClient } from '@sourcegraph/cody-shared/src/sourcegraph-api/graphql'
import { isError } from '@sourcegraph/cody-shared/src/utils'

import { View } from '../../webviews/NavBar'
import { getFullConfig } from '../configuration'
import { VSCodeEditor } from '../editor/vscode-editor'
import { logEvent } from '../event-logger'
import { FilenameContextFetcher } from '../local-context/filename-context-fetcher'
import { LocalKeywordContextFetcher } from '../local-context/local-keyword-context-fetcher'
import { debug } from '../log'
import { getRerankWithLog } from '../logged-rerank'
import { FixupTask } from '../non-stop/FixupTask'
import { IdleRecipeRunner } from '../non-stop/roles'
import { AuthProvider } from '../services/AuthProvider'
import { LocalStorage } from '../services/LocalStorageProvider'
import { SecretStorage } from '../services/SecretStorageProvider'
import { TestSupport } from '../test-support'

import { fastFilesExist } from './fastFileFinder'
import { ConfigurationSubsetForWebview, DOTCOM_URL, ExtensionMessage, LocalEnv, WebviewMessage } from './protocol'
import { getRecipe } from './recipes'
import { convertGitCloneURLToCodebaseName } from './utils'

export type Config = Pick<
    ConfigurationWithAccessToken,
    | 'codebase'
    | 'serverEndpoint'
    | 'debugEnable'
    | 'debugFilter'
    | 'debugVerbose'
    | 'customHeaders'
    | 'accessToken'
    | 'useContext'
    | 'experimentalChatPredictions'
    | 'experimentalGuardrails'
    | 'pluginsEnabled'
    | 'pluginsConfig'
    | 'pluginsDebugEnabled'
>

/**
 * The problem with a token limit for the prompt is that we can only
 * estimate tokens (and do so in a very cheap way), so it can be that
 * we undercount tokens. If we exceed the maximum tokens, things will
 * start to break, so we should have some safety cushion for when we're wrong in estimating.
 *
 * Ie.: Long text, 10000 characters, we estimate it to be 2500 tokens.
 * That would fit into a limit of 3000 tokens easily. Now, it's actually
 * 3500 tokens, because it splits weird and our estimation is off, it will
 * fail. That's where we want to add this safety cushion in.
 */
const SAFETY_PROMPT_TOKENS = 100

export class ChatViewProvider implements vscode.WebviewViewProvider, vscode.Disposable, IdleRecipeRunner {
    private isMessageInProgress = false
    private cancelCompletionCallback: (() => void) | null = null
    public webview?: Omit<vscode.Webview, 'postMessage'> & {
        postMessage(message: ExtensionMessage): Thenable<boolean>
    }

    private currentChatID = ''
    private inputHistory: string[] = []
    private chatHistory: ChatHistory = {}

    private transcript: Transcript = new Transcript()

    // Allows recipes to hook up subscribers to process sub-streams of bot output
    private multiplexer: BotResponseMultiplexer = new BotResponseMultiplexer()

    // Fire event to let subscribers know that the configuration has changed
    public configurationChangeEvent = new vscode.EventEmitter<void>()

    private disposables: vscode.Disposable[] = []

    // Codebase-context-related state
    private currentWorkspaceRoot: string

    constructor(
        private extensionPath: string,
        private config: Omit<Config, 'codebase'>, // should use codebaseContext.getCodebase() rather than config.codebase
        private chat: ChatClient,
        private intentDetector: IntentDetector,
        private codebaseContext: CodebaseContext,
        private guardrails: Guardrails,
        private editor: VSCodeEditor,
        private secretStorage: SecretStorage,
        private localStorage: LocalStorage,
        private rgPath: string,
        private authProvider: AuthProvider
    ) {
        if (TestSupport.instance) {
            TestSupport.instance.chatViewProvider.set(this)
        }
        // chat id is used to identify chat session
        this.createNewChatID()
        this.disposables.push(this.configurationChangeEvent)

        // listen for vscode active editor change event
        this.currentWorkspaceRoot = ''
        const myPromptsWatcher = this.editor.controllers?.prompt?.fileWatcher
        myPromptsWatcher?.onDidCreate(() => this.sendMyPrompts())
        myPromptsWatcher?.onDidChange(() => this.sendMyPrompts())
        myPromptsWatcher?.onDidDelete(() => this.sendMyPrompts())

        // listen for vscode active editor change event
        this.disposables.push(
            vscode.window.onDidChangeActiveTextEditor(async () => {
                await this.updateCodebaseContext()
            }),
            vscode.workspace.onDidChangeWorkspaceFolders(async () => {
                await this.updateCodebaseContext()
            }),
            vscode.commands.registerCommand('cody.auth.sync', () => this.syncAuthStatus())
        )
    }

    private idleCallbacks_: (() => void)[] = []

    private get isIdle(): boolean {
        // TODO: Use a cooldown timer for typing and interaction
        return !this.isMessageInProgress
    }

    private scheduleIdleRecipes(): void {
        setTimeout(() => {
            if (!this.isIdle) {
                // We rely on the recipe ending re-scheduling idle recipes
                return
            }
            const notifyIdle = this.idleCallbacks_.shift()
            if (!notifyIdle) {
                return
            }
            try {
                notifyIdle()
            } catch (error) {
                console.error(error)
            }
            if (this.idleCallbacks_.length) {
                this.scheduleIdleRecipes()
            }
        }, 1000)
    }

    public onIdle(callback: () => void): void {
        if (this.isIdle) {
            // Run "now", but not synchronously on this callstack.
            void Promise.resolve().then(callback)
        } else {
            this.idleCallbacks_.push(callback)
        }
    }

    public runIdleRecipe(recipeId: RecipeID, humanChatInput?: string): Promise<void> {
        if (!this.isIdle) {
            throw new Error('not idle')
        }
        return this.executeRecipe(recipeId, humanChatInput, false)
    }

    public onConfigurationChange(newConfig: Config): void {
        debug('ChatViewProvider:onConfigurationChange', '')
        this.config = newConfig
        const authStatus = this.authProvider.getAuthStatus()
        if (authStatus.endpoint) {
            this.config.serverEndpoint = authStatus.endpoint
        }
        this.configurationChangeEvent.fire()
    }

    public async clearAndRestartSession(): Promise<void> {
        await this.saveTranscriptToChatHistory()
        await this.setAnonymousUserID()
        this.createNewChatID()
        this.cancelCompletion()
        this.isMessageInProgress = false
        this.transcript.reset()
        this.sendSuggestions([])
        this.sendTranscript()
        this.sendChatHistory()
    }

    public async clearHistory(): Promise<void> {
        this.chatHistory = {}
        this.inputHistory = []
        await this.localStorage.removeChatHistory()
    }

    public async setAnonymousUserID(): Promise<void> {
        await this.localStorage.setAnonymousUserID()
    }

    /**
     * Restores a session from a chatID
     */
    public async restoreSession(chatID: string): Promise<void> {
        await this.saveTranscriptToChatHistory()
        this.cancelCompletion()
        this.currentChatID = chatID
        this.transcript = Transcript.fromJSON(this.chatHistory[chatID])
        await this.transcript.toJSON()
        this.sendTranscript()
        this.sendChatHistory()
    }

    private async onDidReceiveMessage(message: WebviewMessage): Promise<void> {
        switch (message.command) {
            case 'ready':
                // The web view is ready to receive events. We need to make sure that it has an up
                // to date config, even if it was already published
                await this.authProvider.announceNewAuthStatus()
                break
            case 'initialized':
                debug('ChatViewProvider:onDidReceiveMessage:initialized', '')
                this.loadChatHistory()
                this.sendTranscript()
                this.sendChatHistory()
                this.sendEnabledPlugins(this.localStorage.getEnabledPlugins() ?? [])
                await this.loadRecentChat()
                await this.publishContextStatus()
                await this.sendMyPrompts()
                break
            case 'submit':
                await this.onHumanMessageSubmitted(message.text, message.submitType)
                break
            case 'edit':
                this.transcript.removeLastInteraction()
                await this.onHumanMessageSubmitted(message.text, 'user')
                break
            case 'abort':
                this.cancelCompletion()
                await this.multiplexer.notifyTurnComplete()
                this.onCompletionEnd()
                break
            case 'executeRecipe':
                await this.executeRecipe(message.recipe)
                break
            case 'auth':
                if (message.type === 'app' && message.endpoint) {
                    await this.authProvider.appAuth(message.endpoint)
                    break
                }
                if (message.type === 'callback' && message.endpoint) {
                    await this.authProvider.redirectToEndpointLogin(message.endpoint)
                    break
                }
                // cody.auth.signin or cody.auth.signout
                await vscode.commands.executeCommand(`cody.auth.${message.type}`)
                break
            case 'settings':
                await this.authProvider.auth(message.serverEndpoint, message.accessToken, this.config.customHeaders)
                break
            case 'insert':
                await vscode.commands.executeCommand('cody.inline.insert', message.text)
                break
            case 'event':
                this.sendEvent(message.event, message.value)
                break
            case 'removeHistory':
                await this.clearHistory()
                break
            case 'restoreHistory':
                await this.restoreSession(message.chatID)
                break
            case 'deleteHistory':
                await this.deleteHistory(message.chatID)
                break
            case 'links':
                void this.openExternalLinks(message.value)
                break
            case 'my-prompt':
                await this.executeMyPrompt(message.title)
                break
            case 'openFile': {
                const rootPath = this.editor.getWorkspaceRootPath()
                if (!rootPath) {
                    this.sendErrorToWebview('Failed to open file: missing rootPath')
                    return
                }
                try {
                    // This opens the file in the active column.
                    const uri = vscode.Uri.file(path.join(rootPath, message.filePath))
                    const doc = await vscode.workspace.openTextDocument(uri)
                    await vscode.window.showTextDocument(doc)
                } catch {
                    // Try to open the file in the sourcegraph view
                    const sourcegraphSearchURL = new URL(
                        `/search?q=context:global+file:${message.filePath}`,
                        this.config.serverEndpoint
                    ).href
                    void this.openExternalLinks(sourcegraphSearchURL)
                }
                break
            }
            case 'chat-button': {
                switch (message.action) {
                    case 'explain-code-high-level':
                    case 'find-code-smells':
                    case 'generate-unit-test':
                        void this.executeRecipe(message.action)
                        break
                    default:
                        break
                }
                break
            }
            case 'setEnabledPlugins':
                await this.localStorage.setEnabledPlugins(message.plugins)
                this.sendEnabledPlugins(message.plugins)
                break
            default:
                this.sendErrorToWebview('Invalid request type from Webview')
        }
    }

    private sendEnabledPlugins(plugins: string[]): void {
        void this.webview?.postMessage({ type: 'enabled-plugins', plugins })
    }

    private createNewChatID(): void {
        this.currentChatID = new Date(Date.now()).toUTCString()
    }

    private sendPrompt(promptMessages: Message[], responsePrefix = ''): void {
        this.cancelCompletion()
        void vscode.commands.executeCommand('setContext', 'cody.reply.pending', true)
        this.editor.controllers.inline.setResponsePending(true)

        let text = ''

        this.multiplexer.sub(BotResponseMultiplexer.DEFAULT_TOPIC, {
            onResponse: (content: string) => {
                text += content
                const displayText = reformatBotMessage(text, responsePrefix)
                this.transcript.addAssistantResponse(displayText)
                this.editor.controllers.inline.reply(displayText, 'streaming')
                this.sendTranscript()
                return Promise.resolve()
            },
            onTurnComplete: async () => {
                const lastInteraction = this.transcript.getLastInteraction()
                if (lastInteraction) {
                    const displayText = reformatBotMessage(text, responsePrefix)
                    const fileExistFunc = (filePaths: string[]): Promise<{ [filePath: string]: boolean }> => {
                        const rootPath = this.editor.getWorkspaceRootPath()
                        if (!rootPath) {
                            return Promise.resolve({})
                        }
                        return fastFilesExist(this.rgPath, rootPath, filePaths)
                    }
                    let { text: highlightedDisplayText } = await highlightTokens(
                        displayText || '',
                        fileExistFunc,
                        this.currentWorkspaceRoot
                    )
                    // TODO(keegancsmith) guardrails may be slow, we need to make this async update the interaction.
                    highlightedDisplayText = await this.guardrailsAnnotateAttributions(highlightedDisplayText)
                    this.transcript.addAssistantResponse(text || '', highlightedDisplayText)
                    this.editor.controllers.inline.reply(highlightedDisplayText, 'complete')
                }
                void this.onCompletionEnd()
            },
        })

        let textConsumed = 0

        this.cancelCompletionCallback = this.chat.chat(promptMessages, {
            onChange: text => {
                // TODO(dpc): The multiplexer can handle incremental text. Change chat to provide incremental text.
                text = text.slice(textConsumed)
                textConsumed += text.length
                void this.multiplexer.publish(text)
            },
            onComplete: () => {
                void this.multiplexer.notifyTurnComplete()
            },
            onError: (err, statusCode) => {
                // TODO notify the multiplexer of the error
                debug('ChatViewProvider:onError', err)
                if (isAbortError(err)) {
                    return
                }
                // Log users out on unauth error
                if (statusCode && statusCode >= 400 && statusCode <= 410) {
                    this.authProvider
                        .auth(this.config.serverEndpoint, this.config.accessToken, this.config.customHeaders)
                        .catch(error => console.error(error))
                    debug('ChatViewProvider:onError:unauthUser', err, { verbose: { statusCode } })
                }
                // Display error message as assistant response
                this.transcript.addErrorAsAssistantResponse(err)
                // We ignore embeddings errors in this instance because we're already showing an
                // error message and don't want to overwhelm the user.
                this.onCompletionEnd(true)
                void this.editor.controllers.inline.error()
                console.error(`Completion request failed: ${err}`)
            },
        })
    }

    private cancelCompletion(): void {
        this.cancelCompletionCallback?.()
        this.cancelCompletionCallback = null
    }

    private onCompletionEnd(ignoreEmbeddingsError: boolean = false): void {
        this.isMessageInProgress = false
        this.cancelCompletionCallback = null
        this.sendTranscript()
        void this.saveTranscriptToChatHistory()
        this.sendChatHistory()
        void vscode.commands.executeCommand('setContext', 'cody.reply.pending', false)
        this.editor.controllers.inline.setResponsePending(false)
        if (!ignoreEmbeddingsError) {
            this.logEmbeddingsSearchErrors()
        }
        this.scheduleIdleRecipes()
    }

    private async onHumanMessageSubmitted(text: string, submitType: 'user' | 'suggestion'): Promise<void> {
        debug('ChatViewProvider:onHumanMessageSubmitted', '', { verbose: { text, submitType } })
        if (submitType === 'suggestion') {
            logEvent('CodyVSCodeExtension:chatPredictions:used')
        }
        this.inputHistory.push(text)
        if (this.config.experimentalChatPredictions) {
            void this.runRecipeForSuggestion('next-questions', text)
        }
        await this.executeChatCommands(text)
    }

    private async executeChatCommands(text: string): Promise<void> {
        switch (true) {
            case /^\/r(est)?/i.test(text):
                await this.clearAndRestartSession()
                break
            case /^\/s(earch)?\s/i.test(text):
                await this.executeRecipe('context-search', text)
                break
            default:
                return this.executeRecipe('chat-question', text)
        }
    }

    private async updateCodebaseContext(): Promise<void> {
        if (!this.editor.getActiveTextEditor() && vscode.window.visibleTextEditors.length !== 0) {
            // these are ephemeral
            return
        }
        const workspaceRoot = this.editor.getWorkspaceRootPath()
        if (!workspaceRoot || workspaceRoot === '' || workspaceRoot === this.currentWorkspaceRoot) {
            return
        }
        this.currentWorkspaceRoot = workspaceRoot

        const codebaseContext = await getCodebaseContext(this.config, this.rgPath, this.editor, this.chat)
        if (!codebaseContext) {
            return
        }
        // after await, check we're still hitting the same workspace root
        if (this.currentWorkspaceRoot !== workspaceRoot) {
            return
        }

        this.codebaseContext = codebaseContext
        await this.publishContextStatus()
        this.editor.controllers.prompt.setCodebase(codebaseContext.getCodebase())
    }

<<<<<<< HEAD
    private async getPluginsContext(
        humanChatInput: string
    ): Promise<{ prompt?: Message[]; executionInfos?: PluginFunctionExecutionInfo[] }> {
        logEvent('CodyVSCodeExtension:getPluginsContext:used')
        const enabledPluginNames = this.localStorage.getEnabledPlugins() ?? []
        const enabledPlugins = defaultPlugins.filter(plugin => enabledPluginNames.includes(plugin.name))
        if (enabledPlugins.length === 0) {
            return {}
        }
        logEvent('CodyVSCodeExtension:getPluginsContext:enabledPlugins', { names: enabledPluginNames })

        this.transcript.addAssistantResponse('', 'Identifying applicable plugins...\n')
        this.sendTranscript()

        const { prompt: previousMessages } = await this.transcript.getPromptForLastInteraction(
            [],
            this.maxPromptTokens,
            [],
            true
        )

        try {
            logEvent('CodyVSCodeExtension:getPluginsContext:chooseDataSourcesUsed')
            const descriptors = await plugins.chooseDataSources(
                humanChatInput,
                this.chat,
                enabledPlugins,
                previousMessages
            )
            logEvent('CodyVSCodeExtension:getPluginsContext:descriptorsFound', { count: descriptors.length })
            if (descriptors.length !== 0) {
                this.transcript.addAssistantResponse(
                    '',
                    `Using ${descriptors
                        .map(descriptor => descriptor.pluginName)
                        .join(', ')} for additional context...\n`
                )
                this.sendTranscript()

                logEvent('CodyVSCodeExtension:getPluginsContext:runPluginFunctionsCalled', {
                    count: descriptors.length,
                })
                return await plugins.runPluginFunctions(descriptors, this.config.pluginsConfig)
            }
        } catch (error) {
            console.error('Error getting plugin context', error)
        }
        return {}
    }

    public async executeRecipe(recipeId: RecipeID, humanChatInput: string = '', showTab = true): Promise<void> {
=======
    public async executeRecipe(recipeId: RecipeID, humanChatInput = '', showTab = true): Promise<void> {
>>>>>>> 63cd1da8
        debug('ChatViewProvider:executeRecipe', recipeId, { verbose: humanChatInput })
        if (this.isMessageInProgress) {
            this.sendErrorToWebview('Cannot execute multiple recipes. Please wait for the current recipe to finish.')
            return
        }

        const recipe = getRecipe(recipeId)
        if (!recipe) {
            debug('ChatViewProvider:executeRecipe', 'no recipe found')
            return
        }

        // Create a new multiplexer to drop any old subscribers
        this.multiplexer = new BotResponseMultiplexer()

        const interaction = await recipe.getInteraction(humanChatInput, {
            editor: this.editor,
            intentDetector: this.intentDetector,
            codebaseContext: this.codebaseContext,
            responseMultiplexer: this.multiplexer,
            firstInteraction: this.transcript.isEmpty,
        })
        if (!interaction) {
            return
        }
        this.isMessageInProgress = true
        this.transcript.addInteraction(interaction)

        if (showTab) {
            this.showTab('chat')
        }

        let pluginsPrompt: Message[] = []
        let pluginExecutionInfos: PluginFunctionExecutionInfo[] = []
        if (this.config.pluginsEnabled && recipeId === 'chat-question') {
            const result = await this.getPluginsContext(humanChatInput)
            pluginsPrompt = result?.prompt ?? []
            pluginExecutionInfos = result?.executionInfos ?? []
        }

        // Check whether or not to connect to LLM backend for responses
        // Ex: performing fuzzy / context-search does not require responses from LLM backend
        switch (recipeId) {
            case 'context-search':
                this.onCompletionEnd()
                break
            default: {
                this.sendTranscript()

                const myPremade = this.editor.controllers.prompt.getMyPrompts().premade
                const { prompt, contextFiles } = await this.transcript.getPromptForLastInteraction(
<<<<<<< HEAD
                    getPreamble(this.codebaseContext.getCodebase()),
                    this.maxPromptTokens,
                    pluginsPrompt
=======
                    myPremade || getPreamble(this.codebaseContext.getCodebase()),
                    this.maxPromptTokens
>>>>>>> 63cd1da8
                )
                this.transcript.setUsedContextFilesForLastInteraction(contextFiles, pluginExecutionInfos)
                this.sendPrompt(prompt, interaction.getAssistantMessage().prefix ?? '')
                await this.saveTranscriptToChatHistory()
            }
        }
        logEvent(`CodyVSCodeExtension:recipe:${recipe.id}:executed`)
    }

    private async runRecipeForSuggestion(recipeId: RecipeID, humanChatInput: string = ''): Promise<void> {
        const recipe = getRecipe(recipeId)
        if (!recipe) {
            return
        }

        const multiplexer = new BotResponseMultiplexer()
        const transcript = Transcript.fromJSON(await this.transcript.toJSON())

        const interaction = await recipe.getInteraction(humanChatInput, {
            editor: this.editor,
            intentDetector: this.intentDetector,
            codebaseContext: this.codebaseContext,
            responseMultiplexer: multiplexer,
            firstInteraction: this.transcript.isEmpty,
        })
        if (!interaction) {
            return
        }
        transcript.addInteraction(interaction)

        const myPremade = this.editor.controllers.prompt.getMyPrompts().premade
        const { prompt, contextFiles } = await transcript.getPromptForLastInteraction(
            myPremade || getPreamble(this.codebaseContext.getCodebase()),
            this.maxPromptTokens
        )
        transcript.setUsedContextFilesForLastInteraction(contextFiles)

        logEvent(`CodyVSCodeExtension:recipe:${recipe.id}:executed`)

        let text = ''
        multiplexer.sub(BotResponseMultiplexer.DEFAULT_TOPIC, {
            onResponse: (content: string) => {
                text += content
                return Promise.resolve()
            },
            onTurnComplete: () => {
                const suggestions = text
                    .split('\n')
                    .slice(0, 3)
                    .map(line => line.trim().replace(/^-/, '').trim())
                this.sendSuggestions(suggestions)
                return Promise.resolve()
            },
        })

        let textConsumed = 0
        this.chat.chat(prompt, {
            onChange: text => {
                // TODO(dpc): The multiplexer can handle incremental text. Change chat to provide incremental text.
                text = text.slice(textConsumed)
                textConsumed += text.length
                void multiplexer.publish(text)
            },
            onComplete: () => {
                void multiplexer.notifyTurnComplete()
            },
            onError: (error, statusCode) => {
                console.error(error, statusCode)
            },
        })
    }

    private async guardrailsAnnotateAttributions(text: string): Promise<string> {
        if (!this.config.experimentalGuardrails) {
            return text
        }

        const result = await annotateAttribution(this.guardrails, text)

        // Only log telemetry if we did work (ie had to annotate something).
        if (result.codeBlocks > 0) {
            const event = {
                codeBlocks: result.codeBlocks,
                duration: result.duration,
            }
            logEvent('CodyVSCodeExtension:guardrails:annotate', event, event)
        }

        return result.text
    }

    private showTab(tab: string): void {
        void vscode.commands.executeCommand('cody.chat.focus')
        void this.webview?.postMessage({ type: 'showTab', tab })
    }

    /**
     * Send transcript to webview
     */
    private sendTranscript(): void {
        void this.webview?.postMessage({
            type: 'transcript',
            messages: this.transcript.toChat(),
            isMessageInProgress: this.isMessageInProgress,
        })
    }

    private sendSuggestions(suggestions: string[]): void {
        void this.webview?.postMessage({
            type: 'suggestions',
            suggestions,
        })
    }

    private async executeMyPrompt(title: string): Promise<void> {
        // Send prompt names to webview to display as recipe options
        if (!title || title === 'get') {
            await this.sendMyPrompts()
            return
        }
        // Create a new recipe
        if (title === 'new') {
            await this.editor.controllers.prompt.add()
            await this.sendMyPrompts()
            return
        }
        this.showTab('chat')
        // Get prompt details from controller by title then execute
        const prompt = this.editor.controllers.prompt.find(title)
        if (!prompt) {
            void vscode.window.showErrorMessage(`Could not find prompt for the "${title}" recipe.`)
            debug('executeMyPrompt:noPrompt', title)
            return
        }
        await this.executeRecipe('my-prompt', prompt, true)
    }

    /**
     * Send custom recipe names to webview
     */
    private async sendMyPrompts(): Promise<void> {
        await this.editor.controllers.prompt.refresh()
        const prompts = this.editor.controllers.prompt.getPromptList()
        void this.webview?.postMessage({
            type: 'my-prompts',
            prompts,
        })
    }

    private async saveTranscriptToChatHistory(): Promise<void> {
        if (this.transcript.isEmpty) {
            return
        }
        this.chatHistory[this.currentChatID] = await this.transcript.toJSON()
        await this.saveChatHistory()
    }

    /**
     * Save chat history
     */
    private async saveChatHistory(): Promise<void> {
        const userHistory = {
            chat: this.chatHistory,
            input: this.inputHistory,
        }
        await this.localStorage.setChatHistory(userHistory)
    }

    /**
     * Save, verify, and sync authStatus between extension host and webview
     * activate extension when user has valid login
     */
    public async syncAuthStatus(): Promise<void> {
        const authStatus = this.authProvider.getAuthStatus()
        // Update config to the latest one and fire configure change event to update external services
        const newConfig = await getFullConfig(this.secretStorage, this.localStorage)
        if (authStatus.siteVersion) {
            // Update codebase context
            const codebaseContext = await getCodebaseContext(newConfig, this.rgPath, this.editor, this.chat)
            if (codebaseContext) {
                this.codebaseContext = codebaseContext
            }
        }
        await this.publishConfig()
        this.onConfigurationChange(newConfig)
    }

    /**
     * Delete history from current chat history and local storage
     */
    private async deleteHistory(chatID: string): Promise<void> {
        delete this.chatHistory[chatID]
        await this.localStorage.deleteChatHistory(chatID)
        this.sendChatHistory()
    }

    /**
     * Loads chat history from local storage
     */
    private loadChatHistory(): void {
        const localHistory = this.localStorage.getChatHistory()
        if (localHistory) {
            this.chatHistory = localHistory?.chat
            this.inputHistory = localHistory.input
        }
    }

    /**
     * Loads the most recent chat
     */
    private async loadRecentChat(): Promise<void> {
        const localHistory = this.localStorage.getChatHistory()
        if (localHistory) {
            const chats = localHistory.chat
            const sortedChats = Object.entries(chats).sort(
                (a, b) => +new Date(b[1].lastInteractionTimestamp) - +new Date(a[1].lastInteractionTimestamp)
            )
            const chatID = sortedChats[0][0]
            await this.restoreSession(chatID)
        }
    }

    /**
     * Sends chat history to webview
     */
    private sendChatHistory(): void {
        void this.webview?.postMessage({
            type: 'history',
            messages: {
                chat: this.chatHistory,
                input: this.inputHistory,
            },
        })
    }

    /**
     * Publish the current context status to the webview.
     */
    private async publishContextStatus(): Promise<void> {
        const send = async (): Promise<void> => {
            const editorContext = this.editor.getActiveTextEditor()
            await this.webview?.postMessage({
                type: 'contextStatus',
                contextStatus: {
                    mode: this.config.useContext,
                    connection: this.codebaseContext.checkEmbeddingsConnection(),
                    codebase: this.codebaseContext.getCodebase(),
                    filePath: editorContext ? vscode.workspace.asRelativePath(editorContext.filePath) : undefined,
                    selection: editorContext ? editorContext.selection : undefined,
                    supportsKeyword: true,
                },
            })
        }

        this.disposables.push(this.configurationChangeEvent.event(() => send()))
        this.disposables.push(vscode.window.onDidChangeTextEditorSelection(() => send()))
        await send()
    }

    /**
     * Send embedding connections or results error to output
     */
    private logEmbeddingsSearchErrors(): void {
        if (this.config.useContext !== 'embeddings') {
            return
        }
        const searchErrors = this.codebaseContext.getEmbeddingSearchErrors()
        // Display error message as assistant response for users with indexed codebase but getting search errors
        if (this.codebaseContext.checkEmbeddingsConnection() && searchErrors) {
            this.transcript.addErrorAsAssistantResponse(searchErrors)
            debug('ChatViewProvider:onLogEmbeddingsErrors', '', { verbose: searchErrors })
        }
    }

    /**
     * Publish the config to the webview.
     */
    private async publishConfig(): Promise<void> {
        const send = async (): Promise<void> => {
            this.config = await getFullConfig(this.secretStorage, this.localStorage)

            // check if the new configuration change is valid or not
            const authStatus = this.authProvider.getAuthStatus()
            const localProcess = await this.authProvider.appDetector.getProcessInfo(authStatus.isLoggedIn)
            const configForWebview: ConfigurationSubsetForWebview & LocalEnv = {
                ...localProcess,
                debugEnable: this.config.debugEnable,
                serverEndpoint: this.config.serverEndpoint,
                pluginsEnabled: this.config.pluginsEnabled,
                pluginsDebugEnabled: this.config.pluginsDebugEnabled,
            }

            // update codebase context on configuration change
            await this.updateCodebaseContext()
            await this.webview?.postMessage({ type: 'config', config: configForWebview, authStatus })
            debug('Cody:publishConfig', 'configForWebview', { verbose: configForWebview })
        }

        await send()
    }

    /**
     * Log Events - naming convention: source:feature:action
     */
    public sendEvent(event: string, value: string): void {
        const endpoint = this.config.serverEndpoint || DOTCOM_URL.href
        const endpointUri = { serverEndpoint: endpoint }
        switch (event) {
            case 'feedback':
                logEvent(`CodyVSCodeExtension:codyFeedback:${value}`, null, this.codyFeedbackPayload())
                break
            case 'token':
                logEvent(`CodyVSCodeExtension:cody${value}AccessToken:clicked`, endpointUri, endpointUri)
                break
            case 'auth':
                logEvent(`CodyVSCodeExtension:Auth:${value}`, endpointUri, endpointUri)
                break
            // aditya combine this with above statemenet for auth or click
            case 'click':
                logEvent(`CodyVSCodeExtension:${value}:clicked`, endpointUri, endpointUri)
                break
        }
    }

    private codyFeedbackPayload(): any {
        const endpoint = this.config.serverEndpoint || DOTCOM_URL.href
        const isPrivateInstance = new URL(endpoint).href !== DOTCOM_URL.href

        // The user should only be able to submit feedback on transcripts, but just in case we guard against this happening.
        const privateChatTranscript = this.transcript.toChat()
        if (privateChatTranscript.length === 0) {
            return null
        }

        const lastContextFiles = privateChatTranscript.at(-1)?.contextFiles
        const lastChatUsedEmbeddings = lastContextFiles?.some(file => file.source === 'embeddings')

        // We only include full chat transcript for dot com users with connected codebase
        const chatTranscript = !isPrivateInstance && this.codebaseContext.getCodebase() ? privateChatTranscript : null

        return {
            chatTranscript,
            lastChatUsedEmbeddings,
        }
    }

    /**
     * Display error message in webview view as banner in chat view
     * It does not display error message as assistant response
     */
    public sendErrorToWebview(errorMsg: string): void {
        void this.webview?.postMessage({ type: 'errors', errors: errorMsg })
    }

    /**
     * Set webview view
     */
    public setWebviewView(view: View): void {
        void vscode.commands.executeCommand('cody.chat.focus')
        void this.webview?.postMessage({
            type: 'view',
            messages: view,
        })
    }

    /**
     * create webview resources
     */
    public async resolveWebviewView(
        webviewView: vscode.WebviewView,
        // eslint-disable-next-line @typescript-eslint/no-unused-vars
        _context: vscode.WebviewViewResolveContext<unknown>,
        // eslint-disable-next-line @typescript-eslint/no-unused-vars
        _token: vscode.CancellationToken
    ): Promise<void> {
        this.webview = webviewView.webview
        this.authProvider.webview = webviewView.webview

        const extensionPath = vscode.Uri.file(this.extensionPath)
        const webviewPath = vscode.Uri.joinPath(extensionPath, 'dist')

        webviewView.webview.options = {
            enableScripts: true,
            localResourceRoots: [webviewPath],
            enableCommandUris: true,
        }

        // Create Webview using vscode/index.html
        const root = vscode.Uri.joinPath(webviewPath, 'index.html')
        const bytes = await vscode.workspace.fs.readFile(root)
        const decoded = new TextDecoder('utf-8').decode(bytes)
        const resources = webviewView.webview.asWebviewUri(webviewPath)

        // Set HTML for webview
        // This replace variables from the vscode/dist/index.html with webview info
        // 1. Update URIs to load styles and scripts into webview (eg. path that starts with ./)
        // 2. Update URIs for content security policy to only allow specific scripts to be run
        webviewView.webview.html = decoded
            .replaceAll('./', `${resources.toString()}/`)
            .replaceAll('{cspSource}', webviewView.webview.cspSource)

        // Register webview
        this.disposables.push(webviewView.webview.onDidReceiveMessage(message => this.onDidReceiveMessage(message)))
    }

    /**
     * Open external links
     */
    private async openExternalLinks(uri: string): Promise<void> {
        try {
            await vscode.env.openExternal(vscode.Uri.parse(uri))
        } catch (error) {
            throw new Error(`Failed to open file: ${error}`)
        }
    }

    public transcriptForTesting(testing: TestSupport): ChatMessage[] {
        if (!testing) {
            console.error('used ForTesting method without test support object')
            return []
        }
        return this.transcript.toChat()
    }

    public fixupTasksForTesting(testing: TestSupport): FixupTask[] {
        if (!testing) {
            console.error('used ForTesting method without test support object')
            return []
        }
        return this.editor.controllers.fixups.getTasks()
    }

    public dispose(): void {
        for (const disposable of this.disposables) {
            disposable.dispose()
        }
        this.disposables = []
    }

    private get maxPromptTokens(): number {
        const authStatus = this.authProvider.getAuthStatus()

        const codyConfig = vscode.workspace.getConfiguration('cody')
        const tokenLimit = codyConfig.get<number>('provider.limit.prompt')
        const localSolutionLimit = codyConfig.get<number>('provider.limit.solution')

        // The local config takes precedence over the server config.
        if (tokenLimit && localSolutionLimit) {
            return tokenLimit - localSolutionLimit
        }

        const solutionLimit = (localSolutionLimit || ANSWER_TOKENS) + SAFETY_PROMPT_TOKENS

        if (authStatus.configOverwrites?.chatModelMaxTokens) {
            return authStatus.configOverwrites.chatModelMaxTokens - solutionLimit
        }

        return DEFAULT_MAX_TOKENS - solutionLimit
    }
}

/**
 * Gets codebase context for the current workspace.
 *
 * @param config Cody configuration
 * @param rgPath Path to rg (ripgrep) executable
 * @param editor Editor instance
 * @returns CodebaseContext if a codebase can be determined, else null
 */
export async function getCodebaseContext(
    config: Config,
    rgPath: string,
    editor: Editor,
    chatClient: ChatClient
): Promise<CodebaseContext | null> {
    const client = new SourcegraphGraphQLAPIClient(config)
    const workspaceRoot = editor.getWorkspaceRootPath()
    if (!workspaceRoot) {
        return null
    }
    const gitCommand = spawnSync('git', ['remote', 'get-url', 'origin'], { cwd: workspaceRoot })
    const gitOutput = gitCommand.stdout.toString().trim()
    // Get codebase from config or fallback to getting repository name from git clone URL
    const codebase = config.codebase || convertGitCloneURLToCodebaseName(gitOutput)
    if (!codebase) {
        return null
    }
    // Check if repo is embedded in endpoint
    const repoId = await client.getRepoIdIfEmbeddingExists(codebase)
    if (isError(repoId)) {
        const infoMessage = `Cody could not find embeddings for '${codebase}' on your Sourcegraph instance.\n`
        console.info(infoMessage)
        return null
    }

    const embeddingsSearch = repoId && !isError(repoId) ? new SourcegraphEmbeddingsSearchClient(client, repoId) : null
    return new CodebaseContext(
        config,
        codebase,
        embeddingsSearch,
        new LocalKeywordContextFetcher(rgPath, editor, chatClient),
        new FilenameContextFetcher(rgPath, editor, chatClient),
        undefined,
        getRerankWithLog(chatClient)
    )
}

function isAbortError(error: string): boolean {
    return error === 'aborted' || error === 'socket hang up'
}<|MERGE_RESOLUTION|>--- conflicted
+++ resolved
@@ -491,7 +491,6 @@
         this.editor.controllers.prompt.setCodebase(codebaseContext.getCodebase())
     }
 
-<<<<<<< HEAD
     private async getPluginsContext(
         humanChatInput: string
     ): Promise<{ prompt?: Message[]; executionInfos?: PluginFunctionExecutionInfo[] }> {
@@ -542,10 +541,7 @@
         return {}
     }
 
-    public async executeRecipe(recipeId: RecipeID, humanChatInput: string = '', showTab = true): Promise<void> {
-=======
     public async executeRecipe(recipeId: RecipeID, humanChatInput = '', showTab = true): Promise<void> {
->>>>>>> 63cd1da8
         debug('ChatViewProvider:executeRecipe', recipeId, { verbose: humanChatInput })
         if (this.isMessageInProgress) {
             this.sendErrorToWebview('Cannot execute multiple recipes. Please wait for the current recipe to finish.')
@@ -597,14 +593,9 @@
 
                 const myPremade = this.editor.controllers.prompt.getMyPrompts().premade
                 const { prompt, contextFiles } = await this.transcript.getPromptForLastInteraction(
-<<<<<<< HEAD
-                    getPreamble(this.codebaseContext.getCodebase()),
+                    myPremade || getPreamble(this.codebaseContext.getCodebase()),
                     this.maxPromptTokens,
                     pluginsPrompt
-=======
-                    myPremade || getPreamble(this.codebaseContext.getCodebase()),
-                    this.maxPromptTokens
->>>>>>> 63cd1da8
                 )
                 this.transcript.setUsedContextFilesForLastInteraction(contextFiles, pluginExecutionInfos)
                 this.sendPrompt(prompt, interaction.getAssistantMessage().prefix ?? '')
