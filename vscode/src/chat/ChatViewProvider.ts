--- conflicted
+++ resolved
@@ -2,37 +2,12 @@
 
 import * as vscode from 'vscode'
 
-<<<<<<< HEAD
 import { ChatMessage, UserLocalHistory } from '@sourcegraph/cody-shared/src/chat/transcript/messages'
-=======
-import { BotResponseMultiplexer } from '@sourcegraph/cody-shared/src/chat/bot-response-multiplexer'
-import { ChatClient } from '@sourcegraph/cody-shared/src/chat/chat'
-import { getPreamble } from '@sourcegraph/cody-shared/src/chat/preamble'
-import { RecipeID } from '@sourcegraph/cody-shared/src/chat/recipes/recipe'
-import { Transcript } from '@sourcegraph/cody-shared/src/chat/transcript'
-import { ChatHistory, ChatMessage } from '@sourcegraph/cody-shared/src/chat/transcript/messages'
-import { reformatBotMessage } from '@sourcegraph/cody-shared/src/chat/viewHelpers'
-import { CodebaseContext } from '@sourcegraph/cody-shared/src/codebase-context'
-import { ConfigurationWithAccessToken } from '@sourcegraph/cody-shared/src/configuration'
-import { Editor } from '@sourcegraph/cody-shared/src/editor'
-import { SourcegraphEmbeddingsSearchClient } from '@sourcegraph/cody-shared/src/embeddings/client'
-import { annotateAttribution, Guardrails } from '@sourcegraph/cody-shared/src/guardrails'
-import { highlightTokens } from '@sourcegraph/cody-shared/src/hallucinations-detector'
-import { IntentDetector } from '@sourcegraph/cody-shared/src/intent-detector'
-import * as plugins from '@sourcegraph/cody-shared/src/plugins/api'
-import { PluginFunctionExecutionInfo } from '@sourcegraph/cody-shared/src/plugins/api/types'
-import { defaultPlugins } from '@sourcegraph/cody-shared/src/plugins/built-in'
-import { ANSWER_TOKENS, DEFAULT_MAX_TOKENS } from '@sourcegraph/cody-shared/src/prompt/constants'
-import { Message } from '@sourcegraph/cody-shared/src/sourcegraph-api'
-import { SourcegraphGraphQLAPIClient } from '@sourcegraph/cody-shared/src/sourcegraph-api/graphql'
-import { isError } from '@sourcegraph/cody-shared/src/utils'
->>>>>>> 6a9b5fe2
 
 import { View } from '../../webviews/NavBar'
 import { logEvent } from '../event-logger'
 import { debug } from '../log'
 
-<<<<<<< HEAD
 import { InlineChatViewProvider } from './InlineChatViewProvider'
 import { MessageProvider, MessageProviderOptions } from './MessageProvider'
 import { DOTCOM_URL, ExtensionMessage, WebviewMessage } from './protocol'
@@ -40,171 +15,6 @@
 export interface ChatViewProviderWebview extends Omit<vscode.Webview, 'postMessage'> {
     postMessage(message: ExtensionMessage): Thenable<boolean>
 }
-=======
-import { fastFilesExist } from './fastFileFinder'
-import { ConfigurationSubsetForWebview, DOTCOM_URL, ExtensionMessage, LocalEnv, WebviewMessage } from './protocol'
-import { getRecipe } from './recipes'
-import { convertGitCloneURLToCodebaseName } from './utils'
-
-export type Config = Pick<
-    ConfigurationWithAccessToken,
-    | 'codebase'
-    | 'serverEndpoint'
-    | 'debugEnable'
-    | 'debugFilter'
-    | 'debugVerbose'
-    | 'customHeaders'
-    | 'accessToken'
-    | 'useContext'
-    | 'experimentalChatPredictions'
-    | 'experimentalGuardrails'
-    | 'pluginsEnabled'
-    | 'pluginsConfig'
-    | 'pluginsDebugEnabled'
->
-
-/**
- * The problem with a token limit for the prompt is that we can only
- * estimate tokens (and do so in a very cheap way), so it can be that
- * we undercount tokens. If we exceed the maximum tokens, things will
- * start to break, so we should have some safety cushion for when we're wrong in estimating.
- *
- * Ie.: Long text, 10000 characters, we estimate it to be 2500 tokens.
- * That would fit into a limit of 3000 tokens easily. Now, it's actually
- * 3500 tokens, because it splits weird and our estimation is off, it will
- * fail. That's where we want to add this safety cushion in.
- */
-const SAFETY_PROMPT_TOKENS = 100
-
-export class ChatViewProvider implements vscode.WebviewViewProvider, vscode.Disposable, IdleRecipeRunner {
-    private isMessageInProgress = false
-    private cancelCompletionCallback: (() => void) | null = null
-    public webview?: Omit<vscode.Webview, 'postMessage'> & {
-        postMessage(message: ExtensionMessage): Thenable<boolean>
-    }
-
-    private currentChatID = ''
-    private inputHistory: string[] = []
-    private chatHistory: ChatHistory = {}
-
-    private transcript: Transcript = new Transcript()
-
-    // Allows recipes to hook up subscribers to process sub-streams of bot output
-    private multiplexer: BotResponseMultiplexer = new BotResponseMultiplexer()
-
-    // Fire event to let subscribers know that the configuration has changed
-    public configurationChangeEvent = new vscode.EventEmitter<void>()
-
-    private disposables: vscode.Disposable[] = []
-
-    // Codebase-context-related state
-    private currentWorkspaceRoot: string
-
-    constructor(
-        private extensionPath: string,
-        private config: Omit<Config, 'codebase'>, // should use codebaseContext.getCodebase() rather than config.codebase
-        private chat: ChatClient,
-        private intentDetector: IntentDetector,
-        private codebaseContext: CodebaseContext,
-        private guardrails: Guardrails,
-        private editor: VSCodeEditor,
-        private secretStorage: SecretStorage,
-        private localStorage: LocalStorage,
-        private rgPath: string,
-        private authProvider: AuthProvider
-    ) {
-        if (TestSupport.instance) {
-            TestSupport.instance.chatViewProvider.set(this)
-        }
-        // chat id is used to identify chat session
-        this.createNewChatID()
-        this.disposables.push(this.configurationChangeEvent)
-
-        // listen for vscode active editor change event
-        this.currentWorkspaceRoot = ''
-        const myPromptsWatcher = this.editor.controllers?.prompt?.fileWatcher
-        myPromptsWatcher?.onDidCreate(() => this.sendMyPrompts())
-        myPromptsWatcher?.onDidChange(() => this.sendMyPrompts())
-        myPromptsWatcher?.onDidDelete(() => this.sendMyPrompts())
-
-        // listen for vscode active editor change event
-        this.disposables.push(
-            vscode.window.onDidChangeActiveTextEditor(async () => {
-                await this.updateCodebaseContext()
-            }),
-            vscode.workspace.onDidChangeWorkspaceFolders(async () => {
-                await this.updateCodebaseContext()
-            }),
-            vscode.commands.registerCommand('cody.auth.sync', () => this.syncAuthStatus())
-        )
-    }
-
-    private idleCallbacks_: (() => void)[] = []
-
-    private get isIdle(): boolean {
-        // TODO: Use a cooldown timer for typing and interaction
-        return !this.isMessageInProgress
-    }
-
-    private scheduleIdleRecipes(): void {
-        setTimeout(() => {
-            if (!this.isIdle) {
-                // We rely on the recipe ending re-scheduling idle recipes
-                return
-            }
-            const notifyIdle = this.idleCallbacks_.shift()
-            if (!notifyIdle) {
-                return
-            }
-            try {
-                notifyIdle()
-            } catch (error) {
-                console.error(error)
-            }
-            if (this.idleCallbacks_.length) {
-                this.scheduleIdleRecipes()
-            }
-        }, 1000)
-    }
-
-    public onIdle(callback: () => void): void {
-        if (this.isIdle) {
-            // Run "now", but not synchronously on this callstack.
-            void Promise.resolve().then(callback)
-        } else {
-            this.idleCallbacks_.push(callback)
-        }
-    }
-
-    public runIdleRecipe(recipeId: RecipeID, humanChatInput?: string): Promise<void> {
-        if (!this.isIdle) {
-            throw new Error('not idle')
-        }
-        return this.executeRecipe(recipeId, humanChatInput, false)
-    }
-
-    public onConfigurationChange(newConfig: Config): void {
-        debug('ChatViewProvider:onConfigurationChange', '')
-        this.config = newConfig
-        const authStatus = this.authProvider.getAuthStatus()
-        if (authStatus.endpoint) {
-            this.config.serverEndpoint = authStatus.endpoint
-        }
-        this.configurationChangeEvent.fire()
-    }
-
-    public async clearAndRestartSession(): Promise<void> {
-        await this.saveTranscriptToChatHistory()
-        await this.setAnonymousUserID()
-        this.createNewChatID()
-        this.cancelCompletion()
-        this.isMessageInProgress = false
-        this.transcript.reset()
-        this.sendSuggestions([])
-        this.sendTranscript()
-        this.sendChatHistory()
-    }
->>>>>>> 6a9b5fe2
 
 interface ChatViewProviderOptions extends MessageProviderOptions {
     extensionPath: string
@@ -228,17 +38,7 @@
                 break
             case 'initialized':
                 debug('ChatViewProvider:onDidReceiveMessage:initialized', '')
-<<<<<<< HEAD
                 await this.init()
-=======
-                this.loadChatHistory()
-                this.sendTranscript()
-                this.sendChatHistory()
-                this.sendEnabledPlugins(this.localStorage.getEnabledPlugins() ?? [])
-                await this.loadRecentChat()
-                await this.publishContextStatus()
-                await this.sendMyPrompts()
->>>>>>> 6a9b5fe2
                 break
             case 'submit':
                 await this.onHumanMessageSubmitted(message.text, message.submitType)
@@ -324,117 +124,10 @@
             }
             case 'setEnabledPlugins':
                 await this.localStorage.setEnabledPlugins(message.plugins)
-                this.sendEnabledPlugins(message.plugins)
+                this.handleEnabledPlugins(message.plugins)
                 break
             default:
-<<<<<<< HEAD
                 this.handleError('Invalid request type from Webview')
-=======
-                this.sendErrorToWebview('Invalid request type from Webview')
-        }
-    }
-
-    private sendEnabledPlugins(plugins: string[]): void {
-        void this.webview?.postMessage({ type: 'enabled-plugins', plugins })
-    }
-
-    private createNewChatID(): void {
-        this.currentChatID = new Date(Date.now()).toUTCString()
-    }
-
-    private sendPrompt(promptMessages: Message[], responsePrefix = ''): void {
-        this.cancelCompletion()
-        void vscode.commands.executeCommand('setContext', 'cody.reply.pending', true)
-        this.editor.controllers.inline.setResponsePending(true)
-
-        let text = ''
-
-        this.multiplexer.sub(BotResponseMultiplexer.DEFAULT_TOPIC, {
-            onResponse: (content: string) => {
-                text += content
-                const displayText = reformatBotMessage(text, responsePrefix)
-                this.transcript.addAssistantResponse(displayText)
-                this.editor.controllers.inline.reply(displayText, 'streaming')
-                this.sendTranscript()
-                return Promise.resolve()
-            },
-            onTurnComplete: async () => {
-                const lastInteraction = this.transcript.getLastInteraction()
-                if (lastInteraction) {
-                    const displayText = reformatBotMessage(text, responsePrefix)
-                    const fileExistFunc = (filePaths: string[]): Promise<{ [filePath: string]: boolean }> => {
-                        const rootPath = this.editor.getWorkspaceRootPath()
-                        if (!rootPath) {
-                            return Promise.resolve({})
-                        }
-                        return fastFilesExist(this.rgPath, rootPath, filePaths)
-                    }
-                    let { text: highlightedDisplayText } = await highlightTokens(
-                        displayText || '',
-                        fileExistFunc,
-                        this.currentWorkspaceRoot
-                    )
-                    // TODO(keegancsmith) guardrails may be slow, we need to make this async update the interaction.
-                    highlightedDisplayText = await this.guardrailsAnnotateAttributions(highlightedDisplayText)
-                    this.transcript.addAssistantResponse(text || '', highlightedDisplayText)
-                    this.editor.controllers.inline.reply(highlightedDisplayText, 'complete')
-                }
-                void this.onCompletionEnd()
-            },
-        })
-
-        let textConsumed = 0
-
-        this.cancelCompletionCallback = this.chat.chat(promptMessages, {
-            onChange: text => {
-                // TODO(dpc): The multiplexer can handle incremental text. Change chat to provide incremental text.
-                text = text.slice(textConsumed)
-                textConsumed += text.length
-                void this.multiplexer.publish(text)
-            },
-            onComplete: () => {
-                void this.multiplexer.notifyTurnComplete()
-            },
-            onError: (err, statusCode) => {
-                // TODO notify the multiplexer of the error
-                debug('ChatViewProvider:onError', err)
-                if (isAbortError(err)) {
-                    return
-                }
-                // Log users out on unauth error
-                if (statusCode && statusCode >= 400 && statusCode <= 410) {
-                    this.authProvider
-                        .auth(this.config.serverEndpoint, this.config.accessToken, this.config.customHeaders)
-                        .catch(error => console.error(error))
-                    debug('ChatViewProvider:onError:unauthUser', err, { verbose: { statusCode } })
-                }
-                // Display error message as assistant response
-                this.transcript.addErrorAsAssistantResponse(err)
-                // We ignore embeddings errors in this instance because we're already showing an
-                // error message and don't want to overwhelm the user.
-                this.onCompletionEnd(true)
-                void this.editor.controllers.inline.error()
-                console.error(`Completion request failed: ${err}`)
-            },
-        })
-    }
-
-    private cancelCompletion(): void {
-        this.cancelCompletionCallback?.()
-        this.cancelCompletionCallback = null
-    }
-
-    private onCompletionEnd(ignoreEmbeddingsError: boolean = false): void {
-        this.isMessageInProgress = false
-        this.cancelCompletionCallback = null
-        this.sendTranscript()
-        void this.saveTranscriptToChatHistory()
-        this.sendChatHistory()
-        void vscode.commands.executeCommand('setContext', 'cody.reply.pending', false)
-        this.editor.controllers.inline.setResponsePending(false)
-        if (!ignoreEmbeddingsError) {
-            this.logEmbeddingsSearchErrors()
->>>>>>> 6a9b5fe2
         }
     }
 
@@ -463,246 +156,7 @@
         }
     }
 
-<<<<<<< HEAD
     public showTab(tab: string): void {
-=======
-    private async updateCodebaseContext(): Promise<void> {
-        if (!this.editor.getActiveTextEditor() && vscode.window.visibleTextEditors.length !== 0) {
-            // these are ephemeral
-            return
-        }
-        const workspaceRoot = this.editor.getWorkspaceRootPath()
-        if (!workspaceRoot || workspaceRoot === '' || workspaceRoot === this.currentWorkspaceRoot) {
-            return
-        }
-        this.currentWorkspaceRoot = workspaceRoot
-
-        const codebaseContext = await getCodebaseContext(this.config, this.rgPath, this.editor, this.chat)
-        if (!codebaseContext) {
-            return
-        }
-        // after await, check we're still hitting the same workspace root
-        if (this.currentWorkspaceRoot !== workspaceRoot) {
-            return
-        }
-
-        this.codebaseContext = codebaseContext
-        await this.publishContextStatus()
-        this.editor.controllers.prompt.setCodebase(codebaseContext.getCodebase())
-    }
-
-    private async getPluginsContext(
-        humanChatInput: string
-    ): Promise<{ prompt?: Message[]; executionInfos?: PluginFunctionExecutionInfo[] }> {
-        logEvent('CodyVSCodeExtension:getPluginsContext:used')
-        const enabledPluginNames = this.localStorage.getEnabledPlugins() ?? []
-        const enabledPlugins = defaultPlugins.filter(plugin => enabledPluginNames.includes(plugin.name))
-        if (enabledPlugins.length === 0) {
-            return {}
-        }
-        logEvent(
-            'CodyVSCodeExtension:getPluginsContext:enabledPlugins',
-            { names: enabledPluginNames },
-            { names: enabledPluginNames }
-        )
-
-        this.transcript.addAssistantResponse('', 'Identifying applicable plugins...\n')
-        this.sendTranscript()
-
-        const { prompt: previousMessages } = await this.transcript.getPromptForLastInteraction(
-            [],
-            this.maxPromptTokens,
-            [],
-            true
-        )
-
-        try {
-            logEvent('CodyVSCodeExtension:getPluginsContext:chooseDataSourcesUsed')
-            const descriptors = await plugins.chooseDataSources(
-                humanChatInput,
-                this.chat,
-                enabledPlugins,
-                previousMessages
-            )
-            logEvent(
-                'CodyVSCodeExtension:getPluginsContext:descriptorsFound',
-                { count: descriptors.length },
-                { count: descriptors.length }
-            )
-            if (descriptors.length !== 0) {
-                this.transcript.addAssistantResponse(
-                    '',
-                    `Using ${descriptors
-                        .map(descriptor => descriptor.pluginName)
-                        .join(', ')} for additional context...\n`
-                )
-                this.sendTranscript()
-
-                logEvent(
-                    'CodyVSCodeExtension:getPluginsContext:runPluginFunctionsCalled',
-                    {
-                        count: descriptors.length,
-                    },
-                    {
-                        count: descriptors.length,
-                    }
-                )
-                return await plugins.runPluginFunctions(descriptors, this.config.pluginsConfig)
-            }
-        } catch (error) {
-            console.error('Error getting plugin context', error)
-        }
-        return {}
-    }
-
-    public async executeRecipe(recipeId: RecipeID, humanChatInput = '', showTab = true): Promise<void> {
-        debug('ChatViewProvider:executeRecipe', recipeId, { verbose: humanChatInput })
-        if (this.isMessageInProgress) {
-            this.sendErrorToWebview('Cannot execute multiple recipes. Please wait for the current recipe to finish.')
-            return
-        }
-
-        const recipe = getRecipe(recipeId)
-        if (!recipe) {
-            debug('ChatViewProvider:executeRecipe', 'no recipe found')
-            return
-        }
-
-        // Create a new multiplexer to drop any old subscribers
-        this.multiplexer = new BotResponseMultiplexer()
-
-        const interaction = await recipe.getInteraction(humanChatInput, {
-            editor: this.editor,
-            intentDetector: this.intentDetector,
-            codebaseContext: this.codebaseContext,
-            responseMultiplexer: this.multiplexer,
-            firstInteraction: this.transcript.isEmpty,
-        })
-        if (!interaction) {
-            return
-        }
-        this.isMessageInProgress = true
-        this.transcript.addInteraction(interaction)
-
-        if (showTab) {
-            this.showTab('chat')
-        }
-
-        let pluginsPrompt: Message[] = []
-        let pluginExecutionInfos: PluginFunctionExecutionInfo[] = []
-        if (this.config.pluginsEnabled && recipeId === 'chat-question') {
-            const result = await this.getPluginsContext(humanChatInput)
-            pluginsPrompt = result?.prompt ?? []
-            pluginExecutionInfos = result?.executionInfos ?? []
-        }
-
-        // Check whether or not to connect to LLM backend for responses
-        // Ex: performing fuzzy / context-search does not require responses from LLM backend
-        switch (recipeId) {
-            case 'context-search':
-                this.onCompletionEnd()
-                break
-            default: {
-                this.sendTranscript()
-
-                const myPremade = this.editor.controllers.prompt.getMyPrompts().premade
-                const { prompt, contextFiles } = await this.transcript.getPromptForLastInteraction(
-                    myPremade || getPreamble(this.codebaseContext.getCodebase()),
-                    this.maxPromptTokens,
-                    pluginsPrompt
-                )
-                this.transcript.setUsedContextFilesForLastInteraction(contextFiles, pluginExecutionInfos)
-                this.sendPrompt(prompt, interaction.getAssistantMessage().prefix ?? '')
-                await this.saveTranscriptToChatHistory()
-            }
-        }
-        logEvent(`CodyVSCodeExtension:recipe:${recipe.id}:executed`)
-    }
-
-    private async runRecipeForSuggestion(recipeId: RecipeID, humanChatInput: string = ''): Promise<void> {
-        const recipe = getRecipe(recipeId)
-        if (!recipe) {
-            return
-        }
-
-        const multiplexer = new BotResponseMultiplexer()
-        const transcript = Transcript.fromJSON(await this.transcript.toJSON())
-
-        const interaction = await recipe.getInteraction(humanChatInput, {
-            editor: this.editor,
-            intentDetector: this.intentDetector,
-            codebaseContext: this.codebaseContext,
-            responseMultiplexer: multiplexer,
-            firstInteraction: this.transcript.isEmpty,
-        })
-        if (!interaction) {
-            return
-        }
-        transcript.addInteraction(interaction)
-
-        const myPremade = this.editor.controllers.prompt.getMyPrompts().premade
-        const { prompt, contextFiles } = await transcript.getPromptForLastInteraction(
-            myPremade || getPreamble(this.codebaseContext.getCodebase()),
-            this.maxPromptTokens
-        )
-        transcript.setUsedContextFilesForLastInteraction(contextFiles)
-
-        logEvent(`CodyVSCodeExtension:recipe:${recipe.id}:executed`)
-
-        let text = ''
-        multiplexer.sub(BotResponseMultiplexer.DEFAULT_TOPIC, {
-            onResponse: (content: string) => {
-                text += content
-                return Promise.resolve()
-            },
-            onTurnComplete: () => {
-                const suggestions = text
-                    .split('\n')
-                    .slice(0, 3)
-                    .map(line => line.trim().replace(/^-/, '').trim())
-                this.sendSuggestions(suggestions)
-                return Promise.resolve()
-            },
-        })
-
-        let textConsumed = 0
-        this.chat.chat(prompt, {
-            onChange: text => {
-                // TODO(dpc): The multiplexer can handle incremental text. Change chat to provide incremental text.
-                text = text.slice(textConsumed)
-                textConsumed += text.length
-                void multiplexer.publish(text)
-            },
-            onComplete: () => {
-                void multiplexer.notifyTurnComplete()
-            },
-            onError: (error, statusCode) => {
-                console.error(error, statusCode)
-            },
-        })
-    }
-
-    private async guardrailsAnnotateAttributions(text: string): Promise<string> {
-        if (!this.config.experimentalGuardrails) {
-            return text
-        }
-
-        const result = await annotateAttribution(this.guardrails, text)
-
-        // Only log telemetry if we did work (ie had to annotate something).
-        if (result.codeBlocks > 0) {
-            const event = {
-                codeBlocks: result.codeBlocks,
-                duration: result.duration,
-            }
-            logEvent('CodyVSCodeExtension:guardrails:annotate', event, event)
-        }
-
-        return result.text
-    }
-
-    private showTab(tab: string): void {
->>>>>>> 6a9b5fe2
         void vscode.commands.executeCommand('cody.chat.focus')
         void this.webview?.postMessage({ type: 'showTab', tab })
     }
@@ -725,230 +179,33 @@
         })
     }
 
-<<<<<<< HEAD
-=======
-    private async executeMyPrompt(title: string): Promise<void> {
-        // Send prompt names to webview to display as recipe options
-        if (!title || title === 'get') {
-            await this.sendMyPrompts()
-            return
-        }
-        // Create a new recipe
-        if (title === 'add') {
-            await this.editor.controllers.prompt.add()
-            await this.sendMyPrompts()
-            return
-        }
-        // Clear all recipes stored in user global storage
-        if (title === 'clear') {
-            await this.editor.controllers.prompt.clear()
-            await this.sendMyPrompts()
-            return
-        }
-        if (title === 'new-workspace-example-file') {
-            if (!this.currentWorkspaceRoot) {
-                void vscode.window.showErrorMessage('Could not find workspace path.')
-                return
-            }
-            try {
-                // copy the cody.json file from the extension path and move it to the workspace root directory
-                // Find the fsPath of the cody.json example file from the this.rgPath
-                const extensionPath = this.rgPath.slice(0, Math.max(0, this.rgPath.lastIndexOf('/')))
-                const extensionUri = vscode.Uri.parse(extensionPath)
-                const codyJsonPath = vscode.Uri.joinPath(extensionUri, 'cody.json')
-                const bytes = await vscode.workspace.fs.readFile(codyJsonPath)
-                const decoded = new TextDecoder('utf-8').decode(bytes)
-                const workspaceUri = vscode.Uri.parse(this.currentWorkspaceRoot)
-                const workspaceCodyJsonPath = vscode.Uri.joinPath(workspaceUri, '.vscode/cody.json')
-                const workspaceEditor = new vscode.WorkspaceEdit()
-                workspaceEditor.createFile(workspaceCodyJsonPath, { ignoreIfExists: false })
-                workspaceEditor.insert(workspaceCodyJsonPath, new vscode.Position(0, 0), decoded)
-                await vscode.workspace.applyEdit(workspaceEditor)
-                await vscode.window.showTextDocument(workspaceCodyJsonPath)
-            } catch (error) {
-                void vscode.window.showErrorMessage(`Could not create a new cody.json file: ${error}`)
-            }
-            return
-        }
-        this.showTab('chat')
-        // Get prompt details from controller by title then execute
-        const prompt = this.editor.controllers.prompt.find(title)
-        if (!prompt) {
-            void vscode.window.showErrorMessage(`Could not find prompt for the "${title}" recipe.`)
-            debug('executeMyPrompt:noPrompt', title)
-            return
-        }
-        await this.executeRecipe('my-prompt', prompt, true)
-    }
-
-    /**
-     * Send custom recipe names to webview
-     */
-    private async sendMyPrompts(): Promise<void> {
-        await this.editor.controllers.prompt.refresh()
-        const prompts = this.editor.controllers.prompt.getPromptList()
+    /**
+     * Sends chat history to webview
+     */
+    protected handleHistory(history: UserLocalHistory): void {
+        void this.webview?.postMessage({
+            type: 'history',
+            messages: history,
+        })
+    }
+
+    /**
+     * Display error message in webview view as banner in chat view
+     * It does not display error message as assistant response
+     */
+    public handleError(errorMsg: string): void {
+        void this.webview?.postMessage({ type: 'errors', errors: errorMsg })
+    }
+
+    protected handleEnabledPlugins(plugins: string[]): void {
+        void this.webview?.postMessage({ type: 'enabled-plugins', plugins })
+    }
+
+    protected handleMyPrompts(prompts: string[]): void {
         void this.webview?.postMessage({
             type: 'my-prompts',
             prompts,
         })
-    }
-
-    private async saveTranscriptToChatHistory(): Promise<void> {
-        if (this.transcript.isEmpty) {
-            return
-        }
-        this.chatHistory[this.currentChatID] = await this.transcript.toJSON()
-        await this.saveChatHistory()
-    }
-
-    /**
-     * Save chat history
-     */
-    private async saveChatHistory(): Promise<void> {
-        const userHistory = {
-            chat: this.chatHistory,
-            input: this.inputHistory,
-        }
-        await this.localStorage.setChatHistory(userHistory)
-    }
-
-    /**
-     * Save, verify, and sync authStatus between extension host and webview
-     * activate extension when user has valid login
-     */
-    public async syncAuthStatus(): Promise<void> {
-        const authStatus = this.authProvider.getAuthStatus()
-        // Update config to the latest one and fire configure change event to update external services
-        const newConfig = await getFullConfig(this.secretStorage, this.localStorage)
-        if (authStatus.siteVersion) {
-            // Update codebase context
-            const codebaseContext = await getCodebaseContext(newConfig, this.rgPath, this.editor, this.chat)
-            if (codebaseContext) {
-                this.codebaseContext = codebaseContext
-            }
-        }
-        await this.publishConfig()
-        this.onConfigurationChange(newConfig)
-    }
-
-    /**
-     * Delete history from current chat history and local storage
-     */
-    private async deleteHistory(chatID: string): Promise<void> {
-        delete this.chatHistory[chatID]
-        await this.localStorage.deleteChatHistory(chatID)
-        this.sendChatHistory()
-    }
-
-    /**
-     * Loads chat history from local storage
-     */
-    private loadChatHistory(): void {
-        const localHistory = this.localStorage.getChatHistory()
-        if (localHistory) {
-            this.chatHistory = localHistory?.chat
-            this.inputHistory = localHistory.input
-        }
-    }
-
-    /**
-     * Loads the most recent chat
-     */
-    private async loadRecentChat(): Promise<void> {
-        const localHistory = this.localStorage.getChatHistory()
-        if (localHistory) {
-            const chats = localHistory.chat
-            const sortedChats = Object.entries(chats).sort(
-                (a, b) => +new Date(b[1].lastInteractionTimestamp) - +new Date(a[1].lastInteractionTimestamp)
-            )
-            const chatID = sortedChats[0][0]
-            await this.restoreSession(chatID)
-        }
-    }
-
->>>>>>> 6a9b5fe2
-    /**
-     * Sends chat history to webview
-     */
-    protected handleHistory(history: UserLocalHistory): void {
-        void this.webview?.postMessage({
-            type: 'history',
-            messages: history,
-        })
-    }
-
-    /**
-<<<<<<< HEAD
-     * Display error message in webview view as banner in chat view
-     * It does not display error message as assistant response
-     */
-    public handleError(errorMsg: string): void {
-        void this.webview?.postMessage({ type: 'errors', errors: errorMsg })
-=======
-     * Publish the current context status to the webview.
-     */
-    private async publishContextStatus(): Promise<void> {
-        const send = async (): Promise<void> => {
-            const editorContext = this.editor.getActiveTextEditor()
-            await this.webview?.postMessage({
-                type: 'contextStatus',
-                contextStatus: {
-                    mode: this.config.useContext,
-                    connection: this.codebaseContext.checkEmbeddingsConnection(),
-                    codebase: this.codebaseContext.getCodebase(),
-                    filePath: editorContext ? vscode.workspace.asRelativePath(editorContext.filePath) : undefined,
-                    selection: editorContext ? editorContext.selection : undefined,
-                    supportsKeyword: true,
-                },
-            })
-        }
-
-        this.disposables.push(this.configurationChangeEvent.event(() => send()))
-        this.disposables.push(vscode.window.onDidChangeTextEditorSelection(() => send()))
-        await send()
-    }
-
-    /**
-     * Send embedding connections or results error to output
-     */
-    private logEmbeddingsSearchErrors(): void {
-        if (this.config.useContext !== 'embeddings') {
-            return
-        }
-        const searchErrors = this.codebaseContext.getEmbeddingSearchErrors()
-        // Display error message as assistant response for users with indexed codebase but getting search errors
-        if (this.codebaseContext.checkEmbeddingsConnection() && searchErrors) {
-            this.transcript.addErrorAsAssistantResponse(searchErrors)
-            debug('ChatViewProvider:onLogEmbeddingsErrors', '', { verbose: searchErrors })
-        }
-    }
-
-    /**
-     * Publish the config to the webview.
-     */
-    private async publishConfig(): Promise<void> {
-        const send = async (): Promise<void> => {
-            this.config = await getFullConfig(this.secretStorage, this.localStorage)
-
-            // check if the new configuration change is valid or not
-            const authStatus = this.authProvider.getAuthStatus()
-            const localProcess = await this.authProvider.appDetector.getProcessInfo(authStatus.isLoggedIn)
-            const configForWebview: ConfigurationSubsetForWebview & LocalEnv = {
-                ...localProcess,
-                debugEnable: this.config.debugEnable,
-                serverEndpoint: this.config.serverEndpoint,
-                pluginsEnabled: this.config.pluginsEnabled,
-                pluginsDebugEnabled: this.config.pluginsDebugEnabled,
-            }
-
-            // update codebase context on configuration change
-            await this.updateCodebaseContext()
-            await this.webview?.postMessage({ type: 'config', config: configForWebview, authStatus })
-            debug('Cody:publishConfig', 'configForWebview', { verbose: configForWebview })
-        }
-
-        await send()
->>>>>>> 6a9b5fe2
     }
 
     /**
