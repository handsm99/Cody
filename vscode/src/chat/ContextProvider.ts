import * as vscode from 'vscode'

<<<<<<< HEAD
import {
    type AuthStatus,
    CodebaseContext,
    type ConfigurationWithAccessToken,
    type ContextGroup,
    type ContextStatusProvider,
    type Editor,
    type IndexedKeywordContextFetcher,
=======
import type {
    ConfigurationWithAccessToken,
    ContextGroup,
    ContextStatusProvider,
>>>>>>> 1bbc15a1
} from '@sourcegraph/cody-shared'

import { getFullConfig } from '../configuration'
import type { VSCodeEditor } from '../editor/vscode-editor'
import { ContextStatusAggregator } from '../local-context/enhanced-context-status'
import type { LocalEmbeddingsController } from '../local-context/local-embeddings'
import { logDebug } from '../log'
import type { AuthProvider } from '../services/AuthProvider'
import { getProcessInfo } from '../services/LocalAppDetector'
import { logPrefix, telemetryService } from '../services/telemetry'
import { telemetryRecorder } from '../services/telemetry-v2'
import { AgentEventEmitter } from '../testutils/AgentEventEmitter'

import type { RemoteSearch } from '../context/remote-search'
import type { SidebarChatWebview } from './chat-view/SidebarViewController'
import type { ConfigurationSubsetForWebview, LocalEnv } from './protocol'

export type Config = Pick<
    ConfigurationWithAccessToken,
    | 'codebase'
    | 'serverEndpoint'
    | 'debugEnable'
    | 'debugFilter'
    | 'debugVerbose'
    | 'customHeaders'
    | 'accessToken'
    | 'useContext'
    | 'codeActions'
    | 'experimentalGuardrails'
    | 'commandCodeLenses'
    | 'experimentalSimpleChatContext'
    | 'experimentalSymfContext'
    | 'editorTitleCommandIcon'
    | 'internalUnstable'
    | 'experimentalChatContextRanker'
>

enum ContextEvent {
    Auth = 'auth',
}

export class ContextProvider implements vscode.Disposable, ContextStatusProvider {
    // We fire messages from ContextProvider to the sidebar webview.
    // TODO(umpox): Should we add support for showing context in other places (i.e. within inline chat)?
    public webview?: SidebarChatWebview

    // Fire event to let subscribers know that the configuration has changed
    public configurationChangeEvent = new vscode.EventEmitter<void>()

    // Codebase-context-related state
    public currentWorkspaceRoot: vscode.Uri | undefined

    protected disposables: vscode.Disposable[] = []

    private statusAggregator: ContextStatusAggregator = new ContextStatusAggregator()
    private statusEmbeddings: vscode.Disposable | undefined = undefined

    constructor(
        public config: Omit<Config, 'codebase'>, // should use codebaseContext.getCodebase() rather than config.codebase
        private editor: VSCodeEditor,
        private authProvider: AuthProvider,
        public readonly localEmbeddings: LocalEmbeddingsController | undefined,
        private readonly remoteSearch: RemoteSearch | undefined
    ) {
        this.disposables.push(this.configurationChangeEvent)

        this.disposables.push(
            vscode.window.onDidChangeActiveTextEditor(async () => {
                await this.updateCodebaseContext()
            }),
            vscode.workspace.onDidChangeWorkspaceFolders(async () => {
                await this.updateCodebaseContext()
            }),
            this.statusAggregator,
            this.statusAggregator.onDidChangeStatus(() => {
                this.contextStatusChangeEmitter.fire(this)
            }),
            this.contextStatusChangeEmitter
        )

        if (this.localEmbeddings) {
            this.disposables.push(
                this.localEmbeddings.onChange(() => {
                    void this.forceUpdateCodebaseContext()
                })
            )
        }

        if (this.remoteSearch) {
            this.disposables.push(this.remoteSearch)
        }
    }

    // Initializes context provider state. This blocks extension activation and
    // chat startup. Despite being called 'init', this is called multiple times:
    // - Once on extension activation.
    // - With every MessageProvider, including ChatPanelProvider.
    public async init(): Promise<void> {
        await this.updateCodebaseContext()
    }

    public onConfigurationChange(newConfig: Config): Promise<void> {
        logDebug('ContextProvider:onConfigurationChange', 'using codebase', newConfig.codebase)
        this.config = newConfig
        const authStatus = this.authProvider.getAuthStatus()
        if (authStatus.endpoint) {
            this.config.serverEndpoint = authStatus.endpoint
        }

        if (this.configurationChangeEvent instanceof AgentEventEmitter) {
            // NOTE: we must return a promise here from the event handlers to
            // allow the agent to await on changes to authentication
            // credentials.
            return this.configurationChangeEvent.cody_fireAsync(null)
        }

        this.configurationChangeEvent.fire()
        return Promise.resolve()
    }

    private async forceUpdateCodebaseContext(): Promise<void> {
        this.currentWorkspaceRoot = undefined
        return this.syncAuthStatus()
    }

    private async updateCodebaseContext(): Promise<void> {
        if (!this.editor.getActiveTextEditor() && vscode.window.visibleTextEditors.length !== 0) {
            // these are ephemeral
            return
        }
        const workspaceRoot = this.editor.getWorkspaceRootUri()
        if (!workspaceRoot || workspaceRoot.toString() === this.currentWorkspaceRoot?.toString()) {
            return
        }
        this.currentWorkspaceRoot = workspaceRoot

        // After await, check we're still hitting the same workspace root.
        if (
            this.currentWorkspaceRoot &&
            this.currentWorkspaceRoot.toString() !== workspaceRoot.toString()
        ) {
            return
        }

        this.statusEmbeddings?.dispose()
        if (this.localEmbeddings) {
            this.statusEmbeddings = this.statusAggregator.addProvider(this.localEmbeddings)
        }
    }

    /**
     * Save, verify, and sync authStatus between extension host and webview
     * activate extension when user has valid login
     */
    public async syncAuthStatus(): Promise<void> {
        const authStatus = this.authProvider.getAuthStatus()
        // Update config to the latest one and fire configure change event to update external services
        const newConfig = await getFullConfig()
        await this.publishConfig()
        await this.onConfigurationChange(newConfig)
        // When logged out, user's endpoint will be set to null
        const isLoggedOut = !authStatus.isLoggedIn && !authStatus.endpoint
        const eventValue = isLoggedOut ? 'disconnected' : authStatus.isLoggedIn ? 'connected' : 'failed'
        switch (ContextEvent.Auth) {
            case 'auth':
                telemetryService.log(`${logPrefix(newConfig.agentIDE)}:Auth:${eventValue}`, undefined, {
                    agent: true,
                })
                telemetryRecorder.recordEvent('cody.auth', eventValue)
                break
        }
    }

    /**
     * Publish the config to the webview.
     */
    private async publishConfig(): Promise<void> {
        const send = async (): Promise<void> => {
            this.config = await getFullConfig()

            // check if the new configuration change is valid or not
            const authStatus = this.authProvider.getAuthStatus()
            const localProcess = getProcessInfo()
            const configForWebview: ConfigurationSubsetForWebview & LocalEnv = {
                ...localProcess,
                debugEnable: this.config.debugEnable,
                serverEndpoint: this.config.serverEndpoint,
                experimentalGuardrails: this.config.experimentalGuardrails,
            }
            const workspaceFolderUris =
                vscode.workspace.workspaceFolders?.map(folder => folder.uri.toString()) ?? []

            // update codebase context on configuration change
            await this.updateCodebaseContext()
            await this.webview?.postMessage({
                type: 'config',
                config: configForWebview,
                authStatus,
                workspaceFolderUris,
            })

            logDebug('Cody:publishConfig', 'configForWebview', { verbose: configForWebview })
        }

        await send()
    }

    public dispose(): void {
        for (const disposable of this.disposables) {
            disposable.dispose()
        }
        this.disposables = []
    }

    // ContextStatusProvider implementation
    private contextStatusChangeEmitter = new vscode.EventEmitter<ContextStatusProvider>()

    public get status(): ContextGroup[] {
        return this.statusAggregator.status
    }

    public onDidChangeStatus(callback: (provider: ContextStatusProvider) => void): vscode.Disposable {
        return this.contextStatusChangeEmitter.event(callback)
    }
}<|MERGE_RESOLUTION|>--- conflicted
+++ resolved
@@ -1,20 +1,9 @@
 import * as vscode from 'vscode'
 
-<<<<<<< HEAD
-import {
-    type AuthStatus,
-    CodebaseContext,
-    type ConfigurationWithAccessToken,
-    type ContextGroup,
-    type ContextStatusProvider,
-    type Editor,
-    type IndexedKeywordContextFetcher,
-=======
 import type {
     ConfigurationWithAccessToken,
     ContextGroup,
     ContextStatusProvider,
->>>>>>> 1bbc15a1
 } from '@sourcegraph/cody-shared'
 
 import { getFullConfig } from '../configuration'
