import * as vscode from 'vscode'

import {
    CodebaseContext,
    type ConfigurationWithAccessToken,
    type ContextGroup,
    type ContextStatusProvider,
    type Editor,
    type IndexedKeywordContextFetcher,
} from '@sourcegraph/cody-shared'

import { getFullConfig } from '../configuration'
import { getEditor } from '../editor/active-editor'
import type { VSCodeEditor } from '../editor/vscode-editor'
import { ContextStatusAggregator } from '../local-context/enhanced-context-status'
import type { LocalEmbeddingsController } from '../local-context/local-embeddings'
import { logDebug } from '../log'
import { getCodebaseFromWorkspaceUri, gitDirectoryUri } from '../repository/repositoryHelpers'
import type { AuthProvider } from '../services/AuthProvider'
import { getProcessInfo } from '../services/LocalAppDetector'
import { logPrefix, telemetryService } from '../services/telemetry'
import { telemetryRecorder } from '../services/telemetry-v2'
import { AgentEventEmitter } from '../testutils/AgentEventEmitter'

import type { SidebarChatWebview } from './chat-view/SidebarViewController'
import type { AuthStatus, ConfigurationSubsetForWebview, LocalEnv } from './protocol'
import type { RemoteSearch } from '../context/remote-search'

export type Config = Pick<
    ConfigurationWithAccessToken,
    | 'codebase'
    | 'serverEndpoint'
    | 'debugEnable'
    | 'debugFilter'
    | 'debugVerbose'
    | 'customHeaders'
    | 'accessToken'
    | 'useContext'
    | 'codeActions'
<<<<<<< HEAD
    | 'experimentalCommitMessage'
    | 'experimentalChatPredictions'
=======
>>>>>>> 9cb9d75a
    | 'experimentalGuardrails'
    | 'commandCodeLenses'
    | 'experimentalSimpleChatContext'
    | 'experimentalSymfContext'
    | 'editorTitleCommandIcon'
    | 'internalUnstable'
>

enum ContextEvent {
    Auth = 'auth',
}

export class ContextProvider implements vscode.Disposable, ContextStatusProvider {
    // We fire messages from ContextProvider to the sidebar webview.
    // TODO(umpox): Should we add support for showing context in other places (i.e. within inline chat)?
    public webview?: SidebarChatWebview

    // Fire event to let subscribers know that the configuration has changed
    public configurationChangeEvent = new vscode.EventEmitter<void>()

    // Codebase-context-related state
    public currentWorkspaceRoot: vscode.Uri | undefined

    protected disposables: vscode.Disposable[] = []

    private statusAggregator: ContextStatusAggregator = new ContextStatusAggregator()
    private statusEmbeddings: vscode.Disposable | undefined = undefined
    private codebaseContext: CodebaseContext | undefined

    constructor(
        public config: Omit<Config, 'codebase'>, // should use codebaseContext.getCodebase() rather than config.codebase
        private editor: VSCodeEditor,
        private symf: IndexedKeywordContextFetcher | undefined,
        private authProvider: AuthProvider,
        public readonly localEmbeddings: LocalEmbeddingsController | undefined,
        private readonly remoteSearch: RemoteSearch | undefined
    ) {
        this.disposables.push(this.configurationChangeEvent)

        this.disposables.push(
            vscode.window.onDidChangeActiveTextEditor(async () => {
                await this.updateCodebaseContext()
            }),
            vscode.workspace.onDidChangeWorkspaceFolders(async () => {
                await this.updateCodebaseContext()
            }),
            this.statusAggregator,
            this.statusAggregator.onDidChangeStatus(() => {
                this.contextStatusChangeEmitter.fire(this)
            }),
            this.contextStatusChangeEmitter
        )

        if (this.localEmbeddings) {
            this.disposables.push(
                this.localEmbeddings.onChange(() => {
                    void this.forceUpdateCodebaseContext()
                })
            )
        }

        if (this.remoteSearch) {
            this.disposables.push(this.remoteSearch)
        }
    }

    public get context(): CodebaseContext {
        if (!this.codebaseContext) {
            throw new Error('retrieved codebase context before initialization')
        }
        return this.codebaseContext
    }

    // Initializes context provider state. This blocks extension activation and
    // chat startup. Despite being called 'init', this is called multiple times:
    // - Once on extension activation.
    // - With every MessageProvider, including ChatPanelProvider.
    public async init(): Promise<void> {
        await this.updateCodebaseContext()
    }

    public onConfigurationChange(newConfig: Config): Promise<void> {
        logDebug('ContextProvider:onConfigurationChange', 'using codebase', newConfig.codebase)
        this.config = newConfig
        const authStatus = this.authProvider.getAuthStatus()
        if (authStatus.endpoint) {
            this.config.serverEndpoint = authStatus.endpoint
        }

        if (this.configurationChangeEvent instanceof AgentEventEmitter) {
            // NOTE: we must return a promise here from the event handlers to
            // allow the agent to await on changes to authentication
            // credentials.
            return this.configurationChangeEvent.cody_fireAsync(null)
        }

        this.configurationChangeEvent.fire()
        return Promise.resolve()
    }

    public async forceUpdateCodebaseContext(): Promise<void> {
        this.currentWorkspaceRoot = undefined
        return this.syncAuthStatus()
    }

    private async updateCodebaseContext(): Promise<void> {
        if (!this.editor.getActiveTextEditor() && vscode.window.visibleTextEditors.length !== 0) {
            // these are ephemeral
            return
        }
        const workspaceRoot = this.editor.getWorkspaceRootUri()
        if (!workspaceRoot || workspaceRoot.toString() === this.currentWorkspaceRoot?.toString()) {
            return
        }
        this.currentWorkspaceRoot = workspaceRoot

        const codebaseContext = await getCodebaseContext(
            this.config,
            this.authProvider.getAuthStatus(),
            this.symf,
            this.editor,
            this.localEmbeddings,
            this.remoteSearch
        )
        if (!codebaseContext) {
            return
        }
        // After await, check we're still hitting the same workspace root.
        if (
            this.currentWorkspaceRoot &&
            this.currentWorkspaceRoot.toString() !== workspaceRoot.toString()
        ) {
            return
        }

        this.codebaseContext = codebaseContext

        this.statusEmbeddings?.dispose()
        if (this.localEmbeddings) {
            this.statusEmbeddings = this.statusAggregator.addProvider(this.localEmbeddings)
        }
    }

    /**
     * Save, verify, and sync authStatus between extension host and webview
     * activate extension when user has valid login
     */
    public async syncAuthStatus(): Promise<void> {
        const authStatus = this.authProvider.getAuthStatus()
        // Update config to the latest one and fire configure change event to update external services
        const newConfig = await getFullConfig()
        if (authStatus.siteVersion) {
            // Update codebase context
            const codebaseContext = await getCodebaseContext(
                newConfig,
                this.authProvider.getAuthStatus(),
                this.symf,
                this.editor,
                this.localEmbeddings,
                this.remoteSearch
            )
            if (codebaseContext) {
                this.codebaseContext = codebaseContext
            }
        }
        await this.publishConfig()
        await this.onConfigurationChange(newConfig)
        // When logged out, user's endpoint will be set to null
        const isLoggedOut = !authStatus.isLoggedIn && !authStatus.endpoint
        const eventValue = isLoggedOut ? 'disconnected' : authStatus.isLoggedIn ? 'connected' : 'failed'
        switch (ContextEvent.Auth) {
            case 'auth':
                telemetryService.log(`${logPrefix(newConfig.agentIDE)}:Auth:${eventValue}`, undefined, {
                    agent: true,
                })
                telemetryRecorder.recordEvent('cody.auth', eventValue)
                break
        }
    }

    /**
     * Publish the config to the webview.
     */
    private async publishConfig(): Promise<void> {
        const send = async (): Promise<void> => {
            this.config = await getFullConfig()

            // check if the new configuration change is valid or not
            const authStatus = this.authProvider.getAuthStatus()
            const localProcess = getProcessInfo()
            const configForWebview: ConfigurationSubsetForWebview & LocalEnv = {
                ...localProcess,
                debugEnable: this.config.debugEnable,
                serverEndpoint: this.config.serverEndpoint,
                experimentalGuardrails: this.config.experimentalGuardrails,
            }
            const workspaceFolderUris =
                vscode.workspace.workspaceFolders?.map(folder => folder.uri.toString()) ?? []

            // update codebase context on configuration change
            await this.updateCodebaseContext()
            await this.webview?.postMessage({
                type: 'config',
                config: configForWebview,
                authStatus,
                workspaceFolderUris,
            })

            logDebug('Cody:publishConfig', 'configForWebview', { verbose: configForWebview })
        }

        await send()
    }

    public dispose(): void {
        for (const disposable of this.disposables) {
            disposable.dispose()
        }
        this.disposables = []
    }

    // ContextStatusProvider implementation
    private contextStatusChangeEmitter = new vscode.EventEmitter<ContextStatusProvider>()

    public get status(): ContextGroup[] {
        return this.statusAggregator.status
    }

    public onDidChangeStatus(callback: (provider: ContextStatusProvider) => void): vscode.Disposable {
        return this.contextStatusChangeEmitter.event(callback)
    }
}

/**
 * Gets codebase context for the current workspace.
 * @returns CodebaseContext if a codebase can be determined, else null
 */
async function getCodebaseContext(
    config: Config,
    authStatus: AuthStatus,
    symf: IndexedKeywordContextFetcher | undefined,
    editor: Editor,
    localEmbeddings: LocalEmbeddingsController | undefined,
    remoteSearch: RemoteSearch | undefined
): Promise<CodebaseContext | null> {
    const workspaceRoot = editor.getWorkspaceRootUri()
    if (!workspaceRoot) {
        return null
    }
    const currentFile = getEditor()?.active?.document?.uri
    // Get codebase from config or fallback to getting codebase name from current file URL
    // Always use the codebase from config as this is manually set by the user
    const codebase =
        config.codebase || (currentFile ? getCodebaseFromWorkspaceUri(currentFile) : config.codebase)
    if (!codebase) {
        return null
    }

    const isConsumer = authStatus.isDotCom

    // TODO(dpc): Support multiple workspace roots when
    // https://github.com/sourcegraph/bfg-private/issues/145 is fixed and
    // cody-engine local embeddings can consume them.
    const repoDirUri = gitDirectoryUri(workspaceRoot)
    const hasLocalEmbeddings = repoDirUri ? localEmbeddings?.load(repoDirUri) : false

    return new CodebaseContext(
        config,
        codebase,
        // Use local embeddings if we have them.
        isConsumer && (await hasLocalEmbeddings) ? localEmbeddings : undefined,
        // TODO(dpc): This should query index availability before passing symf.
        isConsumer ? symf : undefined,
        isConsumer ? undefined : remoteSearch
    )
}<|MERGE_RESOLUTION|>--- conflicted
+++ resolved
@@ -37,12 +37,8 @@
     | 'accessToken'
     | 'useContext'
     | 'codeActions'
-<<<<<<< HEAD
+    | 'experimentalGuardrails'
     | 'experimentalCommitMessage'
-    | 'experimentalChatPredictions'
-=======
->>>>>>> 9cb9d75a
-    | 'experimentalGuardrails'
     | 'commandCodeLenses'
     | 'experimentalSimpleChatContext'
     | 'experimentalSymfContext'
