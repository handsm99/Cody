--- conflicted
+++ resolved
@@ -40,12 +40,8 @@
     | 'experimentalChatPanel'
     | 'experimentalChatPredictions'
     | 'experimentalGuardrails'
-<<<<<<< HEAD
     | 'commandCodeLenses'
-=======
     | 'experimentalSimpleChatContext'
-    | 'experimentalCommandLenses'
->>>>>>> 815d83a8
     | 'editorTitleCommandIcon'
     | 'experimentalLocalSymbols'
     | 'inlineChat'
