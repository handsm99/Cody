import * as vscode from 'vscode'

import { BotResponseMultiplexer } from '@sourcegraph/cody-shared/src/chat/bot-response-multiplexer'
import { ChatClient } from '@sourcegraph/cody-shared/src/chat/chat'
import { getPreamble } from '@sourcegraph/cody-shared/src/chat/preamble'
import { CodyPrompt, CustomCommandType } from '@sourcegraph/cody-shared/src/chat/prompts'
import { newInteraction } from '@sourcegraph/cody-shared/src/chat/prompts/utils'
import { Recipe, RecipeID } from '@sourcegraph/cody-shared/src/chat/recipes/recipe'
import { Transcript } from '@sourcegraph/cody-shared/src/chat/transcript'
import { Interaction } from '@sourcegraph/cody-shared/src/chat/transcript/interaction'
import { ChatHistory, ChatMessage, UserLocalHistory } from '@sourcegraph/cody-shared/src/chat/transcript/messages'
import { Typewriter } from '@sourcegraph/cody-shared/src/chat/typewriter'
import { reformatBotMessage } from '@sourcegraph/cody-shared/src/chat/viewHelpers'
import { annotateAttribution, Guardrails } from '@sourcegraph/cody-shared/src/guardrails'
import { IntentDetector } from '@sourcegraph/cody-shared/src/intent-detector'
import { ANSWER_TOKENS, DEFAULT_MAX_TOKENS } from '@sourcegraph/cody-shared/src/prompt/constants'
import { Message } from '@sourcegraph/cody-shared/src/sourcegraph-api'

import { showAskQuestionQuickPick } from '../custom-prompts/utils/menu'
import { VSCodeEditor } from '../editor/vscode-editor'
import { PlatformContext } from '../extension.common'
import { logDebug, logError } from '../log'
import { FixupTask } from '../non-stop/FixupTask'
import { AuthProvider, isNetworkError } from '../services/AuthProvider'
import { localStorage } from '../services/LocalStorageProvider'
import { telemetryService } from '../services/telemetry'
import { TestSupport } from '../test-support'

import { ContextProvider } from './ContextProvider'
import { countGeneratedCode } from './utils'

/**
 * The problem with a token limit for the prompt is that we can only
 * estimate tokens (and do so in a very cheap way), so it can be that
 * we undercount tokens. If we exceed the maximum tokens, things will
 * start to break, so we should have some safety cushion for when we're wrong in estimating.
 *
 * Ie.: Long text, 10000 characters, we estimate it to be 2500 tokens.
 * That would fit into a limit of 3000 tokens easily. Now, it's actually
 * 3500 tokens, because it splits weird and our estimation is off, it will
 * fail. That's where we want to add this safety cushion in.
 */
const SAFETY_PROMPT_TOKENS = 100

/**
 * A derived class of MessageProvider must implement these handler methods.
 * This contract ensures that MessageProvider is focused solely on building, sending and receiving messages.
 * It does not assume anything about how those messages will be displayed to the user.
 */
abstract class MessageHandler {
    protected abstract handleTranscript(transcript: ChatMessage[], messageInProgress: boolean): void
    protected abstract handleHistory(history: UserLocalHistory): void
    protected abstract handleError(errorMsg: string): void
    protected abstract handleSuggestions(suggestions: string[]): void
    protected abstract handleCodyCommands(prompts: [string, CodyPrompt][]): void
    protected abstract handleTranscriptErrors(transciptError: boolean): void
}

export interface MessageProviderOptions {
    chat: ChatClient
    intentDetector: IntentDetector
    guardrails: Guardrails
    editor: VSCodeEditor
    authProvider: AuthProvider
    contextProvider: ContextProvider
    platform: Pick<PlatformContext, 'recipes'>
}

export abstract class MessageProvider extends MessageHandler implements vscode.Disposable {
    public currentChatID = ''

    // input and chat history are shared across all MessageProvider instances
    protected static inputHistory: string[] = []
    protected static chatHistory: ChatHistory = {}

    private isMessageInProgress = false
    private cancelCompletionCallback: (() => void) | null = null

    // Allows recipes to hook up subscribers to process sub-streams of bot output
    private multiplexer: BotResponseMultiplexer = new BotResponseMultiplexer()

    protected transcript: Transcript = new Transcript()
    protected disposables: vscode.Disposable[] = []

    protected chat: ChatClient
    protected intentDetector: IntentDetector
    protected guardrails: Guardrails
    protected readonly editor: VSCodeEditor
    protected authProvider: AuthProvider
    protected contextProvider: ContextProvider
    protected platform: Pick<PlatformContext, 'recipes'>

    constructor(options: MessageProviderOptions) {
        super()

        if (TestSupport.instance) {
            TestSupport.instance.messageProvider.set(this)
        }

        this.chat = options.chat
        this.intentDetector = options.intentDetector
        this.guardrails = options.guardrails
        this.editor = options.editor
        this.authProvider = options.authProvider
        this.contextProvider = options.contextProvider
        this.platform = options.platform

        // chat id is used to identify chat session
        this.createNewChatID()

        // Listen to configuration changes to possibly enable Custom Commands
        this.contextProvider.configurationChangeEvent.event(() => this.sendCodyCommands())
    }

    protected async init(): Promise<void> {
        this.loadChatHistory()
        this.sendTranscript()
        this.sendHistory()
        await this.loadRecentChat()
        await this.contextProvider.init()
        await this.sendCodyCommands()
    }

    public async clearAndRestartSession(): Promise<void> {
        await this.saveTranscriptToChatHistory()
        this.createNewChatID()
        this.cancelCompletion()
        this.isMessageInProgress = false
        this.transcript.reset()
        this.handleSuggestions([])
        this.sendTranscript()
        this.sendHistory()
        telemetryService.log('CodyVSCodeExtension:chatReset:executed')
    }

    public async clearHistory(): Promise<void> {
        MessageProvider.chatHistory = {}
        MessageProvider.inputHistory = []
        await localStorage.removeChatHistory()
        // Reset the current transcript
        this.transcript = new Transcript()
        await this.clearAndRestartSession()
        telemetryService.log('CodyVSCodeExtension:clearChatHistoryButton:clicked')
    }

    /**
     * Restores a session from a chatID
     */
    public async restoreSession(chatID: string): Promise<void> {
        await this.saveTranscriptToChatHistory()
        this.cancelCompletion()
        this.currentChatID = chatID
        this.transcript = Transcript.fromJSON(MessageProvider.chatHistory[chatID])
        await this.transcript.toJSON()
        this.sendTranscript()
        this.sendHistory()
        telemetryService.log('CodyVSCodeExtension:restoreChatHistoryButton:clicked')
    }

    private createNewChatID(): void {
        this.currentChatID = new Date(Date.now()).toUTCString()
    }

    private sendPrompt(
        promptMessages: Message[],
        responsePrefix = '',
        multiplexerTopic = BotResponseMultiplexer.DEFAULT_TOPIC
    ): void {
        this.cancelCompletion()
        void vscode.commands.executeCommand('setContext', 'cody.reply.pending', true)

        const typewriter = new Typewriter({
            update: content => {
                const displayText = reformatBotMessage(content, responsePrefix)
                this.transcript.addAssistantResponse(displayText)
                this.sendTranscript()
            },
            close: () => {},
        })

        let text = ''

        this.multiplexer.sub(multiplexerTopic, {
            onResponse: (content: string) => {
                text += content
                typewriter.update(text)
                return Promise.resolve()
            },
            onTurnComplete: async () => {
                typewriter.close()
                await typewriter.finished
                const lastInteraction = this.transcript.getLastInteraction()
                if (lastInteraction) {
                    let displayText = reformatBotMessage(text, responsePrefix)
                    // TODO(keegancsmith) guardrails may be slow, we need to make this async update the interaction.
                    displayText = await this.guardrailsAnnotateAttributions(displayText)
                    this.transcript.addAssistantResponse(text || '', displayText)
                }
                await this.onCompletionEnd()
                // Count code generated from response
                const codeCount = countGeneratedCode(text)
                const op = codeCount ? 'hasCode' : 'noCode'
                telemetryService.log('CodyVSCodeExtension:chatResponse:' + op, codeCount || {})
            },
        })

        let textConsumed = 0

        this.cancelCompletionCallback = this.chat.chat(promptMessages, {
            onChange: text => {
                // TODO(dpc): The multiplexer can handle incremental text. Change chat to provide incremental text.
                text = text.slice(textConsumed)
                textConsumed += text.length
                void this.multiplexer.publish(text)
            },
            onComplete: () => {
                void this.multiplexer.notifyTurnComplete()
            },
            onError: (err, statusCode) => {
                // TODO notify the multiplexer of the error
                logError('ChatViewProvider:onError', err)

                if (isAbortError(err)) {
                    this.isMessageInProgress = false
                    this.sendTranscript()
                    return
                }

                // Log users out on unauth error
                if (statusCode && statusCode >= 400 && statusCode <= 410) {
                    this.authProvider
                        .auth(
                            this.contextProvider.config.serverEndpoint,
                            this.contextProvider.config.accessToken,
                            this.contextProvider.config.customHeaders
                        )
                        .catch(error => console.error(error))
                    logError('ChatViewProvider:onError:unauthUser', err, { verbose: { statusCode } })
                }

                if (isNetworkError(err)) {
                    err = 'Cody could not respond due to network error.'
                }
                // Display error message as assistant response
                this.transcript.addErrorAsAssistantResponse(err)
                // We ignore embeddings errors in this instance because we're already showing an
                // error message and don't want to overwhelm the user.
                void this.onCompletionEnd(true)
                console.error(`Completion request failed: ${err}`)
            },
        })
    }

    protected cancelCompletion(): void {
        this.cancelCompletionCallback?.()
        this.cancelCompletionCallback = null
    }

    protected async onCompletionEnd(ignoreEmbeddingsError: boolean = false): Promise<void> {
        this.isMessageInProgress = false
        this.cancelCompletionCallback = null
        this.sendTranscript()
        await this.saveTranscriptToChatHistory()
        this.sendHistory()
        void vscode.commands.executeCommand('setContext', 'cody.reply.pending', false)
        if (!ignoreEmbeddingsError) {
            this.logEmbeddingsSearchErrors()
        }
    }

    protected async abortCompletion(): Promise<void> {
        this.cancelCompletion()
        await this.multiplexer.notifyTurnComplete()
        await this.onCompletionEnd()
    }

    private getRecipe(id: RecipeID): Recipe | undefined {
        return this.platform.recipes.find(recipe => recipe.id === id)
    }

    public async executeRecipe(recipeId: RecipeID, humanChatInput = ''): Promise<void> {
        if (this.isMessageInProgress) {
            this.handleError('Cannot execute multiple recipes. Please wait for the current recipe to finish.')
            return
        }

        // Filter the human input to check for chat commands and retrieve the correct recipe id
        // e.g. /edit from 'chat-question' should be redirected to use the 'fixup' recipe
        const command = await this.chatCommandsFilter(humanChatInput, recipeId)
        if (!command) {
            return
        }
        humanChatInput = command?.text
        recipeId = command?.recipeId

        logDebug('ChatViewProvider:executeRecipe', recipeId, { verbose: humanChatInput })

        const recipe = this.getRecipe(recipeId)
        if (!recipe) {
            logDebug('ChatViewProvider:executeRecipe', 'no recipe found')
            return
        }

        // Create a new multiplexer to drop any old subscribers
        this.multiplexer = new BotResponseMultiplexer()

        const interaction = await recipe.getInteraction(humanChatInput, {
            editor: this.editor,
            intentDetector: this.intentDetector,
            codebaseContext: this.contextProvider.context,
            responseMultiplexer: this.multiplexer,
            firstInteraction: this.transcript.isEmpty,
        })
        if (!interaction) {
            return
        }
        const errorMsg = interaction?.getAssistantMessage()?.error
        if (errorMsg !== undefined) {
            await this.addCustomInteraction(errorMsg, '', interaction)
            return
        }
        this.isMessageInProgress = true
        this.transcript.addInteraction(interaction)

        // Check whether or not to connect to LLM backend for responses
        // Ex: performing fuzzy / context-search does not require responses from LLM backend
        switch (recipeId) {
            case 'local-indexed-keyword-search':
            case 'context-search':
                this.sendTranscript()
                await this.onCompletionEnd()
                break
            default: {
                this.sendTranscript()

                const { prompt, contextFiles, preciseContexts } = await this.transcript.getPromptForLastInteraction(
                    getPreamble(this.contextProvider.context.getCodebase()),
                    this.maxPromptTokens
                )
                this.transcript.setUsedContextFilesForLastInteraction(contextFiles, preciseContexts)
                this.sendPrompt(prompt, interaction.getAssistantMessage().prefix ?? '', recipe.multiplexerTopic)
                await this.saveTranscriptToChatHistory()
            }
        }
        telemetryService.log(`CodyVSCodeExtension:recipe:${recipe.id}:executed`)
    }

    protected async runRecipeForSuggestion(recipeId: RecipeID, humanChatInput: string = ''): Promise<void> {
        const recipe = this.getRecipe(recipeId)
        if (!recipe) {
            return
        }

        const multiplexer = new BotResponseMultiplexer()
        const transcript = Transcript.fromJSON(await this.transcript.toJSON())

        const interaction = await recipe.getInteraction(humanChatInput, {
            editor: this.editor,
            intentDetector: this.intentDetector,
            codebaseContext: this.contextProvider.context,
            responseMultiplexer: multiplexer,
            firstInteraction: this.transcript.isEmpty,
        })
        if (!interaction) {
            return
        }
        transcript.addInteraction(interaction)

        const { prompt, contextFiles } = await transcript.getPromptForLastInteraction(
            getPreamble(this.contextProvider.context.getCodebase()),
            this.maxPromptTokens
        )
        transcript.setUsedContextFilesForLastInteraction(contextFiles)

        telemetryService.log(`CodyVSCodeExtension:recipe:${recipe.id}:executed`)

        let text = ''
        multiplexer.sub(BotResponseMultiplexer.DEFAULT_TOPIC, {
            onResponse: (content: string) => {
                text += content
                return Promise.resolve()
            },
            onTurnComplete: () => {
                const suggestions = text
                    .split('\n')
                    .slice(0, 3)
                    .map(line => line.trim().replace(/^-/, '').trim())
                this.handleSuggestions(suggestions)
                return Promise.resolve()
            },
        })

        let textConsumed = 0
        this.chat.chat(prompt, {
            onChange: text => {
                // TODO(dpc): The multiplexer can handle incremental text. Change chat to provide incremental text.
                text = text.slice(textConsumed)
                textConsumed += text.length
                void multiplexer.publish(text)
            },
            onComplete: () => {
                void multiplexer.notifyTurnComplete()
            },
            onError: (error, statusCode) => {
                console.error(error, statusCode)
            },
        })
    }

    private async guardrailsAnnotateAttributions(text: string): Promise<string> {
        if (!this.contextProvider.config.experimentalGuardrails) {
            return text
        }

        const result = await annotateAttribution(this.guardrails, text)

        // Only log telemetry if we did work (ie had to annotate something).
        if (result.codeBlocks > 0) {
            telemetryService.log('CodyVSCodeExtension:guardrails:annotate', {
                codeBlocks: result.codeBlocks,
                duration: result.duration,
            })
        }

        return result.text
    }

    /**
     * Send transcript to view
     */
    private sendTranscript(): void {
        const chatTranscript = this.transcript.toChat()
        this.handleTranscript(chatTranscript, this.isMessageInProgress)
    }

    public isCustomCommandAction(title: string): boolean {
        const customPromptActions = ['add', 'get', 'menu']
        return customPromptActions.includes(title)
    }

    /**
     * Handle instructions returned from webview in regard to a Cody Command
     * Finds and execute a Cody command
     */
    public async executeCustomCommand(title: string, type?: CustomCommandType): Promise<void> {
        title = title.trim()
        switch (title) {
            case 'get':
                await this.sendCodyCommands()
                break
            case 'menu':
                await this.editor.controllers.command?.menu('custom')
                await this.sendCodyCommands()
                break
            case 'add':
                if (!type) {
                    break
                }
                await this.editor.controllers.command?.config('add', type)
                telemetryService.log('CodyVSCodeExtension:addCommandButton:clicked')
                break
        }
        // Get prompt details from controller by title then execute prompt's command
        return this.executeRecipe('custom-prompt', title)
    }

    protected async chatCommandsFilter(
        text: string,
        recipeId: RecipeID
    ): Promise<{ text: string; recipeId: RecipeID } | null> {
        // Inline chat has its own filter for slash commands
        if (recipeId === 'inline-chat') {
            return { text, recipeId }
        }
        text = text.trim()
        if (!text?.startsWith('/')) {
            return { text, recipeId }
        }
<<<<<<< HEAD
=======

>>>>>>> 6c95a87e
        switch (true) {
            case text === '/':
                return vscode.commands.executeCommand('cody.action.commands.menu', 'sidebar')
            case text === '/commands-settings':
                telemetryService.log('CodyVSCodeExtension:commandConfigMenuButton:clicked', { source: 'sidebar' })
                return vscode.commands.executeCommand('cody.settings.commands')
            case /^\/o(pen)?\s/.test(text) && this.editor.controllers.command !== undefined:
                // open the user's ~/.vscode/cody.json file
                await this.editor.controllers.command?.open(text.split(' ')[1])
                telemetryService.log('CodyVSCodeExtension:command:openFile:executed')
                return null
            case /^\/r(eset)?$/.test(text):
                await this.clearAndRestartSession()
                telemetryService.log('CodyVSCodeExtension:command:resetChat:executed')
                return null
            case /^\/symf(?:\s|$)/.test(text):
                return { text, recipeId: 'local-indexed-keyword-search' }
            case /^\/s(earch)?\s/.test(text):
                return { text, recipeId: 'context-search' }
            case /^\/ask(\s)?/.test(text): {
                let question = text.replace('/ask', '').trim()
                if (!question) {
                    question = await showAskQuestionQuickPick()
                }
                await vscode.commands.executeCommand('cody.action.chat', question)
                return null
            }
            case /^\/edit(\s)?/.test(text):
                await vscode.commands.executeCommand('cody.fixup.new', { instruction: text })
                return null
<<<<<<< HEAD
=======
            case /^\/(explain|doc|test|smell)$/.test(text):
>>>>>>> 6c95a87e
            default: {
                if (!this.editor.getActiveTextEditor()?.filePath) {
                    await this.addCustomInteraction('Command failed. Please open a file and try again.', text)
                    return null
                }
                const commandRunnerID = await this.editor.controllers.command?.addCommand(text)
                if (!commandRunnerID) {
                    return null
                }
                if (commandRunnerID === 'invalid') {
                    // If no command found, send error message to view
                    await this.addCustomInteraction(`__${text}__ is not a valid command`, text)
                }
                return { text: commandRunnerID, recipeId: 'custom-prompt' }
            }
        }
    }

    /**
     * Adds a custom interaction to the transcript.
     *
     * This method adds a new Interaction with the given assistant response and human input to the transcript.
     * It then sends the updated transcript, checks for transcript errors, and saves the transcript to the chat history
     */
    private async addCustomInteraction(
        assistantResponse: string,
        humanInput: string,
        interaction?: Interaction
    ): Promise<void> {
        const customInteraction = await newInteraction({
            displayText: humanInput,
            assistantDisplayText: assistantResponse,
        })
        this.transcript.addInteraction(interaction || customInteraction)
        this.sendTranscript()
        this.handleTranscriptErrors(true)
        await this.saveTranscriptToChatHistory()
    }

    /**
     * Send list of Cody commands (default and custom) to webview
     */
    private async sendCodyCommands(): Promise<void> {
        const send = async (): Promise<void> => {
            await this.editor.controllers.command?.refresh()
            const commands = (await this.editor.controllers.command?.getAllCommands(true)) || []
            void this.handleCodyCommands(commands)
        }
        this.editor.controllers.command?.setMessenger(send)
        await send()
    }

    private async saveTranscriptToChatHistory(): Promise<void> {
        if (this.transcript.isEmpty) {
            return
        }
        MessageProvider.chatHistory[this.currentChatID] = await this.transcript.toJSON()
        await this.saveChatHistory()
        this.sendHistory()
    }

    /**
     * Save chat history
     */
    private async saveChatHistory(): Promise<void> {
        const userHistory = {
            chat: MessageProvider.chatHistory,
            input: MessageProvider.inputHistory,
        }
        await localStorage.setChatHistory(userHistory)
    }

    /**
     * Delete history from current chat history and local storage
     */
    protected async deleteHistory(chatID: string): Promise<void> {
        delete MessageProvider.chatHistory[chatID]
        await localStorage.deleteChatHistory(chatID)
        this.sendHistory()
        telemetryService.log('CodyVSCodeExtension:deleteChatHistoryButton:clicked')
    }

    /**
     * Loads chat history from local storage
     */
    private loadChatHistory(): void {
        const localHistory = localStorage.getChatHistory()
        if (localHistory) {
            MessageProvider.chatHistory = localHistory?.chat
            MessageProvider.inputHistory = localHistory.input
        }
    }

    /**
     * Export chat history to file system
     */
    public async exportHistory(): Promise<void> {
        telemetryService.log('CodyVSCodeExtension:exportChatHistoryButton:clicked')
        const historyJson = MessageProvider.chatHistory
        const exportPath = await vscode.window.showSaveDialog({ filters: { 'Chat History': ['json'] } })
        if (!exportPath) {
            return
        }
        try {
            const logContent = new TextEncoder().encode(JSON.stringify(historyJson))
            await vscode.workspace.fs.writeFile(exportPath, logContent)
            // Display message and ask if user wants to open file
            void vscode.window.showInformationMessage('Chat history exported successfully.', 'Open').then(choice => {
                if (choice === 'Open') {
                    void vscode.commands.executeCommand('vscode.open', exportPath)
                }
            })
        } catch (error) {
            logError('MessageProvider:exportHistory', 'Failed to export chat history', error)
        }
    }

    /**
     * Loads the most recent chat
     */
    private async loadRecentChat(): Promise<void> {
        const localHistory = localStorage.getChatHistory()
        if (localHistory) {
            const chats = localHistory.chat
            const sortedChats = Object.entries(chats).sort(
                (a, b) => +new Date(b[1].lastInteractionTimestamp) - +new Date(a[1].lastInteractionTimestamp)
            )
            const chatID = sortedChats[0][0]
            await this.restoreSession(chatID)
        }
    }

    /**
     * Send history to view
     */
    private sendHistory(): void {
        this.handleHistory({
            chat: MessageProvider.chatHistory,
            input: MessageProvider.inputHistory,
        })
    }

    /**
     * Send embedding connections or results error to output
     */
    private logEmbeddingsSearchErrors(): void {
        if (this.contextProvider.config.useContext !== 'embeddings') {
            return
        }
        const searchErrors = this.contextProvider.context.getEmbeddingSearchErrors()
        // Display error message as assistant response for users with indexed codebase but getting search errors
        if (this.contextProvider.context.checkEmbeddingsConnection() && searchErrors) {
            this.transcript.addErrorAsAssistantResponse(searchErrors)
            this.handleTranscriptErrors(true)
            logError('ChatViewProvider:onLogEmbeddingsErrors', '', { verbose: searchErrors })
        }
    }

    public transcriptForTesting(testing: TestSupport): ChatMessage[] {
        if (!testing) {
            console.error('used ForTesting method without test support object')
            return []
        }
        return this.transcript.toChat()
    }

    public fixupTasksForTesting(testing: TestSupport): FixupTask[] {
        if (!testing) {
            console.error('used ForTesting method without test support object')
            return []
        }
        if (!this.editor.controllers.fixups) {
            throw new Error('no fixup controller')
        }
        return this.editor.controllers.fixups.getTasks()
    }

    public dispose(): void {
        for (const disposable of this.disposables) {
            disposable.dispose()
        }
        this.disposables = []
    }

    private get maxPromptTokens(): number {
        const authStatus = this.authProvider.getAuthStatus()

        const codyConfig = vscode.workspace.getConfiguration('cody')
        const tokenLimit = codyConfig.get<number>('provider.limit.prompt')
        const localSolutionLimit = codyConfig.get<number>('provider.limit.solution')

        // The local config takes precedence over the server config.
        if (tokenLimit && localSolutionLimit) {
            return tokenLimit - localSolutionLimit
        }

        const solutionLimit = (localSolutionLimit || ANSWER_TOKENS) + SAFETY_PROMPT_TOKENS

        if (authStatus.configOverwrites?.chatModelMaxTokens) {
            return authStatus.configOverwrites.chatModelMaxTokens - solutionLimit
        }

        return DEFAULT_MAX_TOKENS - solutionLimit
    }
}

function isAbortError(error: string): boolean {
    return error === 'aborted' || error === 'socket hang up'
}<|MERGE_RESOLUTION|>--- conflicted
+++ resolved
@@ -476,10 +476,6 @@
         if (!text?.startsWith('/')) {
             return { text, recipeId }
         }
-<<<<<<< HEAD
-=======
-
->>>>>>> 6c95a87e
         switch (true) {
             case text === '/':
                 return vscode.commands.executeCommand('cody.action.commands.menu', 'sidebar')
@@ -510,10 +506,6 @@
             case /^\/edit(\s)?/.test(text):
                 await vscode.commands.executeCommand('cody.fixup.new', { instruction: text })
                 return null
-<<<<<<< HEAD
-=======
-            case /^\/(explain|doc|test|smell)$/.test(text):
->>>>>>> 6c95a87e
             default: {
                 if (!this.editor.getActiveTextEditor()?.filePath) {
                     await this.addCustomInteraction('Command failed. Please open a file and try again.', text)
