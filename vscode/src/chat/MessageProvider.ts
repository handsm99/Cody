--- conflicted
+++ resolved
@@ -2,11 +2,7 @@
 import { type Guardrails } from '@sourcegraph/cody-shared/src/guardrails'
 import { type IntentDetector } from '@sourcegraph/cody-shared/src/intent-detector'
 
-<<<<<<< HEAD
 import { type CommandsController } from '../commands/CommandsController'
-import { showAskQuestionQuickPick } from '../commands/utils/menu'
-=======
->>>>>>> 1b8f0691
 import { type VSCodeEditor } from '../editor/vscode-editor'
 import { type PlatformContext } from '../extension.common'
 import { type AuthProvider } from '../services/AuthProvider'
@@ -28,715 +24,5 @@
     authProvider: AuthProvider
     contextProvider: ContextProvider
     platform: Pick<PlatformContext, 'recipes'>
-<<<<<<< HEAD
     commandsController?: CommandsController
-}
-
-export abstract class MessageProvider extends MessageHandler implements vscode.Disposable {
-    // chat id is used to identify chat session
-    public sessionID = new Date(Date.now()).toUTCString()
-    public currentRequestID: string | undefined = undefined
-
-    private isMessageInProgress = false
-    private cancelCompletionCallback: (() => void) | null = null
-
-    // Allows recipes to hook up subscribers to process sub-streams of bot output
-    private multiplexer: BotResponseMultiplexer = new BotResponseMultiplexer()
-
-    protected transcript: Transcript = new Transcript()
-    protected disposables: vscode.Disposable[] = []
-
-    protected chat: ChatClient
-    protected intentDetector: IntentDetector
-    protected guardrails: Guardrails
-    protected readonly editor: VSCodeEditor
-    protected authProvider: AuthProvider
-    protected readonly contextProvider: ContextProvider
-    protected platform: Pick<PlatformContext, 'recipes'>
-    protected commandsController: CommandsController | undefined
-
-    protected chatModel: string | undefined = undefined
-    protected chatTitle: string | undefined = 'Untitled'
-
-    constructor(options: MessageProviderOptions) {
-        super()
-
-        this.chat = options.chat
-        this.intentDetector = options.intentDetector
-        this.guardrails = options.guardrails
-        this.editor = options.editor
-        this.authProvider = options.authProvider
-        this.contextProvider = options.contextProvider
-        this.platform = options.platform
-        this.commandsController = options.commandsController
-
-        // Listen to configuration changes to possibly enable Custom Commands
-        this.contextProvider.configurationChangeEvent.event(() => this.sendCodyCommands())
-    }
-
-    protected async init(chatID?: string): Promise<void> {
-        if (chatID) {
-            await this.restoreSession(chatID)
-        }
-        this.sendTranscript()
-        this.sendHistory()
-        await this.contextProvider.init()
-        await this.sendCodyCommands()
-    }
-
-    private get isDotComUser(): boolean {
-        const endpoint = this.authProvider.getAuthStatus()?.endpoint || ''
-        return isDotCom(endpoint)
-    }
-
-    public async clearAndRestartSession(): Promise<void> {
-        await this.saveTranscriptToChatHistory()
-        this.cancelCompletion()
-        this.createNewChatID()
-        this.isMessageInProgress = false
-        this.transcript.reset()
-        this.handleSuggestions([])
-        this.sendTranscript()
-        this.sendHistory()
-        telemetryService.log('CodyVSCodeExtension:chatReset:executed', undefined, { hasV2Event: true })
-        telemetryRecorder.recordEvent('cody.messageProvider.chatReset', 'executed')
-    }
-
-    public async clearHistory(): Promise<void> {
-        await chatHistory.clear(this.authProvider.getAuthStatus())
-        // Reset the current transcript
-        this.transcript = new Transcript()
-        await this.clearAndRestartSession()
-        this.sendHistory()
-        telemetryService.log('CodyVSCodeExtension:clearChatHistoryButton:clicked', undefined, { hasV2Event: true })
-        telemetryRecorder.recordEvent('cody.messageProvider.clearChatHistoryButton', 'clicked')
-    }
-
-    /**
-     * Restores a session from a chatID
-     */
-    public async restoreSession(chatID: string): Promise<void> {
-        const history = chatHistory.getChat(this.authProvider.getAuthStatus(), chatID)
-        if (!history || chatID === this.sessionID) {
-            return
-        }
-        await this.saveTranscriptToChatHistory()
-        this.cancelCompletion()
-        this.createNewChatID(chatID)
-        this.transcript = Transcript.fromJSON(history)
-        this.chatModel = this.transcript.chatModel
-        this.chatTitle = chatHistory.getChat(this.authProvider.getAuthStatus(), chatID)?.chatTitle
-        await this.transcript.toJSON()
-        this.sendTranscript()
-        this.sendHistory()
-        telemetryService.log('CodyVSCodeExtension:restoreChatHistoryButton:clicked', undefined, { hasV2Event: true })
-        telemetryRecorder.recordEvent('cody.messageProvider.restoreChatHistoryButton', 'clicked')
-    }
-
-    private createNewChatID(chatID?: string): void {
-        this.sessionID = chatID || new Date(Date.now()).toUTCString()
-    }
-
-    private sendPrompt(
-        promptMessages: Message[],
-        responsePrefix = '',
-        multiplexerTopic = BotResponseMultiplexer.DEFAULT_TOPIC,
-        recipe: {
-            id: RecipeID
-            type: RecipeType
-            stopSequences?: string[]
-        },
-        requestID: string
-    ): void {
-        this.cancelCompletion()
-        void vscode.commands.executeCommand('setContext', 'cody.reply.pending', true)
-
-        const typewriter = new Typewriter({
-            update: content => {
-                const displayText =
-                    recipe.type === RecipeType.Edit
-                        ? reformatBotMessageForEdit(content, responsePrefix)
-                        : reformatBotMessageForChat(content, responsePrefix)
-                this.transcript.addAssistantResponse(content, displayText)
-                this.sendTranscript()
-            },
-            close: () => {},
-        })
-
-        let text = ''
-
-        this.multiplexer.sub(multiplexerTopic, {
-            onResponse: (content: string) => {
-                text += content
-                typewriter.update(text)
-                return Promise.resolve()
-            },
-            onTurnComplete: async () => {
-                typewriter.close()
-                typewriter.stop()
-
-                const lastInteraction = this.transcript.getLastInteraction()
-                if (lastInteraction) {
-                    const displayText =
-                        recipe.type === RecipeType.Edit
-                            ? reformatBotMessageForEdit(text, responsePrefix)
-                            : reformatBotMessageForChat(text, responsePrefix)
-                    this.transcript.addAssistantResponse(text, displayText)
-                }
-                await this.onCompletionEnd()
-                // Count code generated from response
-                const codeCount = countGeneratedCode(text)
-                const metadata = lastInteraction?.getHumanMessage().metadata
-                const responseText = this.isDotComUser ? text : undefined
-                telemetryService.log(
-                    'CodyVSCodeExtension:chatResponse:hasCode',
-                    { ...codeCount, ...metadata, requestID, responseText },
-                    { hasV2Event: true }
-                )
-
-                if (codeCount?.charCount) {
-                    telemetryRecorder.recordEvent(
-                        `cody.messageProvider.chatResponse.${metadata?.source || recipe.id}`,
-                        'hasCode',
-                        {
-                            metadata: {
-                                ...codeCount,
-                            },
-                        }
-                    )
-                }
-                this.currentRequestID = undefined
-            },
-        })
-
-        let textConsumed = 0
-
-        this.cancelCompletionCallback = this.chat.chat(
-            promptMessages,
-            {
-                onChange: text => {
-                    if (textConsumed === 0 && responsePrefix) {
-                        void this.multiplexer.publish(responsePrefix)
-                    }
-
-                    // TODO(dpc): The multiplexer can handle incremental text. Change chat to provide incremental text.
-                    text = text.slice(textConsumed)
-                    textConsumed += text.length
-                    void this.multiplexer.publish(text)
-                },
-                onComplete: () => {
-                    void this.multiplexer.notifyTurnComplete()
-                },
-                onError: (err, statusCode) => {
-                    // TODO notify the multiplexer of the error
-                    logError('ChatViewProvider:onError', err.message)
-
-                    if (isAbortError(err)) {
-                        this.isMessageInProgress = false
-                        this.sendTranscript()
-                        return
-                    }
-
-                    // Log users out on unauth error
-                    if (statusCode && statusCode >= 400 && statusCode <= 410) {
-                        this.authProvider
-                            .auth(
-                                this.contextProvider.config.serverEndpoint,
-                                this.contextProvider.config.accessToken,
-                                this.contextProvider.config.customHeaders
-                            )
-                            .catch(error => console.error(error))
-                        logError('ChatViewProvider:onError:unauthUser', err.message, { verbose: { statusCode } })
-                    }
-
-                    if (isNetworkError(err)) {
-                        err = new Error('Cody could not respond due to network error.')
-                    }
-
-                    // Display error message as assistant response
-                    this.handleError(err, 'transcript')
-                    // We ignore embeddings errors in this instance because we're already showing an
-                    // error message and don't want to overwhelm the user.
-                    void this.onCompletionEnd(true)
-                    console.error(`Completion request failed: ${err.message}`)
-                },
-            },
-            { model: this.chatModel, stopSequences: recipe.stopSequences }
-        )
-    }
-
-    protected cancelCompletion(): void {
-        this.currentRequestID = undefined
-        this.cancelCompletionCallback?.()
-        this.cancelCompletionCallback = null
-    }
-
-    protected async onCompletionEnd(ignoreEmbeddingsError: boolean = false): Promise<void> {
-        this.currentRequestID = undefined
-        this.isMessageInProgress = false
-        this.cancelCompletionCallback = null
-        this.sendTranscript()
-        await this.saveTranscriptToChatHistory()
-        this.sendHistory()
-        void vscode.commands.executeCommand('setContext', 'cody.reply.pending', false)
-        if (!ignoreEmbeddingsError) {
-            this.logEmbeddingsSearchErrors()
-        }
-    }
-
-    protected async abortCompletion(): Promise<void> {
-        this.currentRequestID = undefined
-        await this.saveTranscriptToChatHistory()
-        this.cancelCompletion()
-        await this.multiplexer.notifyTurnComplete()
-        await this.onCompletionEnd()
-    }
-
-    private getRecipe(id: RecipeID): Recipe | undefined {
-        return this.platform.recipes.find(recipe => recipe.id === id)
-    }
-
-    public async executeRecipe(
-        recipeId: RecipeID,
-        humanChatInput = '',
-        source?: ChatEventSource,
-        userInputContextFiles?: ContextFile[],
-        addEnhancedContext = true
-    ): Promise<void> {
-        if (this.isMessageInProgress) {
-            this.handleError(
-                new Error('Cannot execute multiple actions. Please wait for the current action to finish.'),
-                'system'
-            )
-            return
-        }
-
-        const requestID = uuid.v4()
-        this.currentRequestID = requestID
-
-        if (source === 'chat' && this.contextProvider.config.experimentalChatPredictions) {
-            void this.runRecipeForSuggestion('next-questions', humanChatInput, source)
-        }
-
-        // Filter the human input to check for chat commands and retrieve the correct recipe id
-        // e.g. /edit from 'chat-question' should be redirected to use the 'fixup' recipe
-        const command = await this.chatCommandsFilter(humanChatInput, recipeId, { source, requestID })
-        if (!command) {
-            return
-        }
-        humanChatInput = command?.text
-        recipeId = command?.recipeId
-
-        const recipe = this.getRecipe(recipeId)
-        if (!recipe) {
-            logDebug('MessageProvider:executeRecipe', 'no recipe found')
-            return
-        }
-
-        logDebug('MessageProvider:executeRecipe', recipeId, { verbose: humanChatInput })
-
-        // Create a new multiplexer to drop any old subscribers
-        this.multiplexer = new BotResponseMultiplexer()
-
-        let interaction: Interaction | null = null
-
-        try {
-            interaction = await recipe.getInteraction(humanChatInput, {
-                editor: this.editor,
-                intentDetector: this.intentDetector,
-                codebaseContext: this.contextProvider.context,
-                responseMultiplexer: this.multiplexer,
-                addEnhancedContext,
-                userInputContextFiles,
-            })
-        } catch (error) {
-            this.handleError(new Error('Fail to submit question'), 'system')
-            console.error(error)
-            return
-        }
-
-        if (!interaction) {
-            return
-        }
-
-        const error = interaction?.getAssistantMessage()?.error
-        if (error) {
-            const errorMsg = typeof error === 'string' ? error : error.message
-            await this.addCustomInteraction({ assistantResponse: errorMsg }, interaction)
-            return
-        }
-
-        this.isMessageInProgress = true
-        interaction.setMetadata({ requestID, source })
-        this.transcript.addInteraction(interaction)
-
-        const contextSummary = {
-            embeddings: 0,
-            local: 0,
-            user: 0, // context added by user with @ command
-        }
-        // Check whether or not to connect to LLM backend for responses
-        // Ex: performing fuzzy / context-search does not require responses from LLM backend
-        switch (recipeId) {
-            case 'local-indexed-keyword-search':
-            case 'context-search':
-                this.sendTranscript()
-                await this.onCompletionEnd()
-                break
-            default: {
-                this.sendTranscript()
-
-                const { prompt, contextFiles, preciseContexts } = await this.transcript.getPromptForLastInteraction(
-                    getPreamble(this.contextProvider.context.getCodebase()),
-                    this.maxPromptTokens
-                )
-                this.transcript.setUsedContextFilesForLastInteraction(contextFiles, preciseContexts)
-                this.sendPrompt(
-                    prompt,
-                    interaction.getAssistantMessage().prefix ?? '',
-                    recipe.multiplexerTopic,
-                    { id: recipeId, type: recipe.type ?? RecipeType.Ask, stopSequences: recipe.stopSequences },
-                    requestID
-                )
-                this.sendTranscript()
-                await this.saveTranscriptToChatHistory()
-
-                contextFiles.map(file => {
-                    if (file.source === 'embeddings') {
-                        contextSummary.embeddings++
-                    } else if (file.source === 'user') {
-                        contextSummary.user++
-                    } else {
-                        contextSummary.local++
-                    }
-                })
-            }
-        }
-
-        const promptText = this.isDotComUser ? interaction.getHumanMessage().text : undefined
-        const properties = { contextSummary, source, requestID, chatModel: this.chatModel, promptText }
-        telemetryService.log(`CodyVSCodeExtension:${recipe.id}:recipe-used`, properties, { hasV2Event: true })
-        telemetryRecorder.recordEvent(`cody.recipe.${recipe.id}`, 'recipe-used', { metadata: { ...contextSummary } })
-    }
-
-    protected async runRecipeForSuggestion(
-        recipeId: RecipeID,
-        humanChatInput: string = '',
-        source?: ChatEventSource
-    ): Promise<void> {
-        const recipe = this.getRecipe(recipeId)
-        if (!recipe) {
-            return
-        }
-
-        const multiplexer = new BotResponseMultiplexer()
-        const transcript = Transcript.fromJSON(await this.transcript.toJSON())
-
-        const interaction = await recipe.getInteraction(humanChatInput, {
-            editor: this.editor,
-            intentDetector: this.intentDetector,
-            codebaseContext: this.contextProvider.context,
-            responseMultiplexer: multiplexer,
-            // TODO(dpc): Support initial chats *without* enhanced context
-            addEnhancedContext: this.transcript.isEmpty,
-        })
-        if (!interaction) {
-            return
-        }
-        transcript.addInteraction(interaction)
-
-        const { prompt, contextFiles } = await transcript.getPromptForLastInteraction(
-            getPreamble(this.contextProvider.context.getCodebase()),
-            this.maxPromptTokens
-        )
-        transcript.setUsedContextFilesForLastInteraction(contextFiles)
-
-        const args = { requestID: this.currentRequestID, source }
-        telemetryService.log(`CodyVSCodeExtension:${recipe.id}:recipe-used`, args, { hasV2Event: true })
-
-        let text = ''
-        multiplexer.sub(BotResponseMultiplexer.DEFAULT_TOPIC, {
-            onResponse: (content: string) => {
-                text += content
-                return Promise.resolve()
-            },
-            onTurnComplete: () => {
-                const suggestions = text
-                    .split('\n')
-                    .slice(0, 3)
-                    .map(line => line.trim().replace(/^-/, '').trim())
-                this.handleSuggestions(suggestions)
-                return Promise.resolve()
-            },
-        })
-
-        let textConsumed = 0
-        this.chat.chat(prompt, {
-            onChange: text => {
-                // TODO(dpc): The multiplexer can handle incremental text. Change chat to provide incremental text.
-                text = text.slice(textConsumed)
-                textConsumed += text.length
-                void multiplexer.publish(text)
-            },
-            onComplete: () => {
-                void multiplexer.notifyTurnComplete()
-            },
-            onError: (error, statusCode) => {
-                console.error(error, statusCode)
-            },
-        })
-    }
-
-    /**
-     * Send transcript to view
-     */
-    private sendTranscript(): void {
-        const chatTranscript = this.transcript.toChat()
-        this.handleTranscript(chatTranscript, this.isMessageInProgress)
-    }
-
-    public isCustomCommandAction(title: string): boolean {
-        const customPromptActions = ['add', 'get', 'menu']
-        return customPromptActions.includes(title)
-    }
-
-    /**
-     * Handle instructions returned from webview in regard to a Cody Command
-     * Finds and execute a Cody command
-     */
-    public async executeCustomCommand(title: string, type?: CustomCommandType): Promise<void> {
-        title = title.trim()
-        switch (title) {
-            case 'get':
-                await this.sendCodyCommands()
-                break
-            case 'menu':
-                await this.commandsController?.menu('custom')
-                await this.sendCodyCommands()
-                break
-            case 'add':
-                if (!type) {
-                    break
-                }
-                await this.commandsController?.configFileAction('add', type)
-                telemetryService.log('CodyVSCodeExtension:addCommandButton:clicked', undefined, { hasV2Event: true })
-                telemetryRecorder.recordEvent('cody.addCommandButton', 'clicked')
-                break
-        }
-        // Get prompt details from controller by title then execute prompt's command
-        return vscode.commands.executeCommand('cody.action.commands.exec', title)
-    }
-
-    protected async chatCommandsFilter(
-        text: string,
-        recipeId: RecipeID,
-        eventTrace?: { requestID?: string; source?: ChatEventSource }
-    ): Promise<{ text: string; recipeId: RecipeID; source?: ChatEventSource } | void> {
-        const source = eventTrace?.source || undefined
-        text = text.trim()
-        if (!text?.startsWith('/')) {
-            return { text, recipeId, source }
-        }
-
-        switch (true) {
-            case text === '/':
-                return vscode.commands.executeCommand('cody.action.commands.menu', source)
-
-            case text === '/commands-settings':
-                telemetryService.log('CodyVSCodeExtension:commandConfigMenuButton:clicked', eventTrace, {
-                    hasV2Event: true,
-                })
-                telemetryRecorder.recordEvent(`cody.sidebar.commandConfigMenuButton.${source}`, 'clicked')
-                return vscode.commands.executeCommand('cody.settings.commands')
-
-            case /^\/o(pen)?\s/.test(text) && this.commandsController !== undefined:
-                telemetryService.log('CodyVSCodeExtension:command:openFile:executed', eventTrace, { hasV2Event: true })
-                telemetryRecorder.recordEvent('cody.command.openFile', 'executed')
-                // open the user's ~/.vscode/cody.json file
-                return this.commandsController?.open(text.split(' ')[1])
-
-            case /^\/r(eset)?$/.test(text):
-                telemetryService.log('CodyVSCodeExtension:command:resetChat:executed', eventTrace, { hasV2Event: true })
-                telemetryRecorder.recordEvent('cody.command.resetChat', 'executed')
-                return this.clearAndRestartSession()
-
-            case /^\/symf(?:\s|$)/.test(text):
-                telemetryService.log('CodyVSCodeExtension:command:symf:executed', eventTrace, { hasV2Event: true })
-                return { text, recipeId: 'local-indexed-keyword-search' }
-
-            case /^\/s(earch)?\s/.test(text):
-                return { text, recipeId: 'context-search' }
-
-            case /^\/edit(\s)?/.test(text):
-                return vscode.commands.executeCommand('cody.command.edit-code', { instruction: text }, source)
-
-            // TODO bee retire chat-question recipe and run all chat questions in custom-prompt recipe
-            case /^\/ask(\s)?/.test(text): {
-                const question = text.replace('/ask', '').trimStart() || (await showAskQuestionQuickPick())
-                return { text: question, recipeId: 'chat-question', source }
-            }
-
-            default: {
-                if (!this.editor.getActiveTextEditor()?.filePath) {
-                    const assistantResponse = 'Command failed. Please open a file and try again.'
-                    return this.addCustomInteraction({ assistantResponse, text, source })
-                }
-                return vscode.commands.executeCommand('cody.action.commands.exec', text)
-            }
-        }
-    }
-
-    /**
-     * Adds a custom interaction to the transcript.
-     *
-     * This method adds a new Interaction with the given assistant response and human input to the transcript.
-     * It then sends the updated transcript, checks for transcript errors, and saves the transcript to the chat history
-     */
-    private async addCustomInteraction(
-        args: {
-            assistantResponse: string
-            text?: string
-            humanInput?: string
-            source?: ChatEventSource
-        },
-        interaction?: Interaction
-    ): Promise<void> {
-        const customInteraction = await newInteraction(args)
-        const updatedInteraction = interaction || customInteraction
-        updatedInteraction.setMetadata({ requestID: this.currentRequestID, source: args.source })
-        this.transcript.addInteraction(updatedInteraction)
-        this.sendTranscript()
-        await this.saveTranscriptToChatHistory()
-    }
-
-    /**
-     * Send list of Cody commands (default and custom) to webview
-     */
-    private async sendCodyCommands(): Promise<void> {
-        const send = async (): Promise<void> => {
-            await this.commandsController?.refresh()
-            const commands = (await this.commandsController?.getAllCommands(true)) || []
-            void this.handleCodyCommands(commands)
-        }
-        this.commandsController?.setMessenger(send)
-        await send()
-    }
-
-    private async saveTranscriptToChatHistory(): Promise<void> {
-        if (this.transcript.isEmpty) {
-            return
-        }
-        await this.saveChatHistory()
-        this.sendHistory()
-    }
-
-    /**
-     * Save chat history
-     */
-    private async saveChatHistory(): Promise<void> {
-        const json = await this.transcript.toJSON()
-        await chatHistory.saveChat(this.authProvider.getAuthStatus(), json)
-    }
-
-    /**
-     * Delete history from current chat history and local storage
-     */
-    protected async deleteHistory(chatID: string): Promise<void> {
-        await chatHistory.deleteChat(this.authProvider.getAuthStatus(), chatID)
-        this.sendHistory()
-        telemetryService.log('CodyVSCodeExtension:deleteChatHistoryButton:clicked', undefined, { hasV2Event: true })
-        telemetryRecorder.recordEvent('cody.deleteChatHistoryButton', 'clicked')
-    }
-
-    /**
-     * Export chat history to file system
-     */
-    public async exportHistory(): Promise<void> {
-        telemetryService.log('CodyVSCodeExtension:exportChatHistoryButton:clicked', undefined, { hasV2Event: true })
-        telemetryRecorder.recordEvent('cody.exportChatHistoryButton', 'clicked')
-        const historyJson = localStorage.getChatHistory(this.authProvider.getAuthStatus())?.chat
-        const exportPath = await vscode.window.showSaveDialog({ filters: { 'Chat History': ['json'] } })
-        if (!exportPath || !historyJson) {
-            return
-        }
-        try {
-            const logContent = new TextEncoder().encode(JSON.stringify(historyJson))
-            await vscode.workspace.fs.writeFile(exportPath, logContent)
-            // Display message and ask if user wants to open file
-            void vscode.window.showInformationMessage('Chat history exported successfully.', 'Open').then(choice => {
-                if (choice === 'Open') {
-                    void vscode.commands.executeCommand('vscode.open', exportPath)
-                }
-            })
-        } catch (error) {
-            logError('MessageProvider:exportHistory', 'Failed to export chat history', error)
-        }
-    }
-
-    /**
-     * Send history to view
-     */
-    private sendHistory(): void {
-        const userHistory = chatHistory.getLocalHistory(this.authProvider.getAuthStatus())
-        if (userHistory) {
-            this.handleHistory(userHistory)
-        }
-    }
-
-    /**
-     * Send embedding connections or results error to output
-     */
-    private logEmbeddingsSearchErrors(): void {
-        if (this.contextProvider.config.useContext !== 'embeddings') {
-            return
-        }
-        const searchErrors = this.contextProvider.context.getEmbeddingSearchErrors()
-        // Display error message as assistant response for users with indexed codebase but getting search errors
-        if (this.contextProvider.context.checkEmbeddingsConnection() && searchErrors) {
-            this.handleError(new Error(searchErrors), 'transcript')
-            logError('ChatViewProvider:onLogEmbeddingsErrors', '', { verbose: searchErrors })
-        }
-    }
-
-    public transcriptForTesting(testing: TestSupport): ChatMessage[] {
-        if (!testing) {
-            console.error('used ForTesting method without test support object')
-            return []
-        }
-        return this.transcript.toChat()
-    }
-
-    public dispose(): void {
-        for (const disposable of this.disposables) {
-            disposable.dispose()
-        }
-        this.disposables = []
-    }
-
-    private get maxPromptTokens(): number {
-        const authStatus = this.authProvider.getAuthStatus()
-
-        const codyConfig = vscode.workspace.getConfiguration('cody')
-        const tokenLimit = codyConfig.get<number>('provider.limit.prompt')
-        const localSolutionLimit = codyConfig.get<number>('provider.limit.solution')
-
-        // The local config takes precedence over the server config.
-        if (tokenLimit && localSolutionLimit) {
-            return tokenLimit - localSolutionLimit
-        }
-
-        const solutionLimit = (localSolutionLimit || ANSWER_TOKENS) + SAFETY_PROMPT_TOKENS
-
-        if (authStatus.configOverwrites?.chatModelMaxTokens) {
-            return authStatus.configOverwrites.chatModelMaxTokens - solutionLimit
-        }
-
-        return DEFAULT_MAX_TOKENS - solutionLimit
-    }
-}
-
-function isAbortError(error: Error): boolean {
-    return error.message === 'aborted' || error.message === 'socket hang up'
-=======
->>>>>>> 1b8f0691
 }