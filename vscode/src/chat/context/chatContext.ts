import {
    CONTEXT_MENTION_PROVIDERS,
    type ContextItem,
    type ContextItemProps,
    type ContextMentionProvider,
    type ContextMentionProviderInformation,
    type MentionQuery,
    type RangeData,
} from '@sourcegraph/cody-shared'
import * as vscode from 'vscode'
import { getContextFileFromUri } from '../../commands/context/file-path'
import {
    getFileContextFiles,
    getOpenTabsContextFile,
    getSymbolContextFiles,
    getWorkspaceGitRemotes,
} from '../../editor/utils/editor-context'

export async function getChatContextItemsForMention(
    query: MentionQuery,
    cancellationToken: vscode.CancellationToken,
    telemetryRecorder?: {
        empty: () => void
        withProvider: (type: MentionQuery['provider']) => void
    },
    range?: RangeData
): Promise<ContextItem[]> {
    // Logging: log when the at-mention starts, and then log when we know the type (after the 1st
    // character is typed). Don't log otherwise because we would be logging prefixes of the same
    // query repeatedly, which is not needed.
    if (query.provider === 'default') {
        telemetryRecorder?.empty()
    } else {
        telemetryRecorder?.withProvider(query.provider)
    }

    const MAX_RESULTS = 20
    switch (query.provider) {
        case 'default':
            return getOpenTabsContextFile()
        case 'symbol':
            // It would be nice if the VS Code symbols API supports cancellation, but it doesn't
            return getSymbolContextFiles(query.text, MAX_RESULTS)
        case 'file': {
            const files = await getFileContextFiles(query.text, MAX_RESULTS)

            // If a range is provided, that means user is trying to mention a specific line range.
            // We will get the content of the file for that range to display file size warning if needed.
            if (range && files.length) {
                return getContextFileFromUri(
                    files[0].uri,
                    new vscode.Range(range.start.line, 0, range.end.line, 0)
                )
            }

            return files
        }

        default: {
            const props: ContextItemProps = { gitRemotes: getWorkspaceGitRemotes() }

            for (const provider of getEnabledContextMentionProviders()) {
                if (provider.id === query.provider) {
                    return provider.queryContextItems(
<<<<<<< HEAD
                        query.text,
=======
                        mentionQuery.text,
                        props,
>>>>>>> 7fd910e8
                        convertCancellationTokenToAbortSignal(cancellationToken)
                    )
                }
            }
            return []
        }
    }
}

export function getMentionProvidersForMention(
    mentionQuery: MentionQuery,
    providers: ContextMentionProvider[]
): ContextMentionProviderInformation[] {
    //if the mention query is already matched to a provider nothing else can possibly match
    if (
        !(
            mentionQuery.provider === 'default' ||
            mentionQuery.provider === 'file' ||
            mentionQuery.provider === 'symbol'
        )
    ) {
        return []
    }

    const providerInformation: ContextMentionProviderInformation[] = []
    for (const provider of providers) {
        const { id, icon, description, triggerPrefixes } = provider
        if (!icon || !description) {
            continue
        }
        if (
            mentionQuery.text &&
            !triggerPrefixes.some(trigger => trigger.startsWith(mentionQuery.text))
        ) {
            continue
        }
        providerInformation.push({ id, icon, description, triggerPrefixes })
    }
    console.log(mentionQuery)
    return providerInformation
}

export function getEnabledContextMentionProviders(): ContextMentionProvider[] {
    const isAllEnabled =
        vscode.workspace.getConfiguration('cody').get<boolean>('experimental.noodle') === true
    if (isAllEnabled) {
        return CONTEXT_MENTION_PROVIDERS
    }

    const isURLProviderEnabled =
        vscode.workspace.getConfiguration('cody').get<boolean>('experimental.urlContext') === true
    const isPackageProviderEnabled =
        vscode.workspace.getConfiguration('cody').get<boolean>('experimental.packageContext') === true

    if (isURLProviderEnabled || isPackageProviderEnabled) {
        return CONTEXT_MENTION_PROVIDERS.filter(
            provider =>
                (isURLProviderEnabled && provider.id === 'url') ||
                (isPackageProviderEnabled && provider.id === 'package')
        )
    }

    //TODO(rnauta): const isMentionProviderEnabled
    return []
}

function convertCancellationTokenToAbortSignal(token: vscode.CancellationToken): AbortSignal {
    const controller = new AbortController()
    const disposable = token.onCancellationRequested(() => {
        controller.abort()
        disposable.dispose()
    })
    return controller.signal
}<|MERGE_RESOLUTION|>--- conflicted
+++ resolved
@@ -62,12 +62,8 @@
             for (const provider of getEnabledContextMentionProviders()) {
                 if (provider.id === query.provider) {
                     return provider.queryContextItems(
-<<<<<<< HEAD
                         query.text,
-=======
-                        mentionQuery.text,
                         props,
->>>>>>> 7fd910e8
                         convertCancellationTokenToAbortSignal(cancellationToken)
                     )
                 }
@@ -106,7 +102,6 @@
         }
         providerInformation.push({ id, icon, description, triggerPrefixes })
     }
-    console.log(mentionQuery)
     return providerInformation
 }
 
@@ -121,16 +116,19 @@
         vscode.workspace.getConfiguration('cody').get<boolean>('experimental.urlContext') === true
     const isPackageProviderEnabled =
         vscode.workspace.getConfiguration('cody').get<boolean>('experimental.packageContext') === true
+    //TODO(rnauta): const isMentionProviderEnabled
+    const isMixinProviderEnabled =
+        vscode.workspace.getConfiguration('cody').get<boolean>('experimental.mixinContext') === true
 
     if (isURLProviderEnabled || isPackageProviderEnabled) {
         return CONTEXT_MENTION_PROVIDERS.filter(
             provider =>
                 (isURLProviderEnabled && provider.id === 'url') ||
-                (isPackageProviderEnabled && provider.id === 'package')
+                (isPackageProviderEnabled && provider.id === 'package') ||
+                (isMixinProviderEnabled && provider.id === 'mixin')
         )
     }
 
-    //TODO(rnauta): const isMentionProviderEnabled
     return []
 }
 
