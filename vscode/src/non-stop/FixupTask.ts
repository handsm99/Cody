import * as vscode from 'vscode'

import { Diff } from './diff'
import { FixupFile } from './FixupFile'
import { CodyTaskState } from './utils'

export type taskID = string
export type TaskLines = Map<number, string>
export class FixupTask {
    public id: taskID
    public state_: CodyTaskState = CodyTaskState.idle
    // The original text that we're working on updating. Set when we start an
    // LLM spin.
    public original = ''
    // The text of the streaming turn of the LLM, if any
    public inProgressReplacement: string | undefined
    // The text of the last completed turn of the LLM, if any
    public replacement: string | undefined
    // If text has been received from the LLM and a diff has been computed, it
    // is cached here. Diffs are recomputed lazily and may be stale.
    public diff: Diff | undefined
    // The number of times we've submitted this to the LLM.
    public spinCount = 0

    // The active line of the task.
    public activeLine: number

    // The text of the streaming turn of the LLM, if any, for the line
    public replacementLine: string | undefined

    constructor(
        public readonly fixupFile: FixupFile,
        public readonly instruction: string,
        public selectionRange: vscode.Range,
<<<<<<< HEAD
        public selectionLines: TaskLines,
        /** insert mode means insert replacement at selection, otherwise replace selection contents with replacement */
        public insertMode?: boolean
    ) {
        this.id = Date.now().toString(36).replaceAll(/\d+/g, '')
        this.activeLine = selectionRange.start.line
=======
        // auto apply replacement to selection once received from LLM
        public autoApply = false,
        // insert mode means insert replacement at selection, otherwise replace selection contents with replacement
        public insertMode?: boolean,
        // the source of the instruction, e.g. 'code-action', 'doc', etc
        public source?: string
    ) {
        this.id = Date.now().toString(36).replaceAll(/\d+/g, '')
        this.source = source?.replace('/', '')
>>>>>>> a585e6b7
    }

    /**
     * Sets the task state. Checks the state transition is valid.
     */
    public set state(state: CodyTaskState) {
        if (this.state_ === CodyTaskState.error) {
            throw new Error('invalid transition out of error sink state')
        }
        this.state_ = state
    }

    public get state(): CodyTaskState {
        return this.state_
    }
}<|MERGE_RESOLUTION|>--- conflicted
+++ resolved
@@ -32,24 +32,15 @@
         public readonly fixupFile: FixupFile,
         public readonly instruction: string,
         public selectionRange: vscode.Range,
-<<<<<<< HEAD
         public selectionLines: TaskLines,
         /** insert mode means insert replacement at selection, otherwise replace selection contents with replacement */
-        public insertMode?: boolean
-    ) {
-        this.id = Date.now().toString(36).replaceAll(/\d+/g, '')
-        this.activeLine = selectionRange.start.line
-=======
-        // auto apply replacement to selection once received from LLM
-        public autoApply = false,
-        // insert mode means insert replacement at selection, otherwise replace selection contents with replacement
         public insertMode?: boolean,
         // the source of the instruction, e.g. 'code-action', 'doc', etc
         public source?: string
     ) {
         this.id = Date.now().toString(36).replaceAll(/\d+/g, '')
+        this.activeLine = selectionRange.start.line
         this.source = source?.replace('/', '')
->>>>>>> a585e6b7
     }
 
     /**
