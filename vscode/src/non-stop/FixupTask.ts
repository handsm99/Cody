import * as vscode from 'vscode'

import {
    type ContextItem,
    type EditModel,
    type EventSource,
    type PromptString,
    ps,
} from '@sourcegraph/cody-shared'

import type { EditIntent, EditMode } from '../edit/types'

import type { FixupFile } from './FixupFile'
import type { Edit } from './line-diff'
import { CodyTaskState } from './state'

export type FixupTaskID = string

/**
 * Arbitrary metadata that will be included in telemetry events for this task.
 */
export type FixupTelemetryMetadata = {
    [key: string]: unknown
}

export class FixupTask {
    public state_: CodyTaskState = CodyTaskState.Idle
    public diff_: Edit[] | undefined
    private stateChanges = new vscode.EventEmitter<CodyTaskState>()
    public onDidStateChange = this.stateChanges.event
    /**
     * The original text that we're working on updating. Set when we start an LLM spin.
     */
    public original = ''
    /**
     * The original range that we're working on updating.
     * Used to perform an accurate retry. We cannot use `selectionRange` as that range may expand with the replacement code.
     */
    public originalRange: vscode.Range
    /** The text of the streaming turn of the LLM, if any */
    public inProgressReplacement: string | undefined
    /** The text of the last completed turn of the LLM, if any */
    public replacement: string | undefined
    /** The error attached to the fixup, if any */
    public error: Error | undefined
    /**
     * The original diff when the task was applied.
     * We keep track of this as users are able to modify the diff by accepting/rejecting different parts of it.
     * It is useful to know the state of the diff before the user started modifying it.
     */
<<<<<<< HEAD
    public originalDiff: Edit[] | undefined    
=======
    public originalDiff: Edit[] | undefined
>>>>>>> 0223fb32
    /** The number of times we've submitted this to the LLM. */
    public spinCount = 0

    constructor(
        /**
         * The file that will be updated by Cody with the replacement text at the end of stream
         * This is set by the FixupController when creating the task,
         * and will be updated by the FixupController for tasks using the 'new' mode
         */
        public fixupFile: FixupFile,
        public document: vscode.TextDocument,
        public readonly instruction: PromptString,
        public readonly userContextItems: ContextItem[],
        /* The intent of the edit, derived from the source of the command. */
        public readonly intent: EditIntent,
        /* The range being edited. This range is tracked and updates as the user (or Cody) edits code. */
        public selectionRange: vscode.Range,
        /* The mode indicates how code should be inserted */
        public readonly mode: EditMode,
        public readonly model: EditModel,
        /* the source of the instruction, e.g. 'code-action', 'doc', etc */
        public source?: EventSource,
        /* The file to write the edit to. If not provided, the edit will be applied to the fixupFile. */
        public destinationFile?: vscode.Uri,
        /* The position where the Edit should start. Defaults to the start of the selection range. */
        public insertionPoint: vscode.Position = selectionRange.start,
        public readonly telemetryMetadata: FixupTelemetryMetadata = {},
        public readonly id: FixupTaskID = Date.now().toString(36).replaceAll(/\d+/g, '')
    ) {
<<<<<<< HEAD
        this.id = Date.now().toString(36).replaceAll(/\d+/g, '')

        this.instruction = instruction.replace(/^\/(edit|fix)/, ps``).trim()

        // We always expand the range to encompass all characters from the selection lines
        // This is so we can calculate an optimal diff, and the LLM has the best chance at understanding
        // the indentation in the returned code.
        this.selectionRange = new vscode.Range(
            selectionRange.start.line,
            0,
            selectionRange.end.line,
            document.lineAt(selectionRange.end.line).range.end.character
        )
=======
        this.instruction = instruction.replace(/^\/(edit|fix)/, ps``).trim()
        this.selectionRange = this.getDefaultSelectionRange(selectionRange)
>>>>>>> 0223fb32
        this.originalRange = this.selectionRange
    }

    /**
     * Sets the task state. Checks the state transition is valid.
     */
    public set state(state: CodyTaskState) {
        if (state === CodyTaskState.Error) {
            console.log(new Error().stack)
        }
        this.state_ = state
        this.stateChanges.fire(state)
    }

    /**
     * Sets the task diff. If this is the first time, it will be stored in the originalDiff property.
     */
    public set diff(diff: Edit[] | undefined) {
        if (this.originalDiff === undefined) {
            this.originalDiff = diff
        }
        this.diff_ = diff
    }

    /**
     * Gets the diff of the fixup task.
     *
     * If text has been received from the LLM and a diff has been computed,
     * it is cached here. Diffs are recomputed lazily and may be stale.
     */
    public get diff(): Edit[] | undefined {
        return this.diff_
    }

    public removeDiffChangeByRange(range: vscode.Range): void {
        if (this.diff) {
            this.diff = this.diff.filter(change => !change.range.isEqual(range))
        }
    }

    /**
     * Gets the state of the fixup task.
     *
     * @returns The current state of the fixup task.
     */
    public get state(): CodyTaskState {
        return this.state_
    }

    /**
     * Sets the task diff. If this is the first time, it will be stored in the originalDiff property.
     */
    public set diff(diff: Edit[] | undefined) {
        if (this.originalDiff === undefined) {
            this.originalDiff = diff
        }
        this.diff_ = diff
    }

    /**
     * Gets the diff of the fixup task.
     *
     * If text has been received from the LLM and a diff has been computed,
     * it is cached here. Diffs are recomputed lazily and may be stale.
     */
    public get diff(): Edit[] | undefined {
        return this.diff_
    }

    public removeDiffChangeByRange(range: vscode.Range): void {
        if (this.diff) {
            this.diff = this.diff.filter(change => !change.range.isEqual(range))
        }
    }

    private getDefaultSelectionRange(proposedRange: vscode.Range): vscode.Range {
        if (this.intent === 'add') {
            // We are only adding new code, no need to expand the range
            return proposedRange
        }

        // For all other Edits, we always expand the range to encompass all characters from the selection lines
        // This is so we can calculate an optimal diff, and the LLM has the best chance at understanding
        // the indentation in the returned code.
        return new vscode.Range(
            proposedRange.start.line,
            0,
            proposedRange.end.line,
            this.document.lineAt(proposedRange.end.line).range.end.character
        )
    }
}<|MERGE_RESOLUTION|>--- conflicted
+++ resolved
@@ -47,12 +47,11 @@
      * The original diff when the task was applied.
      * We keep track of this as users are able to modify the diff by accepting/rejecting different parts of it.
      * It is useful to know the state of the diff before the user started modifying it.
+     * The original diff when the task was applied.
+     * We keep track of this as users are able to modify the diff by accepting/rejecting different parts of it.
+     * It is useful to know the state of the diff before the user started modifying it.
      */
-<<<<<<< HEAD
-    public originalDiff: Edit[] | undefined    
-=======
     public originalDiff: Edit[] | undefined
->>>>>>> 0223fb32
     /** The number of times we've submitted this to the LLM. */
     public spinCount = 0
 
@@ -82,24 +81,8 @@
         public readonly telemetryMetadata: FixupTelemetryMetadata = {},
         public readonly id: FixupTaskID = Date.now().toString(36).replaceAll(/\d+/g, '')
     ) {
-<<<<<<< HEAD
-        this.id = Date.now().toString(36).replaceAll(/\d+/g, '')
-
-        this.instruction = instruction.replace(/^\/(edit|fix)/, ps``).trim()
-
-        // We always expand the range to encompass all characters from the selection lines
-        // This is so we can calculate an optimal diff, and the LLM has the best chance at understanding
-        // the indentation in the returned code.
-        this.selectionRange = new vscode.Range(
-            selectionRange.start.line,
-            0,
-            selectionRange.end.line,
-            document.lineAt(selectionRange.end.line).range.end.character
-        )
-=======
         this.instruction = instruction.replace(/^\/(edit|fix)/, ps``).trim()
         this.selectionRange = this.getDefaultSelectionRange(selectionRange)
->>>>>>> 0223fb32
         this.originalRange = this.selectionRange
     }
 
@@ -112,32 +95,6 @@
         }
         this.state_ = state
         this.stateChanges.fire(state)
-    }
-
-    /**
-     * Sets the task diff. If this is the first time, it will be stored in the originalDiff property.
-     */
-    public set diff(diff: Edit[] | undefined) {
-        if (this.originalDiff === undefined) {
-            this.originalDiff = diff
-        }
-        this.diff_ = diff
-    }
-
-    /**
-     * Gets the diff of the fixup task.
-     *
-     * If text has been received from the LLM and a diff has been computed,
-     * it is cached here. Diffs are recomputed lazily and may be stale.
-     */
-    public get diff(): Edit[] | undefined {
-        return this.diff_
-    }
-
-    public removeDiffChangeByRange(range: vscode.Range): void {
-        if (this.diff) {
-            this.diff = this.diff.filter(change => !change.range.isEqual(range))
-        }
     }
 
     /**
