import * as vscode from 'vscode'

import {
    type ContextItem,
    type EditModel,
    type EventSource,
    displayPathBasename,
} from '@sourcegraph/cody-shared'

import { executeEdit } from '../edit/execute'
import type { EditIntent, EditMode } from '../edit/types'
import { logDebug } from '../log'
import { telemetryService } from '../services/telemetry'
import { splitSafeMetadata, telemetryRecorder } from '../services/telemetry-v2'
import { countCode } from '../services/utils/code-count'
import { getEditorInsertSpaces, getEditorTabSize } from '../utils'

import { PersistenceTracker } from '../common/persistence-tracker'
import { lines } from '../completions/text-processing'
import { getInput } from '../edit/input/get-input'
import type { ExtensionClient } from '../extension-client'
import type { AuthProvider } from '../services/AuthProvider'
import { FixupDecorator } from './FixupDecorator'
import { FixupDocumentEditObserver } from './FixupDocumentEditObserver'
import type { FixupFile } from './FixupFile'
import { FixupFileObserver } from './FixupFileObserver'
import { FixupScheduler } from './FixupScheduler'
import { FixupTask, type FixupTaskID, type FixupTelemetryMetadata } from './FixupTask'
import { type Diff, computeDiff } from './diff'
import type { FixupActor, FixupFileCollection, FixupIdleTaskRunner, FixupTextChanged } from './roles'
import { CodyTaskState, getMinimumDistanceToRangeBoundary } from './utils'

// This class acts as the factory for Fixup Tasks and handles communication between the Tree View and editor
export class FixupController
    implements FixupActor, FixupFileCollection, FixupIdleTaskRunner, FixupTextChanged, vscode.Disposable
{
    private tasks = new Map<FixupTaskID, FixupTask>()
    private readonly files: FixupFileObserver
    private readonly editObserver: FixupDocumentEditObserver
    // TODO: Make the fixup scheduler use a cooldown timer with a longer delay
    private readonly scheduler = new FixupScheduler(10)
    private readonly decorator = new FixupDecorator()
    private readonly controlApplicator
    private readonly persistenceTracker = new PersistenceTracker(vscode.workspace, {
        onPresent: ({ metadata, ...event }) => {
            const safeMetadata = splitSafeMetadata({ ...event, ...metadata })
            telemetryService.log('CodyVSCodeExtension:fixup:persistence:present', safeMetadata, {
                hasV2Event: true,
            })
            telemetryRecorder.recordEvent('cody.fixup.persistence', 'present', safeMetadata)
        },
        onRemoved: ({ metadata, ...event }) => {
            const safeMetadata = splitSafeMetadata({ ...event, ...metadata })
            telemetryService.log('CodyVSCodeExtension:fixup:persistence:removed', safeMetadata, {
                hasV2Event: true,
            })
            telemetryRecorder.recordEvent('cody.fixup.persistence', 'removed', safeMetadata)
        },
    })

    private _disposables: vscode.Disposable[] = []

    constructor(
        private readonly authProvider: AuthProvider,
        client: ExtensionClient
    ) {
        this.controlApplicator = client.createFixupControlApplicator(this)
        // Observe file renaming and deletion
        this.files = new FixupFileObserver()
        this._disposables.push(
            vscode.workspace.onDidRenameFiles(this.files.didRenameFiles.bind(this.files))
        )
        this._disposables.push(
            vscode.workspace.onDidDeleteFiles(this.files.didDeleteFiles.bind(this.files))
        )
        // Observe editor focus
        this._disposables.push(
            vscode.window.onDidChangeVisibleTextEditors(this.didChangeVisibleTextEditors.bind(this))
        )
        // Observe file edits
        this.editObserver = new FixupDocumentEditObserver(this)
        this._disposables.push(
            vscode.workspace.onDidChangeTextDocument(
                this.editObserver.textDocumentChanged.bind(this.editObserver)
            )
        )

        // Only auto-accept tasks on save if the user doesn't have a conflicting autoSave setting.
        // Otherwise the code lens will just flicker for the user, as it will be accepted almost immediately
        const autoSaveSetting = vscode.workspace.getConfiguration('files').get<string>('autoSave')
        if (autoSaveSetting === 'off' || autoSaveSetting === 'onWindowChange') {
            this._disposables.push(
                vscode.workspace.onDidSaveTextDocument(({ uri }) => {
                    // If we save the document, we consider the user to have accepted any applied tasks.
                    // This helps ensure that the codelens doesn't stay around unnecessarily and become an annoyance.
                    for (const task of this.tasks.values()) {
                        if (task.fixupFile.uri.fsPath.endsWith(uri.fsPath)) {
                            this.accept(task)
                        }
                    }
                })
            )
        }
    }

    // FixupActor

    public accept(task: FixupTask): void {
        if (!task || task.state !== CodyTaskState.applied) {
            return
        }
        this.setTaskState(task, CodyTaskState.finished)
        this.discard(task)
    }

    public cancel(task: FixupTask): void {
        this.setTaskState(
            task,
            task.state === CodyTaskState.error ? CodyTaskState.error : CodyTaskState.finished
        )
        this.discard(task)
    }

    /**
     * Reverts an applied fixup task by replacing the edited code range with the original code.
     *
     * TODO: It is possible the original code is out of date if the user edited it whilst the fixup was running.
     * Handle this case better. Possibly take a copy of the previous code just before the fixup is applied.
     */
    public async undo(task: FixupTask): Promise<void> {
        if (task.state !== CodyTaskState.applied) {
            return
        }

        let editor = vscode.window.visibleTextEditors.find(
            editor => editor.document.uri === task.fixupFile.uri
        )
        if (!editor) {
            editor = await vscode.window.showTextDocument(task.fixupFile.uri)
        }

        const replacementText = task.replacement
        if (!replacementText) {
            return
        }

        editor.revealRange(task.selectionRange)
        const editOk = await editor.edit(editBuilder => {
            editBuilder.replace(task.selectionRange, task.original)
        })

        const legacyMetadata = {
            intent: task.intent,
            mode: task.mode,
            source: task.source,
            ...this.countEditInsertions(task),
            ...task.telemetryMetadata,
        }
        const { metadata, privateMetadata } = splitSafeMetadata(legacyMetadata)
        if (!editOk) {
            telemetryService.log('CodyVSCodeExtension:fixup:revert:failed', legacyMetadata, {
                hasV2Event: true,
            })
            telemetryRecorder.recordEvent('cody.fixup.revert', 'failed', {
                metadata,
                privateMetadata: {
                    ...privateMetadata,
                    model: task.model,
                },
            })
            return
        }

        telemetryService.log('CodyVSCodeExtension:fixup:reverted', legacyMetadata, {
            hasV2Event: true,
        })
        telemetryRecorder.recordEvent('cody.fixup.reverted', 'clicked', {
            metadata,
            privateMetadata: {
                ...privateMetadata,
                model: task.model,
            },
        })

        this.setTaskState(task, CodyTaskState.finished)
    }

    // Undo the specified task, then prompt for a new set of instructions near
    // the same region and start a new task.
    public async retry(task: FixupTask, source: EventSource): Promise<FixupTask | undefined> {
        const document = await vscode.workspace.openTextDocument(task.fixupFile.uri)
        // Prompt the user for a new instruction, and create a new fixup
        const input = await getInput(
            document,
            this.authProvider,
            {
                initialInputValue: task.instruction,
                initialRange: task.selectionRange,
                initialSelectedContextItems: task.userContextItems,
                initialModel: task.model,
                initialIntent: task.intent,
            },
            source
        )
        if (!input) {
            return
        }

        // If the selected range is the same as what we provided, we actually want the original
        // range, which is the range which will be left in the document after the task is undone.
        // Otherwise, use the new selected range.
        const updatedRange = input.range.isEqual(task.selectionRange) ? task.originalRange : input.range

        // Revert and remove the previous task
        await this.undo(task)

        return executeEdit({
            configuration: {
                range: updatedRange,
                instruction: input.instruction,
                userContextFiles: input.userContextFiles,
                document,
                intent: input.intent,
                mode: task.mode,
                model: input.model,
            },
            source,
        })
    }

    // FixupFileCollection

    public taskForId(id: FixupTaskID): FixupTask | undefined {
        return this.tasks.get(id)
    }

    public tasksForFile(file: FixupFile): FixupTask[] {
        return [...this.tasks.values()].filter(task => task.fixupFile === file)
    }

    public maybeFileForUri(uri: vscode.Uri): FixupFile | undefined {
        return this.files.maybeForUri(uri)
    }

    public taskNearPosition(
        file: FixupFile,
        position: vscode.Position,
        filter: { states: CodyTaskState[] }
    ): FixupTask | undefined {
        const closestTask = this.tasksForFile(file)
            .filter(({ state }) => filter.states.includes(state))
            .sort(
                (a, b) =>
                    getMinimumDistanceToRangeBoundary(position, a.selectionRange) -
                    getMinimumDistanceToRangeBoundary(position, b.selectionRange)
            )[0]

        return closestTask
    }

    // FixupIdleTaskScheduler

    public scheduleIdle<T>(callback: () => T): Promise<T> {
        return this.scheduler.scheduleIdle(callback)
    }

    public async promptUserForTask(
        document: vscode.TextDocument,
        range: vscode.Range,
        expandedRange: vscode.Range | undefined,
        mode: EditMode,
        model: EditModel,
        intent: EditIntent,
        source: EventSource,
        telemetryMetadata?: FixupTelemetryMetadata
    ): Promise<FixupTask | null> {
        const input = await getInput(
            document,
            this.authProvider,
            {
                initialRange: range,
                initialExpandedRange: expandedRange,
                initialModel: model,
                initialIntent: intent,
            },
            source
        )
        if (!input) {
            return null
        }

        const task = this.createTask(
            document,
            input.instruction,
            input.userContextFiles,
            input.range,
            input.intent,
            mode,
            input.model,
            source,
            undefined,
            undefined,
            telemetryMetadata
        )

        // Return focus to the editor
        void vscode.window.showTextDocument(document)

        return task
    }

    public async createTask(
        document: vscode.TextDocument,
        instruction: string,
        userContextFiles: ContextItem[],
        selectionRange: vscode.Range,
        intent: EditIntent,
        mode: EditMode,
        model: EditModel,
        source?: EventSource,
        destinationFile?: vscode.Uri,
        insertionPoint?: vscode.Position,
        telemetryMetadata?: FixupTelemetryMetadata
    ): Promise<FixupTask> {
        const fixupFile = this.files.forUri(document.uri)
        const task = new FixupTask(
            fixupFile,
            instruction,
            userContextFiles,
            intent,
            selectionRange,
            mode,
            model,
            source,
            destinationFile,
            insertionPoint,
            telemetryMetadata
        )
        this.tasks.set(task.id, task)
        return task
    }

    /**
     * Starts a Fixup task by moving the task state from "idle" to "working"
     */
    public startTask(task: FixupTask): FixupTask {
        const state = task.intent === 'test' ? CodyTaskState.pending : CodyTaskState.working
        this.setTaskState(task, state)
        return task
    }

    // Apply single fixup from task ID. Public for testing.
    public async apply(id: FixupTaskID): Promise<void> {
        logDebug('FixupController:apply', 'applying', { verbose: { id } })
        const task = this.tasks.get(id)
        if (!task) {
            return
        }
        await this.applyTask(task)
    }

    // Tries to get a clean, up-to-date diff to apply. If the diff is not
    // up-to-date, it is synchronously recomputed. If the diff is not clean,
    // will return undefined. This may update the task with the newly computed
    // diff.
    private applicableDiffOrRespin(task: FixupTask, document: vscode.TextDocument): Diff | undefined {
        if (task.state !== CodyTaskState.applying && task.state !== CodyTaskState.applied) {
            // We haven't received a response from the LLM yet, so there is
            // no diff.
            console.warn('no response cached from LLM so no applicable diff')
            return undefined
        }
        const bufferText = document.getText(task.selectionRange)
        let diff = task.diff
        if (task.replacement !== undefined && bufferText !== diff?.bufferText) {
            // The buffer changed since we last computed the diff.
            task.diff = diff = computeDiff(
                task.original,
                task.replacement,
                bufferText,
                task.selectionRange.start
            )
            this.didUpdateDiff(task)
        }
        if (!diff?.clean) {
            this.scheduleRespin(task)
            return undefined
        }
        return diff
    }

    // Schedule a re-spin for diffs with conflicts.
    private scheduleRespin(task: FixupTask): void {
        const MAX_SPIN_COUNT_PER_TASK = 5
        if (task.spinCount >= MAX_SPIN_COUNT_PER_TASK) {
            telemetryService.log(
                'CodyVSCodeExtension:fixup:respin',
                {
                    count: task.spinCount,
                },
                {
                    hasV2Event: true,
                }
            )
            telemetryRecorder.recordEvent('cody.fixup.respin', 'scheduled', {
                metadata: { spinCount: task.spinCount },
            })
            this.error(
                task.id,
                new Error(`Cody tried ${task.spinCount} times but failed to edit the file`)
            )
            return
        }
        void vscode.window.showInformationMessage('Cody will rewrite to include your changes')
        this.setTaskState(task, CodyTaskState.working)
    }

    private countEditInsertions(task: FixupTask): { lineCount: number; charCount: number } {
        if (!task.replacement) {
            return { lineCount: 0, charCount: 0 }
        }

        if (task.mode === 'insert') {
            return countCode(task.replacement)
        }

        if (!task.diff) {
            return { lineCount: 0, charCount: 0 }
        }

        const countedLines = new Set<number>()
        let charCount = 0
        for (const edit of task.diff.edits) {
            charCount += edit.text.length
            for (let line = edit.range.start.line; line <= edit.range.end.line; line++) {
                countedLines.add(line)
            }
        }

        return { lineCount: countedLines.size, charCount }
    }

    private logTaskCompletion(task: FixupTask, document: vscode.TextDocument, editOk: boolean): void {
        const legacyMetadata = {
            intent: task.intent,
            mode: task.mode,
            source: task.source,
<<<<<<< HEAD
            model: task.model,
            ...countCode(task.replacement || ''),
=======
            ...this.countEditInsertions(task),
            ...task.telemetryMetadata,
>>>>>>> 0c3e52df
        }
        const { metadata, privateMetadata } = splitSafeMetadata(legacyMetadata)
        if (!editOk) {
            telemetryService.log('CodyVSCodeExtension:fixup:apply:failed', legacyMetadata, {
                hasV2Event: true,
            })
            telemetryRecorder.recordEvent('cody.fixup.apply', 'failed', {
                metadata,
                privateMetadata,
            })

            // TODO: Try to recover, for example by respinning
            void vscode.window.showWarningMessage('edit did not apply')
            return
        }

        if (!task.replacement) {
            return
        }

        telemetryService.log('CodyVSCodeExtension:fixup:applied', legacyMetadata, { hasV2Event: true })
        telemetryRecorder.recordEvent('cody.fixup.apply', 'succeeded', {
            metadata,
            privateMetadata,
        })

        /**
         * Default the tracked range to the `selectionRange`.
         * Note: This is imperfect because an Edit doesn't necessarily change all characters in a `selectionRange`.
         * We should try to chunk actual _changes_ and track these individually.
         * Issue: https://github.com/sourcegraph/cody/issues/3513
         */
        let trackedRange = task.selectionRange

        if (task.mode === 'insert') {
            const insertionPoint = task.insertionPoint || task.selectionRange.start
            const textLines = lines(task.replacement)
            trackedRange = new vscode.Range(
                insertionPoint,
                new vscode.Position(
                    insertionPoint.line + textLines.length - 1,
                    textLines.length > 1
                        ? textLines.at(-1)!.length
                        : insertionPoint.character + textLines[0].length
                )
            )
        }

        this.persistenceTracker.track({
            id: task.id,
            insertedAt: Date.now(),
            insertText: task.replacement,
            insertRange: trackedRange,
            document,
<<<<<<< HEAD
            metadata,
        })

        let isUndone = false
        /**
         * Tracks the initial persistence of a Fixup task.
         * As in, if the user immediately undos the change, or if they persist to make new edits to the file.
         *
         * Will listen for changes to the text document and tracks whether the Edit changes were undone or redone.
         * When a change is made, it logs telemetry about whether the change was persisted or removed.
         */
        const initialPersistenceListener = vscode.workspace.onDidChangeTextDocument(event => {
            if (event.document.uri !== document.uri || event.contentChanges.length === 0) {
                // Irrelevant change, ignore
                return
            }

            if (event.reason === vscode.TextDocumentChangeReason.Undo) {
                // Set state, but don't fire telemetry yet as the user could still "Redo".
                isUndone = true
                return
            }

            if (isUndone && event.reason === vscode.TextDocumentChangeReason.Redo) {
                // User re-did the change, so reset state
                isUndone = false
                return
            }

            // User has made a change, we can now fire our stored state as to if the change was undone or not
            const persistence = isUndone ? 'removed' : 'persisted'

            telemetryService.log(
                `CodyVSCodeExtension:fixup:initialPersistence:${persistence}`,
                metadata,
                {
                    hasV2Event: true,
                }
            )
            telemetryRecorder.recordEvent('cody.fixup.initialPersistence', persistence, {
                metadata,
                privateMetadata,
            })

            // Dispose of this listener, we only want to fire initialPersistence once.
            initialPersistenceListener.dispose()
=======
            metadata: {
                model: task.model,
                mode: task.mode,
                intent: task.intent,
                ...task.telemetryMetadata,
            },
>>>>>>> 0c3e52df
        })
    }

    private async streamTask(task: FixupTask, state: 'streaming' | 'complete'): Promise<void> {
        if (task.state !== CodyTaskState.inserting) {
            return
        }

        let edit: vscode.TextEditor['edit'] | vscode.WorkspaceEdit
        let document: vscode.TextDocument

        const visibleEditor = vscode.window.visibleTextEditors.find(
            editor => editor.document.uri === task.fixupFile.uri
        )

        if (visibleEditor) {
            document = visibleEditor.document
            edit = visibleEditor.edit.bind(this)
        } else {
            // Perform the edit in the background
            document = await vscode.workspace.openTextDocument(task.fixupFile.uri)
            edit = new vscode.WorkspaceEdit()
        }

        if (state === 'complete') {
            const replacement = task.replacement
            if (replacement === undefined) {
                throw new Error('Task applied with no replacement text')
            }

            // We will format this code once applied, so we do not place an undo stop after this edit to avoid cluttering the undo stack.
            const applyEditOptions = {
                undoStopBefore: false,
                undoStopAfter: false,
            }

            let editOk: boolean
            if (edit instanceof vscode.WorkspaceEdit) {
                edit.replace(document.uri, task.selectionRange, replacement)
                editOk = await vscode.workspace.applyEdit(edit)
            } else {
                editOk = await edit(editBuilder => {
                    editBuilder.replace(task.selectionRange, replacement)
                }, applyEditOptions)
            }

            // Add the missing undo stop after this change.
            // Now when the user hits 'undo', the entire format and edit will be undone at once
            const formatEditOptions = {
                undoStopBefore: false,
                undoStopAfter: true,
            }
            this.setTaskState(task, CodyTaskState.formatting)
            await new Promise((resolve, reject) => {
                task.formattingResolver = resolve

                this.formatEdit(
                    visibleEditor ? visibleEditor.edit.bind(this) : new vscode.WorkspaceEdit(),
                    document,
                    task,
                    formatEditOptions
                )
                    .then(resolve)
                    .catch(reject)
                    .finally(() => {
                        task.formattingResolver = null
                    })
            })

            // TODO: See if we can discard a FixupFile now.
            this.setTaskState(task, CodyTaskState.applied)
            this.logTaskCompletion(task, document, editOk)

            // Inform the user about the change if it happened in the background
            // TODO: This will show a new notification for each unique file name.
            // Consider only ever showing 1 notification that opens a UI to display all fixups.
            if (!visibleEditor) {
                await this.notifyTaskComplete(task)
            }
            return
        }

        // In progress insertion, apply the partial replacement and adjust the range
        const replacement = task.inProgressReplacement
        if (replacement === undefined) {
            throw new Error('Task applied with no replacement text')
        }

        // Avoid adding any undo stops when streaming. We want the completed edit to be undone as a single unit, once finished.
        const applyEditOptions = {
            undoStopBefore: false,
            undoStopAfter: false,
        }

        // Insert updated text at selection range
        let editOk: boolean
        if (edit instanceof vscode.WorkspaceEdit) {
            edit.replace(document.uri, task.selectionRange, replacement)
            editOk = await vscode.workspace.applyEdit(edit)
        } else {
            editOk = await edit(editBuilder => {
                editBuilder.replace(task.selectionRange, replacement)
            }, applyEditOptions)
        }

        if (editOk) {
            const insertedLines = replacement.split(/\r\n|\r|\n/m).length - 1
            // Expand the selection range to accompany the edit
            task.selectionRange = task.selectionRange.with(
                task.selectionRange.start,
                task.selectionRange.end.translate({
                    lineDelta:
                        task.selectionRange.start.line - task.selectionRange.end.line + insertedLines,
                    characterDelta: insertedLines < 1 ? replacement.length : 0,
                })
            )
        }
    }

    private async applyTask(task: FixupTask): Promise<void> {
        if (task.state !== CodyTaskState.applying) {
            return
        }

        let edit: vscode.TextEditor['edit'] | vscode.WorkspaceEdit
        let document: vscode.TextDocument

        const visibleEditor = vscode.window.visibleTextEditors.find(
            editor => editor.document.uri === task.fixupFile.uri
        )

        if (visibleEditor) {
            document = visibleEditor.document
            edit = visibleEditor.edit.bind(this)
        } else {
            // Perform the edit in the background
            document = await vscode.workspace.openTextDocument(task.fixupFile.uri)
            edit = new vscode.WorkspaceEdit()
        }

        // Always ensure that any scheduled diffs have ran before applying edits
        this.updateDiffs()

        // We will format this code once applied, so we avoid placing an undo stop after this edit to avoid cluttering the undo stack.
        const applyEditOptions = { undoStopBefore: true, undoStopAfter: false }

        let editOk: boolean
        if (task.mode === 'edit') {
            const applicableDiff = this.applicableDiffOrRespin(task, document)
            if (!applicableDiff) {
                return
            }
            editOk = await this.replaceEdit(edit, applicableDiff, task, applyEditOptions)
        } else {
            editOk = await this.insertEdit(edit, document, task, applyEditOptions)
        }

        // Add the missing undo stop after this change.
        // Now when the user hits 'undo', the entire format and edit will be undone at once
        const formatEditOptions = {
            undoStopBefore: false,
            undoStopAfter: true,
        }
        this.setTaskState(task, CodyTaskState.formatting)
        await new Promise((resolve, reject) => {
            task.formattingResolver = resolve
            this.formatEdit(
                visibleEditor ? visibleEditor.edit.bind(this) : new vscode.WorkspaceEdit(),
                document,
                task,
                formatEditOptions
            )
                .then(resolve)
                .catch(reject)
                .finally(() => {
                    task.formattingResolver = null
                })
        })

        // TODO: See if we can discard a FixupFile now.
        this.setTaskState(task, CodyTaskState.applied)
        this.logTaskCompletion(task, document, editOk)

        // Inform the user about the change if it happened in the background
        // TODO: This will show a new notification for each unique file name.
        // Consider only ever showing 1 notification that opens a UI to display all fixups.
        if (!visibleEditor && task.intent !== 'test') {
            await this.notifyTaskComplete(task)
        }
    }

    // Replace edit returned by Cody at task selection range
    private async replaceEdit(
        edit: vscode.TextEditor['edit'] | vscode.WorkspaceEdit,
        diff: Diff,
        task: FixupTask,
        options?: { undoStopBefore: boolean; undoStopAfter: boolean }
    ): Promise<boolean> {
        logDebug('FixupController:edit', 'replacing ')

        if (edit instanceof vscode.WorkspaceEdit) {
            for (const diffEdit of diff.edits) {
                edit.replace(
                    task.fixupFile.uri,
                    new vscode.Range(
                        new vscode.Position(diffEdit.range.start.line, diffEdit.range.start.character),
                        new vscode.Position(diffEdit.range.end.line, diffEdit.range.end.character)
                    ),
                    diffEdit.text
                )
            }
            return vscode.workspace.applyEdit(edit)
        }

        return edit(editBuilder => {
            for (const diffEdit of diff.edits) {
                editBuilder.replace(
                    new vscode.Range(
                        new vscode.Position(diffEdit.range.start.line, diffEdit.range.start.character),
                        new vscode.Position(diffEdit.range.end.line, diffEdit.range.end.character)
                    ),
                    diffEdit.text
                )
            }
        }, options)
    }

    // Insert edit returned by Cody at task selection range
    private async insertEdit(
        edit: vscode.TextEditor['edit'] | vscode.WorkspaceEdit,
        document: vscode.TextDocument,
        task: FixupTask,
        options?: { undoStopBefore: boolean; undoStopAfter: boolean }
    ): Promise<boolean> {
        logDebug('FixupController:edit', 'inserting')
        const text = task.replacement
        // If we have specified a dedicated insertion point - use that.
        // Otherwise fall back to using the start of the selection range.
        const insertionPoint = task.insertionPoint || task.selectionRange.start
        if (!text) {
            return false
        }

        // add correct indentation based on first non empty character index
        const nonEmptyStartIndex = document.lineAt(insertionPoint.line).firstNonWhitespaceCharacterIndex
        // add indentation to each line
        const textLines = text.split('\n').map(line => ' '.repeat(nonEmptyStartIndex) + line)
        // join text with new lines, and then remove everything after the last new line if it only contains white spaces
        const replacementText = textLines.join('\n').replace(/[\t ]+$/, '')

        // Insert updated text at selection range
        if (edit instanceof vscode.WorkspaceEdit) {
            edit.insert(document.uri, insertionPoint, replacementText)
            return vscode.workspace.applyEdit(edit)
        }

        return edit(editBuilder => {
            editBuilder.insert(insertionPoint, replacementText)
        }, options)
    }

    private async formatEdit(
        edit: vscode.TextEditor['edit'] | vscode.WorkspaceEdit,
        document: vscode.TextDocument,
        task: FixupTask,
        options?: { undoStopBefore: boolean; undoStopAfter: boolean }
    ): Promise<boolean> {
        // Expand the range to include full lines to reduce the likelihood of formatting issues
        const rangeToFormat = new vscode.Range(
            task.selectionRange.start.line,
            0,
            task.selectionRange.end.line,
            Number.MAX_VALUE
        )

        if (!rangeToFormat) {
            return false
        }

        const formattingChanges =
            (await vscode.commands.executeCommand<vscode.TextEdit[]>(
                'vscode.executeFormatDocumentProvider',
                document.uri,
                {
                    tabSize: getEditorTabSize(document.uri),
                    insertSpaces: getEditorInsertSpaces(document.uri),
                }
            )) || []

        const formattingChangesInRange = formattingChanges.filter(change =>
            rangeToFormat.contains(change.range)
        )

        if (formattingChangesInRange.length === 0) {
            return false
        }

        logDebug('FixupController:edit', 'formatting')

        if (edit instanceof vscode.WorkspaceEdit) {
            for (const change of formattingChangesInRange) {
                edit.replace(task.fixupFile.uri, change.range, change.newText)
            }
            return vscode.workspace.applyEdit(edit)
        }

        return edit(editBuilder => {
            for (const change of formattingChangesInRange) {
                editBuilder.replace(change.range, change.newText)
            }
        }, options)
    }

    // Notify users of task completion when the edited file is not visible
    private async notifyTaskComplete(task: FixupTask): Promise<void> {
        // Don't show for test mode as the doc will be displayed when done
        if (task.intent === 'test') {
            return
        }
        const showChangesButton = 'Show Changes'
        const result = await vscode.window.showInformationMessage(
            `Edit applied to ${displayPathBasename(task.fixupFile.uri)}`,
            showChangesButton
        )
        if (result === showChangesButton) {
            const editor = await vscode.window.showTextDocument(task.fixupFile.uri)
            editor.revealRange(task.selectionRange)
        }
    }

    public error(id: FixupTaskID, error: Error): void {
        const task = this.tasks.get(id)
        if (!task) {
            return
        }

        task.error = error
        this.setTaskState(task, CodyTaskState.error)
    }

    private discard(task: FixupTask): void {
        this.needsDiffUpdate_.delete(task)
        this.controlApplicator.didDeleteTask(task)
        this.decorator.didCompleteTask(task)
        this.tasks.delete(task.id)
    }

    public async didReceiveFixupInsertion(
        id: string,
        text: string,
        state: 'streaming' | 'complete'
    ): Promise<void> {
        const task = this.tasks.get(id)
        if (!task) {
            return
        }

        if (task.state !== CodyTaskState.inserting) {
            this.setTaskState(task, CodyTaskState.inserting)
        }

        const trimmedReplacement = state === 'complete' ? text : text.replace(/\n[^\n]*$/, '')
        const replacementText = trimmedReplacement
            .split('\n')
            .map((line, index) =>
                index === 0 ? line : ' '.repeat(task.selectionRange.start.character) + line
            )
            .join('\n')

        if (state === 'complete') {
            task.inProgressReplacement = undefined
            task.replacement = replacementText
            return this.streamTask(task, state)
        }

        if (replacementText === task.inProgressReplacement) {
            // Incoming text has already been applied, do nothing
            return
        }

        task.inProgressReplacement = replacementText
        return this.streamTask(task, state)
    }

    public async didReceiveFixupText(
        id: string,
        text: string,
        state: 'streaming' | 'complete'
    ): Promise<void> {
        const task = this.tasks.get(id)
        if (!task) {
            return Promise.resolve()
        }
        if (task.state !== CodyTaskState.working) {
            // TODO: Update this when we re-spin tasks with conflicts so that
            // we store the new text but can also display something reasonably
            // stable in the editor
            return Promise.resolve()
        }

        switch (state) {
            case 'streaming':
                task.inProgressReplacement = text
                break
            case 'complete':
                task.inProgressReplacement = undefined
                task.replacement = text
                this.setTaskState(task, CodyTaskState.applying)
                break
        }
        this.textDidChange(task)
        return Promise.resolve()
    }

    /**
     * Update the task's fixup file and selection range with the new info,
     * and then task mode to "insert".
     *
     * NOTE: Currently used for /test command only.
     */
    public async didReceiveNewFileRequest(id: string, newFileUri: vscode.Uri): Promise<void> {
        const task = this.tasks.get(id)
        if (!task) {
            return
        }

        if (task.fixupFile.uri.toString() === newFileUri.toString()) {
            return this.setTaskState(task, CodyTaskState.working)
        }

        // append response to new file
        const doc = await vscode.workspace.openTextDocument(newFileUri)
        const pos = new vscode.Position(doc.lineCount - 1, 0)
        const range = new vscode.Range(pos, pos)
        task.selectionRange = range
        task.fixupFile = this.files.replaceFile(task.fixupFile.uri, newFileUri)

        // Set original text to empty as we are not replacing original text but appending to file
        task.original = ''
        task.destinationFile = newFileUri

        // Show the new document before streaming start
        await vscode.window.showTextDocument(doc, {
            selection: range,
            viewColumn: vscode.ViewColumn.Beside,
        })

        // lift the pending state from the task so it can proceed to the next stage
        this.setTaskState(task, CodyTaskState.working)
    }

    // Handles changes to the source document in the fixup selection, or the
    // replacement text generated by Cody.
    public textDidChange(task: FixupTask): void {
        // Do not make any changes when task is in pending
        if (task.state === CodyTaskState.pending) {
            return
        }
        // User has changed an applied task, so we assume the user has accepted the change and wants to take control.
        // This helps ensure that the codelens doesn't stay around unnecessarily and become an annoyance.
        // Note: This will also apply if the user attempts to undo the applied change.
        if (task.state === CodyTaskState.applied) {
            this.accept(task)
            return
        }
        if (task.state === CodyTaskState.finished) {
            this.needsDiffUpdate_.delete(task)
        }
        if (this.needsDiffUpdate_.size === 0) {
            void this.scheduler.scheduleIdle(() => this.updateDiffs())
        }
        if (task.mode === 'edit' && !this.needsDiffUpdate_.has(task)) {
            this.needsDiffUpdate_.add(task)
        }
    }

    // Handles when the range associated with a fixup task changes.
    public rangeDidChange(task: FixupTask): void {
        this.controlApplicator.didUpdateTask(task)
        // We don't notify the decorator about this range change; vscode
        // updates any text decorations and we can recompute them, lazily,
        // if the diff is dirtied.
    }

    // Tasks where the text of the buffer, or the text provided by Cody, has
    // changed and we need to update diffs.
    private needsDiffUpdate_: Set<FixupTask> = new Set()

    // Files where the editor wasn't visible and we have delayed computing diffs
    // for tasks.
    private needsEditor_: Set<FixupFile> = new Set()

    private didChangeVisibleTextEditors(editors: readonly vscode.TextEditor[]): void {
        const editorsByFile = new Map<FixupFile, vscode.TextEditor[]>()
        for (const editor of editors) {
            const file = this.files.maybeForUri(editor.document.uri)
            if (!file) {
                continue
            }
            // Group editors by file so the decorator can apply decorations
            // in one shot.
            if (!editorsByFile.has(file)) {
                editorsByFile.set(file, [])
            }
            editorsByFile.get(file)?.push(editor)
            // If we were waiting for an editor to get text to diff against,
            // start that process now.
            if (this.needsEditor_.has(file)) {
                this.needsEditor_.delete(file)
                for (const task of this.tasksForFile(file)) {
                    if (this.needsDiffUpdate_.size === 0) {
                        void this.scheduler.scheduleIdle(() => this.updateDiffs())
                    }
                    this.needsDiffUpdate_.add(task)
                }
            }
        }
        // Apply any decorations we have to the visible editors.
        for (const [file, editors] of editorsByFile.entries()) {
            this.decorator.didChangeVisibleTextEditors(file, editors)
        }

        this.controlApplicator.visibleFilesWithTasksMaybeChanged([...editorsByFile.keys()])
    }

    private updateDiffs(): void {
        while (this.needsDiffUpdate_.size) {
            const task = this.needsDiffUpdate_.keys().next().value as FixupTask
            this.needsDiffUpdate_.delete(task)
            const editor = vscode.window.visibleTextEditors.find(
                editor => editor.document.uri === task.fixupFile.uri
            )
            if (!editor) {
                this.needsEditor_.add(task.fixupFile)
                continue
            }
            // TODO: When Cody doesn't suggest any output something has gone
            // wrong; we should clean up. But updateDiffs also gets called to
            // process streaming output, so this isn't the place to detect or
            // recover from empty replacements.
            const botText = task.inProgressReplacement || task.replacement
            if (!botText) {
                continue
            }
            const bufferText = editor.document.getText(task.selectionRange)

            // Add new line at the end of bot text when running insert mode
            const newLine = task.mode === 'edit' ? '' : '\n'
            task.diff = computeDiff(
                task.original,
                `${botText}${newLine}`,
                bufferText,
                task.selectionRange.start
            )
            this.didUpdateDiff(task)
        }
    }

    private didUpdateDiff(task: FixupTask): void {
        if (!task.diff) {
            // Once we have a diff, we never go back to not having a diff.
            // If adding that transition, you must un-apply old highlights for
            // this task.
            throw new Error('unreachable')
        }
        this.decorator.didUpdateDiff(task)
        if (!task.diff.clean) {
            // TODO: If this isn't an in-progress diff, then schedule
            // a re-spin or notify failure
            return
        }
    }

    private setTaskState(task: FixupTask, state: CodyTaskState): void {
        const oldState = task.state
        if (oldState === state) {
            // Not a transition--nothing to do.
            return
        }

        task.state = state

        // Creates new file if destinationFile is provided at task creation
        if (task.state === CodyTaskState.pending && task.destinationFile) {
            void this.didReceiveNewFileRequest(task.id, task.destinationFile)
            return
        }

        if (oldState !== CodyTaskState.working && task.state === CodyTaskState.working) {
            task.spinCount++
        }

        if (task.state === CodyTaskState.finished) {
            this.discard(task)
            return
        }
        // Save states of the task
        this.controlApplicator.didUpdateTask(task)

        if (task.state === CodyTaskState.applying) {
            void this.apply(task.id)
        }

        // We currently remove the decorations when the task is applied as they
        // currently do not always show the correct positions for edits.
        // TODO: Improve the diff handling so that decorations more accurately reflect the edits.
        if (task.state === CodyTaskState.applied) {
            this.updateDiffs() // Flush any diff updates first, so they aren't scheduled after the completion.
            this.decorator.didCompleteTask(task)
        }
    }

    private reset(): void {
        this.tasks = new Map<FixupTaskID, FixupTask>()
    }

    public dispose(): void {
        this.reset()
        this.controlApplicator.dispose()
        this.decorator.dispose()
        for (const disposable of this._disposables) {
            disposable.dispose()
        }
        this._disposables = []
    }
}<|MERGE_RESOLUTION|>--- conflicted
+++ resolved
@@ -445,13 +445,9 @@
             intent: task.intent,
             mode: task.mode,
             source: task.source,
-<<<<<<< HEAD
             model: task.model,
-            ...countCode(task.replacement || ''),
-=======
             ...this.countEditInsertions(task),
             ...task.telemetryMetadata,
->>>>>>> 0c3e52df
         }
         const { metadata, privateMetadata } = splitSafeMetadata(legacyMetadata)
         if (!editOk) {
@@ -506,11 +502,10 @@
             insertText: task.replacement,
             insertRange: trackedRange,
             document,
-<<<<<<< HEAD
             metadata,
         })
 
-        let isUndone = false
+        let undoCount = 0
         /**
          * Tracks the initial persistence of a Fixup task.
          * As in, if the user immediately undos the change, or if they persist to make new edits to the file.
@@ -526,18 +521,18 @@
 
             if (event.reason === vscode.TextDocumentChangeReason.Undo) {
                 // Set state, but don't fire telemetry yet as the user could still "Redo".
-                isUndone = true
+                undoCount = undoCount + 1
                 return
             }
 
-            if (isUndone && event.reason === vscode.TextDocumentChangeReason.Redo) {
+            if (event.reason === vscode.TextDocumentChangeReason.Redo) {
                 // User re-did the change, so reset state
-                isUndone = false
+                undoCount = Math.max(0, undoCount - 1)
                 return
             }
 
             // User has made a change, we can now fire our stored state as to if the change was undone or not
-            const persistence = isUndone ? 'removed' : 'persisted'
+            const persistence = undoCount > 0 ? 'removed' : 'persisted'
 
             telemetryService.log(
                 `CodyVSCodeExtension:fixup:initialPersistence:${persistence}`,
@@ -553,14 +548,6 @@
 
             // Dispose of this listener, we only want to fire initialPersistence once.
             initialPersistenceListener.dispose()
-=======
-            metadata: {
-                model: task.model,
-                mode: task.mode,
-                intent: task.intent,
-                ...task.telemetryMetadata,
-            },
->>>>>>> 0c3e52df
         })
     }
 
