import * as vscode from 'vscode'

import {
    type ChatEventSource,
    type ContextItem,
    type EditModel,
    displayPathBasename,
} from '@sourcegraph/cody-shared'

import { executeEdit } from '../edit/execute'
import type { EditIntent, EditMode } from '../edit/types'
import { logDebug } from '../log'
import { telemetryService } from '../services/telemetry'
import { splitSafeMetadata, telemetryRecorder } from '../services/telemetry-v2'
import { countCode } from '../services/utils/code-count'
import { getEditorInsertSpaces, getEditorTabSize } from '../utils'

import { PersistenceTracker } from '../common/persistence-tracker'
import { lines } from '../completions/text-processing'
import { getInput } from '../edit/input/get-input'
import type { ExtensionClient } from '../extension-client'
import type { AuthProvider } from '../services/AuthProvider'
import { FixupDecorator } from './FixupDecorator'
import { FixupDocumentEditObserver } from './FixupDocumentEditObserver'
import type { FixupFile } from './FixupFile'
import { FixupFileObserver } from './FixupFileObserver'
import { FixupScheduler } from './FixupScheduler'
import { FixupTask, type FixupTaskID } from './FixupTask'
import { type Diff, computeDiff } from './diff'
import type { FixupActor, FixupFileCollection, FixupIdleTaskRunner, FixupTextChanged } from './roles'
import { CodyTaskState, getMinimumDistanceToRangeBoundary } from './utils'

// This class acts as the factory for Fixup Tasks and handles communication between the Tree View and editor
export class FixupController
    implements FixupActor, FixupFileCollection, FixupIdleTaskRunner, FixupTextChanged, vscode.Disposable
{
    private tasks = new Map<FixupTaskID, FixupTask>()
    private readonly files: FixupFileObserver
    private readonly editObserver: FixupDocumentEditObserver
    // TODO: Make the fixup scheduler use a cooldown timer with a longer delay
    private readonly scheduler = new FixupScheduler(10)
    private readonly decorator = new FixupDecorator()
    private readonly controlApplicator
    private readonly persistenceTracker = new PersistenceTracker(vscode.workspace, {
        onPresent: ({ metadata, ...event }) => {
            const safeMetadata = splitSafeMetadata({ ...event, ...metadata })
            telemetryService.log('CodyVSCodeExtension:fixup:persistence:present', safeMetadata, {
                hasV2Event: true,
            })
            telemetryRecorder.recordEvent('cody.fixup.persistence', 'present', safeMetadata)
        },
        onRemoved: ({ metadata, ...event }) => {
            const safeMetadata = splitSafeMetadata({ ...event, ...metadata })
            telemetryService.log('CodyVSCodeExtension:fixup:persistence:removed', safeMetadata, {
                hasV2Event: true,
            })
            telemetryRecorder.recordEvent('cody.fixup.persistence', 'removed', safeMetadata)
        },
    })

    private _disposables: vscode.Disposable[] = []

    constructor(
        private readonly authProvider: AuthProvider,
        client: ExtensionClient
    ) {
        this.controlApplicator = client.createFixupControlApplicator(this)
        // Observe file renaming and deletion
        this.files = new FixupFileObserver()
        this._disposables.push(
            vscode.workspace.onDidRenameFiles(this.files.didRenameFiles.bind(this.files))
        )
        this._disposables.push(
            vscode.workspace.onDidDeleteFiles(this.files.didDeleteFiles.bind(this.files))
        )
        // Observe editor focus
        this._disposables.push(
            vscode.window.onDidChangeVisibleTextEditors(this.didChangeVisibleTextEditors.bind(this))
        )
        // Observe file edits
        this.editObserver = new FixupDocumentEditObserver(this)
        this._disposables.push(
            vscode.workspace.onDidChangeTextDocument(
                this.editObserver.textDocumentChanged.bind(this.editObserver)
            )
        )

        // Only auto-accept tasks on save if the user doesn't have a conflicting autoSave setting.
        // Otherwise the code lens will just flicker for the user, as it will be accepted almost immediately
        const autoSaveSetting = vscode.workspace.getConfiguration('files').get<string>('autoSave')
        if (autoSaveSetting === 'off' || autoSaveSetting === 'onWindowChange') {
            this._disposables.push(
                vscode.workspace.onDidSaveTextDocument(({ uri }) => {
                    // If we save the document, we consider the user to have accepted any applied tasks.
                    // This helps ensure that the codelens doesn't stay around unnecessarily and become an annoyance.
                    for (const task of this.tasks.values()) {
                        if (task.fixupFile.uri.fsPath.endsWith(uri.fsPath)) {
                            this.accept(task)
                        }
                    }
                })
            )
        }
    }

    // FixupActor

    public accept(task: FixupTask): void {
        if (!task || task.state !== CodyTaskState.applied) {
            return
        }
        this.setTaskState(task, CodyTaskState.finished)
        this.discard(task)
    }

    public cancel(task: FixupTask): void {
        this.setTaskState(
            task,
            task.state === CodyTaskState.error ? CodyTaskState.error : CodyTaskState.finished
        )
        this.discard(task)
    }

    /**
     * Reverts an applied fixup task by replacing the edited code range with the original code.
     *
     * TODO: It is possible the original code is out of date if the user edited it whilst the fixup was running.
     * Handle this case better. Possibly take a copy of the previous code just before the fixup is applied.
     */
    public async undo(task: FixupTask): Promise<void> {
        if (task.state !== CodyTaskState.applied) {
            return
        }

        let editor = vscode.window.visibleTextEditors.find(
            editor => editor.document.uri === task.fixupFile.uri
        )
        if (!editor) {
            editor = await vscode.window.showTextDocument(task.fixupFile.uri)
        }

        const replacementText = task.replacement
        if (!replacementText) {
            return
        }

        editor.revealRange(task.selectionRange)
        const editOk = await editor.edit(editBuilder => {
            editBuilder.replace(task.selectionRange, task.original)
        })

        const legacyMetadata = {
            intent: task.intent,
            mode: task.mode,
            source: task.source,
            ...countCode(replacementText),
        }
        const { metadata, privateMetadata } = splitSafeMetadata(legacyMetadata)
        if (!editOk) {
            telemetryService.log('CodyVSCodeExtension:fixup:revert:failed', legacyMetadata, {
                hasV2Event: true,
            })
            telemetryRecorder.recordEvent('cody.fixup.revert', 'failed', {
                metadata,
                privateMetadata: {
                    ...privateMetadata,
                    model: task.model,
                },
            })
            return
        }

        telemetryService.log('CodyVSCodeExtension:fixup:reverted', legacyMetadata, {
            hasV2Event: true,
        })
        telemetryRecorder.recordEvent('cody.fixup.reverted', 'clicked', {
            metadata,
            privateMetadata: {
                ...privateMetadata,
                model: task.model,
            },
        })

        this.setTaskState(task, CodyTaskState.finished)
    }

    // Undo the specified task, then prompt for a new set of instructions near
    // the same region and start a new task.
    public async retry(task: FixupTask, source: ChatEventSource): Promise<FixupTask | undefined> {
        const document = await vscode.workspace.openTextDocument(task.fixupFile.uri)
        // Prompt the user for a new instruction, and create a new fixup
        const input = await getInput(
            document,
            this.authProvider,
            {
                initialInputValue: task.instruction,
                initialRange: task.selectionRange,
                initialSelectedContextItems: task.userContextItems,
                initialModel: task.model,
                initialIntent: task.intent,
            },
            source
        )
        if (!input) {
            return
        }

        // If the selected range is the same as what we provided, we actually want the original
        // range, which is the range which will be left in the document after the task is undone.
        // Otherwise, use the new selected range.
        const updatedRange = input.range.isEqual(task.selectionRange) ? task.originalRange : input.range

        // Revert and remove the previous task
        await this.undo(task)

        return executeEdit({
            configuration: {
                range: updatedRange,
                instruction: input.instruction,
                userContextFiles: input.userContextFiles,
                document,
                intent: input.intent,
                mode: task.mode,
                model: input.model,
            },
            source,
        })
    }

    // FixupFileCollection

    public taskForId(id: FixupTaskID): FixupTask | undefined {
        return this.tasks.get(id)
    }

    public tasksForFile(file: FixupFile): FixupTask[] {
        return [...this.tasks.values()].filter(task => task.fixupFile === file)
    }

    public maybeFileForUri(uri: vscode.Uri): FixupFile | undefined {
        return this.files.maybeForUri(uri)
    }

    public taskNearPosition(
        file: FixupFile,
        position: vscode.Position,
        filter: { states: CodyTaskState[] }
    ): FixupTask | undefined {
        const closestTask = this.tasksForFile(file)
            .filter(({ state }) => filter.states.includes(state))
            .sort(
                (a, b) =>
                    getMinimumDistanceToRangeBoundary(position, a.selectionRange) -
                    getMinimumDistanceToRangeBoundary(position, b.selectionRange)
            )[0]

        return closestTask
    }

    // FixupIdleTaskScheduler

    public scheduleIdle<T>(callback: () => T): Promise<T> {
        return this.scheduler.scheduleIdle(callback)
    }

    public async promptUserForTask(
        document: vscode.TextDocument,
        range: vscode.Range,
        expandedRange: vscode.Range | undefined,
        mode: EditMode,
        model: EditModel,
        intent: EditIntent,
        source: ChatEventSource
    ): Promise<FixupTask | null> {
        const input = await getInput(
            document,
            this.authProvider,
            {
                initialRange: range,
                initialExpandedRange: expandedRange,
                initialModel: model,
                initialIntent: intent,
            },
            source
        )
        if (!input) {
            return null
        }

        const task = this.createTask(
            document,
            input.instruction,
            input.userContextFiles,
            input.range,
            input.intent,
            mode,
            input.model,
            source
        )

        // Return focus to the editor
        void vscode.window.showTextDocument(document)

        return task
    }

    public async createTask(
        document: vscode.TextDocument,
        instruction: string,
        userContextFiles: ContextItem[],
        selectionRange: vscode.Range,
        intent: EditIntent,
        mode: EditMode,
        model: EditModel,
        source?: ChatEventSource,
        destinationFile?: vscode.Uri,
        insertionPoint?: vscode.Position
    ): Promise<FixupTask> {
        const fixupFile = this.files.forUri(document.uri)
        const task = new FixupTask(
            fixupFile,
            instruction,
            userContextFiles,
            intent,
            selectionRange,
            mode,
            model,
            source,
            destinationFile,
            insertionPoint
        )
        this.tasks.set(task.id, task)
        return task
    }

    /**
     * Starts a Fixup task by moving the task state from "idle" to "working"
     */
    public startTask(task: FixupTask): FixupTask {
        const state = task.intent === 'test' ? CodyTaskState.pending : CodyTaskState.working
        this.setTaskState(task, state)
        return task
    }

    // Apply single fixup from task ID. Public for testing.
    public async apply(id: FixupTaskID): Promise<void> {
        logDebug('FixupController:apply', 'applying', { verbose: { id } })
        const task = this.tasks.get(id)
        if (!task) {
            return
        }
        await this.applyTask(task)
    }

    // Tries to get a clean, up-to-date diff to apply. If the diff is not
    // up-to-date, it is synchronously recomputed. If the diff is not clean,
    // will return undefined. This may update the task with the newly computed
    // diff.
    private applicableDiffOrRespin(task: FixupTask, document: vscode.TextDocument): Diff | undefined {
        if (task.state !== CodyTaskState.applying && task.state !== CodyTaskState.applied) {
            // We haven't received a response from the LLM yet, so there is
            // no diff.
            console.warn('no response cached from LLM so no applicable diff')
            return undefined
        }
        const bufferText = document.getText(task.selectionRange)
        let diff = task.diff
        if (task.replacement !== undefined && bufferText !== diff?.bufferText) {
            // The buffer changed since we last computed the diff.
            task.diff = diff = computeDiff(
                task.original,
                task.replacement,
                bufferText,
                task.selectionRange.start
            )
            this.didUpdateDiff(task)
        }
        if (!diff?.clean) {
            this.scheduleRespin(task)
            return undefined
        }
        return diff
    }

    // Schedule a re-spin for diffs with conflicts.
    private scheduleRespin(task: FixupTask): void {
        const MAX_SPIN_COUNT_PER_TASK = 5
        if (task.spinCount >= MAX_SPIN_COUNT_PER_TASK) {
            telemetryService.log(
                'CodyVSCodeExtension:fixup:respin',
                {
                    count: task.spinCount,
                },
                {
                    hasV2Event: true,
                }
            )
            telemetryRecorder.recordEvent('cody.fixup.respin', 'scheduled', {
                metadata: { spinCount: task.spinCount },
            })
            this.error(
                task.id,
                new Error(`Cody tried ${task.spinCount} times but failed to edit the file`)
            )
            return
        }
        void vscode.window.showInformationMessage('Cody will rewrite to include your changes')
        this.setTaskState(task, CodyTaskState.working)
    }

<<<<<<< HEAD
    private logTaskCompletion(task: FixupTask, editOk: boolean): void {
        const legacyMetadata = {
            intent: task.intent,
            mode: task.mode,
            source: task.source,
            ...countCode(task.replacement || ''),
        }
        const { metadata, privateMetadata } = splitSafeMetadata(legacyMetadata)
=======
    private logTaskCompletion(task: FixupTask, document: vscode.TextDocument, editOk: boolean): void {
>>>>>>> f93660e2
        if (!editOk) {
            telemetryService.log('CodyVSCodeExtension:fixup:apply:failed', legacyMetadata, {
                hasV2Event: true,
            })
            telemetryRecorder.recordEvent('cody.fixup.apply', 'failed', {
                metadata,
                privateMetadata: {
                    ...privateMetadata,
                    model: task.model,
                },
            })

            // TODO: Try to recover, for example by respinning
            void vscode.window.showWarningMessage('edit did not apply')
            return
        }

        if (!task.replacement) {
            return
        }

        telemetryService.log('CodyVSCodeExtension:fixup:applied', legacyMetadata, { hasV2Event: true })
        telemetryRecorder.recordEvent('cody.fixup.apply', 'succeeded', {
            metadata,
            privateMetadata: {
                ...privateMetadata,
                model: task.model,
            },
        })

        /**
         * Default the tracked range to the `selectionRange`.
         * Note: This is imperfect because an Edit doesn't necessarily change all characters in a `selectionRange`.
         * We should try to chunk actual _changes_ and track these individually.
         * Issue: https://github.com/sourcegraph/cody/issues/3513
         */
        let trackedRange = task.selectionRange

        if (task.mode === 'insert' || task.mode === 'add') {
            const insertionPoint = task.insertionPoint || task.selectionRange.start
            const textLines = lines(task.replacement)
            trackedRange = new vscode.Range(
                insertionPoint,
                new vscode.Position(
                    insertionPoint.line + textLines.length - 1,
                    textLines.length > 1
                        ? textLines.at(-1)!.length
                        : insertionPoint.character + textLines[0].length
                )
            )
        }

        this.persistenceTracker.track({
            id: task.id,
            insertedAt: Date.now(),
            insertText: task.replacement,
            insertRange: trackedRange,
            document,
            metadata: {
                model: task.model,
                mode: task.mode,
                intent: task.intent,
            },
        })
    }

    private async streamTask(task: FixupTask, state: 'streaming' | 'complete'): Promise<void> {
        if (task.state !== CodyTaskState.inserting) {
            return
        }

        let edit: vscode.TextEditor['edit'] | vscode.WorkspaceEdit
        let document: vscode.TextDocument

        const visibleEditor = vscode.window.visibleTextEditors.find(
            editor => editor.document.uri === task.fixupFile.uri
        )

        if (visibleEditor) {
            document = visibleEditor.document
            edit = visibleEditor.edit.bind(this)
        } else {
            // Perform the edit in the background
            document = await vscode.workspace.openTextDocument(task.fixupFile.uri)
            edit = new vscode.WorkspaceEdit()
        }

        if (state === 'complete') {
            const replacement = task.replacement
            if (replacement === undefined) {
                throw new Error('Task applied with no replacement text')
            }

            // We will format this code once applied, so we do not place an undo stop after this edit to avoid cluttering the undo stack.
            const applyEditOptions = {
                undoStopBefore: false,
                undoStopAfter: false,
            }

            let editOk: boolean
            if (edit instanceof vscode.WorkspaceEdit) {
                edit.replace(document.uri, task.selectionRange, replacement)
                editOk = await vscode.workspace.applyEdit(edit)
            } else {
                editOk = await edit(editBuilder => {
                    editBuilder.replace(task.selectionRange, replacement)
                }, applyEditOptions)
            }

            this.logTaskCompletion(task, document, editOk)

            // Add the missing undo stop after this change.
            // Now when the user hits 'undo', the entire format and edit will be undone at once
            const formatEditOptions = {
                undoStopBefore: false,
                undoStopAfter: true,
            }
            this.setTaskState(task, CodyTaskState.formatting)
            await new Promise((resolve, reject) => {
                task.formattingResolver = resolve

                this.formatEdit(
                    visibleEditor ? visibleEditor.edit.bind(this) : new vscode.WorkspaceEdit(),
                    document,
                    task,
                    formatEditOptions
                )
                    .then(resolve)
                    .catch(reject)
                    .finally(() => {
                        task.formattingResolver = null
                    })
            })

            // TODO: See if we can discard a FixupFile now.
            this.setTaskState(task, CodyTaskState.applied)

            // Inform the user about the change if it happened in the background
            // TODO: This will show a new notification for each unique file name.
            // Consider only ever showing 1 notification that opens a UI to display all fixups.
            if (!visibleEditor) {
                await this.notifyTaskComplete(task)
            }
            return
        }

        // In progress insertion, apply the partial replacement and adjust the range
        const replacement = task.inProgressReplacement
        if (replacement === undefined) {
            throw new Error('Task applied with no replacement text')
        }

        // Avoid adding any undo stops when streaming. We want the completed edit to be undone as a single unit, once finished.
        const applyEditOptions = {
            undoStopBefore: false,
            undoStopAfter: false,
        }

        // Insert updated text at selection range
        let editOk: boolean
        if (edit instanceof vscode.WorkspaceEdit) {
            edit.replace(document.uri, task.selectionRange, replacement)
            editOk = await vscode.workspace.applyEdit(edit)
        } else {
            editOk = await edit(editBuilder => {
                editBuilder.replace(task.selectionRange, replacement)
            }, applyEditOptions)
        }

        if (editOk) {
            const insertedLines = replacement.split(/\r\n|\r|\n/m).length - 1
            // Expand the selection range to accompany the edit
            task.selectionRange = task.selectionRange.with(
                task.selectionRange.start,
                task.selectionRange.end.translate({
                    lineDelta:
                        task.selectionRange.start.line - task.selectionRange.end.line + insertedLines,
                    characterDelta: insertedLines < 1 ? replacement.length : 0,
                })
            )
        }
    }

    private async applyTask(task: FixupTask): Promise<void> {
        if (task.state !== CodyTaskState.applying) {
            return
        }

        let edit: vscode.TextEditor['edit'] | vscode.WorkspaceEdit
        let document: vscode.TextDocument

        const visibleEditor = vscode.window.visibleTextEditors.find(
            editor => editor.document.uri === task.fixupFile.uri
        )

        if (visibleEditor) {
            document = visibleEditor.document
            edit = visibleEditor.edit.bind(this)
        } else {
            // Perform the edit in the background
            document = await vscode.workspace.openTextDocument(task.fixupFile.uri)
            edit = new vscode.WorkspaceEdit()
        }

        // Always ensure that any scheduled diffs have ran before applying edits
        this.updateDiffs()

        // We will format this code once applied, so we avoid placing an undo stop after this edit to avoid cluttering the undo stack.
        const applyEditOptions = { undoStopBefore: true, undoStopAfter: false }

        let editOk: boolean
        if (task.mode === 'edit') {
            const applicableDiff = this.applicableDiffOrRespin(task, document)
            if (!applicableDiff) {
                return
            }
            editOk = await this.replaceEdit(edit, applicableDiff, task, applyEditOptions)
        } else {
            editOk = await this.insertEdit(edit, document, task, applyEditOptions)
        }

        this.logTaskCompletion(task, document, editOk)

        // Add the missing undo stop after this change.
        // Now when the user hits 'undo', the entire format and edit will be undone at once
        const formatEditOptions = {
            undoStopBefore: false,
            undoStopAfter: true,
        }
        this.setTaskState(task, CodyTaskState.formatting)
        await new Promise((resolve, reject) => {
            task.formattingResolver = resolve
            this.formatEdit(
                visibleEditor ? visibleEditor.edit.bind(this) : new vscode.WorkspaceEdit(),
                document,
                task,
                formatEditOptions
            )
                .then(resolve)
                .catch(reject)
                .finally(() => {
                    task.formattingResolver = null
                })
        })

        // TODO: See if we can discard a FixupFile now.
        this.setTaskState(task, CodyTaskState.applied)

        // Inform the user about the change if it happened in the background
        // TODO: This will show a new notification for each unique file name.
        // Consider only ever showing 1 notification that opens a UI to display all fixups.
        if (!visibleEditor && task.intent !== 'test') {
            await this.notifyTaskComplete(task)
        }
    }

    // Replace edit returned by Cody at task selection range
    private async replaceEdit(
        edit: vscode.TextEditor['edit'] | vscode.WorkspaceEdit,
        diff: Diff,
        task: FixupTask,
        options?: { undoStopBefore: boolean; undoStopAfter: boolean }
    ): Promise<boolean> {
        logDebug('FixupController:edit', 'replacing ')

        if (edit instanceof vscode.WorkspaceEdit) {
            for (const diffEdit of diff.edits) {
                edit.replace(
                    task.fixupFile.uri,
                    new vscode.Range(
                        new vscode.Position(diffEdit.range.start.line, diffEdit.range.start.character),
                        new vscode.Position(diffEdit.range.end.line, diffEdit.range.end.character)
                    ),
                    diffEdit.text
                )
            }
            return vscode.workspace.applyEdit(edit)
        }

        return edit(editBuilder => {
            for (const diffEdit of diff.edits) {
                editBuilder.replace(
                    new vscode.Range(
                        new vscode.Position(diffEdit.range.start.line, diffEdit.range.start.character),
                        new vscode.Position(diffEdit.range.end.line, diffEdit.range.end.character)
                    ),
                    diffEdit.text
                )
            }
        }, options)
    }

    // Insert edit returned by Cody at task selection range
    private async insertEdit(
        edit: vscode.TextEditor['edit'] | vscode.WorkspaceEdit,
        document: vscode.TextDocument,
        task: FixupTask,
        options?: { undoStopBefore: boolean; undoStopAfter: boolean }
    ): Promise<boolean> {
        logDebug('FixupController:edit', 'inserting')
        const text = task.replacement
        // If we have specified a dedicated insertion point - use that.
        // Otherwise fall back to using the start of the selection range.
        const insertionPoint = task.insertionPoint || task.selectionRange.start
        if (!text) {
            return false
        }

        // add correct indentation based on first non empty character index
        const nonEmptyStartIndex = document.lineAt(insertionPoint.line).firstNonWhitespaceCharacterIndex
        // add indentation to each line
        const textLines = text.split('\n').map(line => ' '.repeat(nonEmptyStartIndex) + line)
        // join text with new lines, and then remove everything after the last new line if it only contains white spaces
        const replacementText = textLines.join('\n').replace(/[\t ]+$/, '')

        // Insert updated text at selection range
        if (edit instanceof vscode.WorkspaceEdit) {
            edit.insert(document.uri, insertionPoint, replacementText)
            return vscode.workspace.applyEdit(edit)
        }

        return edit(editBuilder => {
            editBuilder.insert(insertionPoint, replacementText)
        }, options)
    }

    private async formatEdit(
        edit: vscode.TextEditor['edit'] | vscode.WorkspaceEdit,
        document: vscode.TextDocument,
        task: FixupTask,
        options?: { undoStopBefore: boolean; undoStopAfter: boolean }
    ): Promise<boolean> {
        // Expand the range to include full lines to reduce the likelihood of formatting issues
        const rangeToFormat = new vscode.Range(
            task.selectionRange.start.line,
            0,
            task.selectionRange.end.line,
            Number.MAX_VALUE
        )

        if (!rangeToFormat) {
            return false
        }

        const formattingChanges =
            (await vscode.commands.executeCommand<vscode.TextEdit[]>(
                'vscode.executeFormatDocumentProvider',
                document.uri,
                {
                    tabSize: getEditorTabSize(document.uri),
                    insertSpaces: getEditorInsertSpaces(document.uri),
                }
            )) || []

        const formattingChangesInRange = formattingChanges.filter(change =>
            rangeToFormat.contains(change.range)
        )

        if (formattingChangesInRange.length === 0) {
            return false
        }

        logDebug('FixupController:edit', 'formatting')

        if (edit instanceof vscode.WorkspaceEdit) {
            for (const change of formattingChangesInRange) {
                edit.replace(task.fixupFile.uri, change.range, change.newText)
            }
            return vscode.workspace.applyEdit(edit)
        }

        return edit(editBuilder => {
            for (const change of formattingChangesInRange) {
                editBuilder.replace(change.range, change.newText)
            }
        }, options)
    }

    // Notify users of task completion when the edited file is not visible
    private async notifyTaskComplete(task: FixupTask): Promise<void> {
        // Don't show for test mode as the doc will be displayed when done
        if (task.intent === 'test') {
            return
        }
        const showChangesButton = 'Show Changes'
        const result = await vscode.window.showInformationMessage(
            `Edit applied to ${displayPathBasename(task.fixupFile.uri)}`,
            showChangesButton
        )
        if (result === showChangesButton) {
            const editor = await vscode.window.showTextDocument(task.fixupFile.uri)
            editor.revealRange(task.selectionRange)
        }
    }

    public error(id: FixupTaskID, error: Error): void {
        const task = this.tasks.get(id)
        if (!task) {
            return
        }

        task.error = error
        this.setTaskState(task, CodyTaskState.error)
    }

    private discard(task: FixupTask): void {
        this.needsDiffUpdate_.delete(task)
        this.controlApplicator.didDeleteTask(task)
        this.decorator.didCompleteTask(task)
        this.tasks.delete(task.id)
    }

    public async didReceiveFixupInsertion(
        id: string,
        text: string,
        state: 'streaming' | 'complete'
    ): Promise<void> {
        const task = this.tasks.get(id)
        if (!task) {
            return
        }

        if (task.state !== CodyTaskState.inserting) {
            this.setTaskState(task, CodyTaskState.inserting)
        }

        const trimmedReplacement = state === 'complete' ? text : text.replace(/\n[^\n]*$/, '')
        const replacementText = trimmedReplacement
            .split('\n')
            .map((line, index) =>
                index === 0 ? line : ' '.repeat(task.selectionRange.start.character) + line
            )
            .join('\n')

        if (state === 'complete') {
            task.inProgressReplacement = undefined
            task.replacement = replacementText
            return this.streamTask(task, state)
        }

        if (replacementText === task.inProgressReplacement) {
            // Incoming text has already been applied, do nothing
            return
        }

        task.inProgressReplacement = replacementText
        return this.streamTask(task, state)
    }

    public async didReceiveFixupText(
        id: string,
        text: string,
        state: 'streaming' | 'complete'
    ): Promise<void> {
        const task = this.tasks.get(id)
        if (!task) {
            return Promise.resolve()
        }
        if (task.state !== CodyTaskState.working) {
            // TODO: Update this when we re-spin tasks with conflicts so that
            // we store the new text but can also display something reasonably
            // stable in the editor
            return Promise.resolve()
        }

        switch (state) {
            case 'streaming':
                task.inProgressReplacement = text
                break
            case 'complete':
                task.inProgressReplacement = undefined
                task.replacement = text
                this.setTaskState(task, CodyTaskState.applying)
                break
        }
        this.textDidChange(task)
        return Promise.resolve()
    }

    /**
     * Update the task's fixup file and selection range with the new info,
     * and then task mode to "insert".
     *
     * NOTE: Currently used for /test command only.
     */
    public async didReceiveNewFileRequest(id: string, newFileUri: vscode.Uri): Promise<void> {
        const task = this.tasks.get(id)
        if (!task) {
            return
        }

        if (task.fixupFile.uri.toString() === newFileUri.toString()) {
            return this.setTaskState(task, CodyTaskState.working)
        }

        // append response to new file
        const doc = await vscode.workspace.openTextDocument(newFileUri)
        const pos = new vscode.Position(doc.lineCount - 1, 0)
        const range = new vscode.Range(pos, pos)
        task.selectionRange = range
        task.fixupFile = this.files.replaceFile(task.fixupFile.uri, newFileUri)

        // Set original text to empty as we are not replacing original text but appending to file
        task.original = ''
        task.destinationFile = newFileUri

        // Show the new document before streaming start
        await vscode.window.showTextDocument(doc, {
            selection: range,
            viewColumn: vscode.ViewColumn.Beside,
        })

        // lift the pending state from the task so it can proceed to the next stage
        this.setTaskState(task, CodyTaskState.working)
    }

    // Handles changes to the source document in the fixup selection, or the
    // replacement text generated by Cody.
    public textDidChange(task: FixupTask): void {
        // Do not make any changes when task is in pending
        if (task.state === CodyTaskState.pending) {
            return
        }
        // User has changed an applied task, so we assume the user has accepted the change and wants to take control.
        // This helps ensure that the codelens doesn't stay around unnecessarily and become an annoyance.
        // Note: This will also apply if the user attempts to undo the applied change.
        if (task.state === CodyTaskState.applied) {
            this.accept(task)
            return
        }
        if (task.state === CodyTaskState.finished) {
            this.needsDiffUpdate_.delete(task)
        }
        if (this.needsDiffUpdate_.size === 0) {
            void this.scheduler.scheduleIdle(() => this.updateDiffs())
        }
        if (task.mode === 'edit' && !this.needsDiffUpdate_.has(task)) {
            this.needsDiffUpdate_.add(task)
        }
    }

    // Handles when the range associated with a fixup task changes.
    public rangeDidChange(task: FixupTask): void {
        this.controlApplicator.didUpdateTask(task)
        // We don't notify the decorator about this range change; vscode
        // updates any text decorations and we can recompute them, lazily,
        // if the diff is dirtied.
    }

    // Tasks where the text of the buffer, or the text provided by Cody, has
    // changed and we need to update diffs.
    private needsDiffUpdate_: Set<FixupTask> = new Set()

    // Files where the editor wasn't visible and we have delayed computing diffs
    // for tasks.
    private needsEditor_: Set<FixupFile> = new Set()

    private didChangeVisibleTextEditors(editors: readonly vscode.TextEditor[]): void {
        const editorsByFile = new Map<FixupFile, vscode.TextEditor[]>()
        for (const editor of editors) {
            const file = this.files.maybeForUri(editor.document.uri)
            if (!file) {
                continue
            }
            // Group editors by file so the decorator can apply decorations
            // in one shot.
            if (!editorsByFile.has(file)) {
                editorsByFile.set(file, [])
            }
            editorsByFile.get(file)?.push(editor)
            // If we were waiting for an editor to get text to diff against,
            // start that process now.
            if (this.needsEditor_.has(file)) {
                this.needsEditor_.delete(file)
                for (const task of this.tasksForFile(file)) {
                    if (this.needsDiffUpdate_.size === 0) {
                        void this.scheduler.scheduleIdle(() => this.updateDiffs())
                    }
                    this.needsDiffUpdate_.add(task)
                }
            }
        }
        // Apply any decorations we have to the visible editors.
        for (const [file, editors] of editorsByFile.entries()) {
            this.decorator.didChangeVisibleTextEditors(file, editors)
        }

        this.controlApplicator.visibleFilesWithTasksMaybeChanged([...editorsByFile.keys()])
    }

    private updateDiffs(): void {
        while (this.needsDiffUpdate_.size) {
            const task = this.needsDiffUpdate_.keys().next().value as FixupTask
            this.needsDiffUpdate_.delete(task)
            const editor = vscode.window.visibleTextEditors.find(
                editor => editor.document.uri === task.fixupFile.uri
            )
            if (!editor) {
                this.needsEditor_.add(task.fixupFile)
                continue
            }
            // TODO: When Cody doesn't suggest any output something has gone
            // wrong; we should clean up. But updateDiffs also gets called to
            // process streaming output, so this isn't the place to detect or
            // recover from empty replacements.
            const botText = task.inProgressReplacement || task.replacement
            if (!botText) {
                continue
            }
            const bufferText = editor.document.getText(task.selectionRange)

            // Add new line at the end of bot text when running insert mode
            const newLine = task.mode === 'edit' ? '' : '\n'
            task.diff = computeDiff(
                task.original,
                `${botText}${newLine}`,
                bufferText,
                task.selectionRange.start
            )
            this.didUpdateDiff(task)
        }
    }

    private didUpdateDiff(task: FixupTask): void {
        if (!task.diff) {
            // Once we have a diff, we never go back to not having a diff.
            // If adding that transition, you must un-apply old highlights for
            // this task.
            throw new Error('unreachable')
        }
        this.decorator.didUpdateDiff(task)
        if (!task.diff.clean) {
            // TODO: If this isn't an in-progress diff, then schedule
            // a re-spin or notify failure
            return
        }
    }

    private setTaskState(task: FixupTask, state: CodyTaskState): void {
        const oldState = task.state
        if (oldState === state) {
            // Not a transition--nothing to do.
            return
        }

        task.state = state

        // Creates new file if destinationFile is provided at task creation
        if (task.state === CodyTaskState.pending && task.destinationFile) {
            void this.didReceiveNewFileRequest(task.id, task.destinationFile)
            return
        }

        if (oldState !== CodyTaskState.working && task.state === CodyTaskState.working) {
            task.spinCount++
        }

        if (task.state === CodyTaskState.finished) {
            this.discard(task)
            return
        }
        // Save states of the task
        this.controlApplicator.didUpdateTask(task)

        if (task.state === CodyTaskState.applying) {
            void this.apply(task.id)
        }

        // We currently remove the decorations when the task is applied as they
        // currently do not always show the correct positions for edits.
        // TODO: Improve the diff handling so that decorations more accurately reflect the edits.
        if (task.state === CodyTaskState.applied) {
            this.updateDiffs() // Flush any diff updates first, so they aren't scheduled after the completion.
            this.decorator.didCompleteTask(task)
        }
    }

    private reset(): void {
        this.tasks = new Map<FixupTaskID, FixupTask>()
    }

    public dispose(): void {
        this.reset()
        this.controlApplicator.dispose()
        this.decorator.dispose()
        for (const disposable of this._disposables) {
            disposable.dispose()
        }
        this._disposables = []
    }
}<|MERGE_RESOLUTION|>--- conflicted
+++ resolved
@@ -408,8 +408,7 @@
         this.setTaskState(task, CodyTaskState.working)
     }
 
-<<<<<<< HEAD
-    private logTaskCompletion(task: FixupTask, editOk: boolean): void {
+    private logTaskCompletion(task: FixupTask, document: vscode.TextDocument, editOk: boolean): void {
         const legacyMetadata = {
             intent: task.intent,
             mode: task.mode,
@@ -417,9 +416,6 @@
             ...countCode(task.replacement || ''),
         }
         const { metadata, privateMetadata } = splitSafeMetadata(legacyMetadata)
-=======
-    private logTaskCompletion(task: FixupTask, document: vscode.TextDocument, editOk: boolean): void {
->>>>>>> f93660e2
         if (!editOk) {
             telemetryService.log('CodyVSCodeExtension:fixup:apply:failed', legacyMetadata, {
                 hasV2Event: true,
