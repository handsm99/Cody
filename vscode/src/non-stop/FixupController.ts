import * as vscode from 'vscode'

import {
    type ContextItem,
    type EditModel,
    type EventSource,
    type PromptString,
    displayPathBasename,
    getEditorInsertSpaces,
    getEditorTabSize,
    telemetryRecorder,
} from '@sourcegraph/cody-shared'

import { executeEdit } from '../edit/execute'
import type { EditIntent, EditMode } from '../edit/types'
import { logDebug } from '../log'
import { telemetryService } from '../services/telemetry'
import { splitSafeMetadata } from '../services/telemetry-v2'
import { countCode } from '../services/utils/code-count'

import { PersistenceTracker } from '../common/persistence-tracker'
import { lines } from '../completions/text-processing'
import { sleep } from '../completions/utils'
import { getInput } from '../edit/input/get-input'
import type { ExtensionClient } from '../extension-client'
import type { AuthProvider } from '../services/AuthProvider'
import { isInTutorial } from '../tutorial/helpers'
import { FixupDecorator } from './FixupDecorator'
import { FixupDocumentEditObserver } from './FixupDocumentEditObserver'
import type { FixupFile } from './FixupFile'
import { FixupFileObserver } from './FixupFileObserver'
import { FixupScheduler } from './FixupScheduler'
import { FixupTask, type FixupTaskID, type FixupTelemetryMetadata } from './FixupTask'
import { type Diff, computeDiff } from './diff'
import type { FixupActor, FixupFileCollection, FixupIdleTaskRunner, FixupTextChanged } from './roles'
import { CodyTaskState, getMinimumDistanceToRangeBoundary } from './utils'

// This class acts as the factory for Fixup Tasks and handles communication between the Tree View and editor
export class FixupController
    implements FixupActor, FixupFileCollection, FixupIdleTaskRunner, FixupTextChanged, vscode.Disposable
{
    private tasks = new Map<FixupTaskID, FixupTask>()
    private readonly files: FixupFileObserver
    private readonly editObserver: FixupDocumentEditObserver
    // TODO: Make the fixup scheduler use a cooldown timer with a longer delay
    private readonly scheduler = new FixupScheduler(10)
    private readonly decorator = new FixupDecorator()
    private readonly controlApplicator
    private readonly persistenceTracker = new PersistenceTracker(vscode.workspace, {
        onPresent: ({ metadata, ...event }) => {
            const safeMetadata = splitSafeMetadata({ ...event, ...metadata })
            telemetryService.log('CodyVSCodeExtension:fixup:persistence:present', safeMetadata, {
                hasV2Event: true,
            })
            telemetryRecorder.recordEvent('cody.fixup.persistence', 'present', safeMetadata)
        },
        onRemoved: ({ metadata, ...event }) => {
            const safeMetadata = splitSafeMetadata({ ...event, ...metadata })
            telemetryService.log('CodyVSCodeExtension:fixup:persistence:present', safeMetadata, {
                hasV2Event: true,
            })
            telemetryRecorder.recordEvent('cody.fixup.persistence', 'present', safeMetadata)
        },
    })
    /**
     * The event that fires when the user clicks the undo button on a code lens.
     * Used to help track the Edit rejection rate.
     */
    private readonly undoCommandEvent = new vscode.EventEmitter<FixupTaskID>()

    private _disposables: vscode.Disposable[] = []

    constructor(
        private readonly authProvider: AuthProvider,
        client: ExtensionClient
    ) {
        this.controlApplicator = client.createFixupControlApplicator(this)
        // Observe file renaming and deletion
        this.files = new FixupFileObserver()
        this._disposables.push(
            vscode.workspace.onDidRenameFiles(this.files.didRenameFiles.bind(this.files))
        )
        this._disposables.push(
            vscode.workspace.onDidDeleteFiles(this.files.didDeleteFiles.bind(this.files))
        )
        // Observe editor focus
        this._disposables.push(
            vscode.window.onDidChangeVisibleTextEditors(this.didChangeVisibleTextEditors.bind(this))
        )
        // Observe file edits
        this.editObserver = new FixupDocumentEditObserver(this)
        this._disposables.push(
            vscode.workspace.onDidChangeTextDocument(
                this.editObserver.textDocumentChanged.bind(this.editObserver)
            )
        )

        // Only auto-accept tasks on save if the user doesn't have a conflicting autoSave setting.
        // Otherwise the code lens will just flicker for the user, as it will be accepted almost immediately
        const autoSaveSetting = vscode.workspace.getConfiguration('files').get<string>('autoSave')
        if (autoSaveSetting === 'off' || autoSaveSetting === 'onWindowChange') {
            this._disposables.push(
                vscode.workspace.onDidSaveTextDocument(({ uri }) => {
                    // If we save the document, we consider the user to have accepted any applied tasks.
                    // This helps ensure that the codelens doesn't stay around unnecessarily and become an annoyance.
                    for (const task of this.tasks.values()) {
                        if (task.fixupFile.uri.fsPath.endsWith(uri.fsPath)) {
                            this.accept(task)
                        }
                    }
                })
            )
        }
    }

    // FixupActor

    public accept(task: FixupTask): void {
        if (!task || task.state !== CodyTaskState.Applied) {
            return
        }
        this.setTaskState(task, CodyTaskState.Finished)
        this.discard(task)
    }

    public cancel(task: FixupTask): void {
        this.setTaskState(
            task,
            task.state === CodyTaskState.Error ? CodyTaskState.Error : CodyTaskState.Finished
        )
        this.discard(task)
    }

    /**
     * Reverts an applied fixup task by replacing the edited code range with the original code.
     *
     * TODO: It is possible the original code is out of date if the user edited it whilst the fixup was running.
     * Handle this case better. Possibly take a copy of the previous code just before the fixup is applied.
     */
    public async undo(task: FixupTask): Promise<void> {
        if (task.state !== CodyTaskState.Applied) {
            return
        }

        this.undoCommandEvent.fire(task.id)

        let editor = vscode.window.visibleTextEditors.find(
            editor => editor.document.uri === task.fixupFile.uri
        )
        if (!editor) {
            editor = await vscode.window.showTextDocument(task.fixupFile.uri)
        }

        const replacementText = task.replacement
        if (!replacementText) {
            return
        }

        editor.revealRange(task.selectionRange)

        // TODO: We should figure out why `editor.edit` often returns `null` instead of a boolean.
        // Please do not remove this `!== false` check without fixing underlying issue, it is necessary for now
        const editOk =
            ((await editor.edit(editBuilder => {
                editBuilder.replace(task.selectionRange, task.original)
            })) as any) !== false

        const legacyMetadata = {
            intent: task.intent,
            mode: task.mode,
            source: task.source,
            ...this.countEditInsertions(task),
            ...task.telemetryMetadata,
        }

        this.setTaskState(task, editOk ? CodyTaskState.Finished : CodyTaskState.Error)

        const { metadata, privateMetadata } = splitSafeMetadata(legacyMetadata)
        if (!editOk) {
            telemetryService.log('CodyVSCodeExtension:fixup:revert:failed', legacyMetadata, {
                hasV2Event: true,
            })
            telemetryRecorder.recordEvent('cody.fixup.revert', 'failed', {
                metadata,
                privateMetadata: {
                    ...privateMetadata,
                    model: task.model,
                },
            })
        } else {
            telemetryService.log('CodyVSCodeExtension:fixup:reverted', legacyMetadata, {
                hasV2Event: true,
            })
            telemetryRecorder.recordEvent('cody.fixup.reverted', 'clicked', {
                metadata,
                privateMetadata: {
                    ...privateMetadata,
                    model: task.model,
                },
            })
        }
    }

    // Undo the specified task, then prompt for a new set of instructions near
    // the same region and start a new task.
    public async retry(task: FixupTask, source: EventSource): Promise<FixupTask | undefined> {
        const document = await vscode.workspace.openTextDocument(task.fixupFile.uri)
        // Prompt the user for a new instruction, and create a new fixup
        const input = await getInput(
            document,
            this.authProvider,
            {
                initialInputValue: task.instruction,
                initialRange: task.selectionRange,
                initialSelectedContextItems: task.userContextItems,
                initialModel: task.model,
                initialIntent: task.intent,
            },
            source
        )
        if (!input) {
            return
        }

        // If the selected range is the same as what we provided, we actually want the original
        // range, which is the range which will be left in the document after the task is undone.
        // Otherwise, use the new selected range.
        const updatedRange = input.range.isEqual(task.selectionRange) ? task.originalRange : input.range

        // Revert and remove the previous task
        await this.undo(task)

        return executeEdit({
            configuration: {
                range: updatedRange,
                instruction: input.instruction,
                userContextFiles: input.userContextFiles,
                document,
                intent: input.intent,
                mode: task.mode,
                model: input.model,
            },
            source,
        })
    }

    // FixupFileCollection

    public taskForId(id: FixupTaskID): FixupTask | undefined {
        return this.tasks.get(id)
    }

    public tasksForFile(file: FixupFile): FixupTask[] {
        return [...this.tasks.values()].filter(task => task.fixupFile === file)
    }

    public maybeFileForUri(uri: vscode.Uri): FixupFile | undefined {
        return this.files.maybeForUri(uri)
    }

    public taskNearPosition(
        file: FixupFile,
        position: vscode.Position,
        filter: { states: CodyTaskState[] }
    ): FixupTask | undefined {
        const closestTask = this.tasksForFile(file)
            .filter(({ state }) => filter.states.includes(state))
            .sort(
                (a, b) =>
                    getMinimumDistanceToRangeBoundary(position, a.selectionRange) -
                    getMinimumDistanceToRangeBoundary(position, b.selectionRange)
            )[0]

        return closestTask
    }

    // FixupIdleTaskScheduler

    public scheduleIdle<T>(callback: () => T): Promise<T> {
        return this.scheduler.scheduleIdle(callback)
    }

    public async promptUserForTask(
        preInstruction: PromptString | undefined,
        document: vscode.TextDocument,
        range: vscode.Range,
        expandedRange: vscode.Range | undefined,
        mode: EditMode,
        model: EditModel,
        intent: EditIntent,
        source: EventSource,
        telemetryMetadata?: FixupTelemetryMetadata
    ): Promise<FixupTask | null> {
        const input = await getInput(
            document,
            this.authProvider,
            {
                initialRange: range,
                initialExpandedRange: expandedRange,
                initialModel: model,
                initialIntent: intent,
                initialInputValue: preInstruction,
            },
            source
        )
        if (!input) {
            return null
        }

        const task = this.createTask(
            document,
            input.instruction,
            input.userContextFiles,
            input.range,
            input.intent,
            mode,
            input.model,
            source,
            undefined,
            undefined,
            telemetryMetadata
        )

        // Return focus to the editor
        void vscode.window.showTextDocument(document)

        return task
    }

    public async createTask(
        document: vscode.TextDocument,
        instruction: PromptString,
        userContextFiles: ContextItem[],
        selectionRange: vscode.Range,
        intent: EditIntent,
        mode: EditMode,
        model: EditModel,
        source?: EventSource,
        destinationFile?: vscode.Uri,
        insertionPoint?: vscode.Position,
        telemetryMetadata?: FixupTelemetryMetadata
    ): Promise<FixupTask> {
        const fixupFile = this.files.forUri(document.uri)
        const task = new FixupTask(
            fixupFile,
            instruction,
            userContextFiles,
            intent,
            selectionRange,
            mode,
            model,
            source,
            destinationFile,
            insertionPoint,
            telemetryMetadata
        )
        this.tasks.set(task.id, task)
        return task
    }

    /**
     * Starts a Fixup task by moving the task state from "idle" to "working"
     */
    public startTask(task: FixupTask): FixupTask {
        const state = task.intent === 'test' ? CodyTaskState.Pending : CodyTaskState.Working
        this.setTaskState(task, state)
        return task
    }

    // Apply single fixup from task ID. Public for testing.
    public async apply(id: FixupTaskID): Promise<void> {
        logDebug('FixupController:apply', 'applying', { verbose: { id } })
        const task = this.tasks.get(id)
        if (!task) {
            return
        }
        await this.applyTask(task)
    }

    // Tries to get a clean, up-to-date diff to apply. If the diff is not
    // up-to-date, it is synchronously recomputed. If the diff is not clean,
    // will return undefined. This may update the task with the newly computed
    // diff.
    private applicableDiffOrRespin(task: FixupTask, document: vscode.TextDocument): Diff | undefined {
        if (task.state !== CodyTaskState.Applying && task.state !== CodyTaskState.Applied) {
            // We haven't received a response from the LLM yet, so there is
            // no diff.
            console.warn('no response cached from LLM so no applicable diff')
            return undefined
        }
        const bufferText = document.getText(task.selectionRange)
        let diff = task.diff
        if (task.replacement !== undefined && bufferText !== diff?.bufferText) {
            // The buffer changed since we last computed the diff.
            task.diff = diff = computeDiff(
                task.original,
                task.replacement,
                bufferText,
                task.selectionRange.start
            )
            this.didUpdateDiff(task)
        }
        if (!diff?.clean) {
            this.scheduleRespin(task)
            return undefined
        }
        return diff
    }

    // Schedule a re-spin for diffs with conflicts.
    private scheduleRespin(task: FixupTask): void {
        const MAX_SPIN_COUNT_PER_TASK = 5
        if (task.spinCount >= MAX_SPIN_COUNT_PER_TASK) {
            telemetryService.log(
                'CodyVSCodeExtension:fixup:respin',
                {
                    count: task.spinCount,
                },
                {
                    hasV2Event: true,
                }
            )
            telemetryRecorder.recordEvent('cody.fixup.respin', 'scheduled', {
                metadata: { spinCount: task.spinCount },
            })
            this.error(
                task.id,
                new Error(`Cody tried ${task.spinCount} times but failed to edit the file`)
            )
            return
        }
        void vscode.window.showInformationMessage('Cody will rewrite to include your changes')
        void vscode.commands.executeCommand('cody.command.start-edit', task)
    }

    private countEditInsertions(task: FixupTask): { lineCount: number; charCount: number } {
        if (!task.replacement) {
            return { lineCount: 0, charCount: 0 }
        }

        if (task.mode === 'insert') {
            return countCode(task.replacement)
        }

        if (!task.diff) {
            return { lineCount: 0, charCount: 0 }
        }

        const countedLines = new Set<number>()
        let charCount = 0
        for (const edit of task.diff.edits) {
            charCount += edit.text.length
            for (let line = edit.range.start.line; line <= edit.range.end.line; line++) {
                countedLines.add(line)
            }
        }

        return { lineCount: countedLines.size, charCount }
    }

    private logTaskCompletion(task: FixupTask, document: vscode.TextDocument, editOk: boolean): void {
        const legacyMetadata = {
            intent: task.intent,
            mode: task.mode,
            source: task.source,
            model: task.model,
            ...this.countEditInsertions(task),
            ...task.telemetryMetadata,
        }
        const { metadata, privateMetadata } = splitSafeMetadata(legacyMetadata)
        if (!editOk) {
            telemetryService.log('CodyVSCodeExtension:fixup:apply:failed', legacyMetadata, {
                hasV2Event: true,
            })
            telemetryRecorder.recordEvent('cody.fixup.apply', 'failed', {
                metadata,
                privateMetadata,
            })

            // TODO: Try to recover, for example by respinning
            void vscode.window.showWarningMessage('edit did not apply')
            return
        }

        if (!task.replacement) {
            return
        }

        telemetryService.log('CodyVSCodeExtension:fixup:applied', legacyMetadata, { hasV2Event: true })
        telemetryRecorder.recordEvent('cody.fixup.apply', 'succeeded', {
            metadata,
            privateMetadata,
        })

        /**
         * Default the tracked range to the `selectionRange`.
         * Note: This is imperfect because an Edit doesn't necessarily change all characters in a `selectionRange`.
         * We should try to chunk actual _changes_ and track these individually.
         * Issue: https://github.com/sourcegraph/cody/issues/3513
         */
        let trackedRange = task.selectionRange

        if (task.mode === 'insert') {
            const insertionPoint = task.insertionPoint || task.selectionRange.start
            const textLines = lines(task.replacement)
            trackedRange = new vscode.Range(
                insertionPoint,
                new vscode.Position(
                    insertionPoint.line + textLines.length - 1,
                    textLines.length > 1
                        ? textLines.at(-1)!.length
                        : insertionPoint.character + textLines[0].length
                )
            )
        }

        this.persistenceTracker.track({
            id: task.id,
            insertedAt: Date.now(),
            insertText: task.replacement,
            insertRange: trackedRange,
            document,
            metadata: legacyMetadata,
        })

        const logAcceptance = (acceptance: 'rejected' | 'accepted') => {
            telemetryService.log(`CodyVSCodeExtension:fixup:user:${acceptance}`, metadata, {
                hasV2Event: true,
            })
            telemetryRecorder.recordEvent('cody.fixup.user', acceptance, {
                metadata,
                privateMetadata,
            })
        }

        /**
         * Tracks when a user clicks "Undo" in the Edit codelens.
         * This is important as VS Code doesn't let us easily differentiate between
         * document changes made by specific commands.
         *
         * This logic ensures we can still mark as task as rejected if a user clicks "Undo".
         */
        const commandUndoListener = this.undoCommandEvent.event(id => {
            if (id !== task.id) {
                return
            }

            // Immediately dispose of the rejectionListener, otherwise this will also run
            // and mark the "Undo" change here as an "acccepted" change made by the user.
            rejectionListener.dispose()
            commandUndoListener.dispose()

            // If a user manually clicked "Undo", we can be confident that they reject the fixup.
            logAcceptance('rejected')
        })
        let undoCount = 0
        /**
         * Tracks the rejection of a Fixup task via the users' next action.
         * As in, if the user immediately undos the change via the system undo command,
         * or if they persist to make new edits to the file.
         *
         * Will listen for changes to the text document and tracks whether the Edit changes were undone or redone.
         * When a change is made, it logs telemetry about whether the change was rejected or accepted.
         */
        const rejectionListener = vscode.workspace.onDidChangeTextDocument(event => {
            if (event.document.uri !== document.uri || event.contentChanges.length === 0) {
                // Irrelevant change, ignore
                return
            }

            if (event.reason === vscode.TextDocumentChangeReason.Undo) {
                // Set state, but don't fire telemetry yet as the user could still "Redo".
                undoCount += 1
                return
            }

            if (event.reason === vscode.TextDocumentChangeReason.Redo) {
                // User re-did the change, so reset state
                undoCount = Math.max(0, undoCount - 1)
                return
            }

            // User has made a change, we can now fire our stored state as to if the change was undone or not
            logAcceptance(undoCount > 0 ? 'rejected' : 'accepted')

            // We no longer need to track this change, so dispose of our listeners
            rejectionListener.dispose()
            commandUndoListener.dispose()
        })
    }

    private async streamTask(task: FixupTask, state: 'streaming' | 'complete'): Promise<void> {
        if (task.state !== CodyTaskState.Inserting) {
            return
        }

        let edit: vscode.TextEditor['edit'] | vscode.WorkspaceEdit
        let document: vscode.TextDocument

        const visibleEditor = vscode.window.visibleTextEditors.find(
            editor => editor.document.uri === task.fixupFile.uri
        )

        if (visibleEditor) {
            document = visibleEditor.document
            edit = visibleEditor.edit.bind(this)
        } else {
            // Perform the edit in the background
            document = await vscode.workspace.openTextDocument(task.fixupFile.uri)
            edit = new vscode.WorkspaceEdit()
        }

        if (state === 'complete') {
            const replacement = task.replacement
            if (replacement === undefined) {
                throw new Error('Task applied with no replacement text')
            }

            // We will format this code once applied, so we do not place an undo stop after this edit to avoid cluttering the undo stack.
            const applyEditOptions = {
                undoStopBefore: false,
                undoStopAfter: false,
            }

            let editOk: boolean
            if (edit instanceof vscode.WorkspaceEdit) {
                edit.replace(document.uri, task.selectionRange, replacement)
                editOk = await vscode.workspace.applyEdit(edit)
            } else {
                editOk = await edit(editBuilder => {
                    editBuilder.replace(task.selectionRange, replacement)
                }, applyEditOptions)
            }

            // Add the missing undo stop after this change.
            // Now when the user hits 'undo', the entire format and edit will be undone at once
            const formatEditOptions = {
                undoStopBefore: false,
                undoStopAfter: true,
            }
            this.setTaskState(task, CodyTaskState.Formatting)
            await new Promise((resolve, reject) => {
                task.formattingResolver = resolve

                this.formatEdit(
                    visibleEditor ? visibleEditor.edit.bind(this) : new vscode.WorkspaceEdit(),
                    document,
                    task,
                    formatEditOptions
                )
                    .then(resolve)
                    .catch(reject)
                    .finally(() => {
                        task.formattingResolver = null
                    })
            })

            // TODO: See if we can discard a FixupFile now.
            this.setTaskState(task, CodyTaskState.Applied)
            this.logTaskCompletion(task, document, editOk)

            // Inform the user about the change if it happened in the background
            // TODO: This will show a new notification for each unique file name.
            // Consider only ever showing 1 notification that opens a UI to display all fixups.
            if (!visibleEditor) {
                await this.notifyTaskComplete(task)
            }
            return
        }

        // In progress insertion, apply the partial replacement and adjust the range
        const replacement = task.inProgressReplacement
        if (replacement === undefined) {
            throw new Error('Task applied with no replacement text')
        }

        // Avoid adding any undo stops when streaming. We want the completed edit to be undone as a single unit, once finished.
        const applyEditOptions = {
            undoStopBefore: false,
            undoStopAfter: false,
        }

        // Insert updated text at selection range
        let editOk: boolean
        if (edit instanceof vscode.WorkspaceEdit) {
            edit.replace(document.uri, task.selectionRange, replacement)
            editOk = await vscode.workspace.applyEdit(edit)
        } else {
            editOk = await edit(editBuilder => {
                editBuilder.replace(task.selectionRange, replacement)
            }, applyEditOptions)
        }

        if (editOk) {
            const insertedLines = replacement.split(/\r\n|\r|\n/m).length - 1
            // Expand the selection range to accompany the edit
            task.selectionRange = task.selectionRange.with(
                task.selectionRange.start,
                task.selectionRange.end.translate({
                    lineDelta:
                        task.selectionRange.start.line - task.selectionRange.end.line + insertedLines,
                    characterDelta: insertedLines < 1 ? replacement.length : 0,
                })
            )
        }
    }

    private async applyTask(task: FixupTask): Promise<void> {
        if (task.state !== CodyTaskState.Applying) {
            return
        }

        let edit: vscode.TextEditor['edit'] | vscode.WorkspaceEdit
        let document: vscode.TextDocument

        const visibleEditor = vscode.window.visibleTextEditors.find(
            editor => editor.document.uri === task.fixupFile.uri
        )

        if (visibleEditor) {
            document = visibleEditor.document
            edit = visibleEditor.edit.bind(this)
        } else {
            // Perform the edit in the background
            document = await vscode.workspace.openTextDocument(task.fixupFile.uri)
            edit = new vscode.WorkspaceEdit()
        }

        // Always ensure that any scheduled diffs have ran before applying edits
        this.updateDiffs()

        // We will format this code once applied, so we avoid placing an undo stop after this edit to avoid cluttering the undo stack.
        const applyEditOptions = { undoStopBefore: true, undoStopAfter: false }

        let editOk: boolean
        if (task.mode === 'edit') {
            const applicableDiff = this.applicableDiffOrRespin(task, document)
            if (!applicableDiff) {
                return
            }
            editOk = await this.replaceEdit(edit, applicableDiff, task, applyEditOptions)
        } else {
            editOk = await this.insertEdit(edit, document, task, applyEditOptions)
        }

        // Add the missing undo stop after this change.
        // Now when the user hits 'undo', the entire format and edit will be undone at once
        const formatEditOptions = {
            undoStopBefore: false,
            undoStopAfter: true,
        }
        this.setTaskState(task, CodyTaskState.Formatting)
        await new Promise((resolve, reject) => {
            task.formattingResolver = resolve
            this.formatEdit(
                visibleEditor ? visibleEditor.edit.bind(this) : new vscode.WorkspaceEdit(),
                document,
                task,
                formatEditOptions
            )
                .then(resolve)
                .catch(reject)
                .finally(() => {
                    task.formattingResolver = null
                })
        })

        // TODO: See if we can discard a FixupFile now.
        this.setTaskState(task, CodyTaskState.Applied)
        this.logTaskCompletion(task, document, editOk)

        // Inform the user about the change if it happened in the background
        // TODO: This will show a new notification for each unique file name.
        // Consider only ever showing 1 notification that opens a UI to display all fixups.
        if (!visibleEditor && task.intent !== 'test') {
            await this.notifyTaskComplete(task)
        }
    }

    // Replace edit returned by Cody at task selection range
    private async replaceEdit(
        edit: vscode.TextEditor['edit'] | vscode.WorkspaceEdit,
        diff: Diff,
        task: FixupTask,
        options?: { undoStopBefore: boolean; undoStopAfter: boolean }
    ): Promise<boolean> {
        logDebug('FixupController:edit', 'replacing ')

        if (edit instanceof vscode.WorkspaceEdit) {
            for (const diffEdit of diff.edits) {
                edit.replace(
                    task.fixupFile.uri,
                    new vscode.Range(
                        new vscode.Position(diffEdit.range.start.line, diffEdit.range.start.character),
                        new vscode.Position(diffEdit.range.end.line, diffEdit.range.end.character)
                    ),
                    diffEdit.text
                )
            }
            return vscode.workspace.applyEdit(edit)
        }

        return edit(editBuilder => {
            for (const diffEdit of diff.edits) {
                editBuilder.replace(
                    new vscode.Range(
                        new vscode.Position(diffEdit.range.start.line, diffEdit.range.start.character),
                        new vscode.Position(diffEdit.range.end.line, diffEdit.range.end.character)
                    ),
                    diffEdit.text
                )
            }
        }, options)
    }

    // Insert edit returned by Cody at task selection range
    private async insertEdit(
        edit: vscode.TextEditor['edit'] | vscode.WorkspaceEdit,
        document: vscode.TextDocument,
        task: FixupTask,
        options?: { undoStopBefore: boolean; undoStopAfter: boolean }
    ): Promise<boolean> {
        logDebug('FixupController:edit', 'inserting')
        const text = task.replacement
        // If we have specified a dedicated insertion point - use that.
        // Otherwise fall back to using the start of the selection range.
        const insertionPoint = task.insertionPoint || task.selectionRange.start
        if (!text) {
            return false
        }

        // add correct indentation based on first non empty character index
        const nonEmptyStartIndex = document.lineAt(insertionPoint.line).firstNonWhitespaceCharacterIndex
        // add indentation to each line
        const textLines = text.split('\n').map(line => ' '.repeat(nonEmptyStartIndex) + line)
        // join text with new lines, and then remove everything after the last new line if it only contains white spaces
        const replacementText = textLines.join('\n').replace(/[\t ]+$/, '')

        // Insert updated text at selection range
        if (edit instanceof vscode.WorkspaceEdit) {
            edit.insert(document.uri, insertionPoint, replacementText)
            return vscode.workspace.applyEdit(edit)
        }

        return edit(editBuilder => {
            editBuilder.insert(insertionPoint, replacementText)
        }, options)
    }

    private async formatEdit(
        edit: vscode.TextEditor['edit'] | vscode.WorkspaceEdit,
        document: vscode.TextDocument,
        task: FixupTask,
        options?: { undoStopBefore: boolean; undoStopAfter: boolean }
    ): Promise<boolean> {
        if (isInTutorial(document)) {
            // Skip formatting in tutorial files,
            // This is an additional enhancement that doesn't add much value to the tutorial
            // and makes the tutorial UX more error-prone
            return false
        }

        // Expand the range to include full lines to reduce the likelihood of formatting issues
        const rangeToFormat = new vscode.Range(
            task.selectionRange.start.line,
            0,
            task.selectionRange.end.line,
            Number.MAX_VALUE
        )

        if (!rangeToFormat) {
            return false
        }

        /**
         * Maximum amount of time to spend formatting.
         * If the formatter takes longer than this then we will skip formatting completely.
         */
        const formattingTimeout = 1000
        const formattingChanges =
<<<<<<< HEAD
            (await Promise.race([
                vscode.commands.executeCommand<vscode.TextEdit[]>(
                    'vscode.executeFormatDocumentProvider',
                    document.uri,
                    {
                        tabSize: document.uri,
                        insertSpaces: getEditorInsertSpaces(
                            document.uri,
                            vscode.workspace,
                            vscode.window
                        ),
                    }
                ),
                sleep(formattingTimeout),
            ])) || []
=======
            (await vscode.commands.executeCommand<vscode.TextEdit[]>(
                'vscode.executeFormatDocumentProvider',
                document.uri,
                {
                    tabSize: getEditorTabSize(document.uri, vscode.workspace, vscode.window),
                    insertSpaces: getEditorInsertSpaces(document.uri, vscode.workspace, vscode.window),
                } satisfies vscode.FormattingOptions
            )) || []
>>>>>>> 8f650d26

        const formattingChangesInRange = formattingChanges.filter(change =>
            rangeToFormat.contains(change.range)
        )

        if (formattingChangesInRange.length === 0) {
            return false
        }

        logDebug('FixupController:edit', 'formatting')

        if (edit instanceof vscode.WorkspaceEdit) {
            for (const change of formattingChangesInRange) {
                edit.replace(task.fixupFile.uri, change.range, change.newText)
            }
            return vscode.workspace.applyEdit(edit)
        }

        return edit(editBuilder => {
            for (const change of formattingChangesInRange) {
                editBuilder.replace(change.range, change.newText)
            }
        }, options)
    }

    // Notify users of task completion when the edited file is not visible
    private async notifyTaskComplete(task: FixupTask): Promise<void> {
        // Don't show for test mode as the doc will be displayed when done
        if (task.intent === 'test') {
            return
        }
        const showChangesButton = 'Show Changes'
        const result = await vscode.window.showInformationMessage(
            `Edit applied to ${displayPathBasename(task.fixupFile.uri)}`,
            showChangesButton
        )
        if (result === showChangesButton) {
            const editor = await vscode.window.showTextDocument(task.fixupFile.uri)
            editor.revealRange(task.selectionRange)
        }
    }

    public error(id: FixupTaskID, error: Error): void {
        const task = this.tasks.get(id)
        if (!task) {
            return
        }

        task.error = error
        this.setTaskState(task, CodyTaskState.Error)
    }

    private discard(task: FixupTask): void {
        this.needsDiffUpdate_.delete(task)
        this.controlApplicator.didDeleteTask(task)
        this.decorator.didCompleteTask(task)
        this.tasks.delete(task.id)
    }

    public async didReceiveFixupInsertion(
        id: string,
        text: string,
        state: 'streaming' | 'complete'
    ): Promise<void> {
        const task = this.tasks.get(id)
        if (!task) {
            return
        }

        if (task.state !== CodyTaskState.Inserting) {
            this.setTaskState(task, CodyTaskState.Inserting)
        }

        const trimmedReplacement = state === 'complete' ? text : text.replace(/\n[^\n]*$/, '')
        const replacementText = trimmedReplacement
            .split('\n')
            .map((line, index) =>
                index === 0 ? line : ' '.repeat(task.selectionRange.start.character) + line
            )
            .join('\n')

        if (state === 'complete') {
            task.inProgressReplacement = undefined
            task.replacement = replacementText
            return this.streamTask(task, state)
        }

        if (replacementText === task.inProgressReplacement) {
            // Incoming text has already been applied, do nothing
            return
        }

        task.inProgressReplacement = replacementText
        return this.streamTask(task, state)
    }

    public async didReceiveFixupText(
        id: string,
        text: string,
        state: 'streaming' | 'complete'
    ): Promise<void> {
        const task = this.tasks.get(id)
        if (!task) {
            return Promise.resolve()
        }
        if (task.state !== CodyTaskState.Working) {
            // TODO: Update this when we re-spin tasks with conflicts so that
            // we store the new text but can also display something reasonably
            // stable in the editor
            return Promise.resolve()
        }

        switch (state) {
            case 'streaming':
                task.inProgressReplacement = text
                break
            case 'complete':
                task.inProgressReplacement = undefined
                task.replacement = text
                this.setTaskState(task, CodyTaskState.Applying)
                break
        }
        this.textDidChange(task)
        return Promise.resolve()
    }

    /**
     * Update the task's fixup file and selection range with the new info,
     * and then task mode to "insert".
     *
     * NOTE: Currently used for /test command only.
     */
    public async didReceiveNewFileRequest(id: string, newFileUri: vscode.Uri): Promise<void> {
        const task = this.tasks.get(id)
        if (!task) {
            return
        }

        if (task.fixupFile.uri.toString() === newFileUri.toString()) {
            return this.setTaskState(task, CodyTaskState.Working)
        }

        // append response to new file
        const doc = await vscode.workspace.openTextDocument(newFileUri)
        const pos = new vscode.Position(doc.lineCount - 1, 0)
        const range = new vscode.Range(pos, pos)
        task.selectionRange = range
        task.fixupFile = this.files.replaceFile(task.fixupFile.uri, newFileUri)

        // Set original text to empty as we are not replacing original text but appending to file
        task.original = ''
        task.destinationFile = newFileUri

        // Show the new document before streaming start
        await vscode.window.showTextDocument(doc, {
            selection: range,
            viewColumn: vscode.ViewColumn.Beside,
        })

        // lift the pending state from the task so it can proceed to the next stage
        this.setTaskState(task, CodyTaskState.Working)
    }

    // Handles changes to the source document in the fixup selection, or the
    // replacement text generated by Cody.
    public textDidChange(task: FixupTask): void {
        // Do not make any changes when task is in pending
        if (task.state === CodyTaskState.Pending) {
            return
        }
        // User has changed an applied task, so we assume the user has accepted the change and wants to take control.
        // This helps ensure that the codelens doesn't stay around unnecessarily and become an annoyance.
        // Note: This will also apply if the user attempts to undo the applied change.
        if (task.state === CodyTaskState.Applied) {
            this.accept(task)
            return
        }
        if (task.state === CodyTaskState.Finished) {
            this.needsDiffUpdate_.delete(task)
        }
        if (this.needsDiffUpdate_.size === 0) {
            void this.scheduler.scheduleIdle(() => this.updateDiffs())
        }
        if (task.mode === 'edit' && !this.needsDiffUpdate_.has(task)) {
            this.needsDiffUpdate_.add(task)
        }
    }

    // Handles when the range associated with a fixup task changes.
    public rangeDidChange(task: FixupTask): void {
        this.controlApplicator.didUpdateTask(task)
        // We don't notify the decorator about this range change; vscode
        // updates any text decorations and we can recompute them, lazily,
        // if the diff is dirtied.
    }

    // Tasks where the text of the buffer, or the text provided by Cody, has
    // changed and we need to update diffs.
    private needsDiffUpdate_: Set<FixupTask> = new Set()

    // Files where the editor wasn't visible and we have delayed computing diffs
    // for tasks.
    private needsEditor_: Set<FixupFile> = new Set()

    private didChangeVisibleTextEditors(editors: readonly vscode.TextEditor[]): void {
        const editorsByFile = new Map<FixupFile, vscode.TextEditor[]>()
        for (const editor of editors) {
            const file = this.files.maybeForUri(editor.document.uri)
            if (!file) {
                continue
            }
            // Group editors by file so the decorator can apply decorations
            // in one shot.
            if (!editorsByFile.has(file)) {
                editorsByFile.set(file, [])
            }
            editorsByFile.get(file)?.push(editor)
            // If we were waiting for an editor to get text to diff against,
            // start that process now.
            if (this.needsEditor_.has(file)) {
                this.needsEditor_.delete(file)
                for (const task of this.tasksForFile(file)) {
                    if (this.needsDiffUpdate_.size === 0) {
                        void this.scheduler.scheduleIdle(() => this.updateDiffs())
                    }
                    this.needsDiffUpdate_.add(task)
                }
            }
        }
        // Apply any decorations we have to the visible editors.
        for (const [file, editors] of editorsByFile.entries()) {
            this.decorator.didChangeVisibleTextEditors(file, editors)
        }

        this.controlApplicator.visibleFilesWithTasksMaybeChanged([...editorsByFile.keys()])
    }

    private updateDiffs(): void {
        while (this.needsDiffUpdate_.size) {
            const task = this.needsDiffUpdate_.keys().next().value as FixupTask
            this.needsDiffUpdate_.delete(task)
            const editor = vscode.window.visibleTextEditors.find(
                editor => editor.document.uri === task.fixupFile.uri
            )
            if (!editor) {
                this.needsEditor_.add(task.fixupFile)
                continue
            }
            // TODO: When Cody doesn't suggest any output something has gone
            // wrong; we should clean up. But updateDiffs also gets called to
            // process streaming output, so this isn't the place to detect or
            // recover from empty replacements.
            const botText = task.inProgressReplacement || task.replacement
            if (!botText) {
                continue
            }
            const bufferText = editor.document.getText(task.selectionRange)

            // Add new line at the end of bot text when running insert mode
            const newLine = task.mode === 'edit' ? '' : '\n'
            task.diff = computeDiff(
                task.original,
                `${botText}${newLine}`,
                bufferText,
                task.selectionRange.start
            )
            this.didUpdateDiff(task)
        }
    }

    private didUpdateDiff(task: FixupTask): void {
        if (!task.diff) {
            // Once we have a diff, we never go back to not having a diff.
            // If adding that transition, you must un-apply old highlights for
            // this task.
            throw new Error('unreachable')
        }
        this.decorator.didUpdateDiff(task)
        if (!task.diff.clean) {
            // TODO: If this isn't an in-progress diff, then schedule
            // a re-spin or notify failure
            return
        }
    }

    private setTaskState(task: FixupTask, state: CodyTaskState): void {
        const oldState = task.state
        if (oldState === state) {
            // Not a transition--nothing to do.
            return
        }

        task.state = state

        if (oldState !== CodyTaskState.Working && task.state === CodyTaskState.Working) {
            task.spinCount++
        }

        if (task.state === CodyTaskState.Finished) {
            this.discard(task)
            return
        }
        // Save states of the task
        this.controlApplicator.didUpdateTask(task)

        if (task.state === CodyTaskState.Applying) {
            void this.apply(task.id)
        }

        // We currently remove the decorations when the task is applied as they
        // currently do not always show the correct positions for edits.
        // TODO: Improve the diff handling so that decorations more accurately reflect the edits.
        if (task.state === CodyTaskState.Applied) {
            this.updateDiffs() // Flush any diff updates first, so they aren't scheduled after the completion.
            this.decorator.didCompleteTask(task)
        }
    }

    private reset(): void {
        this.tasks = new Map<FixupTaskID, FixupTask>()
    }

    public dispose(): void {
        this.reset()
        this.controlApplicator.dispose()
        this.decorator.dispose()
        for (const disposable of this._disposables) {
            disposable.dispose()
        }
        this._disposables = []
    }
}<|MERGE_RESOLUTION|>--- conflicted
+++ resolved
@@ -878,13 +878,12 @@
          */
         const formattingTimeout = 1000
         const formattingChanges =
-<<<<<<< HEAD
             (await Promise.race([
                 vscode.commands.executeCommand<vscode.TextEdit[]>(
                     'vscode.executeFormatDocumentProvider',
                     document.uri,
                     {
-                        tabSize: document.uri,
+                        tabSize: getEditorTabSize(document.uri, vscode.workspace, vscode.window),
                         insertSpaces: getEditorInsertSpaces(
                             document.uri,
                             vscode.workspace,
@@ -894,16 +893,6 @@
                 ),
                 sleep(formattingTimeout),
             ])) || []
-=======
-            (await vscode.commands.executeCommand<vscode.TextEdit[]>(
-                'vscode.executeFormatDocumentProvider',
-                document.uri,
-                {
-                    tabSize: getEditorTabSize(document.uri, vscode.workspace, vscode.window),
-                    insertSpaces: getEditorInsertSpaces(document.uri, vscode.workspace, vscode.window),
-                } satisfies vscode.FormattingOptions
-            )) || []
->>>>>>> 8f650d26
 
         const formattingChangesInRange = formattingChanges.filter(change =>
             rangeToFormat.contains(change.range)
