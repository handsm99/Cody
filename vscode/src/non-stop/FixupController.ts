import * as vscode from 'vscode'

import { type ChatEventSource, type ContextFile, type ContextMessage } from '@sourcegraph/cody-shared'

import { type ExecuteEditArguments } from '../edit/execute'
<<<<<<< HEAD
import { type EditIntent } from '../edit/types'
import { getEditSmartSelection } from '../edit/utils/edit-selection'
=======
import { type EditIntent, type EditMode } from '../edit/types'
import { getSmartSelection } from '../editor/utils'
>>>>>>> 5e0f0f29
import { logDebug } from '../log'
import { telemetryService } from '../services/telemetry'
import { telemetryRecorder } from '../services/telemetry-v2'
import { countCode } from '../services/utils/code-count'
import { getEditorInsertSpaces, getEditorTabSize } from '../utils'

import { computeDiff, type Diff } from './diff'
import { FixupCodeLenses } from './FixupCodeLenses'
import { ContentProvider } from './FixupContentStore'
import { FixupDecorator } from './FixupDecorator'
import { FixupDocumentEditObserver } from './FixupDocumentEditObserver'
import { NewFixupFileMap, type FixupFile } from './FixupFile'
import { FixupFileObserver } from './FixupFileObserver'
import { FixupScheduler } from './FixupScheduler'
import { FixupTask, type taskID } from './FixupTask'
import { FixupTypingUI } from './FixupTypingUI'
import {
    type FixupFileCollection,
    type FixupIdleTaskRunner,
    type FixupTaskFactory,
    type FixupTextChanged,
} from './roles'
import { CodyTaskState } from './utils'

// This class acts as the factory for Fixup Tasks and handles communication between the Tree View and editor
export class FixupController
    implements FixupFileCollection, FixupIdleTaskRunner, FixupTaskFactory, FixupTextChanged, vscode.Disposable
{
    private tasks = new Map<taskID, FixupTask>()
    private readonly files: FixupFileObserver
    private readonly editObserver: FixupDocumentEditObserver
    // TODO: Make the fixup scheduler use a cooldown timer with a longer delay
    private readonly scheduler = new FixupScheduler(10)
    private readonly decorator = new FixupDecorator()
    private readonly codelenses = new FixupCodeLenses(this)
    private readonly contentStore = new ContentProvider()
    private readonly typingUI = new FixupTypingUI(this)

    private _disposables: vscode.Disposable[] = []

    constructor() {
        // Register commands
        this._disposables.push(
            vscode.workspace.registerTextDocumentContentProvider('cody-fixup', this.contentStore),
            vscode.commands.registerCommand('cody.fixup.codelens.cancel', id => {
                telemetryService.log('CodyVSCodeExtension:fixup:codeLens:clicked', { op: 'cancel', hasV2Event: true })
                telemetryRecorder.recordEvent('cody.fixup.codeLens', 'cancel')
                return this.cancel(id)
            }),
            vscode.commands.registerCommand('cody.fixup.codelens.diff', id => {
                telemetryService.log('CodyVSCodeExtension:fixup:codeLens:clicked', { op: 'diff', hasV2Event: true })
                telemetryRecorder.recordEvent('cody.fixup.codeLens', 'diff')
                return this.diff(id)
            }),
            vscode.commands.registerCommand('cody.fixup.codelens.retry', async id => {
                telemetryService.log('CodyVSCodeExtension:fixup:codeLens:clicked', {
                    op: 'regenerate',
                    hasV2Event: true,
                })
                telemetryRecorder.recordEvent('cody.fixup.codeLens', 'retry')
                return this.retry(id)
            }),
            vscode.commands.registerCommand('cody.fixup.codelens.undo', id => {
                telemetryService.log('CodyVSCodeExtension:fixup:codeLens:clicked', { op: 'undo', hasV2Event: true })
                telemetryRecorder.recordEvent('cody.fixup.codeLens', 'undo')
                return this.undo(id)
            }),
            vscode.commands.registerCommand('cody.fixup.codelens.accept', id => {
                telemetryService.log('CodyVSCodeExtension:fixup:codeLens:clicked', { op: 'accept', hasV2Event: true })
                telemetryRecorder.recordEvent('cody.fixup.codeLens', 'accept')
                return this.accept(id)
            }),
            vscode.commands.registerCommand('cody.fixup.codelens.error', id => {
                telemetryService.log('CodyVSCodeExtension:fixup:codeLens:clicked', {
                    op: 'show_error',
                    hasV2Event: true,
                })
                telemetryRecorder.recordEvent('cody.fixup.codeLens', 'showError')
                return this.showError(id)
            }),
            vscode.commands.registerCommand('cody.fixup.codelens.skip-formatting', id => {
                telemetryService.log('CodyVSCodeExtension:fixup:codeLens:clicked', {
                    op: 'skip_formatting',
                    hasV2Event: true,
                })
                telemetryRecorder.recordEvent('cody.fixup.codeLens', 'skipFormatting')
                return this.skipFormatting(id)
            })
        )
        // Observe file renaming and deletion
        this.files = new FixupFileObserver()
        this._disposables.push(vscode.workspace.onDidRenameFiles(this.files.didRenameFiles.bind(this.files)))
        this._disposables.push(vscode.workspace.onDidDeleteFiles(this.files.didDeleteFiles.bind(this.files)))
        // Observe editor focus
        this._disposables.push(vscode.window.onDidChangeVisibleTextEditors(this.didChangeVisibleTextEditors.bind(this)))
        // Observe file edits
        this.editObserver = new FixupDocumentEditObserver(this)
        this._disposables.push(
            vscode.workspace.onDidChangeTextDocument(this.editObserver.textDocumentChanged.bind(this.editObserver))
        )

        // Only auto-accept tasks on save if the user doesn't have a conflicting autoSave setting.
        // Otherwise the code lens will just flicker for the user, as it will be accepted almost immediately
        const autoSaveSetting = vscode.workspace.getConfiguration('files').get<string>('autoSave')
        if (autoSaveSetting === 'off' || autoSaveSetting === 'onWindowChange') {
            this._disposables.push(
                vscode.workspace.onDidSaveTextDocument(({ uri }) => {
                    // If we save the document, we consider the user to have accepted any applied tasks.
                    // This helps ensure that the codelens doesn't stay around unnecessarily and become an annoyance.
                    for (const task of this.tasks.values()) {
                        if (task.fixupFile.uri.fsPath.endsWith(uri.fsPath)) {
                            this.accept(task.id)
                        }
                    }
                })
            )
        }
    }

    // FixupFileCollection
    public tasksForFile(file: FixupFile): FixupTask[] {
        return [...this.tasks.values()].filter(task => task.fixupFile === file)
    }

    public maybeFileForUri(uri: vscode.Uri): FixupFile | undefined {
        return this.files.maybeForUri(uri)
    }

    // FixupIdleTaskScheduler

    public scheduleIdle<T>(callback: () => T): Promise<T> {
        return this.scheduler.scheduleIdle(callback)
    }

    public async promptUserForTask(args: ExecuteEditArguments, source: ChatEventSource): Promise<FixupTask | null> {
        const task = await this.typingUI.show(args, source)
        return task
    }

    public async createTask(
        document: vscode.TextDocument,
        instruction: string,
        userContextFiles: ContextFile[],
        selectionRange: vscode.Range,
        intent?: EditIntent,
        mode: EditMode = 'edit',
        source?: ChatEventSource,
        contextMessages?: ContextMessage[]
    ): Promise<FixupTask> {
        const fixupFile = this.files.forUri(document.uri)
        // Support expanding the selection range for intents where it is useful
        if (intent !== 'add') {
            selectionRange = await getEditSmartSelection(document, selectionRange)
        }
        const task = new FixupTask(
            fixupFile,
            instruction,
            userContextFiles,
            intent,
            selectionRange,
            mode,
            source,
            contextMessages
        )
        this.tasks.set(task.id, task)
        const state = task.mode === 'file' ? CodyTaskState.pending : CodyTaskState.working
        this.setTaskState(task, state)
        return task
    }

    // Apply single fixup from task ID. Public for testing.
    public async apply(id: taskID): Promise<void> {
        logDebug('FixupController:apply', 'applying', { verbose: { id } })
        const task = this.tasks.get(id)
        if (!task) {
            return
        }
        await this.applyTask(task)
    }

    // Tries to get a clean, up-to-date diff to apply. If the diff is not
    // up-to-date, it is synchronously recomputed. If the diff is not clean,
    // will return undefined. This may update the task with the newly computed
    // diff.
    private applicableDiffOrRespin(task: FixupTask, document: vscode.TextDocument): Diff | undefined {
        if (task.state !== CodyTaskState.applying && task.state !== CodyTaskState.applied) {
            // We haven't received a response from the LLM yet, so there is
            // no diff.
            console.warn('no response cached from LLM so no applicable diff')
            return undefined
        }
        const bufferText = document.getText(task.selectionRange)
        let diff = task.diff
        if (task.replacement !== undefined && bufferText !== diff?.bufferText) {
            // The buffer changed since we last computed the diff.
            task.diff = diff = computeDiff(task.original, task.replacement, bufferText, task.selectionRange.start)
            this.didUpdateDiff(task)
        }
        if (!diff?.clean) {
            this.scheduleRespin(task)
            return undefined
        }
        return diff
    }

    // Schedule a re-spin for diffs with conflicts.
    private scheduleRespin(task: FixupTask): void {
        const MAX_SPIN_COUNT_PER_TASK = 5
        if (task.spinCount >= MAX_SPIN_COUNT_PER_TASK) {
            telemetryService.log('CodyVSCodeExtension:fixup:respin', { count: task.spinCount, hasV2Event: true })
            telemetryRecorder.recordEvent('cody.fixup.respin', 'scheduled', {
                metadata: { spinCount: task.spinCount },
            })
            return this.error(task.id, new Error(`Cody tried ${task.spinCount} times but failed to edit the file`))
        }
        void vscode.window.showInformationMessage('Cody will rewrite to include your changes')
        this.setTaskState(task, CodyTaskState.working)
        return undefined
    }

    private logTaskCompletion(task: FixupTask, editOk: boolean): void {
        if (!editOk) {
            telemetryService.log('CodyVSCodeExtension:fixup:apply:failed', undefined, { hasV2Event: true })
            telemetryRecorder.recordEvent('cody.fixup.apply', 'failed')

            // TODO: Try to recover, for example by respinning
            void vscode.window.showWarningMessage('edit did not apply')
            return
        }

        if (!task.replacement) {
            return
        }

        const codeCount = countCode(task.replacement.trim())
        const source = task.source

        telemetryService.log('CodyVSCodeExtension:fixup:applied', { ...codeCount, source }, { hasV2Event: true })
        telemetryRecorder.recordEvent('cody.fixup.apply', 'succeeded', {
            metadata: {
                lineCount: codeCount.lineCount,
                charCount: codeCount.charCount,
            },
            privateMetadata: {
                // TODO: generate numeric ID representing source so that it
                // can be included in metadata for default export.
                source,
            },
        })
    }

    private async streamTask(task: FixupTask, state: 'streaming' | 'complete'): Promise<void> {
        if (task.state !== CodyTaskState.inserting) {
            return
        }

        let edit: vscode.TextEditor['edit'] | vscode.WorkspaceEdit
        let document: vscode.TextDocument

        const visibleEditor = vscode.window.visibleTextEditors.find(
            editor => editor.document.uri === task.fixupFile.uri
        )

        if (visibleEditor) {
            document = visibleEditor.document
            edit = visibleEditor.edit.bind(this)
        } else {
            // Perform the edit in the background
            document = await vscode.workspace.openTextDocument(task.fixupFile.uri)
            edit = new vscode.WorkspaceEdit()
        }

        if (state === 'complete') {
            const replacement = task.replacement
            if (replacement === undefined) {
                throw new Error('Task applied with no replacement text')
            }

            // We will format this code once applied, so we do not place an undo stop after this edit to avoid cluttering the undo stack.
            const applyEditOptions = { undoStopBefore: false, undoStopAfter: false }

            let editOk: boolean
            if (edit instanceof vscode.WorkspaceEdit) {
                edit.replace(document.uri, task.selectionRange, replacement)
                editOk = await vscode.workspace.applyEdit(edit)
            } else {
                editOk = await edit(editBuilder => {
                    editBuilder.replace(task.selectionRange, replacement)
                }, applyEditOptions)
            }

            this.logTaskCompletion(task, editOk)

            // Add the missing undo stop after this change.
            // Now when the user hits 'undo', the entire format and edit will be undone at once
            const formatEditOptions = { undoStopBefore: false, undoStopAfter: true }
            this.setTaskState(task, CodyTaskState.formatting)
            await new Promise((resolve, reject) => {
                task.formattingResolver = resolve
                this.formatEdit(
                    visibleEditor ? visibleEditor.edit.bind(this) : new vscode.WorkspaceEdit(),
                    document,
                    task,
                    formatEditOptions
                )
                    .then(resolve)
                    .catch(reject)
                    .finally(() => (task.formattingResolver = null))
            })

            // TODO: See if we can discard a FixupFile now.
            this.setTaskState(task, CodyTaskState.applied)

            // Inform the user about the change if it happened in the background
            // TODO: This will show a new notification for each unique file name.
            // Consider only ever showing 1 notification that opens a UI to display all fixups.
            if (!visibleEditor) {
                await this.notifyTaskComplete(task)
            }
            return
        }

        // In progress insertion, apply the partial replacement and adjust the range
        const replacement = task.inProgressReplacement
        if (replacement === undefined) {
            throw new Error('Task applied with no replacement text')
        }

        // Avoid adding any undo stops when streaming. We want the completed edit to be undone as a single unit, once finished.
        const applyEditOptions = { undoStopBefore: false, undoStopAfter: false }

        // Insert updated text at selection range
        let editOk: boolean
        if (edit instanceof vscode.WorkspaceEdit) {
            edit.replace(document.uri, task.selectionRange, replacement)
            editOk = await vscode.workspace.applyEdit(edit)
        } else {
            editOk = await edit(editBuilder => {
                editBuilder.replace(task.selectionRange, replacement)
            }, applyEditOptions)
        }

        if (editOk) {
            const insertedLines = replacement.split(/\r\n|\r|\n/m).length - 1
            // Expand the selection range to accompany the edit
            task.selectionRange = task.selectionRange.with(
                task.selectionRange.start,
                task.selectionRange.end.translate({
                    lineDelta: task.selectionRange.start.line - task.selectionRange.end.line + insertedLines,
                    characterDelta: insertedLines < 1 ? replacement.length : 0,
                })
            )
        }
    }

    private async applyTask(task: FixupTask): Promise<void> {
        if (task.state !== CodyTaskState.applying) {
            return
        }

        let edit: vscode.TextEditor['edit'] | vscode.WorkspaceEdit
        let document: vscode.TextDocument

        const visibleEditor = vscode.window.visibleTextEditors.find(
            editor => editor.document.uri === task.fixupFile.uri
        )

        if (visibleEditor) {
            document = visibleEditor.document
            edit = visibleEditor.edit.bind(this)
        } else {
            // Perform the edit in the background
            document = await vscode.workspace.openTextDocument(task.fixupFile.uri)
            edit = new vscode.WorkspaceEdit()
        }

        // Always ensure that any scheduled diffs have ran before applying edits
        this.updateDiffs()

        const diff = this.applicableDiffOrRespin(task, document)
        if (!diff) {
            return
        }

        // We will format this code once applied, so we avoid placing an undo stop after this edit to avoid cluttering the undo stack.
        const applyEditOptions = { undoStopBefore: true, undoStopAfter: false }
        const editOk =
            task.mode === 'edit'
                ? await this.replaceEdit(edit, diff, task, applyEditOptions)
                : await this.insertEdit(edit, document, task, applyEditOptions)

        this.logTaskCompletion(task, editOk)

        // Add the missing undo stop after this change.
        // Now when the user hits 'undo', the entire format and edit will be undone at once
        const formatEditOptions = { undoStopBefore: false, undoStopAfter: true }
        this.setTaskState(task, CodyTaskState.formatting)
        await new Promise((resolve, reject) => {
            task.formattingResolver = resolve
            this.formatEdit(
                visibleEditor ? visibleEditor.edit.bind(this) : new vscode.WorkspaceEdit(),
                document,
                task,
                formatEditOptions
            )
                .then(resolve)
                .catch(reject)
                .finally(() => (task.formattingResolver = null))
        })

        // TODO: See if we can discard a FixupFile now.
        this.setTaskState(task, CodyTaskState.applied)

        // Inform the user about the change if it happened in the background
        // TODO: This will show a new notification for each unique file name.
        // Consider only ever showing 1 notification that opens a UI to display all fixups.
        if (!visibleEditor && task.mode !== 'file') {
            await this.notifyTaskComplete(task)
        }
    }

    // Replace edit returned by Cody at task selection range
    private async replaceEdit(
        edit: vscode.TextEditor['edit'] | vscode.WorkspaceEdit,
        diff: Diff,
        task: FixupTask,
        options?: { undoStopBefore: boolean; undoStopAfter: boolean }
    ): Promise<boolean> {
        logDebug('FixupController:edit', 'replacing ')

        if (edit instanceof vscode.WorkspaceEdit) {
            for (const diffEdit of diff.edits) {
                edit.replace(
                    task.fixupFile.uri,
                    new vscode.Range(
                        new vscode.Position(diffEdit.range.start.line, diffEdit.range.start.character),
                        new vscode.Position(diffEdit.range.end.line, diffEdit.range.end.character)
                    ),
                    diffEdit.text
                )
            }
            return vscode.workspace.applyEdit(edit)
        }

        return edit(editBuilder => {
            for (const diffEdit of diff.edits) {
                editBuilder.replace(
                    new vscode.Range(
                        new vscode.Position(diffEdit.range.start.line, diffEdit.range.start.character),
                        new vscode.Position(diffEdit.range.end.line, diffEdit.range.end.character)
                    ),
                    diffEdit.text
                )
            }
        }, options)
    }

    // Insert edit returned by Cody at task selection range
    private async insertEdit(
        edit: vscode.TextEditor['edit'] | vscode.WorkspaceEdit,
        document: vscode.TextDocument,
        task: FixupTask,
        options?: { undoStopBefore: boolean; undoStopAfter: boolean }
    ): Promise<boolean> {
        logDebug('FixupController:edit', 'inserting')
        const text = task.replacement
        const range = task.selectionRange
        if (!text) {
            return false
        }

        // add correct indentation based on first non empty character index
        const nonEmptyStartIndex = document.lineAt(range.start.line).firstNonWhitespaceCharacterIndex
        // add indentation to each line
        const textLines = text.split('\n').map(line => ' '.repeat(nonEmptyStartIndex) + line)
        // join text with new lines, and then remove everything after the last new line if it only contains white spaces
        const replacementText = textLines.join('\n').replace(/[\t ]+$/, '')

        // Insert updated text at selection range
        if (edit instanceof vscode.WorkspaceEdit) {
            edit.insert(document.uri, range.start, replacementText)
            return vscode.workspace.applyEdit(edit)
        }

        return edit(editBuilder => {
            editBuilder.insert(range.start, replacementText)
        }, options)
    }

    private async formatEdit(
        edit: vscode.TextEditor['edit'] | vscode.WorkspaceEdit,
        document: vscode.TextDocument,
        task: FixupTask,
        options?: { undoStopBefore: boolean; undoStopAfter: boolean }
    ): Promise<boolean> {
        const rangeToFormat = task.selectionRange

        if (!rangeToFormat) {
            return false
        }

        const formattingChanges =
            (await vscode.commands.executeCommand<vscode.TextEdit[]>(
                'vscode.executeFormatDocumentProvider',
                document.uri,
                {
                    tabSize: getEditorTabSize(document.uri),
                    insertSpaces: getEditorInsertSpaces(document.uri),
                }
            )) || []

        const formattingChangesInRange = formattingChanges.filter(change => rangeToFormat.contains(change.range))

        if (formattingChangesInRange.length === 0) {
            return false
        }

        logDebug('FixupController:edit', 'formatting')

        if (edit instanceof vscode.WorkspaceEdit) {
            for (const change of formattingChangesInRange) {
                edit.replace(task.fixupFile.uri, change.range, change.newText)
            }
            return vscode.workspace.applyEdit(edit)
        }

        return edit(editBuilder => {
            for (const change of formattingChangesInRange) {
                editBuilder.replace(change.range, change.newText)
            }
        }, options)
    }

    // Notify users of task completion when the edited file is not visible
    private async notifyTaskComplete(task: FixupTask): Promise<void> {
        // Don't show for file mode as the doc will be displayed when done
        if (task.mode === 'file') {
            return
        }
        const showChangesButton = 'Show Changes'
        const result = await vscode.window.showInformationMessage(
            `Edit applied to ${task.fixupFile.fileName}`,
            showChangesButton
        )
        if (result === showChangesButton) {
            const editor = await vscode.window.showTextDocument(task.fixupFile.uri)
            editor.revealRange(task.selectionRange)
        }
    }

    private cancel(id: taskID): void {
        const task = this.tasks.get(id)
        if (!task) {
            return
        }
        return this.cancelTask(task)
    }

    public cancelTask(task: FixupTask): void {
        this.setTaskState(task, task.state === CodyTaskState.error ? CodyTaskState.error : CodyTaskState.finished)
        this.discard(task)
    }

    private accept(id: taskID): void {
        const task = this.tasks.get(id)
        if (!task || task.state !== CodyTaskState.applied) {
            return
        }
        this.setTaskState(task, CodyTaskState.finished)
        this.discard(task)
    }

    private async undo(id: taskID): Promise<void> {
        const task = this.tasks.get(id)
        if (!task) {
            return
        }
        return this.undoTask(task)
    }

    /**
     * Reverts an applied fixup task by replacing the edited code range with the original code.
     *
     * TODO: It is possible the original code is out of date if the user edited it whilst the fixup was running.
     * Handle this case better. Possibly take a copy of the previous code just before the fixup is applied.
     */
    private async undoTask(task: FixupTask): Promise<void> {
        if (task.state !== CodyTaskState.applied) {
            return
        }

        let editor = vscode.window.visibleTextEditors.find(editor => editor.document.uri === task.fixupFile.uri)
        if (!editor) {
            editor = await vscode.window.showTextDocument(task.fixupFile.uri)
        }

        const replacementText = task.replacement
        if (!replacementText) {
            return
        }

        editor.revealRange(task.selectionRange)
        const editOk = await editor.edit(editBuilder => {
            editBuilder.replace(task.selectionRange, task.original)
        })

        if (!editOk) {
            telemetryService.log('CodyVSCodeExtension:fixup:revert:failed', { hasV2Event: true })
            telemetryRecorder.recordEvent('cody.fixup.revert', 'failed')
            return
        }

        const tokenCount = countCode(replacementText)
        telemetryService.log('CodyVSCodeExtension:fixup:reverted', tokenCount, { hasV2Event: true })
        telemetryRecorder.recordEvent('cody.fixup.reverted', 'clicked', {
            metadata: tokenCount,
        })

        this.setTaskState(task, CodyTaskState.finished)
    }

    public error(id: taskID, error: Error): void {
        const task = this.tasks.get(id)
        if (!task) {
            return
        }

        task.error = error
        this.setTaskState(task, CodyTaskState.error)
    }

    private showError(id: taskID): void {
        const task = this.tasks.get(id)
        if (!task?.error) {
            return
        }

        void vscode.window.showErrorMessage('Applying Edits Failed', { modal: true, detail: task.error.message })
    }

    private skipFormatting(id: taskID): void {
        const task = this.tasks.get(id)
        if (!task) {
            return
        }

        if (!task.formattingResolver) {
            return
        }

        return task.formattingResolver(false)
    }

    private discard(task: FixupTask): void {
        NewFixupFileMap.delete(task.id)
        this.needsDiffUpdate_.delete(task)
        this.codelenses.didDeleteTask(task)
        this.contentStore.delete(task.id)
        this.decorator.didCompleteTask(task)
        this.tasks.delete(task.id)
    }

    public async didReceiveFixupInsertion(id: string, text: string, state: 'streaming' | 'complete'): Promise<void> {
        const task = this.tasks.get(id)
        if (!task) {
            return
        }

        if (task.state !== CodyTaskState.inserting) {
            this.setTaskState(task, CodyTaskState.inserting)
        }

        const trimmedReplacement = state === 'complete' ? text : text.replace(/\n[^\n]*$/, '')
        const replacementText = trimmedReplacement
            .split('\n')
            .map((line, index) => (index === 0 ? line : ' '.repeat(task.selectionRange.start.character) + line))
            .join('\n')

        if (state === 'complete') {
            task.inProgressReplacement = undefined
            task.replacement = replacementText
            telemetryService.log('CodyVSCodeExtension:fixupResponse:hasCode', {
                ...countCode(replacementText),
                source: task.source,
                hasV2Event: true,
            })
            telemetryRecorder.recordEvent('cody.fixup.response', 'hasCode', {
                metadata: countCode(replacementText),
                privateMetadata: {
                    source: task.source,
                },
            })
            return this.streamTask(task, state)
        }

        if (replacementText === task.inProgressReplacement) {
            // Incoming text has already been applied, do nothing
            return
        }

        task.inProgressReplacement = replacementText
        return this.streamTask(task, state)
    }

    public async didReceiveFixupText(id: string, text: string, state: 'streaming' | 'complete'): Promise<void> {
        const task = this.tasks.get(id)
        if (!task) {
            return Promise.resolve()
        }
        if (task.state !== CodyTaskState.working) {
            // TODO: Update this when we re-spin tasks with conflicts so that
            // we store the new text but can also display something reasonably
            // stable in the editor
            return Promise.resolve()
        }

        switch (state) {
            case 'streaming':
                task.inProgressReplacement = text
                break
            case 'complete':
                task.inProgressReplacement = undefined
                task.replacement = text
                this.setTaskState(task, CodyTaskState.applying)
                telemetryService.log('CodyVSCodeExtension:fixupResponse:hasCode', {
                    ...countCode(text),
                    source: task.source,
                    hasV2Event: true,
                })
                telemetryRecorder.recordEvent('cody.fixup.response', 'hasCode', {
                    metadata: countCode(text),
                    privateMetadata: {
                        source: task.source,
                    },
                })
                break
        }
        this.textDidChange(task)
        return Promise.resolve()
    }

    /**
     * Update the task's fixup file and selection range with the new info,
     * and then task mode to "insert".
     *
     * NOTE: Currently used for /test command only.
     */
    public async didReceiveNewFileRequest(id: string, newFileUri: vscode.Uri): Promise<void> {
        const task = this.tasks.get(id)
        if (!task) {
            return
        }
        // append response to new file
        const doc = await vscode.workspace.openTextDocument(newFileUri)
        const pos = new vscode.Position(doc.lineCount - 1, 0)
        const range = new vscode.Range(pos, pos)
        task.selectionRange = range
        task.fixupFile = this.files.replaceFile(task.fixupFile.uri, newFileUri)
        // Set original text to empty as we are not replacing original text but appending to file
        task.original = ''

        // Show the new document before streaming start
        await vscode.window.showTextDocument(doc, { selection: range, viewColumn: vscode.ViewColumn.Beside })
        // life the pending state from the task so it can proceed to the next stage
        this.setTaskState(task, CodyTaskState.working)
        NewFixupFileMap.set(id, newFileUri)
    }

    // Handles changes to the source document in the fixup selection, or the
    // replacement text generated by Cody.
    public textDidChange(task: FixupTask): void {
        // Do not make any changes when task is in pending
        if (task.state === CodyTaskState.pending) {
            return
        }
        // User has changed an applied task, so we assume the user has accepted the change and wants to take control.
        // This helps ensure that the codelens doesn't stay around unnecessarily and become an annoyance.
        // Note: This will also apply if the user attempts to undo the applied change.
        if (task.state === CodyTaskState.applied) {
            this.accept(task.id)
            return
        }
        if (task.state === CodyTaskState.finished) {
            this.needsDiffUpdate_.delete(task)
        }
        if (this.needsDiffUpdate_.size === 0) {
            void this.scheduler.scheduleIdle(() => this.updateDiffs())
        }
        if (!this.needsDiffUpdate_.has(task)) {
            this.needsDiffUpdate_.add(task)
        }
    }

    // Handles when the range associated with a fixup task changes.
    public rangeDidChange(task: FixupTask): void {
        this.codelenses.didUpdateTask(task)
        // We don't notify the decorator about this range change; vscode
        // updates any text decorations and we can recompute them, lazily,
        // if the diff is dirtied.
    }

    // Tasks where the text of the buffer, or the text provided by Cody, has
    // changed and we need to update diffs.
    private needsDiffUpdate_: Set<FixupTask> = new Set()

    // Files where the editor wasn't visible and we have delayed computing diffs
    // for tasks.
    private needsEditor_: Set<FixupFile> = new Set()

    private didChangeVisibleTextEditors(editors: readonly vscode.TextEditor[]): void {
        const editorsByFile = new Map<FixupFile, vscode.TextEditor[]>()
        for (const editor of editors) {
            const file = this.files.maybeForUri(editor.document.uri)
            if (!file) {
                continue
            }
            // Group editors by file so the decorator can apply decorations
            // in one shot.
            if (!editorsByFile.has(file)) {
                editorsByFile.set(file, [])
            }
            editorsByFile.get(file)?.push(editor)
            // If we were waiting for an editor to get text to diff against,
            // start that process now.
            if (this.needsEditor_.has(file)) {
                this.needsEditor_.delete(file)
                for (const task of this.tasksForFile(file)) {
                    if (this.needsDiffUpdate_.size === 0) {
                        void this.scheduler.scheduleIdle(() => this.updateDiffs())
                    }
                    this.needsDiffUpdate_.add(task)
                }
            }
        }
        // Apply any decorations we have to the visible editors.
        for (const [file, editors] of editorsByFile.entries()) {
            this.decorator.didChangeVisibleTextEditors(file, editors)
        }
    }

    private updateDiffs(): void {
        while (this.needsDiffUpdate_.size) {
            const task = this.needsDiffUpdate_.keys().next().value as FixupTask
            this.needsDiffUpdate_.delete(task)
            const editor = vscode.window.visibleTextEditors.find(editor => editor.document.uri === task.fixupFile.uri)
            if (!editor) {
                this.needsEditor_.add(task.fixupFile)
                continue
            }
            // TODO: When Cody doesn't suggest any output something has gone
            // wrong; we should clean up. But updateDiffs also gets called to
            // process streaming output, so this isn't the place to detect or
            // recover from empty replacements.
            const botText = task.inProgressReplacement || task.replacement
            if (!botText) {
                continue
            }
            const bufferText = editor.document.getText(task.selectionRange)

            // Add new line at the end of bot text when running insert mode
            const newLine = task.mode === 'edit' ? '' : '\n'
            task.diff = computeDiff(task.original, `${botText}${newLine}`, bufferText, task.selectionRange.start)
            this.didUpdateDiff(task)
        }
    }

    private didUpdateDiff(task: FixupTask): void {
        if (!task.diff) {
            // Once we have a diff, we never go back to not having a diff.
            // If adding that transition, you must un-apply old highlights for
            // this task.
            throw new Error('unreachable')
        }
        this.decorator.didUpdateDiff(task)
        if (!task.diff.clean) {
            // TODO: If this isn't an in-progress diff, then schedule
            // a re-spin or notify failure
            return
        }
    }

    // Show diff between before and after edits
    private async diff(id: taskID): Promise<void> {
        const task = this.tasks.get(id)
        if (!task) {
            return
        }
        // Get an up-to-date diff
        const editor = vscode.window.visibleTextEditors.find(editor => editor.document.uri === task.fixupFile.uri)
        if (!editor) {
            return
        }
        const diff = task.diff
        if (!diff) {
            return
        }
        // show diff view between the current document and replacement
        // Add replacement content to the temp document

        // Ensure each diff is fresh so there is no chance of diffing an already diffed file.
        const diffId = `${task.id}-${Date.now()}`
        await this.contentStore.set(diffId, task.fixupFile.uri)
        const tempDocUri = vscode.Uri.parse(`cody-fixup:${task.fixupFile.uri.fsPath}#${diffId}`)
        const doc = await vscode.workspace.openTextDocument(tempDocUri)
        const edit = new vscode.WorkspaceEdit()
        edit.replace(tempDocUri, task.selectionRange, diff.originalText)
        await vscode.workspace.applyEdit(edit)
        await doc.save()

        // Show diff between current document and replacement content
        await vscode.commands.executeCommand(
            'vscode.diff',
            tempDocUri,
            task.fixupFile.uri,
            'Cody Edit Diff View - ' + task.id,
            {
                preview: true,
                preserveFocus: false,
                label: 'Cody Edit Diff View',
                description: 'Cody Edit Diff View: ' + task.fixupFile.uri.fsPath,
            }
        )
    }

    // Regenerate code with the same set of instruction
    public async retry(id: taskID): Promise<void> {
        const task = this.tasks.get(id)
        if (!task) {
            return
        }
        const previousRange = task.originalRange
        const previousInstruction = task.instruction
        const previousUserContextFiles = task.userContextFiles
        const document = await vscode.workspace.openTextDocument(task.fixupFile.uri)

        // Prompt the user for a new instruction, and create a new fixup
        const input = await this.typingUI.getInputFromQuickPick({
            filePath: task.fixupFile.filePath,
            range: previousRange,
            initialValue: previousInstruction,
            initialSelectedContextFiles: previousUserContextFiles,
            source: 'code-lens',
        })
        if (!input) {
            return
        }

        // Revert and remove the previous task
        await this.undoTask(task)

        void vscode.commands.executeCommand(
            'cody.command.edit-code',
            {
                range: previousRange,
                instruction: input.instruction,
                userContextFiles: input.userContextFiles,
                document,
                intent: task.intent,
                mode: task.mode,
            } satisfies ExecuteEditArguments,
            'code-lens'
        )
    }

    private setTaskState(task: FixupTask, state: CodyTaskState): void {
        const oldState = task.state
        if (oldState === state) {
            // Not a transition--nothing to do.
            return
        }

        task.state = state

        if (oldState !== CodyTaskState.working && task.state === CodyTaskState.working) {
            task.spinCount++
        }

        if (task.state === CodyTaskState.finished) {
            this.discard(task)
            return
        }
        // Save states of the task
        this.codelenses.didUpdateTask(task)

        if (task.state === CodyTaskState.applying) {
            void this.apply(task.id)
        }

        // We currently remove the decorations when the task is applied as they
        // currently do not always show the correct positions for edits.
        // TODO: Improve the diff handling so that decorations more accurately reflect the edits.
        if (task.state === CodyTaskState.applied) {
            this.updateDiffs() // Flush any diff updates first, so they aren't scheduled after the completion.
            this.decorator.didCompleteTask(task)
        }
    }

    private reset(): void {
        this.tasks = new Map<taskID, FixupTask>()
    }

    public dispose(): void {
        this.reset()
        this.codelenses.dispose()
        this.decorator.dispose()
        for (const disposable of this._disposables) {
            disposable.dispose()
        }
        this._disposables = []
    }
}<|MERGE_RESOLUTION|>--- conflicted
+++ resolved
@@ -3,13 +3,8 @@
 import { type ChatEventSource, type ContextFile, type ContextMessage } from '@sourcegraph/cody-shared'
 
 import { type ExecuteEditArguments } from '../edit/execute'
-<<<<<<< HEAD
-import { type EditIntent } from '../edit/types'
+import { type EditIntent, type EditMode } from '../edit/types'
 import { getEditSmartSelection } from '../edit/utils/edit-selection'
-=======
-import { type EditIntent, type EditMode } from '../edit/types'
-import { getSmartSelection } from '../editor/utils'
->>>>>>> 5e0f0f29
 import { logDebug } from '../log'
 import { telemetryService } from '../services/telemetry'
 import { telemetryRecorder } from '../services/telemetry-v2'
