--- conflicted
+++ resolved
@@ -98,19 +98,8 @@
                         return false
                     case 'cody.autocomplete.experimental.syntacticPostProcessing':
                         return false
-<<<<<<< HEAD
                     case 'cody.autocomplete.experimental.graphContext':
                         return true
-                    case 'cody.plugins.enabled':
-                        return true
-                    case 'cody.plugins.config':
-                        return {
-                            foo: 'bar',
-                        }
-                    case 'cody.plugins.debug.enabled':
-                        return false
-=======
->>>>>>> b48d6d6a
                     case 'cody.advanced.agent.running':
                         return false
                     default:
