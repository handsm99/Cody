import { describe, expect, it } from 'vitest'
import type * as vscode from 'vscode'

import { Configuration } from '@sourcegraph/cody-shared/src/configuration'

import { getConfiguration } from './configuration'
import { DEFAULT_VSCODE_SETTINGS } from './testutils/mocks'

describe('getConfiguration', () => {
    it('returns default values when no config set', () => {
        const config: Pick<vscode.WorkspaceConfiguration, 'get'> = {
            get: <T>(_key: string, defaultValue?: T): typeof defaultValue | undefined => defaultValue,
        }
<<<<<<< HEAD
        expect(getConfiguration(config)).toEqual(DEFAULT_VSCODE_SETTINGS)
=======
        expect(getConfiguration(config)).toEqual({
            proxy: null,
            codebase: '',
            customHeaders: {},
            chatPreInstruction: '',
            useContext: 'embeddings',
            autocomplete: true,
            autocompleteLanguages: {
                '*': true,
            },
            commandCodeLenses: false,
            editorTitleCommandIcon: true,
            experimentalChatPredictions: false,
            experimentalGuardrails: false,
            experimentalLocalSymbols: false,
            experimentalSimpleChatContext: true,
            experimentalSymfContext: false,
            codeActions: true,
            isRunningInsideAgent: false,
            agentIDE: undefined,
            debugEnable: false,
            debugVerbose: false,
            debugFilter: null,
            telemetryLevel: 'all',
            autocompleteAdvancedProvider: null,
            autocompleteAdvancedModel: null,
            autocompleteCompleteSuggestWidgetSelection: true,
            autocompleteFormatOnAccept: true,
            autocompleteExperimentalSyntacticPostProcessing: true,
            autocompleteExperimentalDynamicMultilineCompletions: false,
            autocompleteExperimentalHotStreak: false,
            autocompleteExperimentalGraphContext: null,
            internalUnstable: false,
            autocompleteTimeouts: {},
            testingLocalEmbeddingsEndpoint: undefined,
            testingLocalEmbeddingsIndexLibraryPath: undefined,
            testingLocalEmbeddingsModel: undefined,
        } satisfies Configuration)
>>>>>>> 60899dd1
    })

    it('reads values from config', () => {
        const config: Pick<vscode.WorkspaceConfiguration, 'get'> = {
            get: key => {
                switch (key) {
                    case 'cody.serverEndpoint':
                        return 'http://example.com'
                    case 'cody.proxy':
                        return 'socks5://127.0.0.1:9999'
                    case 'cody.codebase':
                        return 'my/codebase'
                    case 'cody.useContext':
                        return 'keyword'
                    case 'cody.customHeaders':
                        return {
                            'Cache-Control': 'no-cache',
                            'Proxy-Authenticate': 'Basic',
                        }
                    case 'cody.autocomplete.enabled':
                        return false
                    case 'cody.autocomplete.languages':
                        return { '*': true }
                    case 'cody.experimental.chatPredictions':
                        return true
                    case 'cody.commandCodeLenses':
                        return true
                    case 'cody.editorTitleCommandIcon':
                        return true
                    case 'cody.experimental.guardrails':
                        return true
                    case 'cody.codeActions.enabled':
                        return true
                    case 'cody.experimental.localSymbols':
                        return true
                    case 'cody.experimental.symf.path':
                        return '/usr/local/bin/symf'
                    case 'cody.experimental.simpleChatContext':
                        return true
                    case 'cody.experimental.symfContext':
                        return false
                    case 'cody.experimental.tracing':
                        return true
                    case 'cody.debug.enable':
                        return true
                    case 'cody.debug.verbose':
                        return true
                    case 'cody.debug.filter':
                        return /.*/
                    case 'cody.telemetry.level':
                        return 'off'
                    case 'cody.chat.preInstruction':
                        return 'My name is Jeff.'
                    case 'cody.autocomplete.advanced.provider':
                        return 'unstable-openai'
                    case 'cody.autocomplete.advanced.model':
                        return 'starcoder-32b'
                    case 'cody.autocomplete.advanced.timeout.multiline':
                        return undefined
                    case 'cody.autocomplete.advanced.timeout.singleline':
                        return undefined
                    case 'cody.autocomplete.completeSuggestWidgetSelection':
                        return false
                    case 'cody.autocomplete.formatOnAccept':
                        return true
                    case 'cody.autocomplete.experimental.syntacticPostProcessing':
                        return true
                    case 'cody.autocomplete.experimental.dynamicMultilineCompletions':
                        return false
                    case 'cody.autocomplete.experimental.hotStreak':
                        return false
                    case 'cody.autocomplete.experimental.graphContext':
                        return 'lsp-light'
                    case 'cody.advanced.agent.running':
                        return false
                    case 'cody.advanced.agent.ide':
                        return undefined
                    case 'cody.internal.unstable':
                        return false
                    default:
                        throw new Error(`unexpected key: ${key}`)
                }
            },
        }
        expect(getConfiguration(config)).toEqual({
            proxy: 'socks5://127.0.0.1:9999',
            codebase: 'my/codebase',
            useContext: 'keyword',
            customHeaders: {
                'Cache-Control': 'no-cache',
                'Proxy-Authenticate': 'Basic',
            },
            chatPreInstruction: 'My name is Jeff.',
            autocomplete: false,
            autocompleteLanguages: {
                '*': true,
            },
            experimentalChatPredictions: true,
            commandCodeLenses: true,
            experimentalSimpleChatContext: true,
            experimentalSymfContext: false,
            experimentalTracing: true,
            editorTitleCommandIcon: true,
            experimentalGuardrails: true,
            experimentalLocalSymbols: true,
            codeActions: true,
            isRunningInsideAgent: false,
            agentIDE: undefined,
            internalUnstable: false,
            debugEnable: true,
            debugVerbose: true,
            debugFilter: /.*/,
            telemetryLevel: 'off',
            autocompleteAdvancedProvider: 'unstable-openai',
            autocompleteAdvancedModel: 'starcoder-32b',
            autocompleteCompleteSuggestWidgetSelection: false,
            autocompleteFormatOnAccept: true,
            autocompleteExperimentalSyntacticPostProcessing: true,
            autocompleteExperimentalDynamicMultilineCompletions: false,
            autocompleteExperimentalHotStreak: false,
            autocompleteExperimentalGraphContext: 'lsp-light',
            autocompleteTimeouts: {},
            testingLocalEmbeddingsEndpoint: undefined,
            testingLocalEmbeddingsIndexLibraryPath: undefined,
            testingLocalEmbeddingsModel: undefined,
        } satisfies Configuration)
    })
})<|MERGE_RESOLUTION|>--- conflicted
+++ resolved
@@ -11,48 +11,7 @@
         const config: Pick<vscode.WorkspaceConfiguration, 'get'> = {
             get: <T>(_key: string, defaultValue?: T): typeof defaultValue | undefined => defaultValue,
         }
-<<<<<<< HEAD
         expect(getConfiguration(config)).toEqual(DEFAULT_VSCODE_SETTINGS)
-=======
-        expect(getConfiguration(config)).toEqual({
-            proxy: null,
-            codebase: '',
-            customHeaders: {},
-            chatPreInstruction: '',
-            useContext: 'embeddings',
-            autocomplete: true,
-            autocompleteLanguages: {
-                '*': true,
-            },
-            commandCodeLenses: false,
-            editorTitleCommandIcon: true,
-            experimentalChatPredictions: false,
-            experimentalGuardrails: false,
-            experimentalLocalSymbols: false,
-            experimentalSimpleChatContext: true,
-            experimentalSymfContext: false,
-            codeActions: true,
-            isRunningInsideAgent: false,
-            agentIDE: undefined,
-            debugEnable: false,
-            debugVerbose: false,
-            debugFilter: null,
-            telemetryLevel: 'all',
-            autocompleteAdvancedProvider: null,
-            autocompleteAdvancedModel: null,
-            autocompleteCompleteSuggestWidgetSelection: true,
-            autocompleteFormatOnAccept: true,
-            autocompleteExperimentalSyntacticPostProcessing: true,
-            autocompleteExperimentalDynamicMultilineCompletions: false,
-            autocompleteExperimentalHotStreak: false,
-            autocompleteExperimentalGraphContext: null,
-            internalUnstable: false,
-            autocompleteTimeouts: {},
-            testingLocalEmbeddingsEndpoint: undefined,
-            testingLocalEmbeddingsIndexLibraryPath: undefined,
-            testingLocalEmbeddingsModel: undefined,
-        } satisfies Configuration)
->>>>>>> 60899dd1
     })
 
     it('reads values from config', () => {
