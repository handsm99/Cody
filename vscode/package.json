{
  "$schema": "package.schema.json",
  "name": "cody-ai",
  "private": true,
  "displayName": "Cody: AI Coding Assistant with Autocomplete & Chat",
  "version": "1.28.0",
  "publisher": "sourcegraph",
  "license": "Apache-2.0",
  "icon": "resources/cody.png",
  "description": "AI coding assistant that uses search and codebase context to help you write code faster. Cody brings autocomplete, chat, and commands to VS Code, so you can generate code, write unit tests, create docs, and explain complex code using AI. Choose from the latest LLMs, including GPT-4o and Claude 3.",
  "scripts": {
    "postinstall": "pnpm download-wasm && pnpm copy-win-ca-roots",
    "dev": "pnpm run -s dev:desktop",
    "dev:insiders": "pnpm run -s dev:desktop:insiders",
    "start:dev:desktop": "NODE_ENV=development code --extensionDevelopmentPath=$PWD --disable-extension=sourcegraph.cody-ai --disable-extension=github.copilot --inspect-extensions=9333 --new-window . --goto ./src/completions/inline-completion-item-provider.ts:16:5",
    "dev:desktop": "pnpm run -s build:dev:desktop && pnpm run start:dev:desktop",
    "dev:desktop:insiders": "pnpm run -s build:dev:desktop && NODE_ENV=development code-insiders --extensionDevelopmentPath=$PWD --disable-extension=sourcegraph.cody-ai --disable-extension=github.copilot --inspect-extensions=9333 --new-window . --goto ./src/completions/inline-completion-item-provider.ts:16:5",
    "dev:web": "pnpm run -s build:dev:web && pnpm run -s _dev:vscode-test-web --browserType none",
    "watch:dev:web": "concurrently \"pnpm run -s watch:build:dev:web\" \"pnpm run -s _dev:vscode-test-web --browserType none\"",
    "_dev:vscode-test-web": "vscode-test-web --extensionDevelopmentPath=. ${WORKSPACE-test/fixtures/workspace}",
    "build": "pnpm run -s check:build && tsc --build && pnpm run -s _build:esbuild:desktop && pnpm run -s _build:esbuild:web && pnpm run -s _build:webviews --mode production",
    "check:build": "pnpm run -s check:typehacks && pnpm run -s check:manifest",
    "check:typehacks": "ts-node-transpile-only ./scripts/enable-typehacks.ts && tsc -p tsconfig.typehacks.json",
    "check:manifest": "ts-node-transpile-only ./scripts/validate-package-json.ts",
    "_build:desktop": "pnpm run -s _build:esbuild:desktop && pnpm run -s _build:webviews --mode production",
    "_build:web": "pnpm run -s _build:esbuild:web && pnpm run -s _build:webviews --mode production",
    "build:dev:desktop": "concurrently \"pnpm run -s _build:esbuild:desktop\" \"pnpm run -s _build:webviews --mode development\"",
    "build:dev:web": "concurrently \"pnpm run -s _build:esbuild:web\" \"pnpm run -s _build:webviews --mode development\"",
    "watch:build:dev:web": "concurrently \"pnpm run -s _build:esbuild:web --watch\" \"pnpm run -s _build:webviews --mode development --watch\"",
    "watch:build:dev:desktop": "concurrently \"pnpm run -s _build:esbuild:desktop --watch\" \"pnpm run -s _build:webviews --mode development --watch\"",
    "_build:esbuild:desktop": "pnpm download-wasm && pnpm run -s _build:esbuild:uninstall && pnpm run -s _build:esbuild:node",
    "_build:esbuild:node": "esbuild ./src/extension.node.ts --bundle --outfile=dist/extension.node.js --external:vscode --external:typescript --alias:@sourcegraph/cody-shared=@sourcegraph/cody-shared/src/index --alias:@sourcegraph/cody-shared/src=@sourcegraph/cody-shared/src --alias:lexical=./build/lexical-package-fix --format=cjs --platform=node --sourcemap",
    "_build:esbuild:web": "esbuild ./src/extension.web.ts --platform=browser --bundle --outfile=dist/extension.web.js --alias:@sourcegraph/cody-shared=@sourcegraph/cody-shared/src/index --alias:@sourcegraph/cody-shared/src=@sourcegraph/cody-shared/src --alias:path=path-browserify --external:typescript --alias:node:path=path-browserify --alias:node:os=os-browserify --external:vscode --external:node:fs/promises --define:process='{\"env\":{}}' --define:window=self --format=cjs --sourcemap",
    "_build:esbuild:uninstall": "esbuild ./src/uninstall/post-uninstall.ts --bundle --outfile=dist/post-uninstall.js --external:typescript --format=cjs --platform=node --sourcemap --alias:@sourcegraph/cody-shared=@sourcegraph/cody-shared/src/index --alias:@sourcegraph/cody-shared/src=@sourcegraph/cody-shared/src --alias:lexical=./build/lexical-package-fix",
    "_build:webviews": "vite -c webviews/vite.config.mts build",
    "release": "ts-node-transpile-only ./scripts/release.ts",
    "download-wasm": "ts-node-transpile-only ./scripts/download-wasm-modules.ts",
    "copy-win-ca-roots": "ts-node-transpile-only ./scripts/copy-win-ca-roots.ts",
    "release:dry-run": "pnpm run download-wasm && CODY_RELEASE_DRY_RUN=1 ts-node ./scripts/release.ts",
    "storybook": "storybook dev -p 6007 --no-open --no-version-updates",
    "test:e2e": "playwright install && tsc --build && node dist/tsc/test/e2e/install-deps.js && pnpm run -s build:dev:desktop && pnpm run -s test:e2e:run",
    "test:e2e:run": "playwright test",
    "test:e2e2": "pnpm -s test:e2e2:deps && pnpm -s build:dev:desktop && pnpm -s test:e2e2:run",
    "test:e2e2:run": "playwright test -c playwright.v2.config.ts",
    "test:e2e2:deps": "playwright install chromium --with-deps",
    "test:integration": "tsc --build ./test/integration && pnpm run -s build:dev:desktop && node --inspect -r ts-node/register dist/tsc/test/integration/main.js",
    "test:unit": "vitest",
    "bench": "vitest bench",
    "vscode:prepublish": "pnpm -s run build",
    "vscode:uninstall": "node ./dist/post-uninstall.js",
    "test:unit:tree-sitter-queries": "vitest ./src/tree-sitter/query-tests/*.test.ts",
    "github-changelog": "ts-node-transpile-only ./scripts/github-changelog.ts",
    "version-bump:minor": "RELEASE_TYPE=minor ts-node-transpile-only ./scripts/version-bump.ts",
    "version-bump:patch": "RELEASE_TYPE=patch ts-node-transpile-only ./scripts/version-bump.ts",
    "version-bump:dry-run": "RELEASE_TYPE=prerelease ts-node-transpile-only ./scripts/version-bump.ts"
  },
  "categories": ["Programming Languages", "Machine Learning", "Snippets", "Education"],
  "keywords": [
    "ai",
    "openai",
    "anthropic",
    "assistant",
    "chatbot",
    "chat",
    "code completion",
    "refactor",
    "documentation",
    "test",
    "sourcegraph",
    "codey",
    "llm",
    "codegen",
    "autocomplete",
    "bot",
    "model",
    "typescript",
    "javascript",
    "python",
    "golang",
    "go",
    "html",
    "css",
    "java",
    "php",
    "swift",
    "kotlin",
    "ollama"
  ],
  "repository": {
    "type": "git",
    "url": "https://github.com/sourcegraph/cody",
    "directory": "vscode"
  },
  "bugs": {
    "url": "https://github.com/sourcegraph/cody/issues"
  },
  "homepage": "https://sourcegraph.com/docs/cody",
  "badges": [
    {
      "url": "https://img.shields.io/discord/969688426372825169?color=5765F2",
      "href": "https://srcgr.ph/discord",
      "description": "Discord"
    }
  ],
  "engines": {
    "vscode": "^1.79.0"
  },
  "main": "./dist/extension.node.js",
  "browser": "./dist/extension.web.js",
  "activationEvents": ["onLanguage", "onStartupFinished", "onWebviewPanel:cody.editorPanel"],
  "contributes": {
    "walkthroughs": [
      {
        "id": "welcome",
        "title": "Getting Started with Cody",
        "description": "Discover how Cody can help you write, understand and fix code faster",
        "steps": [
          {
            "id": "autocomplete",
            "title": "Code Autocomplete",
            "description": "Start writing code and Cody will complete the line (or the entire function) for you. Hit tab to accept the suggestion.",
            "media": {
              "markdown": "walkthroughs/autocomplete.md"
            }
          },
          {
            "id": "chat",
            "title": "Cody Chat",
            "description": "Answer questions about general programming topics, or specific to your codebase, with Cody chat.\n[Open Chat](command:cody.chat.newEditorPanel)",
            "media": {
              "markdown": "walkthroughs/chat.md"
            }
          },
          {
            "id": "edit",
            "title": "Edit Code",
            "description": "Ask Cody to perform code edits with your instructions.",
            "media": {
              "markdown": "walkthroughs/edit.md"
            }
          },
          {
            "id": "fix",
            "title": "Fix Code",
            "description": "Use Cody to fix or explain problems in your code.",
            "media": {
              "markdown": "walkthroughs/fix.md"
            }
          },
          {
            "id": "commands",
            "title": "Cody Commands",
            "description": "Discover all the built-in Cody commands, and create your own custom commands.\n[Show Commands](command:cody.menu.commands)",
            "media": {
              "markdown": "walkthroughs/commands.md"
            }
          },
          {
            "id": "keyboard",
            "title": "Keyboard Shortcuts",
            "description": "Easily customize the default keyboard shortcuts to suit your workflow.\n[Show Keyboard Shortcuts Editor](command:cody.sidebar.keyboardShortcuts)",
            "media": {
              "markdown": "walkthroughs/keyboard.md"
            }
          },
          {
            "id": "ollama",
            "title": "Ollama (Experimental)",
            "description": "Learn how to use your local models with Cody.",
            "media": {
              "markdown": "walkthroughs/ollama.md"
            }
          }
        ]
      }
    ],
    "colors": [
      {
        "id": "cody.fixup.conflictBackground",
        "description": "The background of text Cody will edit where there is a specific conflict with your changes.",
        "defaults": {
          "light": "mergeEditor.conflictingLines.background",
          "dark": "mergeEditor.conflictingLines.background"
        }
      },
      {
        "id": "cody.fixup.conflictBorder",
        "description": "The border of text Cody will edit, if there is a conflict with your changes.",
        "defaults": {
          "light": "mergeEditor.conflict.unhandledFocused.border",
          "dark": "mergeEditor.conflict.unhandledFocused.border"
        }
      },
      {
        "id": "cody.fixup.conflictedBackground",
        "description": "The background of text Cody will edit, if there is a conflict with your changes.",
        "defaults": {
          "light": "#ffffff00",
          "dark": "#00000000"
        }
      },
      {
        "id": "cody.fixup.conflictedBorder",
        "description": "The border of text Cody will edit, if there is a conflict with your changes.",
        "defaults": {
          "light": "mergeEditor.conflict.unhandledUnfocused.border",
          "dark": "mergeEditor.conflict.unhandledUnfocused.border"
        }
      },
      {
        "id": "cody.fixup.incomingBackground",
        "description": "The background of text Cody will edit.",
        "defaults": {
          "light": "merge.incomingContentBackground",
          "dark": "merge.incomingContentBackground"
        }
      },
      {
        "id": "cody.fixup.incomingBorder",
        "description": "The border around text Cody will edit.",
        "defaults": {
          "light": "#436EB1",
          "dark": "#436EB1"
        }
      }
    ],
    "viewsContainers": {
      "activitybar": [
        {
          "id": "cody",
          "title": "Cody",
          "icon": "resources/cody.svg"
        }
      ]
    },
    "views": {
      "cody": [
        {
          "type": "webview",
          "id": "cody.chat",
          "name": "Chat",
          "when": "!cody.activated || cody.chatInSidebar"
        },
        {
          "id": "cody.support.tree.view",
          "name": "Settings & Support",
          "when": "cody.activated && !cody.chatInSidebar"
        },
        {
          "id": "cody.chat.tree.view",
          "name": "Chats",
          "when": "cody.activated && !cody.chatInSidebar"
        },
        {
          "id": "cody.commands.tree.view",
          "name": "Commands",
          "when": "cody.activated && !cody.currentFileIgnored && !cody.chatInSidebar"
        },
        {
          "id": "cody.commands.disabled.view",
          "name": "Commands",
          "when": "cody.activated && cody.currentFileIgnored && !cody.chatInSidebar"
        }
      ]
    },
    "viewsWelcome": [
      {
        "view": "cody.chat.tree.view",
        "contents": "Chat alongside your code, attach files, add additional context, and try different chat models.\n[New Chat](command:cody.chat.newPanel)",
        "when": "cody.activated && !cody.chatInSidebar && !cody.currentFileIgnored"
      },
      {
        "view": "cody.commands.disabled.view",
        "contents": "Commands are disabled for this file by an admin setting. Other Cody features are also disabled.\nMore info about [Cody Context Filters](https://sourcegraph.com/docs/cody/capabilities/ignore-context#cody-ignore)",
        "when": "cody.activated && cody.currentFileIgnored && !cody.chatInSidebar"
      }
    ],
    "commands": [
      {
        "command": "cody.welcome",
        "title": "Getting Started Guide",
        "category": "Cody",
        "group": "Cody",
        "icon": "$(book)"
      },
      {
        "command": "cody.feedback",
        "title": "Feedback",
        "category": "Cody",
        "group": "Cody",
        "icon": "$(feedback)"
      },
      {
        "command": "cody.command.explain-output",
        "title": "Ask Cody to Explain",
        "category": "Cody Command",
        "icon": "$(cody-logo)",
        "enablement": "cody.activated && terminalTabsSingularSelection"
      },
      {
        "command": "cody.command.edit-code",
        "category": "Cody Command",
        "title": "Edit Code",
        "enablement": "cody.activated",
        "icon": "$(wand)"
      },
      {
        "command": "cody.command.explain-code",
        "category": "Cody Command",
        "title": "Explain Code",
        "icon": "$(output)",
        "enablement": "cody.activated"
      },
      {
        "command": "cody.command.unit-tests",
        "category": "Cody Command",
        "title": "Generate Unit Tests",
        "icon": "$(package)",
        "enablement": "cody.activated"
      },
      {
        "command": "cody.command.document-code",
        "category": "Cody Command",
        "title": "Document Code",
        "icon": "$(book)",
        "enablement": "cody.activated"
      },
      {
        "command": "cody.command.smell-code",
        "category": "Cody Command",
        "title": "Find Code Smells",
        "icon": "$(checklist)",
        "enablement": "cody.activated"
      },
      {
        "command": "cody.menu.custom-commands",
        "category": "Cody Menu",
        "title": "Custom Commands",
        "icon": "$(tools)",
        "enablement": "cody.activated && workspaceFolderCount > 0"
      },
      {
        "command": "cody.menu.commands-settings",
        "category": "Cody Settings",
        "title": "Custom Commands Settings",
        "icon": "$(gear)",
        "enablement": "cody.activated"
      },
      {
        "command": "cody.command.explain-history",
        "category": "Cody Command",
        "title": "Explain Code History",
        "enablement": "cody.activated && config.cody.experimental.noodle"
      },
      {
        "command": "cody.command.generate-commit",
        "category": "Cody Command",
        "group": "Commit",
        "title": "Generate Commit Message (Experimental)",
        "icon": "$(cody-logo)",
        "when": "cody.activated && config.cody.experimental.commitMessage && config.git.enabled && !cody.isGeneratingCommit"
      },
      {
        "command": "cody.command.abort-commit",
        "category": "Cody Command",
        "group": "Commit",
        "title": "Stop Generating",
        "icon": "$(debug-stop)",
        "when": "cody.activated && cody.isGeneratingCommit"
      },
      {
        "command": "cody.command.auto-edit",
        "category": "Cody Command",
        "group": "Cody Command",
        "title": "Auto Edit Code at Cursor",
        "icon": "$(surround-with)",
        "enablement": "cody.activated && config.cody.internal.unstable"
      },
      {
        "command": "cody.auth.signout",
        "category": "Cody",
        "title": "Sign Out",
        "icon": "$(sign-out)",
        "enablement": "cody.activated"
      },
      {
        "command": "cody.auth.signin",
        "category": "Cody",
        "title": "Switch Account…"
      },
      {
        "command": "cody.settings.extension",
        "category": "Cody",
        "title": "Extension Settings",
        "group": "Cody",
        "icon": "$(gear)"
      },
      {
        "command": "cody.settings.extension.chat",
        "category": "Cody",
        "title": "Chat Settings",
        "group": "Cody",
        "icon": "$(gear)"
      },
      {
        "command": "cody.status-bar.interacted",
        "category": "Cody",
        "title": "Cody Settings",
        "group": "Cody",
        "icon": "$(settings-gear)",
        "enablement": "cody.activated"
      },
      {
        "command": "cody.show-page",
        "category": "Cody",
        "title": "Open Account Page",
        "group": "Cody",
        "enablement": "cody.activated"
      },
      {
        "command": "cody.show-rate-limit-modal",
        "category": "Cody",
        "title": "Show Rate Limit Modal",
        "group": "Cody",
        "enablement": "cody.activated"
      },
      {
        "command": "cody.menu.commands",
        "category": "Cody Menu",
        "title": "Cody Commands",
        "enablement": "cody.activated",
        "icon": "$(cody-logo)"
      },
      {
        "command": "cody.autocomplete.openTraceView",
        "category": "Cody",
        "title": "Open Autocomplete Trace View",
        "enablement": "cody.activated && config.cody.autocomplete.enabled"
      },
      {
        "command": "cody.autocomplete.manual-trigger",
        "category": "Cody",
        "title": "Trigger Autocomplete at Cursor",
        "enablement": "cody.activated && config.cody.autocomplete.enabled && !editorReadonly && !editorHasSelection && !inlineSuggestionsVisible"
      },
      {
        "command": "cody.multi-model-autocomplete.manual-trigger",
        "category": "Cody",
        "title": "Get Completions for multiple autocomplete models",
        "enablement": "cody.activated && config.cody.autocomplete.experimental.multiModelCompletions && config.cody.autocomplete.enabled && !editorReadonly && !editorHasSelection && !inlineSuggestionsVisible"
      },
      {
        "command": "cody.chat.signIn",
        "category": "Cody",
        "group": "Cody",
        "title": "Sign In",
        "enablement": "!cody.activated"
      },
      {
        "command": "cody.chat.newEditorPanel",
        "category": "Cody",
        "title": "New Chat in Editor",
        "enablement": "cody.activated",
        "group": "Cody",
        "icon": "$(new-comment-icon)"
      },
      {
        "command": "cody.chat.newPanel",
        "category": "Cody",
        "group": "Cody",
        "title": "New Chat",
        "enablement": "cody.activated",
        "icon": "$(new-comment-icon)"
      },
      {
        "command": "cody.chat.moveToEditor",
        "category": "Cody",
        "title": "Move Chat to Editor Panel",
        "enablement": "cody.activated && cody.chatInSidebar",
        "group": "Cody",
        "icon": "$(layout-sidebar-left-off)"
      },
      {
        "command": "cody.chat.moveFromEditor",
        "category": "Cody",
        "title": "Move Chat from Editor to Main Cody Panel",
        "enablement": "cody.activated && cody.chatInSidebar && view == cody.chat",
        "group": "Cody",
        "icon": "$(layout-sidebar-left)"
      },
      {
        "command": "cody.minion.panel.new",
        "category": "Cody",
        "title": "New Minion Panel",
        "when": "cody.activated",
        "group": "Cody",
        "icon": "$(new-comment-icon)"
      },
      {
        "command": "cody.minion.new-terminal",
        "category": "Cody",
        "title": "Minion new terminal - temporary test command",
        "when": "cody.activated",
        "group": "Cody"
      },
      {
        "command": "cody.chat.view.popOut",
        "category": "Cody",
        "title": "Pop out",
        "enablement": "cody.activated",
        "group": "Cody",
        "icon": "$(link-external)"
      },
      {
        "command": "cody.chat.history.clear",
        "category": "Cody",
        "title": "Delete All Chats",
        "group": "Cody",
        "icon": "$(trash)",
        "enablement": "cody.activated && cody.hasChatHistory"
      },
      {
        "command": "cody.chat.history.delete",
        "category": "Cody",
        "title": "Delete Chat",
        "group": "Cody",
        "icon": "$(trash)",
        "enablement": "cody.activated && cody.hasChatHistory"
      },
      {
        "command": "cody.chat.history.export",
        "category": "Cody",
        "title": "Export Chats as JSON",
        "group": "Cody",
        "icon": "$(arrow-circle-down)",
        "enablement": "cody.activated && cody.hasChatHistory"
      },
      {
        "command": "cody.chat.history.panel",
        "category": "Cody",
        "title": "Chat History",
        "group": "Cody",
        "icon": "$(list-unordered)",
        "enablement": "cody.activated && cody.hasChatHistory"
      },
      {
        "command": "cody.search.index-update",
        "category": "Cody",
        "group": "Cody",
        "title": "Update search index for current workspace folder",
        "icon": "$(refresh)",
        "enablement": "cody.activated"
      },
      {
        "command": "cody.mention.selection",
        "category": "Cody",
        "group": "Chat",
        "title": "Add Selection to Cody Chat",
        "icon": "$(mention)",
        "enablement": "cody.activated && editorHasSelection"
      },
      {
        "command": "cody.mention.file",
        "category": "Cody",
        "group": "Chat",
        "title": "Add File to Cody Chat",
        "icon": "$(mention)",
        "enablement": "cody.activated && resourceSet"
      },
      {
        "command": "cody.embeddings.resolveIssue",
        "title": "Cody Embeddings",
        "enablement": "cody.activated && cody.embeddings.hasIssue"
      },
      {
        "command": "cody.debug.export.logs",
        "category": "Cody Debug",
        "group": "Debug",
        "title": "Export Logs…"
      },
      {
        "command": "cody.debug.outputChannel",
        "category": "Cody Debug",
        "group": "Debug",
        "title": "Open Output Channel"
      },
      {
        "command": "cody.debug.enable.all",
        "category": "Cody Debug",
        "group": "Debug",
        "title": "Enable Debug Mode",
        "enablement": "!config.cody.debug.verbose"
      },
      {
        "command": "cody.debug.reportIssue",
        "category": "Cody Debug",
        "group": "Debug",
        "title": "Report Issue"
      },
      {
        "command": "cody.copy.version",
        "category": "Cody Debug",
        "group": "Debug",
        "icon": "$(copy)",
        "title": "Copy Cody Extension Version"
      },
      {
        "command": "cody.test.set-context-filters",
        "title": "[Internal] Set Context Filters Overwrite",
        "enablement": "cody.activated && cody.devOrTest"
      }
    ],
    "keybindings": [
      {
        "command": "cody.chat.signIn",
        "key": "alt+/",
        "when": "!cody.activated"
      },
      {
        "command": "cody.chat.signIn",
        "key": "alt+l",
        "when": "!cody.activated"
      },
      {
        "command": "cody.chat.newPanel",
        "key": "alt+/",
        "when": "cody.activated"
      },
      {
        "command": "cody.chat.newPanel",
        "key": "alt+shift+l",
        "when": "cody.activated"
      },
      {
        "command": "cody.chat.toggle",
        "key": "alt+l",
        "when": "cody.activated && editorTextFocus && cody.chatInSidebar",
        "args": {
          "editorFocus": true
        }
      },
      {
        "command": "cody.chat.toggle",
        "key": "alt+l",
        "when": "cody.activated && !editorTextFocus && cody.chatInSidebar",
        "args": {
          "editorFocus": false
        }
      },
      {
        "command": "cody.chat.newEditorPanel",
        "key": "alt+l",
        "when": "cody.activated && editorTextFocus",
        "args": {
          "editorFocus": true
        }
      },
      {
        "command": "cody.mention.selection",
        "key": "alt+/",
        "when": "cody.activated && editorTextFocus && editorHasSelection"
      },
      {
        "command": "cody.mention.selection",
        "key": "alt+l",
        "when": "cody.activated && editorTextFocus && editorHasSelection"
      },
      {
        "command": "cody.tutorial.chat",
        "key": "alt+l",
        "when": "cody.activated && cody.tutorialActive"
      },
      {
        "command": "cody.command.edit-code",
        "key": "alt+k",
        "when": "cody.activated && !editorReadonly"
      },
      {
        "command": "cody.command.auto-edit",
        "key": "alt+tab",
        "when": "cody.activated && !editorReadonly && config.cody.internal.unstable"
      },
      {
        "command": "cody.tutorial.edit",
        "key": "alt+k",
        "when": "cody.activated && !editorReadonly && cody.tutorialActive"
      },
      {
        "command": "cody.command.document-code",
        "key": "alt+d",
        "when": "cody.activated && !editorReadonly"
      },
      {
        "command": "cody.menu.commands",
        "key": "alt+c",
        "mac": "alt+c",
        "when": "cody.activated"
      },
      {
        "command": "cody.menu.custom-commands",
        "key": "shift+alt+c",
        "when": "cody.activated"
      },
      {
        "command": "-github.copilot.generate",
        "key": "ctrl+enter"
      },
      {
        "command": "cody.autocomplete.manual-trigger",
        "key": "alt+\\",
        "when": "editorTextFocus && !editorHasSelection && config.cody.autocomplete.enabled && !inlineSuggestionsVisible"
      },
      {
        "command": "cody.multi-model-autocomplete.manual-trigger",
        "key": "alt+m",
        "when": "editorTextFocus && !editorHasSelection && config.cody.autocomplete.enabled && !inlineSuggestionsVisible"
      },
      {
        "command": "cody.fixup.acceptNearest",
        "key": "alt+a",
        "when": "cody.activated && !editorReadonly && cody.hasActionableEdit"
      },
      {
        "command": "cody.fixup.retryNearest",
        "key": "alt+r",
        "when": "cody.activated && !editorReadonly && cody.hasActionableEdit"
      },
      {
        "command": "cody.fixup.undoNearest",
        "key": "alt+x",
        "when": "cody.activated && !editorReadonly && cody.hasActionableEdit"
      },
      {
        "command": "cody.fixup.cancelNearest",
        "key": "alt+z",
        "when": "cody.activated && !editorReadonly && cody.hasActionableEdit"
      },
      {
        "command": "cody.supercompletion.jumpTo",
        "args": ["next"],
        "key": "shift+ctrl+down",
        "when": "cody.activated && !editorReadonly && cody.hasActionableSupercompletion"
      },
      {
        "command": "cody.supercompletion.jumpTo",
        "args": ["previous"],
        "key": "shift+ctrl+up",
        "when": "cody.activated && !editorReadonly && cody.hasActionableSupercompletion"
      }
    ],
    "submenus": [
      {
        "label": "Cody",
        "id": "cody.submenu"
      }
    ],
    "menus": {
      "commandPalette": [
        {
          "command": "cody.command.edit-code",
          "when": "cody.activated && editorIsOpen"
        },
        {
          "command": "cody.command.explain-code",
          "when": "cody.activated && editorIsOpen"
        },
        {
          "command": "cody.command.smell-code",
          "when": "cody.activated && editorIsOpen"
        },
        {
          "command": "cody.command.unit-tests",
          "when": "cody.activated && editorIsOpen"
        },
        {
          "command": "cody.command.document-code",
          "when": "cody.activated && editorIsOpen"
        },
        {
          "command": "cody.command.explain-history",
          "when": "cody.activated && editorIsOpen && config.cody.experimental.noodle"
        },
        {
          "command": "cody.command.generate-commit",
          "when": "cody.activated && config.cody.experimental.commitMessage && config.git.enabled && !cody.isGeneratingCommit"
        },
        {
          "command": "cody.command.abort-commit",
          "when": "cody.activated && cody.isGeneratingCommit"
        },
        {
          "command": "cody.menu.custom-commands",
          "when": "cody.activated"
        },
        {
          "command": "cody.embeddings.resolveIssue",
          "when": "false"
        },
        {
          "command": "cody.chat.signIn",
          "when": "!cody.activated"
        },
        {
          "command": "cody.show-page",
          "when": "false"
        },
        {
          "command": "cody.show-rate-limit-modal",
          "when": "false"
        },
        {
          "command": "cody.test.set-context-filters",
          "when": "cody.activated && cody.devOrTest"
        },
        {
          "command": "cody.chat.view.popOut",
          "when": "false",
          "_comment": "Hidden because it is only a wrapper around the workspace pop out command and would place any editor tab (not just Cody chat) in a new window."
        },
        {
          "command": "cody.command.explain-output",
          "when": "false"
        },
        {
          "command": "cody.chat.newEditorPanel",
          "when": "cody.activated"
        }
      ],
      "editor/context": [
        {
          "submenu": "cody.submenu",
          "group": "0_cody"
        }
      ],
      "cody.submenu": [
        {
          "command": "cody.mention.selection",
          "group": "0_cody",
          "when": "cody.activated && editorHasSelection"
        },
        {
          "command": "cody.mention.file",
          "group": "0_cody",
          "when": "cody.activated && !editorHasSelection"
        },
        {
          "command": "cody.chat.newEditorPanel",
          "when": "cody.activated && !editorHasSelection",
          "group": "ask"
        },
        {
          "command": "cody.command.explain-code",
          "when": "cody.activated",
          "group": "command"
        },
        {
          "command": "cody.command.explain-history",
          "when": "cody.activated && editorTextFocus && config.cody.experimental.noodle",
          "group": "command"
        },
        {
          "command": "cody.command.edit-code",
          "when": "cody.activated",
          "group": "ask"
        },
        {
          "command": "cody.command.unit-tests",
          "when": "cody.activated",
          "group": "command"
        },
        {
          "command": "cody.command.document-code",
          "when": "cody.activated",
          "group": "command"
        },
        {
          "command": "cody.command.smell-code",
          "when": "cody.activated",
          "group": "command"
        },
        {
          "command": "cody.menu.custom-commands",
          "when": "cody.activated",
          "group": "custom-commands"
        },
        {
          "command": "cody.chat.signIn",
          "when": "!cody.activated",
          "group": "other"
        }
      ],
      "view/title": [
        {
          "command": "cody.chat.newPanel",
          "when": "view == cody.chat.tree.view && cody.activated",
          "group": "navigation@1"
        },
        {
          "command": "cody.chat.history.clear",
          "when": "view == cody.chat.tree.view && cody.activated && cody.hasChatHistory",
          "enablement": "cody.hasChatHistory",
          "group": "navigation@2"
        },
        {
          "command": "cody.chat.history.export",
          "when": "view == cody.chat.tree.view && cody.activated && cody.hasChatHistory",
          "enablement": "cody.hasChatHistory",
          "group": "navigation@3"
        },
        {
          "command": "cody.menu.commands",
          "when": "view == cody.chat && cody.activated",
          "group": "navigation@1"
        },
        {
          "command": "cody.chat.newPanel",
          "when": "(cody.chatInSidebar && view != cody.chat && cody.activated) || (!cody.chatInSidebar && view == cody.chat && cody.activated)",
          "group": "navigation@2"
        },
        {
          "command": "cody.chat.history.panel",
          "when": "(cody.chatInSidebar && view != cody.chat && cody.activated) || (!cody.chatInSidebar && view == cody.chat && cody.activated)",
          "group": "navigation@3"
        },
        {
          "command": "cody.chat.moveToEditor",
          "when": "view == cody.chat && cody.activated",
          "group": "navigation@4"
        },
        {
          "command": "cody.welcome",
          "when": "view == cody.support.tree.view",
          "group": "7_cody@0"
        },
        {
          "command": "cody.debug.export.logs",
          "when": "view == cody.support.tree.view",
          "group": "8_cody@1"
        },
        {
          "command": "cody.debug.enable.all",
          "when": "view == cody.support.tree.view && !config.cody.debug.verbose",
          "group": "8_cody@0"
        },
        {
          "command": "cody.debug.outputChannel",
          "when": "view == cody.support.tree.view",
          "group": "8_cody@2"
        },
        {
          "command": "cody.debug.reportIssue",
          "when": "view == cody.chat",
          "group": "9_cody@1"
        }
      ],
      "editor/title": [
        {
          "command": "cody.menu.commands",
          "when": "cody.activated && !editorReadonly && (resourceScheme == file || activeWebviewPanelId == cody.editorPanel)",
          "group": "navigation",
          "visibility": "visible"
        },
        {
          "command": "cody.chat.moveFromEditor",
          "when": "activeWebviewPanelId == cody.editorPanel && cody.activated && cody.chatInSidebar",
          "group": "navigation@1",
          "visibility": "visible"
        },
        {
          "command": "cody.chat.newEditorPanel",
          "when": "activeWebviewPanelId == cody.editorPanel && cody.activated",
          "group": "navigation@2",
          "visibility": "visible"
        },
        {
          "command": "cody.chat.history.panel",
          "when": "activeWebviewPanelId == cody.editorPanel && cody.activated",
          "group": "navigation@3",
          "visibility": "visible"
        },
        {
          "command": "cody.chat.view.popOut",
          "when": "activeWebviewPanelId == cody.editorPanel && cody.activated && !isAuxiliaryEditorPart",
          "group": "navigation@4",
          "visibility": "visible"
        },
        {
          "command": "cody.settings.extension.chat",
          "when": "activeWebviewPanelId == cody.editorPanel && cody.activated",
          "group": "navigation@5",
          "visibility": "visible"
        }
      ],
      "view/item/context": [
        {
          "command": "cody.chat.history.delete",
          "when": "view == cody.chat.tree.view && cody.activated && cody.hasChatHistory && viewItem == cody.chats",
          "group": "inline@2"
        },
        {
          "command": "cody.menu.commands-settings",
          "when": "view == cody.commands.tree.view && viewItem == cody.sidebar.custom-commands",
          "group": "inline@1"
        },
        {
          "command": "cody.copy.version",
          "when": "view == cody.support.tree.view && viewItem == cody.version",
          "group": "inline@1"
        },
        {
          "command": "cody.menu.commands-settings",
          "when": "view == cody.commands.tree.view && viewItem == cody.sidebar.custom-commands",
          "group": "inline@1"
        }
      ],
      "terminal/context": [
        {
          "command": "cody.command.explain-output",
          "group": "0_cody",
          "when": "cody.activated"
        }
      ],
      "scm/title": [
        {
          "command": "cody.command.generate-commit",
          "when": "cody.activated && config.cody.experimental.commitMessage && config.git.enabled && scmProvider == git && !cody.isGeneratingCommit",
          "group": "navigation@1"
        },
        {
          "command": "cody.command.abort-commit",
          "when": "cody.activated && scmProvider == git && cody.isGeneratingCommit",
          "group": "navigation@1"
        }
      ]
    },
    "configuration": {
      "type": "object",
      "title": "Cody",
      "properties": {
        "cody.serverEndpoint": {
          "order": 1,
          "type": "string",
          "description": "URL to the Sourcegraph instance.",
          "examples": "https://example.sourcegraph.com",
          "markdownDeprecationMessage": "**Deprecated**: Please sign in via the UI instead. If you are already signed in, you can empty this field to remove this warning.",
          "deprecationMessage": "Deprecated: Please sign in via the UI instead."
        },
        "cody.codebase": {
          "order": 2,
          "type": "string",
          "markdownDescription": "A Git repository URL to use instead of allowing Cody to infer the Git repository from the workspace.",
          "examples": ["https://github.com/sourcegraph/cody", "ssh://git@github.com/sourcegraph/cody"]
        },
        "cody.useContext": {
          "order": 99,
          "type": "string",
          "enum": ["embeddings", "keyword", "blended", "none"],
          "default": "blended",
          "markdownDescription": "Controls which context providers Cody uses for chat, commands and inline edits. Use 'blended' for best results. For debugging other context sources, 'embeddings' will use an embeddings-based index if available. 'keyword' will use a search-based index. 'none' will not use embeddings or search-based indexes."
        },
        "cody.customHeaders": {
          "order": 4,
          "type": "object",
          "markdownDescription": "Adds custom HTTP headers to all network requests to the Sourcegraph endpoint. Defining required headers here ensures requests are properly forwarded through intermediary proxy servers, which may mandate certain custom headers for internal or external communication.",
          "default": {},
          "examples": [
            {
              "Cache-Control": "no-cache",
              "Proxy-Authenticate": "Basic"
            }
          ]
        },
        "cody.autocomplete.enabled": {
          "order": 5,
          "type": "boolean",
          "markdownDescription": "Enables code autocompletions.",
          "default": true
        },
        "cody.autocomplete.languages": {
          "order": 5,
          "type": "object",
          "markdownDescription": "Enables or disables code autocompletions for specified [language ids](https://code.visualstudio.com/docs/languages/identifiers). `\"*\"` is the default fallback if no language-specific setting is found.\n\nThe default setting: \n\n```json\n{\n  \"*\": true\n}\n```\n\nTo disable autocomplete for a given [language id](https://code.visualstudio.com/docs/languages/identifiers#_known-language-identifiers) set its value to `false`, for example:\n\n```json\n{\n  \"*\": true,\n  \"plaintext\": false\n}\n```",
          "default": {
            "*": true
          },
          "examples": [
            {
              "*": true,
              "plaintext": false
            }
          ]
        },
        "cody.commandCodeLenses": {
          "order": 8,
          "type": "boolean",
          "markdownDescription": "Adds code lenses to current file for quick access to Cody commands.",
          "default": false
        },
        "cody.chat.preInstruction": {
          "order": 6,
          "type": "string",
          "markdownDescription": "A custom instruction to be included at the start of all chat messages (e.g. \"Answer all my questions in Spanish.\")",
          "examples": ["Answer all my questions in Spanish."]
        },
        "cody.edit.preInstruction": {
          "order": 7,
          "type": "string",
          "markdownDescription": "A custom instruction to be included at the end of all instructions for edit commands (e.g. \"Write all unit tests with Jest instead of detected framework.\")",
          "examples": ["Write all unit tests with Jest instead of detected framework."]
        },
        "cody.codeActions.enabled": {
          "order": 11,
          "title": "Cody Code Actions",
          "type": "boolean",
          "markdownDescription": "Add Cody options to Quick Fix menus for fixing, explaining, documenting, and editing code.",
          "default": true
        },
        "cody.commandHints.enabled": {
          "order": 12,
          "title": "Cody Command Hints",
          "type": "boolean",
          "markdownDescription": "Enable hints for Cody commands such as \"Opt+K to Edit\" or \"Opt+D to Document\"",
          "default": true
        },
        "cody.experimental.tracing": {
          "order": 99,
          "type": "boolean",
          "markdownDescription": "Enable OpenTelemetry tracing",
          "default": false
        },
        "cody.experimental.commitMessage": {
          "order": 99,
          "type": "boolean",
          "markdownDescription": "Enable commit message generation",
          "default": false
        },
        "cody.experimental.minion.anthropicKey": {
          "order": 99,
          "type": "string",
          "default": ""
        },
        "cody.debug.verbose": {
          "order": 99,
          "type": "boolean",
          "markdownDescription": "Enables verbose debug output. Debug messages may contain more details if the invocation includes verbose information."
        },
        "cody.debug.filter": {
          "order": 99,
          "type": "string",
          "markdownDescription": "Regular expression to filter debug output. If empty, defaults to '.*', which prints all messages."
        },
        "cody.telemetry.level": {
          "order": 99,
          "type": "string",
          "enum": ["all", "off"],
          "enumDescriptions": ["Sends usage data and errors.", "Disables all extension telemetry."],
          "markdownDescription": "Controls the telemetry about Cody usage and errors. See [Cody usage and privacy notice](https://about.sourcegraph.com/terms/cody-notice).",
          "default": "all"
        },
        "cody.autocomplete.advanced.provider": {
          "type": "string",
          "default": null,
          "enum": [
            null,
            "anthropic",
            "fireworks",
            "unstable-gemini",
            "unstable-openai",
            "experimental-ollama",
            "experimental-openaicompatible"
          ],
          "markdownDescription": "The provider used for code autocomplete. Most providers other than `anthropic` require the `cody.autocomplete.advanced.serverEndpoint` and `cody.autocomplete.advanced.accessToken` settings to also be set. Check the Cody output channel for error messages if autocomplete is not working as expected."
        },
        "cody.autocomplete.advanced.serverEndpoint": {
          "type": "string",
          "markdownDescription": "The server endpoint used for code autocomplete. This is only supported with a provider other than `anthropic`."
        },
        "cody.autocomplete.advanced.accessToken": {
          "type": "string",
          "markdownDescription": "The access token used for code autocomplete. This is only supported with a provider other than `anthropic`."
        },
        "cody.autocomplete.advanced.model": {
          "type": "string",
          "default": null,
          "enum": [null, "starcoder-16b", "starcoder-7b"],
          "markdownDescription": "Overwrite the  model used for code autocompletion inference. This is only supported with the `fireworks` provider"
        },
        "cody.autocomplete.completeSuggestWidgetSelection": {
          "type": "boolean",
          "default": true,
          "markdownDescription": "Autocomplete based on the currently selection in the suggest widget. Requires the VS Code user setting `editor.inlineSuggest.suppressSuggestions` set to true and will change it to true in user settings if it is not true."
        },
        "cody.autocomplete.formatOnAccept": {
          "type": "boolean",
          "default": false,
          "markdownDescription": "Format completions on accept using [the default document formatter](https://code.visualstudio.com/docs/editor/codebasics#_formatting)."
        },
        "cody.autocomplete.disableInsideComments": {
          "type": "boolean",
          "default": false,
          "markdownDescription": "Prevent autocomplete requests while inside code comments."
        },
        "cody.experimental.foldingRanges": {
          "type": "string",
          "enum": ["lsp", "indentation-based"],
          "enumDescriptions": [
            "Use folding ranges that are enabled by default in VS Code, and are usually powered by LSP",
            "Use custom implementation of folding ranges that is indentation based. This is the implementation that is used by other Cody clients like the JetBrains plugin"
          ],
          "markdownDescription": "Determines the algorithm Cody uses to detect folding ranges. Cody uses folding ranges for several features like the 'Document code' command",
          "default": "all"
        },
        "cody.autocomplete.experimental.graphContext": {
          "type": "string",
          "default": null,
          "enum": [null, "bfg", "bfg-mixed", "tsc", "tsc-mixed"],
          "markdownDescription": "Use the code graph to retrieve context for autocomplete requests."
        },
        "cody.autocomplete.experimental.fireworksOptions": {
          "type": "object",
          "markdownDescription": "Experimental options for the direct-Fireworks autocomplete provider.",
          "properties": {
            "url": {
              "type": "string",
              "description": "The URL of the Fireworks API.",
              "default": "https://api.fireworks.ai/inference/v1/completions"
            },
            "token": {
              "type": "string",
              "description": "The access token of the Fireworks API."
            },
            "model": {
              "type": "string",
              "description": "The model ID can be acquired from `firectl list deployments`",
              "default": "accounts/sourcegraph/models/starcoder2-7b"
            },
            "parameters": {
              "type": "object",
              "description": "Parameters for querying the the model.",
              "properties": {
                "temperature": "number",
                "top_k": "number",
                "top_p": "number",
                "stop": {
                  "type": "array",
                  "default": [],
                  "items": {
                    "type": "string"
                  }
                }
              }
            }
          }
        },
        "cody.autocomplete.experimental.ollamaOptions": {
          "type": "object",
          "markdownDescription": "Options for the [Ollama](https://ollama.ai/) experimental autocomplete provider.",
          "default": {
            "url": "http://localhost:11434",
            "model": "deepseek-coder:6.7b-base-q4_K_M"
          },
          "properties": {
            "url": {
              "type": "string",
              "description": "The URL of the Ollama API.",
              "default": "http://localhost:11434"
            },
            "model": {
              "type": "string",
              "default": "deepseek-coder:6.7b-base-q4_K_M",
              "examples": [
                "codellama:7b-code",
                "codellama:13b-code",
                "deepseek-coder:6.7b-base-q4_K_M",
                "starcoder2:7b",
                "starcoder2:15b"
              ]
            },
            "parameters": {
              "type": "object",
              "description": "Parameters for how Ollama will run the model. See Ollama [PARAMETER documentation](https://github.com/jmorganca/ollama/blob/main/docs/api.md#generate-request-with-options).",
              "properties": {
                "num_ctx": "number",
                "temperature": "number",
                "top_k": "number",
                "top_p": "number"
              }
            }
          }
        },
        "cody.autocomplete.experimental.hotStreakAndSmartThrottle": {
          "type": "boolean",
          "default": false,
          "markdownDescription": "Changes the debounce time for autocomplete requests based on the amount of time since the last request."
        },
<<<<<<< HEAD
        "cody.autocomplete.experimental.smartThrottleExtended": {
          "type": "boolean",
          "default": false,
          "markdownDescription": "Changes the (extended) debounce time for autocomplete requests based on the amount of time since the last request."
        },
        "cody.autocomplete.experimental.preloadDebounceInterval": {
          "type": "number",
          "default": 0,
          "markdownDescription": "Changes the preload debounce interval for autocomplete requests triggered on cursor movement."
        },
=======
>>>>>>> 5b0f31f8
        "openctx.enable": {
          "type": "boolean",
          "markdownDescription": "Enable OpenCtx providers for Cody.",
          "default": true
        },
        "openctx.providers": {
          "type": "object",
          "markdownDescription": "OpenCtx providers configuration.",
          "default": {}
        },
        "cody.internal.unstable": {
          "order": 999,
          "type": "boolean",
          "markdownDescription": "[INTERNAL ONLY] Enable all unstable experimental features.",
          "default": false
        }
      }
    },
    "icons": {
      "cody-logo": {
        "description": "Cody logo",
        "default": {
          "fontPath": "resources/cody-icons.woff",
          "fontCharacter": "\\0041"
        }
      },
      "cody-logo-heavy": {
        "description": "Cody logo heavy",
        "default": {
          "fontPath": "resources/cody-icons.woff",
          "fontCharacter": "\\0042"
        }
      },
      "anthropic-logo": {
        "description": "Anthropic logo",
        "default": {
          "fontPath": "resources/cody-icons.woff",
          "fontCharacter": "\\0043"
        }
      },
      "openai-logo": {
        "description": "OpenAI logo",
        "default": {
          "fontPath": "resources/cody-icons.woff",
          "fontCharacter": "\\0044"
        }
      },
      "mistral-logo": {
        "description": "Mistral logo",
        "default": {
          "fontPath": "resources/cody-icons.woff",
          "fontCharacter": "\\0045"
        }
      },
      "ollama-logo": {
        "description": "Ollama logo",
        "default": {
          "fontPath": "resources/cody-icons.woff",
          "fontCharacter": "\\0046"
        }
      },
      "gemini-logo": {
        "description": "Gemini logo",
        "default": {
          "fontPath": "resources/cody-icons.woff",
          "fontCharacter": "\\0047"
        }
      },
      "new-comment-icon": {
        "description": "New comment icon",
        "default": {
          "fontPath": "resources/cody-icons.woff",
          "fontCharacter": "\\0048"
        }
      },
      "discord-logo": {
        "description": "Discord logo",
        "default": {
          "fontPath": "resources/cody-icons.woff",
          "fontCharacter": "\\0049"
        }
      },
      "cody-logo-heavy-slash": {
        "description": "Cody logo heavy slash",
        "default": {
          "fontPath": "resources/cody-icons.woff",
          "fontCharacter": "\\004A"
        }
      }
    }
  },
  "capabilities": {
    "untrustedWorkspaces": {
      "supported": "limited",
      "description": "Cody only uses providers (configured in `openctx.providers`) from trusted workspaces because providers may execute arbitrary code.",
      "restrictedConfigurations": ["openctx.providers"]
    }
  },
  "dependencies": {
    "@anthropic-ai/sdk": "^0.20.8",
    "@floating-ui/react": "^0.26.9",
    "@lexical/code": "^0.16.0",
    "@lexical/react": "^0.16.0",
    "@lexical/text": "^0.16.0",
    "@lexical/utils": "^0.16.0",
    "@mdi/js": "^7.2.96",
    "@openctx/provider-linear-issues": "^0.0.6",
    "@openctx/vscode-lib": "^0.0.13",
    "@opentelemetry/api": "^1.7.0",
    "@opentelemetry/core": "^1.18.1",
    "@opentelemetry/exporter-trace-otlp-http": "^0.45.1",
    "@opentelemetry/instrumentation": "^0.45.1",
    "@opentelemetry/instrumentation-http": "^0.45.1",
    "@opentelemetry/resources": "^1.18.1",
    "@opentelemetry/sdk-node": "^0.45.1",
    "@opentelemetry/sdk-trace-base": "^1.18.1",
    "@opentelemetry/sdk-trace-node": "^1.18.1",
    "@opentelemetry/semantic-conventions": "^1.18.1",
    "@radix-ui/react-accordion": "^1.2.0",
    "@radix-ui/react-collapsible": "^1.1.0",
    "@radix-ui/react-dialog": "^1.0.5",
    "@radix-ui/react-popover": "^1.0.7",
    "@radix-ui/react-slot": "^1.0.2",
    "@radix-ui/react-tabs": "^1.1.0",
    "@radix-ui/react-tooltip": "^1.0.7",
    "@sentry/browser": "^7.107.0",
    "@sentry/core": "^7.107.0",
    "@sentry/node": "^7.107.0",
    "@sourcegraph/cody-shared": "workspace:*",
    "@sourcegraph/telemetry": "^0.16.0",
    "@sourcegraph/tree-sitter-wasms": "^0.1.9",
    "@types/he": "^1.2.3",
    "@vscode/codicons": "^0.0.35",
    "@vscode/webview-ui-toolkit": "^1.2.2",
    "async-mutex": "^0.4.0",
    "axios": "^1.3.6",
    "class-variance-authority": "^0.7.0",
    "clsx": "^2.1.1",
    "cmdk": "^1.0.0",
    "crypto-js": "^4.2.0",
    "detect-indent": "7.0.0",
    "diff": "^5.2.0",
    "fast-xml-parser": "^4.3.2",
    "glob": "^7.2.3",
    "graceful-fs": "^4.2.11",
    "he": "^1.2.0",
    "http-proxy-agent": "^7.0.2",
    "https-proxy-agent": "^7.0.4",
    "ini": "^4.1.2",
    "isomorphic-fetch": "^3.0.0",
    "js-levenshtein": "^1.1.6",
    "lexical": "^0.16.0",
    "lodash": "^4.17.21",
    "lowlight": "^3.1.0",
    "lru-cache": "^10.0.0",
    "lucide": "^0.381.0",
    "lucide-react": "^0.378.0",
    "mac-ca": "^2.0.3",
    "marked": "^4.0.16",
    "mkdirp": "^3.0.1",
    "os-browserify": "^0.3.0",
    "parse-git-diff": "^0.0.14",
    "proxy-agent": "^6.4.0",
    "react-markdown": "^9.0.1",
    "rehype-highlight": "^6.0.0",
    "rehype-sanitize": "^6.0.0",
    "remark-gfm": "^4.0.0",
    "semver": "^7.5.4",
    "signal-exit": "^4.1.0",
    "socks-proxy-agent": "^8.0.1",
    "tailwind-merge": "^2.3.0",
    "tailwindcss": "^3.4.3",
    "unzipper": "^0.10.14",
    "uuid": "^9.0.0",
    "vscode-languageserver-textdocument": "^1.0.8",
    "vscode-uri": "^3.0.7",
    "web-tree-sitter": "^0.21.0",
    "wink-nlp-utils": "^2.1.0"
  },
  "devDependencies": {
    "@google-cloud/pubsub": "^3.7.3",
    "@npmcli/promise-spawn": "^7.0.2",
    "@playwright/test": "1.44.1",
    "@pollyjs/adapter": "^6.0.6",
    "@pollyjs/adapter-node-http": "^6.0.6",
    "@pollyjs/core": "^6.0.6",
    "@pollyjs/persister": "^6.0.6",
    "@pollyjs/persister-fs": "^6.0.6",
    "@storybook/preview-api": "^8.0.5",
    "@types/crypto-js": "^4.2.2",
    "@types/dedent": "^0.7.0",
    "@types/diff": "^5.0.9",
    "@types/express": "^4.17.17",
    "@types/fs-extra": "^11.0.4",
    "@types/glob": "^8.0.0",
    "@types/graceful-fs": "^4.1.9",
    "@types/ini": "^4.1.0",
    "@types/isomorphic-fetch": "^0.0.39",
    "@types/js-levenshtein": "^1.1.1",
    "@types/lodash": "^4.14.195",
    "@types/marked": "^5.0.0",
    "@types/mocha": "^10.0.6",
    "@types/node-fetch": "^2.6.4",
    "@types/npmcli__promise-spawn": "^6.0.3",
    "@types/pako": "^2.0.3",
    "@types/progress": "^2.0.5",
    "@types/semver": "^7.5.0",
    "@types/signal-exit": "^3.0.4",
    "@types/unzipper": "^0.10.7",
    "@types/uuid": "^9.0.2",
    "@types/vscode": "^1.79.0",
    "@vscode/test-electron": "^2.3.8",
    "@vscode/test-web": "^0.0.47",
    "@vscode/vsce": "^2.22.0",
    "ajv": "^8.14.0",
    "ajv-errors": "^3.0.0",
    "ajv-formats": "^3.0.1",
    "chokidar": "^3.6.0",
    "concurrently": "^8.2.0",
    "dedent": "^0.7.0",
    "express": "^4.18.2",
    "fast-json-stable-stringify": "^2.1.0",
    "franc-min": "^6.2.0",
    "fs-extra": "^11.2.0",
    "fuzzysort": "^2.0.4",
    "http-proxy-middleware": "^3.0.0",
    "kill-sync": "^1.0.3",
    "mocha": "^10.2.0",
    "node-fetch": "^2.6.4",
    "ovsx": "^0.8.2",
    "pako": "^2.1.0",
    "path-browserify": "^1.0.1",
    "playwright": "1.44.1",
    "postcss": "^8.4.38",
    "progress": "^2.0.3",
    "react-head": "^3.4.2",
    "typescript-language-server": "^4.3.3",
    "ulidx": "^2.3.0",
    "vite-plugin-svgr": "^4.2.0",
    "vscode-jsonrpc": "^8.2.0",
    "vscode-languageserver-protocol": "^3.17.5",
    "yaml": "^2.3.4",
    "zod": "^3.23.8"
  }
}<|MERGE_RESOLUTION|>--- conflicted
+++ resolved
@@ -1293,19 +1293,11 @@
           "default": false,
           "markdownDescription": "Changes the debounce time for autocomplete requests based on the amount of time since the last request."
         },
-<<<<<<< HEAD
-        "cody.autocomplete.experimental.smartThrottleExtended": {
-          "type": "boolean",
-          "default": false,
-          "markdownDescription": "Changes the (extended) debounce time for autocomplete requests based on the amount of time since the last request."
-        },
         "cody.autocomplete.experimental.preloadDebounceInterval": {
           "type": "number",
           "default": 0,
           "markdownDescription": "Changes the preload debounce interval for autocomplete requests triggered on cursor movement."
         },
-=======
->>>>>>> 5b0f31f8
         "openctx.enable": {
           "type": "boolean",
           "markdownDescription": "Enable OpenCtx providers for Cody.",
