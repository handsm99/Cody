--- conflicted
+++ resolved
@@ -239,8 +239,7 @@
           "type": "webview",
           "id": "cody.chat",
           "name": "Chat",
-<<<<<<< HEAD
-          "when": "!cody.activated || cody.chatInSidebar"
+          "when": "!cody.activated || cody.isConsumer || cody.chatInSidebar"
         },
         {
           "id": "cody.commands.tree.view",
@@ -256,9 +255,6 @@
           "id": "cody.chat.tree.view",
           "name": "Chats",
           "when": "cody.activated && !cody.chatInSidebar"
-=======
-          "when": "!cody.activated || (cody.activated && cody.isConsumer)"
->>>>>>> 8f819104
         },
         {
           "id": "cody.support.tree.view",
@@ -285,22 +281,13 @@
     "viewsWelcome": [
       {
         "view": "cody.chat.tree.view",
-<<<<<<< HEAD
         "contents": "Chat alongside your code, attach files, add additional context, and try different chat models.\n[New Chat](command:cody.chat.newPanel)",
         "when": "cody.activated && !cody.chatInSidebar"
-=======
-        "contents": "Chat alongside your code, attach files, add additional context, and try different chat models.\n[New Chat](command:cody.chat.newEditorPanel)",
-        "when": "cody.activated"
->>>>>>> 8f819104
       },
       {
         "view": "cody.commands.disabled.view",
         "contents": "Commands are disabled for this file by an admin setting. Other Cody features are also disabled.\nMore info about [Cody Context Filters](https://sourcegraph.com/docs/cody/capabilities/ignore-context#cody-ignore)",
-<<<<<<< HEAD
         "when": "cody.activated && cody.currentFileIgnored && !cody.chatInSidebar"
-=======
-        "when": "cody.activated && cody.currentFileIgnored"
->>>>>>> 8f819104
       }
     ],
     "commands": [
@@ -512,11 +499,7 @@
         "command": "cody.chat.moveFromEditor",
         "category": "Cody",
         "title": "Move Chat from Editor to Main Cody Panel",
-<<<<<<< HEAD
-        "enablement": "cody.activated && cody.chatInSidebar",
-=======
-        "enablement": "cody.activated && view == cody.chat",
->>>>>>> 8f819104
+        "enablement": "cody.activated && cody.chatInSidebar && view == cody.chat",
         "group": "Cody",
         "icon": "$(layout-sidebar-left)"
       },
