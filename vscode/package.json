{
  "name": "cody-ai",
  "private": true,
  "displayName": "Cody AI",
  "version": "0.14.2",
  "publisher": "sourcegraph",
  "license": "Apache-2.0",
  "icon": "resources/cody.png",
  "description": "Code AI with codebase context",
  "scripts": {
    "postinstall": "pnpm download-wasm",
    "dev": "pnpm run -s dev:desktop",
    "dev:insiders": "pnpm run -s dev:desktop:insiders",
    "start:dev:desktop": "NODE_ENV=development code --extensionDevelopmentPath=$PWD --disable-extension=sourcegraph.cody-ai --disable-extension=github.copilot --disable-extension=github.copilot-nightly --inspect-extensions=9333 --new-window . --goto ./src/logged-rerank.ts:16:5",
    "dev:desktop": "pnpm run -s build:dev:desktop && pnpm run start:dev:desktop",
    "dev:desktop:insiders": "pnpm run -s build:dev:desktop && NODE_ENV=development code-insiders --extensionDevelopmentPath=$PWD --disable-extension=sourcegraph.cody-ai --disable-extension=github.copilot --disable-extension=github.copilot-nightly --inspect-extensions=9333 --new-window . --goto ./src/logged-rerank.ts:16:5",
    "dev:web": "pnpm run -s build:dev:web && pnpm run -s _dev:vscode-test-web --browserType none",
    "watch:dev:web": "concurrently \"pnpm run -s watch:build:dev:web\" \"pnpm run -s _dev:vscode-test-web --browserType none\"",
    "_dev:vscode-test-web": "vscode-test-web --extensionDevelopmentPath=. ${WORKSPACE-test/fixtures/workspace}",
    "build": "tsc --build && pnpm run -s _build:esbuild:desktop && pnpm run -s _build:esbuild:web && pnpm run -s _build:webviews --mode production",
    "_build:desktop": "pnpm run -s _build:esbuild:desktop && pnpm run -s _build:webviews --mode production",
    "_build:web": "pnpm run -s _build:esbuild:web && pnpm run -s _build:webviews --mode production",
    "build:dev:desktop": "concurrently \"pnpm run -s _build:esbuild:desktop\" \"pnpm run -s _build:webviews --mode development\"",
    "build:dev:web": "concurrently \"pnpm run -s _build:esbuild:web\" \"pnpm run -s _build:webviews --mode development\"",
    "watch:build:dev:web": "concurrently \"pnpm run -s _build:esbuild:web --watch\" \"pnpm run -s _build:webviews --mode development --watch\"",
    "watch:build:dev:desktop": "concurrently \"pnpm run -s _build:esbuild:desktop --watch\" \"pnpm run -s _build:webviews --mode development --watch\"",
    "_build:esbuild:desktop": "pnpm download-wasm && esbuild ./src/extension.node.ts --bundle --outfile=dist/extension.node.js --external:vscode --format=cjs --platform=node --sourcemap",
    "_build:esbuild:web": "esbuild ./src/extension.web.ts --platform=browser --bundle --outfile=dist/extension.web.js --alias:path=path-browserify --alias:os=os-browserify --external:vscode --define:process='{\"env\":{}}' --define:window=self --format=cjs --sourcemap",
    "_build:webviews": "vite -c webviews/vite.config.ts build",
    "lint": "pnpm run lint:js",
    "lint:js": "NODE_OPTIONS=--max-old-space-size=4096 eslint --quiet --cache '**/*.[tj]s?(x)'",
    "release": "ts-node ./scripts/release.ts",
    "download-wasm": "ts-node-transpile-only ./scripts/download-wasm-modules.ts",
    "release:dry-run": "pnpm run download-wasm && CODY_RELEASE_DRY_RUN=1 ts-node ./scripts/release.ts",
    "storybook": "storybook dev -p 6007 --no-open --no-version-updates --no-release-notes",
    "test:e2e": "tsc --build && node dist/tsc/test/e2e/install-deps.js && pnpm run -s build:dev:desktop && playwright test",
    "test:integration": "tsc --build ./test/integration && pnpm run -s build:dev:desktop && node --inspect -r ts-node/register dist/tsc/test/integration/main.js",
    "test:benchmark": "BENCHMARK_DISABLE_FEATURE_FLAGS=true tsc --build ./test/benchmark && pnpm run -s build:dev:desktop && ./benchmark.sh",
    "test:benchmark:copilot": "BENCHMARK_COMPARE_WITH=github.copilot pnpm run test:benchmark",
    "test:unit": "vitest",
    "vscode:prepublish": "pnpm -s run build",
    "generate:completions": "OUTFILE=/tmp/run-code-completions-on-dataset.js && esbuild ./test/completions/run-code-completions-on-dataset.ts --bundle --external:vscode --outfile=$OUTFILE --format=cjs --platform=node --sourcemap=inline && node --enable-source-maps $OUTFILE",
    "test:unit:tree-sitter-queries": "vitest vscode/src/completions/tree-sitter/query-tests/**/*.test.ts"
  },
  "categories": [
    "Programming Languages",
    "Machine Learning",
    "Snippets",
    "Education"
  ],
  "keywords": [
    "ai",
    "openai",
    "anthropic",
    "assistant",
    "chatbot",
    "chat",
    "refactor",
    "documentation",
    "test",
    "sourcegraph",
    "codey",
    "llm",
    "codegen",
    "autocomplete",
    "bot",
    "model",
    "typescript",
    "javascript",
    "python",
    "golang",
    "go",
    "html",
    "css",
    "java",
    "php",
    "swift",
    "kotlin"
  ],
  "repository": {
    "type": "git",
    "url": "https://github.com/sourcegraph/cody",
    "directory": "vscode"
  },
  "bugs": {
    "url": "https://github.com/sourcegraph/cody/issues"
  },
  "homepage": "https://docs.sourcegraph.com/cody",
  "badges": [
    {
      "url": "https://img.shields.io/discord/969688426372825169?color=5765F2",
      "href": "https://srcgr.ph/discord",
      "description": "Discord"
    }
  ],
  "engines": {
    "vscode": "^1.79.0"
  },
  "main": "./dist/extension.node.js",
  "browser": "./dist/extension.web.js",
  "activationEvents": [
    "onStartupFinished"
  ],
  "contributes": {
    "walkthroughs": [
      {
        "id": "welcome",
        "title": "Getting Started with Cody",
        "description": "Discover how Cody can help you write and understand code faster.",
        "steps": [
          {
            "id": "chat",
            "title": "Ask Cody a Question",
            "description": "Cody writes code and answers questions using your own code graph as context.\n[Open Chat](command:cody.walkthrough.showChat)",
            "media": {
              "markdown": "walkthroughs/chat.md"
            }
          },
          {
            "id": "commands",
            "title": "Cody Commands",
            "description": "You can use Cody commands to streamline your development process (e.g. generate unit tests, documentation, and more) with just a few clicks.\n[Open Commands Menu](command:cody.action.commands.menu)",
            "media": {
              "markdown": "walkthroughs/commands.md"
            }
          },
          {
            "id": "explain",
            "title": "Explain Code",
            "description": "Ask Cody to explain some code. Select some lines and use the \"Explain Code\" command.\n[Open Commands Menu](command:cody.action.commands.menu)",
            "media": {
              "markdown": "walkthroughs/explain.md"
            }
          },
          {
            "id": "inline-assist",
            "title": "Inline Chat",
            "description": "Chat with Cody without leaving your file. Click the + button next to any line number in a file to bring up Inline Chat.\n[Enable in Settings](command:cody.walkthrough.enableInlineChat)",
            "media": {
              "markdown": "walkthroughs/inline-assist.md"
            }
          },
          {
            "id": "autocomplete",
            "title": "Code Autocomplete",
            "description": "Let Cody automatically write code for you. Start writing a comment or a line of code and Cody will suggest the next few lines.",
            "media": {
              "markdown": "walkthroughs/autocomplete.md"
            }
          },
          {
            "id": "learn-more",
            "title": "Learn More & Feedback",
            "description": "📖 Dive deeper into Cody by reading our [full documentation](https://docs.sourcegraph.com/cody).\n🎨 Discover more features by searching for \"Cody\" in the [Command Palette](command:workbench.action.showCommands).\n🗒️ Find out how Cody is improving by taking a look at the [Changelog](https://sourcegraph.com/github.com/sourcegraph/cody/-/blob/vscode/CHANGELOG.md).\n💬 Bugs, ideas or feedback? Post a message on our [GitHub Discussions](https://github.com/sourcegraph/cody/discussions/new?category=product-feedback&labels=vscode).",
            "media": {
              "markdown": "walkthroughs/learn-more.md"
            }
          }
        ]
      }
    ],
    "colors": [
      {
        "id": "cody.fixup.conflictBackground",
        "description": "The background of text Cody will edit where there is a specific conflict with your changes.",
        "defaults": {
          "light": "mergeEditor.conflictingLines.background",
          "dark": "mergeEditor.conflictingLines.background"
        }
      },
      {
        "id": "cody.fixup.conflictBorder",
        "description": "The border of text Cody will edit, if there is a conflict with your changes.",
        "defaults": {
          "light": "mergeEditor.conflict.unhandledFocused.border",
          "dark": "mergeEditor.conflict.unhandledFocused.border"
        }
      },
      {
        "id": "cody.fixup.conflictedBackground",
        "description": "The background of text Cody will edit, if there is a conflict with your changes.",
        "defaults": {
          "light": "#ffffff00",
          "dark": "#00000000"
        }
      },
      {
        "id": "cody.fixup.conflictedBorder",
        "description": "The border of text Cody will edit, if there is a conflict with your changes.",
        "defaults": {
          "light": "mergeEditor.conflict.unhandledUnfocused.border",
          "dark": "mergeEditor.conflict.unhandledUnfocused.border"
        }
      },
      {
        "id": "cody.fixup.incomingBackground",
        "description": "The background of text Cody will edit.",
        "defaults": {
          "light": "merge.incomingContentBackground",
          "dark": "merge.incomingContentBackground"
        }
      },
      {
        "id": "cody.fixup.incomingBorder",
        "description": "The border around text Cody will edit.",
        "defaults": {
          "light": "#436EB1",
          "dark": "#436EB1"
        }
      }
    ],
    "viewsContainers": {
      "activitybar": [
        {
          "id": "cody",
          "title": "Cody",
          "icon": "resources/cody.svg"
        }
      ]
    },
    "views": {
      "cody": [
        {
          "type": "webview",
          "id": "cody.chat",
          "name": "Chat",
          "when": "(!cody.activated && config.cody.experimental.chatPanel) || !config.cody.experimental.chatPanel"
        },
        {
          "id": "cody.fixup.tree.view",
          "name": "Fixups",
          "when": "cody.nonstop.fixups.enabled && cody.activated && !config.cody.experimental.chatPanel",
          "icon": "cody.svg",
          "contextualTitle": "Fixups"
        },
        {
          "id": "cody.commands.tree.view",
          "name": "Commands",
          "when": "cody.activated && config.cody.experimental.chatPanel"
        },
        {
          "id": "cody.chat.tree.view",
          "name": "Chats",
          "when": "cody.activated && config.cody.experimental.chatPanel"
        },
        {
          "id": "cody.support.tree.view",
          "name": "Settings & Support",
          "when": "cody.activated && config.cody.experimental.chatPanel"
        }
      ]
    },
    "viewsWelcome": [
      {
        "view": "cody.fixup.tree.view",
        "contents": "No pending Cody fixups",
        "when": "cody.nonstop.fixups.enabled && cody.activated"
      },
      {
        "view": "cody.chat.tree.view",
        "contents": "Chat alongside your code, attach files, add additional context, and try out different LLM providers.\n[New Chat](command:cody.chat.panel.new)\nTo learn more about chat, [read the docs](https://docs.sourcegraph.com/).",
        "when": "cody.activated"
      }
    ],
    "commands": [
      {
        "command": "cody.welcome",
        "title": "Help & Getting Started",
        "category": "Cody",
        "group": "Cody",
        "icon": "$(book)"
      },
      {
        "command": "cody.feedback",
        "title": "Feedback",
        "category": "Cody",
        "group": "Cody",
        "icon": "$(feedback)"
      },
      {
        "command": "cody.command.edit-code",
        "category": "Ask Cody",
        "title": "Edit Code",
        "when": "cody.activated && editorTextFocus",
        "icon": "$(wand)"
      },
      {
        "command": "cody.command.explain-code",
        "category": "Ask Cody",
        "title": "Explain Code",
        "icon": "$(output)",
        "when": "cody.activated && editorFocus"
      },
      {
        "command": "cody.command.generate-tests",
        "category": "Ask Cody",
        "title": "Generate Unit Tests",
        "icon": "$(package)",
        "when": "cody.activated && editorTextFocus"
      },
      {
        "command": "cody.command.document-code",
        "category": "Ask Cody",
        "title": "Document Code",
        "icon": "$(book)",
        "when": "cody.activated && editorTextFocus"
      },
      {
        "command": "cody.command.smell-code",
        "category": "Ask Cody",
        "title": "Find Code Smells",
        "icon": "$(symbol-keyword)",
        "when": "cody.activated && editorFocus"
      },
      {
        "command": "cody.action.commands.custom.menu",
        "category": "Ask Cody",
        "title": "Custom Commands",
        "icon": "$(tools)",
        "when": "cody.activated && workspaceFolderCount > 0"
      },
      {
        "command": "cody.command.context-search",
        "category": "Ask Cody",
        "title": "Codebase Context Search",
        "when": "cody.activated && workspaceFolderCount > 0"
      },
      {
        "command": "cody.auth.signout",
        "category": "Cody",
        "title": "Sign Out",
        "icon": "$(sign-out)"
      },
      {
        "command": "cody.auth.signin",
        "category": "Cody",
        "title": "Switch Account…"
      },
      {
        "command": "cody.settings.extension",
        "category": "Cody",
        "title": "Extension Settings",
        "group": "Cody",
        "icon": "$(gear)"
      },
      {
        "command": "cody.focus",
        "category": "Cody",
        "title": "Sign In"
      },
      {
        "command": "cody.interactive.clear",
        "category": "Cody",
        "title": "Start a New Chat Session",
        "group": "Cody",
        "icon": "$(add)",
        "when": "cody.activated"
      },
      {
        "command": "cody.history",
        "category": "Cody",
        "title": "Chat History",
        "group": "Cody",
        "icon": "$(history)"
      },
      {
        "command": "cody.status-bar.interacted",
        "category": "Cody",
        "title": "Cody Settings",
        "group": "Cody",
        "icon": "$(settings-gear)",
        "when": "cody.activated"
      },
      {
        "command": "cody.comment.add",
        "title": "Ask Cody",
        "category": "Cody Inline Chat",
        "when": "cody.activated && config.cody.inlineChat.enabled",
        "enablement": "!commentIsEmpty && !cody.inline.reply.pending"
      },
      {
        "command": "cody.comment.stop",
        "title": "Stop generating",
        "category": "Cody Inline Chat",
        "when": "cody.activated && config.cody.inlineChat.enabled",
        "enablement": "!commentThreadIsEmpty",
        "icon": "$(debug-stop)"
      },
      {
        "command": "cody.comment.delete",
        "title": "Remove Inline Chat",
        "category": "Cody Inline Chat",
        "when": "cody.activated && config.cody.inlineChat.enabled",
        "enablement": "!commentThreadIsEmpty",
        "icon": "$(trash)"
      },
      {
        "command": "cody.comment.open-in-sidebar",
        "title": "Open this chat in the sidebar",
        "category": "Cody Inline Chat",
        "when": "cody.activated && config.cody.inlineChat.enabled",
        "enablement": "!commentThreadIsEmpty",
        "icon": "$(comment-discussion)"
      },
      {
        "command": "cody.comment.collapse-all",
        "title": "Collapse All Inline Chats",
        "category": "Cody Inline Chat",
        "when": "cody.activated && config.cody.inlineChat.enabled",
        "enablement": "!commentThreadIsEmpty",
        "icon": "$(collapse-all)"
      },
      {
        "command": "cody.inline.new",
        "title": "Ask Cody Inline",
        "category": "Cody Inline Chat",
        "when": "cody.activated && config.cody.inlineChat.enabled",
        "enablement": "editorFocus && config.cody.inlineChat.enabled"
      },
      {
        "command": "cody.guardrails.debug",
        "category": "Cody",
        "title": "Guardrails Debug Attribution",
        "enablement": "config.cody.experimental.guardrails && editorHasSelection"
      },
      {
        "command": "cody.command.inline-touch",
        "category": "Cody",
        "title": "Touch"
      },
      {
        "command": "cody.fixup.open",
        "category": "Cody",
        "title": "Go to Fixup",
        "icon": "$(file-code)"
      },
      {
        "command": "cody.fixup.accept",
        "category": "Cody",
        "title": "Accept fixup",
        "when": "cody.nonstop.fixups.enabled",
        "enablement": "!cody.fixup.view.isEmpty",
        "icon": "$(check)"
      },
      {
        "command": "cody.fixup.accept-all",
        "category": "Cody",
        "title": "Accept all fixups",
        "when": "cody.nonstop.fixups.enabled",
        "enablement": "!cody.fixup.view.isEmpty",
        "icon": "$(check-all)"
      },
      {
        "command": "cody.fixup.accept-by-file",
        "category": "Cody",
        "title": "Accept fixups in the selected directory",
        "when": "cody.nonstop.fixups.enabled",
        "enablement": "!cody.fixup.view.isEmpty",
        "icon": "$(check-all)"
      },
      {
        "command": "cody.fixup.diff",
        "category": "Cody",
        "title": "Show diff for fixup",
        "when": "cody.nonstop.fixups.enabled",
        "enablement": "!cody.fixup.view.isEmpty",
        "icon": "$(diff)"
      },
      {
        "command": "cody.action.commands.menu",
        "category": "Cody",
        "title": "Commands",
        "when": "cody.activated",
        "icon": "$(cody-logo)"
      },
      {
        "command": "cody.autocomplete.openTraceView",
        "category": "Cody",
        "title": "Open Autocomplete Trace View",
        "when": "cody.activated && config.cody.autocomplete && config.cody.debug.enable && editorHasFocus && !editorReadonly"
      },
      {
        "command": "cody.chat.panel.new",
        "category": "Cody",
        "title": "Start a New Chat Session",
        "when": "cody.activated && config.cody.experimental.chatPanel",
        "group": "Cody",
        "icon": "$(add)"
      },
      {
        "command": "cody.chat.history.clear",
        "category": "Cody",
        "title": "Delete All Chats",
        "group": "Cody",
        "icon": "$(trash)",
        "when": "cody.activated && cody.hasChatHistory"
      },
      {
        "command": "cody.chat.history.delete",
        "category": "Cody",
        "title": "Delete Chat",
        "group": "Cody",
        "icon": "$(trash)",
        "when": "cody.activated && cody.hasChatHistory"
      },
      {
        "command": "cody.chat.history.export",
        "category": "Cody",
        "title": "Export Chats as JSON",
        "group": "Cody",
        "icon": "$(arrow-circle-down)",
        "when": "cody.activated && cody.hasChatHistory"
      }
    ],
    "keybindings": [
      {
        "command": "cody.chat.focus",
        "key": "alt+/",
        "mac": "alt+/"
      },
      {
        "command": "cody.command.edit-code",
        "key": "ctrl+shift+v",
        "mac": "shift+cmd+v",
        "when": "cody.activated && !editorReadonly"
      },
      {
        "command": "cody.command.inline-touch",
        "key": "ctrl+alt+/",
        "mac": "cmd+alt+/",
        "when": "cody.activated && editorTextFocus && editorHasSelection && config.cody.inlineChat.enabled"
      },
      {
        "command": "cody.inline.new",
        "key": "ctrl+shift+c",
        "mac": "cmd+shift+c",
        "when": "cody.activated && editorFocus && config.cody.inlineChat.enabled",
        "enablement": "config.cody.inlineChat.enabled"
      },
      {
        "command": "cody.action.commands.menu",
        "key": "alt+c",
        "mac": "alt+c",
        "when": "cody.activated"
      },
      {
        "command": "-github.copilot.generate",
        "key": "ctrl+enter"
      },
      {
        "command": "cody.autocomplete.manual-trigger",
        "key": "alt+\\",
        "when": "editorTextFocus && !editorHasSelection && config.cody.autocomplete.enabled && !inlineSuggestionsVisible"
      }
    ],
    "submenus": [
      {
        "label": "Cody",
        "id": "cody.submenu"
      }
    ],
    "menus": {
      "commandPalette": [
        {
          "command": "cody.command.edit-code",
          "when": "cody.activated && editorTextFocus"
        },
        {
          "command": "cody.command.explain-code",
          "when": "false"
        },
        {
          "command": "cody.command.context-search",
          "when": "false"
        },
        {
          "command": "cody.command.inline-touch",
          "when": "false"
        },
        {
          "command": "cody.command.smell-code",
          "when": "false"
        },
        {
          "command": "cody.command.generate-tests",
          "when": "false"
        },
        {
          "command": "cody.command.document-code",
          "when": "false"
        },
        {
          "command": "cody.action.commands.custom.menu",
          "when": "cody.activated"
        },
        {
          "command": "cody.focus",
          "title": "Cody: Sign In",
          "when": "!cody.activated"
        },
        {
          "command": "cody.comment.add",
          "when": "false"
        },
        {
          "command": "cody.comment.delete",
          "when": "false"
        },
        {
          "command": "cody.comment.stop",
          "when": "false"
        },
        {
          "command": "cody.comment.open-in-sidebar",
          "when": "false"
        },
        {
          "command": "cody.comment.collapse-all",
          "when": "false"
        },
        {
          "command": "cody.fixup.accept",
          "when": "false"
        },
        {
          "command": "cody.fixup.accept-all",
          "when": "false"
        },
        {
          "command": "cody.fixup.accept-by-file",
          "when": "false"
        },
        {
          "command": "cody.fixup.diff",
          "when": "false"
        },
        {
          "command": "cody.fixup.open",
          "when": "false"
        },
        {
          "command": "cody.guardrails.debug",
          "when": "config.cody.experimental.guardrails && editorHasSelection"
        }
      ],
      "editor/context": [
        {
          "submenu": "cody.submenu",
          "group": "0_cody"
        }
      ],
      "cody.submenu": [
        {
          "command": "cody.command.explain-code",
          "when": "cody.activated",
          "group": "command"
        },
        {
          "command": "cody.command.edit-code",
          "when": "cody.activated",
          "group": "ask"
        },
        {
          "command": "cody.command.generate-tests",
          "when": "cody.activated",
          "group": "command"
        },
        {
          "command": "cody.command.document-code",
          "when": "cody.activated",
          "group": "command"
        },
        {
          "command": "cody.command.smell-code",
          "when": "cody.activated",
          "group": "command"
        },
        {
          "command": "cody.action.commands.custom.menu",
          "when": "cody.activated",
          "group": "command"
        },
        {
          "command": "cody.focus",
          "when": "!cody.activated",
          "group": "other"
        },
        {
          "command": "cody.guardrails.debug",
          "when": "cody.activated && config.cody.experimental.guardrails && editorHasSelection",
          "group": "other"
        },
        {
          "command": "cody.inline.new",
          "when": "cody.activated",
          "group": "ask"
        }
      ],
      "view/title": [
        {
          "command": "cody.interactive.clear",
          "when": "view == cody.chat && cody.activated",
          "group": "navigation@1"
        },
        {
          "command": "cody.history",
          "when": "view == cody.chat && cody.activated",
          "group": "navigation@2"
        },
        {
          "command": "cody.status-bar.interacted",
          "when": "view == cody.chat && cody.activated",
          "group": "navigation@4"
        },
        {
          "command": "cody.feedback",
          "when": "view == cody.chat",
          "group": "7_cody@0"
        },
        {
          "command": "cody.welcome",
          "when": "view == cody.chat",
          "group": "7_cody@0"
        },
        {
          "command": "cody.auth.signout",
          "when": "view == cody.chat && cody.activated",
          "group": "9_cody@2"
        },
        {
          "command": "cody.auth.signin",
          "when": "view == cody.chat && cody.activated",
          "group": "9_cody@0"
        },
        {
          "command": "cody.fixup.accept-all",
          "when": "cody.nonstop.fixups.enabled && view == cody.fixup.tree.view && cody.activated",
          "group": "navigation"
        },
        {
          "command": "cody.chat.panel.new",
          "when": "view == cody.chat.tree.view && cody.activated",
          "group": "navigation@1"
        },
        {
          "command": "cody.chat.history.clear",
          "when": "view == cody.chat.tree.view && cody.activated && cody.hasChatHistory",
          "enablement": "cody.hasChatHistory",
          "group": "navigation@2"
        },
        {
          "command": "cody.chat.history.export",
          "when": "view == cody.chat.tree.view && cody.activated && cody.hasChatHistory",
          "enablement": "cody.hasChatHistory",
          "group": "navigation@3"
        },
        {
          "command": "cody.feedback",
          "when": "view == cody.support.tree.view",
          "group": "7_cody@0"
        },
        {
          "command": "cody.welcome",
          "when": "view == cody.support.tree.view",
          "group": "7_cody@0"
        },
        {
          "command": "cody.auth.signin",
          "when": "view == cody.support.tree.view && cody.activated",
          "group": "9_cody@0"
        }
      ],
      "editor/title": [
        {
          "command": "cody.action.commands.menu",
          "when": "cody.activated && config.cody.experimental.editorTitleCommandIcon",
          "group": "navigation",
          "visibility": "visible"
        }
      ],
      "comments/commentThread/context": [
        {
          "command": "cody.comment.add",
          "group": "inline",
          "when": "cody.activated && commentController =~ /^cody-inline/ && config.cody.inlineChat.enabled"
        },
        {
          "command": "cody.focus",
          "group": "inline",
          "when": "!cody.activated && commentController =~ /^cody-inline/ && config.cody.inlineChat.enabled"
        }
      ],
      "comments/commentThread/title": [
        {
          "command": "cody.comment.delete",
          "group": "inline@1",
          "when": "cody.activated && commentController =~ /^cody-inline/ && cody.replied && !commentThreadIsEmpty && config.cody.inlineChat.enabled"
        },
        {
          "command": "cody.comment.open-in-sidebar",
          "group": "inline@2",
          "when": "cody.activated && commentController =~ /^cody-inline/ && cody.replied && config.cody.inlineChat.enabled"
        },
        {
          "command": "cody.comment.collapse-all",
          "group": "inline@3",
          "when": "cody.activated && commentController =~ /^cody-inline/ && config.cody.inlineChat.enabled"
        }
      ],
      "comments/comment/title": [
        {
          "command": "cody.comment.stop",
          "group": "inline@1",
          "when": "cody.activated && commentController =~ /^cody-inline/ && comment =~ /^cody-inline-(streaming|loading)/ && config.cody.inlineChat.enabled"
        }
      ],
      "view/item/context": [
        {
<<<<<<< HEAD
          "command": "cody.fixup.accept-by-file",
=======
          "command": "cody.chat.history.delete",
          "when": "view == cody.chat.tree.view && cody.activated && cody.hasChatHistory",
          "group": "inline"
        },
        {
          "command": "cody.fixup.apply-by-file",
>>>>>>> 9502abe6
          "when": "cody.nonstop.fixups.enabled && view == cody.fixup.tree.view && cody.activated && viewItem == fsPath",
          "enable": "cody.fixup.filesWithApplicableFixups",
          "group": "inline"
        },
        {
          "command": "cody.fixup.accept",
          "when": "cody.nonstop.fixups.enabled && view == cody.fixup.tree.view && cody.activated && viewItem == task",
          "group": "inline@2"
        },
        {
          "command": "cody.fixup.diff",
          "when": "cody.nonstop.fixups.enabled && view == cody.fixup.tree.view && cody.activated && viewItem == task",
          "group": "inline@1"
        }
      ]
    },
    "configuration": {
      "type": "object",
      "title": "Cody",
      "properties": {
        "cody.serverEndpoint": {
          "order": 1,
          "type": "string",
          "description": "URL to the Sourcegraph instance.",
          "examples": "https://example.sourcegraph.com",
          "markdownDeprecationMessage": "**Deprecated**: Please sign in via the UI instead. If you are already signed in, you can empty this field to remove this warning.",
          "deprecationMessage": "Deprecated: Please sign in via the UI instead."
        },
        "cody.proxy": {
          "type": "string",
          "markdownDeprecationMessage": "The SOCKS proxy endpoint to access server endpoint. This is only supported with some autocomplete providers and only for use with the Cody Agent (for instance with JetBrains plugin). For VS Code please use http.proxy instead."
        },
        "cody.codebase": {
          "order": 2,
          "type": "string",
          "markdownDescription": "The Git repository URL for your code. This will be sent to the Sourcegraph API to fetch the code graph context data. When set to empty, the URL will be inferred from your Git metadata.",
          "examples": [
            "https://github.com/sourcegraph/cody",
            "ssh://git@github.com/sourcegraph/cody"
          ]
        },
        "cody.useContext": {
          "order": 3,
          "type": "string",
          "enum": [
            "embeddings",
            "keyword",
            "none",
            "blended"
          ],
          "default": "embeddings",
          "markdownDescription": "If 'embeddings' is selected, Cody will prefer to use an embeddings-based index when fetching context to generate responses to user requests. If no such index is found, it will fall back to using keyword-based local context fetching. If 'keyword' is selected, Cody will use keyword context. Selecting 'none' will limit Cody to using only the currently open file."
        },
        "cody.customHeaders": {
          "order": 4,
          "type": "object",
          "markdownDescription": "Adds custom HTTP headers to all network requests to the Sourcegraph endpoint. Defining required headers here ensures requests are properly forwarded through intermediary proxy servers, which may mandate certain custom headers for internal or external communication.",
          "default": {},
          "examples": [
            {
              "Cache-Control": "no-cache",
              "Proxy-Authenticate": "Basic"
            }
          ]
        },
        "cody.autocomplete.enabled": {
          "order": 5,
          "type": "boolean",
          "markdownDescription": "Enables inline code suggestions in your editor.",
          "default": true
        },
        "cody.autocomplete.languages": {
          "order": 5,
          "type": "object",
          "markdownDescription": "Enable or disable inline code suggestions for specified [languages](https://code.visualstudio.com/docs/languages/identifiers).",
          "default": {
            "*": true,
            "scminput": false
          }
        },
        "cody.inlineChat.enabled": {
          "order": 6,
          "title": "Cody Inline Chat",
          "type": "boolean",
          "markdownDescription": "Enables asking questions and requesting code changes directly from within the code editor. Use the + button next to any line of code to start an inline chat.",
          "default": true
        },
        "cody.experimental.chatPredictions": {
          "order": 7,
          "type": "boolean",
          "default": false,
          "markdownDescription": "Adds suggestions of possible relevant messages in the chat window."
        },
        "cody.experimental.commandLenses": {
          "order": 8,
          "type": "boolean",
          "markdownDescription": "[Experimental] Adds code lenses to current file for quick access to Cody commands.",
          "default": false
        },
        "cody.experimental.editorTitleCommandIcon": {
          "order": 8,
          "type": "boolean",
          "markdownDescription": "[Experimental] Adds an editor title menu icon for quick access to Cody commands.",
          "default": false
        },
        "cody.experimental.guardrails": {
          "order": 9,
          "type": "boolean",
          "markdownDescription": "Experimental feature for internal use.",
          "default": false
        },
        "cody.experimental.nonStop": {
          "order": 9,
          "type": "boolean",
          "markdownDescription": "Experimental feature for internal use.",
          "default": false
        },
        "cody.experimental.localSymbols": {
          "order": 9,
          "type": "boolean",
          "default": false,
          "markdownDescription": "Experimental feature for internal use."
        },
        "cody.chat.preInstruction": {
          "order": 10,
          "type": "string",
          "markdownDescription": "An instruction to be included at the start of all chat messages sent to Cody. Extension reload required.",
          "examples": [
            "Answer all my questions in Spanish."
          ]
        },
        "cody.codeActions.enabled": {
          "order": 11,
          "title": "Cody Code Actions",
          "type": "boolean",
          "markdownDescription": "Enable Cody fix and explain options in the Quick Fix menu",
          "default": true
        },
        "cody.experimental.symf.path": {
          "order": 99,
          "type": "string",
          "markdownDescription": "Path to symf binary",
          "default": ""
        },
        "cody.debug.enable": {
          "order": 99,
          "type": "boolean",
          "markdownDescription": "Turns on debug output (visible in the VS Code Output panel under \"Cody by Sourcegraph\")"
        },
        "cody.debug.verbose": {
          "order": 99,
          "type": "boolean",
          "markdownDescription": "Enables verbose debug output. Debug messages may contain more details if the invocation includes verbose information."
        },
        "cody.debug.filter": {
          "order": 99,
          "type": "string",
          "markdownDescription": "Regular expression to filter debug output. If empty, defaults to '.*', which prints all messages."
        },
        "cody.telemetry.level": {
          "order": 99,
          "type": "string",
          "enum": [
            "all",
            "off"
          ],
          "enumDescriptions": [
            "Sends usage data and errors.",
            "Disables all extension telemetry."
          ],
          "markdownDescription": "Controls the telemetry about Cody usage and errors. See [Cody usage and privacy notice](https://about.sourcegraph.com/terms/cody-notice).",
          "default": "all"
        },
        "cody.autocomplete.advanced.provider": {
          "type": "string",
          "default": null,
          "enum": [
            null,
            "anthropic",
            "fireworks",
            "unstable-openai"
          ],
          "markdownDescription": "The provider used for code autocomplete. Most providers other than `anthropic` require the `cody.autocomplete.advanced.serverEndpoint` and `cody.autocomplete.advanced.accessToken` settings to also be set. Check the Cody output channel for error messages if autocomplete is not working as expected."
        },
        "cody.autocomplete.advanced.serverEndpoint": {
          "type": "string",
          "markdownDescription": "The server endpoint used for code autocomplete. This is only supported with a provider other than `anthropic`."
        },
        "cody.autocomplete.advanced.accessToken": {
          "type": "string",
          "markdownDescription": "The access token used for code autocomplete. This is only supported with a provider other than `anthropic`."
        },
        "cody.autocomplete.advanced.model": {
          "type": "string",
          "default": null,
          "enum": [
            null,
            "starcoder-16b",
            "starcoder-7b",
            "starcoder-3b",
            "starcoder-1b",
            "wizardcoder-15b",
            "llama-code-7b",
            "llama-code-13b",
            "llama-code-13b-instruct"
          ],
          "markdownDescription": "Overwrite the  model used for code autocompletion inference. This is only supported with the `fireworks` provider"
        },
        "cody.autocomplete.completeSuggestWidgetSelection": {
          "type": "boolean",
          "default": true,
          "markdownDescription": "Autocomplete based on the currently selection in the suggest widget. Requires the VS Code user setting `editor.inlineSuggest.suppressSuggestions` set to true and will change it to true in user settings if it is not true."
        },
        "cody.autocomplete.experimental.syntacticPostProcessing": {
          "type": "boolean",
          "default": true,
          "markdownDescription": "Rank autocomplete results with tree-sitter."
        },
        "cody.autocomplete.experimental.graphContext": {
          "type": "string",
          "default": null,
          "enum": [
            null,
            "lsp-light",
            "bfg"
          ],
          "markdownDescription": "Use the code graph to retrieve context for autocomplete requests."
        },
        "cody.experimental.chatPanel": {
          "order": 100,
          "type": "boolean",
          "markdownDescription": "Experimental feature for internal use.",
          "default": false
        }
      }
    },
    "icons": {
      "cody-logo": {
        "description": "Cody logo",
        "default": {
          "fontPath": "resources/cody-icons.woff",
          "fontCharacter": "\\0041"
        }
      },
      "cody-logo-heavy": {
        "description": "Cody logo heavy",
        "default": {
          "fontPath": "resources/cody-icons.woff",
          "fontCharacter": "\\0042"
        }
      }
    }
  },
  "dependencies": {
    "@anthropic-ai/sdk": "^0.4.2",
    "@mdi/js": "^7.2.96",
    "@sentry/browser": "^7.66.0",
    "@sentry/core": "^7.66.0",
    "@sentry/node": "^7.66.0",
    "@sourcegraph/cody-shared": "workspace:*",
    "@sourcegraph/cody-ui": "workspace:*",
    "@sourcegraph/telemetry": "^0.9.0",
    "@types/stream-json": "^1.7.3",
    "@vscode/codicons": "^0.0.29",
    "@vscode/webview-ui-toolkit": "^1.2.2",
    "axios": "^1.3.6",
    "classnames": "^2.3.2",
    "date-fns": "^2.30.0",
    "detect-indent": "^7.0.1",
    "glob": "^7.2.3",
    "isomorphic-fetch": "^3.0.0",
    "js-levenshtein": "^1.1.6",
    "lodash": "^4.17.21",
    "lru-cache": "^10.0.0",
    "mkdirp": "^3.0.1",
    "mock-require": "^3.0.3",
    "openai": "^3.2.1",
    "os-browserify": "^0.3.0",
    "socks-proxy-agent": "^8.0.1",
    "stream-json": "^1.8.0",
    "unzipper": "^0.10.14",
    "uuid": "^9.0.0",
    "vscode-languageserver-textdocument": "^1.0.8",
    "vscode-uri": "^3.0.7",
    "web-tree-sitter": "^0.20.8",
    "wink-eng-lite-web-model": "^1.5.0",
    "wink-nlp": "^1.13.1",
    "wink-nlp-utils": "^2.1.0"
  },
  "devDependencies": {
    "@google-cloud/pubsub": "^3.7.3",
    "@playwright/test": "^1.33.0",
    "@types/axios": "^0.14.0",
    "@types/dedent": "^0.7.0",
    "@types/express": "^4.17.17",
    "@types/glob": "^8.0.0",
    "@types/isomorphic-fetch": "^0.0.36",
    "@types/js-levenshtein": "^1.1.1",
    "@types/lodash": "^4.14.195",
    "@types/mocha": "^10.0.1",
    "@types/mock-require": "^2.0.1",
    "@types/progress": "^2.0.5",
    "@types/semver": "^7.5.0",
    "@types/unzipper": "^0.10.7",
    "@types/uuid": "^9.0.2",
    "@types/vscode": "^1.79.0",
    "@types/vscode-webview": "^1.57.1",
    "@vscode/test-electron": "^2.3.2",
    "@vscode/test-web": "^0.0.47",
    "@vscode/vsce": "^2.19.0",
    "chalk": "^4.1.2",
    "cody-icons-font": "workspace:^",
    "concurrently": "^8.2.0",
    "dedent": "^0.7.0",
    "envalid": "^7.3.1",
    "express": "^4.18.2",
    "mocha": "^10.2.0",
    "ovsx": "^0.8.2",
    "path-browserify": "^1.0.1",
    "playwright": "^1.33.0",
    "progress": "^2.0.3",
    "semver": "^7.5.4"
  }
}<|MERGE_RESOLUTION|>--- conflicted
+++ resolved
@@ -816,16 +816,12 @@
       ],
       "view/item/context": [
         {
-<<<<<<< HEAD
-          "command": "cody.fixup.accept-by-file",
-=======
           "command": "cody.chat.history.delete",
           "when": "view == cody.chat.tree.view && cody.activated && cody.hasChatHistory",
           "group": "inline"
         },
         {
-          "command": "cody.fixup.apply-by-file",
->>>>>>> 9502abe6
+          "command": "cody.fixup.accept-by-file",
           "when": "cody.nonstop.fixups.enabled && view == cody.fixup.tree.view && cody.activated && viewItem == fsPath",
           "enable": "cody.fixup.filesWithApplicableFixups",
           "group": "inline"
