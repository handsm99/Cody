{
  "name": "cody-ai",
  "private": true,
  "displayName": "Cody AI",
<<<<<<< HEAD
  "version": "0.10.2",
=======
  "version": "0.10.1",
>>>>>>> 34b81e13
  "publisher": "sourcegraph",
  "license": "Apache-2.0",
  "icon": "resources/cody.png",
  "description": "Code AI with codebase context",
  "scripts": {
    "postinstall": "pnpm download-wasm",
    "dev": "pnpm run -s dev:desktop",
    "dev:insiders": "pnpm run -s dev:desktop:insiders",
    "start:dev:desktop": "NODE_ENV=development code --extensionDevelopmentPath=$PWD --disable-extension=sourcegraph.cody-ai --disable-extension=github.copilot --disable-extension=github.copilot-nightly --inspect-extensions=9333 --new-window . --goto ./src/logged-rerank.ts:16:5",
    "dev:desktop": "pnpm run -s build:dev:desktop && pnpm run start:dev:desktop",
    "dev:desktop:insiders": "pnpm run -s build:dev:desktop && NODE_ENV=development code-insiders --extensionDevelopmentPath=$PWD --disable-extension=sourcegraph.cody-ai --disable-extension=github.copilot --disable-extension=github.copilot-nightly --inspect-extensions=9333 --new-window . --goto ./src/logged-rerank.ts:16:5",
    "dev:web": "pnpm run -s build:dev:web && pnpm run -s _dev:vscode-test-web --browserType none",
    "watch:dev:web": "concurrently \"pnpm run -s watch:build:dev:web\" \"pnpm run -s _dev:vscode-test-web --browserType none\"",
    "_dev:vscode-test-web": "vscode-test-web --extensionDevelopmentPath=. ${WORKSPACE-test/fixtures/workspace}",
    "build": "tsc --build && pnpm run -s _build:esbuild:desktop && pnpm run -s _build:esbuild:web && pnpm run -s _build:webviews --mode production",
    "_build:desktop": "pnpm run -s _build:esbuild:desktop && pnpm run -s _build:webviews --mode production",
    "_build:web": "pnpm run -s _build:esbuild:web && pnpm run -s _build:webviews --mode production",
    "build:dev:desktop": "concurrently \"pnpm run -s _build:esbuild:desktop\" \"pnpm run -s _build:webviews --mode development\"",
    "build:dev:web": "concurrently \"pnpm run -s _build:esbuild:web\" \"pnpm run -s _build:webviews --mode development\"",
    "watch:build:dev:web": "concurrently \"pnpm run -s _build:esbuild:web --watch\" \"pnpm run -s _build:webviews --mode development --watch\"",
    "watch:build:dev:desktop": "concurrently \"pnpm run -s _build:esbuild:desktop --watch\" \"pnpm run -s _build:webviews --mode development --watch\"",
    "_build:esbuild:desktop": "pnpm download-wasm && esbuild ./src/extension.node.ts --bundle --outfile=dist/extension.node.js --external:vscode --format=cjs --platform=node --sourcemap",
    "_build:esbuild:web": "esbuild ./src/extension.web.ts --platform=browser --bundle --outfile=dist/extension.web.js --alias:path=path-browserify --external:vscode --define:process='{\"env\":{}}' --define:window=self --format=cjs --sourcemap",
    "_build:webviews": "vite -c webviews/vite.config.ts build",
    "lint": "pnpm run lint:js",
    "lint:js": "NODE_OPTIONS=--max-old-space-size=4096 eslint --quiet --cache '**/*.[tj]s?(x)'",
    "release": "ts-node ./scripts/release.ts",
    "download-wasm": "ts-node-transpile-only ./scripts/download-wasm-modules.ts",
    "release:dry-run": "pnpm run download-wasm && CODY_RELEASE_DRY_RUN=1 ts-node ./scripts/release.ts",
    "storybook": "storybook dev -p 6007 --no-open --no-version-updates --no-release-notes",
    "test:e2e": "tsc --build && { pnpm exec playwright install chromium & install_pw_pid=$!; node dist/tsc/test/e2e/install-deps.js & install_vscode_pid=$!; wait $install_pw_pid && wait $install_vscode_pid; } && pnpm run -s build:dev:desktop && playwright test",
    "test:integration": "tsc --build ./test/integration && pnpm run -s build:dev:desktop && node --inspect -r ts-node/register dist/tsc/test/integration/main.js",
    "test:unit": "vitest",
    "vscode:prepublish": "pnpm -s run build",
    "generate:completions": "OUTFILE=/tmp/run-code-completions-on-dataset.js && esbuild ./test/completions/run-code-completions-on-dataset.ts --bundle --external:vscode --outfile=$OUTFILE --format=cjs --platform=node --sourcemap=inline && node --enable-source-maps $OUTFILE"
  },
  "categories": [
    "Programming Languages",
    "Machine Learning",
    "Snippets",
    "Education"
  ],
  "keywords": [
    "ai",
    "openai",
    "anthropic",
    "assistant",
    "chatbot",
    "chat",
    "refactor",
    "documentation",
    "test",
    "sourcegraph",
    "codey",
    "llm",
    "codegen",
    "autocomplete",
    "bot",
    "model",
    "typescript",
    "javascript",
    "python",
    "golang",
    "go",
    "html",
    "css",
    "java",
    "php",
    "swift",
    "kotlin"
  ],
  "repository": {
    "type": "git",
    "url": "https://github.com/sourcegraph/cody",
    "directory": "vscode"
  },
  "bugs": {
    "url": "https://github.com/sourcegraph/cody/issues"
  },
  "homepage": "https://docs.sourcegraph.com/cody",
  "badges": [
    {
      "url": "https://img.shields.io/discord/969688426372825169?color=5765F2",
      "href": "https://srcgr.ph/discord",
      "description": "Discord"
    }
  ],
  "engines": {
    "vscode": "^1.79.0"
  },
  "main": "./dist/extension.node.js",
  "browser": "./dist/extension.web.js",
  "activationEvents": [
    "onStartupFinished"
  ],
  "contributes": {
    "walkthroughs": [
      {
        "id": "welcome",
        "title": "Getting Started with Cody",
        "description": "Discover how Cody can help you write and understand code faster.",
        "steps": [
          {
            "id": "chat",
            "title": "Ask Cody a Question",
            "description": "Cody writes code and answers questions using your own code graph as context.\n[Open Chat](command:cody.walkthrough.showChat)",
            "media": {
              "markdown": "walkthroughs/chat.md"
            }
          },
          {
            "id": "commands",
            "title": "Cody Commands",
            "description": "You can use Cody commands to streamline your development process (e.g. generate unit tests, documentation, and more) with just a few clicks.\n[Open Commands Menu](command:cody.action.commands.menu)",
            "media": {
              "markdown": "walkthroughs/commands.md"
            }
          },
          {
            "id": "explain",
            "title": "Explain Code",
            "description": "Ask Cody to explain some code. Select some lines and use the \"Explain Code\" command.\n[Open Commands Menu](command:cody.action.commands.menu)",
            "media": {
              "markdown": "walkthroughs/explain.md"
            }
          },
          {
            "id": "inline-assist",
            "title": "Inline Chat",
            "description": "Chat with Cody without leaving your file. Click the + button next to any line number in a file to bring up Inline Chat.\n[Enable in Settings](command:cody.walkthrough.enableInlineChat)",
            "media": {
              "markdown": "walkthroughs/inline-assist.md"
            }
          },
          {
            "id": "autocomplete",
            "title": "Code Autocomplete",
            "description": "Let Cody automatically write code for you. Start writing a comment or a line of code and Cody will suggest the next few lines.",
            "media": {
              "markdown": "walkthroughs/autocomplete.md"
            }
          },
          {
            "id": "learn-more",
            "title": "Learn More & Feedback",
            "description": "📖 Dive deeper into Cody by reading our [full documentation](https://docs.sourcegraph.com/cody).\n🎨 Discover more features by searching for \"Cody\" in the [Command Palette](command:workbench.action.showCommands).\n🗒️ Find out how Cody is improving by taking a look at the [Changelog](https://sourcegraph.com/github.com/sourcegraph/cody/-/blob/vscode/CHANGELOG.md).\n💬 Bugs, ideas or feedback? Post a message on our [GitHub Discussions](https://github.com/sourcegraph/cody/discussions/new?category=product-feedback&labels=vscode).",
            "media": {
              "markdown": "walkthroughs/learn-more.md"
            }
          }
        ]
      }
    ],
    "colors": [
      {
        "id": "cody.fixup.conflictBackground",
        "description": "The background of text Cody will edit where there is a specific conflict with your changes.",
        "defaults": {
          "light": "mergeEditor.conflictingLines.background",
          "dark": "mergeEditor.conflictingLines.background"
        }
      },
      {
        "id": "cody.fixup.conflictBorder",
        "description": "The border of text Cody will edit, if there is a conflict with your changes.",
        "defaults": {
          "light": "mergeEditor.conflict.unhandledFocused.border",
          "dark": "mergeEditor.conflict.unhandledFocused.border"
        }
      },
      {
        "id": "cody.fixup.conflictedBackground",
        "description": "The background of text Cody will edit, if there is a conflict with your changes.",
        "defaults": {
          "light": "#ffffff00",
          "dark": "#00000000"
        }
      },
      {
        "id": "cody.fixup.conflictedBorder",
        "description": "The border of text Cody will edit, if there is a conflict with your changes.",
        "defaults": {
          "light": "mergeEditor.conflict.unhandledUnfocused.border",
          "dark": "mergeEditor.conflict.unhandledUnfocused.border"
        }
      },
      {
        "id": "cody.fixup.incomingBackground",
        "description": "The background of text Cody will edit.",
        "defaults": {
          "light": "merge.incomingContentBackground",
          "dark": "merge.incomingContentBackground"
        }
      },
      {
        "id": "cody.fixup.incomingBorder",
        "description": "The border around text Cody will edit.",
        "defaults": {
          "light": "#436EB1",
          "dark": "#436EB1"
        }
      }
    ],
    "viewsContainers": {
      "activitybar": [
        {
          "id": "cody",
          "title": "Cody",
          "icon": "resources/cody.svg"
        }
      ]
    },
    "views": {
      "cody": [
        {
          "type": "webview",
          "id": "cody.chat",
          "name": "Chat",
          "visibility": "visible"
        },
        {
          "id": "cody.fixup.tree.view",
          "name": "Fixups",
          "when": "cody.nonstop.fixups.enabled && cody.activated",
          "icon": "cody.svg",
          "contextualTitle": "Fixups"
        }
      ]
    },
    "viewsWelcome": [
      {
        "view": "cody.fixup.tree.view",
        "contents": "No pending Cody fixups",
        "when": "cody.nonstop.fixups.enabled && cody.activated"
      }
    ],
    "commands": [
      {
        "command": "cody.welcome",
        "title": "Help & Getting Started",
        "category": "Cody",
        "group": "Cody",
        "icon": "$(book)"
      },
      {
        "command": "cody.feedback",
        "title": "Feedback",
        "category": "Cody",
        "group": "Cody",
        "icon": "$(feedback)"
      },
      {
        "command": "cody.command.edit-code",
        "category": "Ask Cody",
        "title": "Refactor Code"
      },
      {
        "command": "cody.command.explain-code",
        "category": "Ask Cody",
        "title": "Explain Code"
      },
      {
        "command": "cody.command.generate-tests",
        "category": "Ask Cody",
        "title": "Generate Unit Tests"
      },
      {
        "command": "cody.command.document-code",
        "category": "Ask Cody",
        "title": "Document Code"
      },
      {
        "command": "cody.command.smell-code",
        "category": "Ask Cody",
        "title": "Smell Code"
      },
      {
        "command": "cody.command.context-search",
        "category": "Ask Cody",
        "title": "Codebase Context Search"
      },
      {
        "command": "cody.auth.signout",
        "category": "Cody",
        "title": "Sign Out",
        "icon": "$(sign-out)"
      },
      {
        "command": "cody.auth.signin",
        "category": "Cody",
        "title": "Switch Account…"
      },
      {
        "command": "cody.settings.extension",
        "category": "Cody",
        "title": "Extension Settings",
        "group": "Cody",
        "icon": "$(gear)"
      },
      {
        "command": "cody.focus",
        "category": "Cody",
        "title": "Sign In"
      },
      {
        "command": "cody.interactive.clear",
        "category": "Cody",
        "title": "Start a New Chat Session",
        "group": "Cody",
        "icon": "$(add)"
      },
      {
        "command": "cody.history",
        "category": "Cody",
        "title": "Chat History",
        "group": "Cody",
        "icon": "$(history)"
      },
      {
        "command": "cody.status-bar.interacted",
        "category": "Cody",
        "title": "Cody Settings",
        "group": "Cody",
        "icon": "$(settings-gear)",
        "when": "cody.activated"
      },
      {
        "command": "cody.comment.add",
        "title": "Ask Cody",
        "category": "Cody Inline Chat",
        "when": "cody.activated && config.cody.inlineChat.enabled",
        "enablement": "!commentIsEmpty && !cody.inline.reply.pending"
      },
      {
        "command": "cody.comment.stop",
        "title": "Stop generating",
        "category": "Cody Inline Chat",
        "when": "cody.activated && config.cody.inlineChat.enabled",
        "enablement": "!commentThreadIsEmpty",
        "icon": "$(debug-stop)"
      },
      {
        "command": "cody.comment.delete",
        "title": "Remove Inline Chat",
        "category": "Cody Inline Chat",
        "when": "cody.activated && config.cody.inlineChat.enabled",
        "enablement": "!commentThreadIsEmpty",
        "icon": "$(trash)"
      },
      {
        "command": "cody.comment.open-in-sidebar",
        "title": "Open this chat in the sidebar",
        "category": "Cody Inline Chat",
        "when": "cody.activated && config.cody.inlineChat.enabled",
        "enablement": "!commentThreadIsEmpty",
        "icon": "$(comment-discussion)"
      },
      {
        "command": "cody.comment.collapse-all",
        "title": "Collapse All Inline Chats",
        "category": "Cody Inline Chat",
        "when": "cody.activated && config.cody.inlineChat.enabled",
        "enablement": "!commentThreadIsEmpty",
        "icon": "$(collapse-all)"
      },
      {
        "command": "cody.inline.new",
        "title": "Start New Thread",
        "category": "Cody Inline Chat",
        "when": "cody.activated && config.cody.inlineChat.enabled",
        "enablement": "editorFocus"
      },
      {
        "command": "cody.guardrails.debug",
        "category": "Cody",
        "title": "Guardrails Debug Attribution",
        "enablement": "config.cody.experimental.guardrails && editorHasSelection"
      },
      {
        "command": "cody.command.inline-touch",
        "category": "Cody",
        "title": "Touch"
      },
      {
        "command": "cody.fixup.new",
        "category": "Cody",
        "title": "Fixup",
        "icon": "$(sparkle)"
      },
      {
        "command": "cody.fixup.open",
        "category": "Cody",
        "title": "Go to Fixup",
        "icon": "$(file-code)"
      },
      {
        "command": "cody.fixup.apply",
        "category": "Cody",
        "title": "Apply fixup",
        "when": "cody.nonstop.fixups.enabled",
        "enablement": "!cody.fixup.view.isEmpty",
        "icon": "$(check)"
      },
      {
        "command": "cody.fixup.apply-all",
        "category": "Cody",
        "title": "Apply all fixups",
        "when": "cody.nonstop.fixups.enabled",
        "enablement": "!cody.fixup.view.isEmpty",
        "icon": "$(check-all)"
      },
      {
        "command": "cody.fixup.apply-by-file",
        "category": "Cody",
        "title": "Apply fixups to selected directory",
        "when": "cody.nonstop.fixups.enabled",
        "enablement": "!cody.fixup.view.isEmpty",
        "icon": "$(check-all)"
      },
      {
        "command": "cody.fixup.diff",
        "category": "Cody",
        "title": "Show diff for fixup",
        "when": "cody.nonstop.fixups.enabled",
        "enablement": "!cody.fixup.view.isEmpty",
        "icon": "$(diff)"
      },
      {
        "command": "cody.action.commands.custom.menu",
        "category": "Cody",
        "title": "Custom Commands (Experimental)",
        "when": "cody.activated",
        "icon": "$(bookmark)"
      },
      {
        "command": "cody.action.commands.menu",
        "category": "Cody",
        "title": "Commands",
        "when": "cody.activated",
        "icon": "$(cody-logo)"
      },
      {
        "command": "cody.autocomplete.openTraceView",
        "category": "Cody",
        "title": "Open Autocomplete Trace View",
        "when": "cody.activated && config.cody.autocomplete && config.cody.debug.enable && editorHasFocus && !editorReadonly"
      }
    ],
    "keybindings": [
      {
        "command": "cody.chat.focus",
        "key": "alt+/",
        "mac": "alt+/"
      },
      {
        "command": "cody.fixup.new",
        "key": "ctrl+shift+v",
        "mac": "shift+cmd+v",
        "when": "cody.activated && !editorReadonly"
      },
      {
        "command": "cody.command.inline-touch",
        "key": "ctrl+alt+/",
        "mac": "cmd+alt+/",
        "when": "cody.activated && editorTextFocus && editorHasSelection && config.cody.inlineChat.enabled"
      },
      {
        "command": "cody.inline.new",
        "key": "ctrl+shift+c",
        "mac": "cmd+shift+c",
        "when": "cody.activated && editorFocus && config.cody.inlineChat.enabled"
      },
      {
        "command": "cody.action.commands.menu",
        "key": "alt+c",
        "mac": "alt+c",
        "when": "cody.activated"
      },
      {
        "command": "-github.copilot.generate",
        "key": "ctrl+enter"
      },
      {
        "command": "editor.action.inlineSuggest.trigger",
        "key": "alt+\\",
        "when": "editorTextFocus && !editorHasSelection && cody.autocomplete.enabled && !inlineSuggestionsVisible"
      }
    ],
    "submenus": [
      {
        "label": "Cody",
        "id": "cody.submenu"
      }
    ],
    "menus": {
      "commandPalette": [
        {
          "command": "cody.command.explain-code",
          "when": "cody.activated"
        },
        {
          "command": "cody.command.context-search",
          "when": "cody.activated"
        },
        {
          "command": "cody.command.inline-touch",
          "when": "false"
        },
        {
          "command": "cody.command.smell-code",
          "when": "cody.activated"
        },
        {
          "command": "cody.command.generate-tests",
          "when": "cody.activated"
        },
        {
          "command": "cody.command.document-code",
          "when": "cody.activated"
        },
        {
          "command": "cody.focus",
          "title": "Cody: Sign In",
          "when": "!cody.activated"
        },
        {
          "command": "cody.comment.add",
          "when": "false"
        },
        {
          "command": "cody.comment.delete",
          "when": "false"
        },
        {
          "command": "cody.comment.stop",
          "when": "false"
        },
        {
          "command": "cody.comment.open-in-sidebar",
          "when": "false"
        },
        {
          "command": "cody.comment.collapse-all",
          "when": "false"
        },
        {
          "command": "cody.fixup.apply",
          "when": "false"
        },
        {
          "command": "cody.fixup.apply-all",
          "when": "false"
        },
        {
          "command": "cody.fixup.apply-by-file",
          "when": "false"
        },
        {
          "command": "cody.fixup.diff",
          "when": "false"
        },
        {
          "command": "cody.fixup.open",
          "when": "false"
        },
        {
          "command": "cody.guardrails.debug",
          "when": "config.cody.experimental.guardrails && editorHasSelection"
        },
        {
          "command": "cody.action.commands.custom.menu",
          "when": "cody.activated"
        }
      ],
      "editor/context": [
        {
          "submenu": "cody.submenu",
          "group": "0_cody"
        }
      ],
      "cody.submenu": [
        {
          "command": "cody.command.explain-code",
          "when": "cody.activated"
        },
        {
          "command": "cody.command.edit-code",
          "when": "cody.activated"
        },
        {
          "command": "cody.command.generate-tests",
          "when": "cody.activated"
        },
        {
          "command": "cody.command.document-code",
          "when": "cody.activated"
        },
        {
          "command": "cody.command.smell-code",
          "when": "cody.activated"
        },
        {
          "command": "cody.action.commands.custom.menu",
          "when": "cody.activated"
        },
        {
          "command": "cody.focus",
          "when": "!cody.activated"
        },
        {
          "command": "cody.guardrails.debug",
          "when": "cody.activated && config.cody.experimental.guardrails && editorHasSelection"
        }
      ],
      "view/title": [
        {
          "command": "cody.interactive.clear",
          "when": "view == cody.chat && cody.activated",
          "group": "navigation@1"
        },
        {
          "command": "cody.history",
          "when": "view == cody.chat && cody.activated",
          "group": "navigation@2"
        },
        {
          "command": "cody.status-bar.interacted",
          "when": "view == cody.chat && cody.activated",
          "group": "navigation@4"
        },
        {
          "command": "cody.feedback",
          "when": "view == cody.chat",
          "group": "7_cody@0"
        },
        {
          "command": "cody.welcome",
          "when": "view == cody.chat",
          "group": "7_cody@0"
        },
        {
          "command": "cody.auth.signout",
          "when": "view == cody.chat && cody.activated",
          "group": "9_cody@2"
        },
        {
          "command": "cody.auth.signin",
          "when": "view == cody.chat && cody.activated",
          "group": "9_cody@0"
        },
        {
          "command": "cody.fixup.apply-all",
          "when": "cody.nonstop.fixups.enabled && view == cody.fixup.tree.view && cody.activated",
          "group": "navigation"
        }
      ],
      "editor/title": [
        {
          "command": "cody.action.commands.menu",
          "when": "cody.activated && config.cody.experimental.editorTitleCommandIcon",
          "group": "navigation",
          "visibility": "visible"
        }
      ],
      "comments/commentThread/context": [
        {
          "command": "cody.comment.add",
          "group": "inline",
          "when": "cody.activated && commentController =~ /^cody-inline/ && config.cody.inlineChat.enabled"
        },
        {
          "command": "cody.focus",
          "group": "inline",
          "when": "!cody.activated && commentController =~ /^cody-inline/ && config.cody.inlineChat.enabled"
        }
      ],
      "comments/commentThread/title": [
        {
          "command": "cody.comment.delete",
          "group": "inline@1",
          "when": "cody.activated && commentController =~ /^cody-inline/ && cody.replied && !commentThreadIsEmpty && config.cody.inlineChat.enabled"
        },
        {
          "command": "cody.comment.open-in-sidebar",
          "group": "inline@2",
          "when": "cody.activated && commentController =~ /^cody-inline/ && cody.replied && config.cody.inlineChat.enabled"
        },
        {
          "command": "cody.comment.collapse-all",
          "group": "inline@3",
          "when": "cody.activated && commentController =~ /^cody-inline/ && config.cody.inlineChat.enabled"
        }
      ],
      "comments/comment/title": [
        {
          "command": "cody.comment.stop",
          "group": "inline@1",
          "when": "cody.activated && commentController =~ /^cody-inline/ && comment =~ /^cody-inline-(streaming|loading)/ && config.cody.inlineChat.enabled"
        }
      ],
      "view/item/context": [
        {
          "command": "cody.fixup.apply-by-file",
          "when": "cody.nonstop.fixups.enabled && view == cody.fixup.tree.view && cody.activated && viewItem == fsPath",
          "enable": "cody.fixup.filesWithApplicableFixups",
          "group": "inline"
        },
        {
          "command": "cody.fixup.apply",
          "when": "cody.nonstop.fixups.enabled && view == cody.fixup.tree.view && cody.activated && viewItem == task",
          "group": "inline@2"
        },
        {
          "command": "cody.fixup.diff",
          "when": "cody.nonstop.fixups.enabled && view == cody.fixup.tree.view && cody.activated && viewItem == task",
          "group": "inline@1"
        }
      ]
    },
    "configuration": {
      "type": "object",
      "title": "Cody",
      "properties": {
        "cody.serverEndpoint": {
          "order": 1,
          "type": "string",
          "description": "URL to the Sourcegraph instance.",
          "examples": "https://example.sourcegraph.com",
          "markdownDeprecationMessage": "**Deprecated**: Please sign in via the UI instead. If you are already signed in, you can empty this field to remove this warning.",
          "deprecationMessage": "Deprecated: Please sign in via the UI instead."
        },
        "cody.proxy": {
          "type": "string",
          "markdownDeprecationMessage": "The SOCKS proxy endpoint to access server endpoint. This is only supported with `unstable-codegen` provider and only for use with the Cody Agent (for instance with JetBrains plugin). For VS Code please use http.proxy instead."
        },
        "cody.codebase": {
          "order": 2,
          "type": "string",
          "markdownDescription": "The Git repository URL for your code. This will be sent to the Sourcegraph API to fetch the code graph context data. When set to empty, the URL will be inferred from your Git metadata.",
          "examples": [
            "https://github.com/sourcegraph/cody",
            "ssh://git@github.com/sourcegraph/cody"
          ]
        },
        "cody.useContext": {
          "order": 3,
          "type": "string",
          "enum": [
            "embeddings",
            "keyword",
            "none",
            "blended"
          ],
          "default": "embeddings",
          "markdownDescription": "If 'embeddings' is selected, Cody will prefer to use an embeddings-based index when fetching context to generate responses to user requests. If no such index is found, it will fall back to using keyword-based local context fetching. If 'keyword' is selected, Cody will use keyword context. Selecting 'none' will limit Cody to using only the currently open file."
        },
        "cody.customHeaders": {
          "order": 4,
          "type": "object",
          "markdownDescription": "Adds custom HTTP headers to all network requests to the Sourcegraph endpoint. Defining required headers here ensures requests are properly forwarded through intermediary proxy servers, which may mandate certain custom headers for internal or external communication.",
          "default": {},
          "examples": [
            {
              "Cache-Control": "no-cache",
              "Proxy-Authenticate": "Basic"
            }
          ]
        },
        "cody.autocomplete.enabled": {
          "order": 5,
          "type": "boolean",
          "markdownDescription": "Enables inline code suggestions in your editor.",
          "default": true
        },
        "cody.inlineChat.enabled": {
          "order": 6,
          "title": "Cody Inline Chat",
          "type": "boolean",
          "markdownDescription": "Enables asking questions and requesting code changes directly from within the code editor. Use the + button next to any line of code to start an inline chat.",
          "default": true
        },
        "cody.experimental.chatPredictions": {
          "order": 7,
          "type": "boolean",
          "default": false,
          "markdownDescription": "Adds suggestions of possible relevant messages in the chat window."
        },
        "cody.experimental.commandLenses": {
          "order": 8,
          "type": "boolean",
          "markdownDescription": "[Experimental] Adds code lenses to current file for quick access to Cody commands.",
          "default": false
        },
        "cody.experimental.editorTitleCommandIcon": {
          "order": 8,
          "type": "boolean",
          "markdownDescription": "[Experimental] Adds an editor title menu icon for quick access to Cody commands.",
          "default": false
        },
        "cody.experimental.guardrails": {
          "order": 9,
          "type": "boolean",
          "markdownDescription": "Experimental feature for internal use.",
          "default": false
        },
        "cody.experimental.nonStop": {
          "order": 9,
          "type": "boolean",
          "markdownDescription": "Experimental feature for internal use.",
          "default": false
        },
        "cody.experimental.localSymbols": {
          "order": 9,
          "type": "boolean",
          "default": false,
          "markdownDescription": "Experimental feature for internal use."
        },
        "cody.chat.preInstruction": {
          "order": 10,
          "type": "string",
          "markdownDescription": "An instruction to be included at the start of all chat messages sent to Cody. Extension reload required.",
          "examples": [
            "Answer all my questions in Spanish."
          ]
        },
        "cody.experimental.symf.path": {
          "order": 99,
          "type": "string",
          "markdownDescription": "Path to symf binary",
          "default": ""
        },
        "cody.experimental.symf.anthropicKey": {
          "order": 99,
          "type": "string",
          "markdownDescription": "API key for Anthropic",
          "default": ""
        },
        "cody.debug.enable": {
          "order": 99,
          "type": "boolean",
          "markdownDescription": "Turns on debug output (visible in the VS Code Output panel under \"Cody by Sourcegraph\")"
        },
        "cody.debug.verbose": {
          "order": 99,
          "type": "boolean",
          "markdownDescription": "Enables verbose debug output. Debug messages may contain more details if the invocation includes verbose information."
        },
        "cody.debug.filter": {
          "order": 99,
          "type": "string",
          "markdownDescription": "Regular expression to filter debug output. If empty, defaults to '.*', which prints all messages."
        },
        "cody.telemetry.level": {
          "order": 99,
          "type": "string",
          "enum": [
            "all",
            "off"
          ],
          "enumDescriptions": [
            "Sends usage data and errors.",
            "Disables all extension telemetry."
          ],
          "markdownDescription": "Controls the telemetry about Cody usage and errors. See [Cody usage and privacy notice](https://about.sourcegraph.com/terms/cody-notice).",
          "default": "all"
        },
        "cody.autocomplete.advanced.provider": {
          "type": "string",
          "default": null,
          "enum": [
            null,
            "anthropic",
            "unstable-codegen",
            "unstable-fireworks",
            "unstable-openai"
          ],
          "markdownDescription": "The provider used for code autocomplete. Most providers other than `anthropic` require the `cody.autocomplete.advanced.serverEndpoint` and `cody.autocomplete.advanced.accessToken` settings to also be set. Check the Cody output channel for error messages if autocomplete is not working as expected."
        },
        "cody.autocomplete.advanced.serverEndpoint": {
          "type": "string",
          "markdownDescription": "The server endpoint used for code autocomplete. This is only supported with a provider other than `anthropic`."
        },
        "cody.autocomplete.advanced.accessToken": {
          "type": "string",
          "markdownDescription": "The access token used for code autocomplete. This is only supported with a provider other than `anthropic`."
        },
        "cody.autocomplete.advanced.model": {
          "type": "string",
          "default": null,
          "enum": [
            null,
            "starcoder-16b",
            "starcoder-7b",
            "starcoder-3b",
            "starcoder-1b",
            "wizardcoder-15b",
            "llama-code-7b",
            "llama-code-13b",
            "llama-code-13b-instruct",
            "claude-instant-infill"
          ],
          "markdownDescription": "Overwrite the default model used for code autocompletion inference. This is only supported with the `unstable-fireworks` provider"
        },
        "cody.autocomplete.advanced.embeddings": {
          "order": 99,
          "type": "boolean",
          "default": true,
          "markdownDescription": "Enables the use of embeddings as code completions context."
        },
        "cody.autocomplete.experimental.completeSuggestWidgetSelection": {
          "type": "boolean",
          "default": false,
          "markdownDescription": "Autocomplete based on the currently selection in the suggest widget. Requires the VS Code user setting `editor.inlineSuggest.suppressSuggestions` set to true and will change it to true in user settings if it is not true."
        },
        "cody.autocomplete.experimental.syntacticPostProcessing": {
          "type": "boolean",
          "default": false,
          "markdownDescription": "Rank autocomplete results with tree-sitter."
        },
        "cody.autocomplete.experimental.graphContext": {
          "type": "boolean",
          "default": false,
          "markdownDescription": "Use the code graph to retrieve context for autocomplete requests."
        }
      }
    },
    "icons": {
      "cody-logo": {
        "description": "Cody logo",
        "default": {
          "fontPath": "resources/cody-icons.woff",
          "fontCharacter": "\\0041"
        }
      },
      "cody-logo-heavy": {
        "description": "Cody logo heavy",
        "default": {
          "fontPath": "resources/cody-icons.woff",
          "fontCharacter": "\\0042"
        }
      }
    }
  },
  "dependencies": {
    "@anthropic-ai/sdk": "^0.4.2",
    "@sentry/browser": "^7.66.0",
    "@sentry/core": "^7.66.0",
    "@sentry/node": "^7.66.0",
    "@sourcegraph/cody-shared": "workspace:*",
    "@sourcegraph/cody-ui": "workspace:*",
    "@types/stream-json": "^1.7.3",
    "@vscode/codicons": "^0.0.29",
    "@vscode/webview-ui-toolkit": "^1.2.2",
    "classnames": "^2.3.2",
    "date-fns": "^2.30.0",
    "detect-indent": "^7.0.1",
    "glob": "^7.2.3",
    "isomorphic-fetch": "^3.0.0",
    "lodash": "^4.17.21",
    "lru-cache": "^10.0.0",
    "mkdirp": "^3.0.1",
    "mock-require": "^3.0.3",
    "openai": "^3.2.1",
    "socks-proxy-agent": "^8.0.1",
    "stream-json": "^1.8.0",
    "uuid": "^9.0.0",
    "vscode-languageserver-textdocument": "^1.0.8",
    "vscode-uri": "^3.0.7",
    "web-tree-sitter": "^0.20.8",
    "wink-eng-lite-web-model": "^1.5.0",
    "wink-nlp": "^1.13.1",
    "wink-nlp-utils": "^2.1.0"
  },
  "devDependencies": {
    "@google-cloud/pubsub": "^3.7.3",
    "@playwright/test": "^1.33.0",
    "@types/dedent": "^0.7.0",
    "@types/express": "^4.17.17",
    "@types/glob": "^8.0.0",
    "@types/isomorphic-fetch": "^0.0.36",
    "@types/lodash": "^4.14.195",
    "@types/mocha": "^10.0.1",
    "@types/mock-require": "^2.0.1",
    "@types/progress": "^2.0.5",
    "@types/semver": "^7.5.0",
    "@types/uuid": "^9.0.2",
    "@types/vscode": "^1.79.0",
    "@types/vscode-webview": "^1.57.1",
    "@vscode/test-electron": "^2.3.2",
    "@vscode/test-web": "^0.0.44",
    "@vscode/vsce": "^2.19.0",
    "cody-icons-font": "workspace:^",
    "concurrently": "^8.2.0",
    "dedent": "^0.7.0",
    "envalid": "^7.3.1",
    "express": "^4.18.2",
    "mocha": "^10.2.0",
    "ovsx": "^0.8.2",
    "path-browserify": "^1.0.1",
    "playwright": "^1.33.0",
    "progress": "^2.0.3",
    "semver": "^7.5.4"
  }
}<|MERGE_RESOLUTION|>--- conflicted
+++ resolved
@@ -2,11 +2,7 @@
   "name": "cody-ai",
   "private": true,
   "displayName": "Cody AI",
-<<<<<<< HEAD
   "version": "0.10.2",
-=======
-  "version": "0.10.1",
->>>>>>> 34b81e13
   "publisher": "sourcegraph",
   "license": "Apache-2.0",
   "icon": "resources/cody.png",
