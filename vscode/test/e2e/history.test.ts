import { expect } from '@playwright/test'

<<<<<<< HEAD
import { sendTestInfo } from '../fixtures/mock-server'

import { sidebarSignin } from './common'
import { test } from './helpers'

test.skip('checks for the chat history and new session', async ({ page, sidebar }, testInfo) => {
    sendTestInfo(testInfo.title, testInfo.testId)
    // Sign into Cody
    await sidebarSignin(page, sidebar, sendTestInfo)
=======
import { codyEditorCommandButtonRole, sidebarExplorer, sidebarSignin } from './common'
import { test } from './helpers'

test('checks if clear chat history button clears history and current session', async ({ page, sidebar }) => {
    // Sign into Cody
    await sidebarSignin(page, sidebar)
    // Open the File Explorer view from the sidebar
    await sidebarExplorer(page).click()
    // Open the index.html file from the tree view
    await page.getByRole('treeitem', { name: 'index.html' }).locator('a').dblclick()
>>>>>>> b70e5f7f

    // Bring the cody sidebar to the foreground
    await page.click('[aria-label="Cody"]')
    await page.click('[aria-label="Chat History"]')
    await expect(sidebar.getByText('Chat History')).toBeVisible()

    // start a new chat session and check history

    await page.click('[aria-label="Start a New Chat Session"]')
    await expect(sidebar.getByText("Hello! I'm Cody. I can write code and answer questions for you.")).toBeVisible()

    await sidebar.getByRole('textbox', { name: 'Chat message' }).fill('Hola')
    await sidebar.locator('vscode-button').getByRole('img').click()

    await expect(sidebar.getByText('hello from the assistant')).toBeVisible()

    await page.click('[aria-label="Start a New Chat Session"]')
    await sidebar.getByRole('textbox', { name: 'Chat message' }).fill('Hey')
    await sidebar.locator('vscode-button').getByRole('img').click()

    await expect(sidebar.getByText('hello from the assistant')).toBeVisible()
    await expect(sidebar.getByText('Hola')).not.toBeVisible()

    await page.getByRole('button', { name: 'Chat History' }).click()

    // Remove Hey history item from chat history view
    await expect(sidebar.getByText('Hola')).toBeVisible()
    await expect(sidebar.getByText('Hey')).toBeVisible()
    await sidebar.locator('vscode-button').filter({ hasText: 'Clear' }).click()
    await expect(sidebar.getByText('Hey')).not.toBeVisible()

    await page.click('[aria-label="Start a New Chat Session"]')

    // Open the Cody Commands palette and run a command
    await page.getByRole('button', codyEditorCommandButtonRole).click()
    await page.keyboard.type('/explain')
    await page.keyboard.press('Enter')

    // Check if the old message "Hey" is cleared
    await expect(sidebar.getByText('Hey')).not.toBeVisible()
    await expect(sidebar.getByText('/explain')).toBeVisible()
})<|MERGE_RESOLUTION|>--- conflicted
+++ resolved
@@ -1,6 +1,5 @@
 import { expect } from '@playwright/test'
 
-<<<<<<< HEAD
 import { sendTestInfo } from '../fixtures/mock-server'
 
 import { sidebarSignin } from './common'
@@ -10,18 +9,16 @@
     sendTestInfo(testInfo.title, testInfo.testId)
     // Sign into Cody
     await sidebarSignin(page, sidebar, sendTestInfo)
-=======
 import { codyEditorCommandButtonRole, sidebarExplorer, sidebarSignin } from './common'
 import { test } from './helpers'
 
-test('checks if clear chat history button clears history and current session', async ({ page, sidebar }) => {
+test('checks if clear chat history button clears history and current session', async ({ page, sidebar }, testInfo) => {
     // Sign into Cody
-    await sidebarSignin(page, sidebar)
+    await sidebarSignin(page, sidebar, testInfo)
     // Open the File Explorer view from the sidebar
     await sidebarExplorer(page).click()
     // Open the index.html file from the tree view
     await page.getByRole('treeitem', { name: 'index.html' }).locator('a').dblclick()
->>>>>>> b70e5f7f
 
     // Bring the cody sidebar to the foreground
     await page.click('[aria-label="Cody"]')
