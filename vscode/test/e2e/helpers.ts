import * as child_process from 'node:child_process'
import {
    promises as fs,
    type PathLike,
    type RmOptions,
    mkdir,
    mkdtempSync,
    rmSync,
    writeFile,
} from 'node:fs'
import * as os from 'node:os'
import * as path from 'node:path'

import {
    type ElectronApplication,
    type Frame,
    type MatcherReturnType,
    type Page,
    type TestInfo,
    test as base,
    expect as baseExpect,
} from '@playwright/test'
import { _electron as electron } from 'playwright'
import * as uuid from 'uuid'

import {
    MockServer,
    SERVER_URL,
    VALID_TOKEN,
    loggedEvents,
    loggedV2Events,
    resetLoggedEvents,
    sendTestInfo,
} from '../fixtures/mock-server'

import type { RepoListResponse } from '@sourcegraph/cody-shared'
import { expectAuthenticated, focusSidebar } from './common'
import { installVsCode } from './install-deps'
import { buildCustomCommandConfigFile } from './utils/buildCustomCommands'
// Playwright test extension: The workspace directory to run the test in.
export interface WorkspaceDirectory {
    workspaceDirectory: string
}

interface WorkspaceSettings {
    [key: string]: string | boolean | number
}

// Playwright test extension: Extra VSCode settings to write to
// .vscode/settings.json.
export interface ExtraWorkspaceSettings {
    extraWorkspaceSettings: WorkspaceSettings
}

// Playwright test extension: Treat this URL as if it is "dotcom".
export interface DotcomUrlOverride {
    dotcomUrl: string | undefined
}

export interface TestConfiguration {
    preAuthenticate?: boolean
}

// playwright test extension: Add expectedEvents to each test to compare against
export interface ExpectedEvents {
    expectedEvents: string[]
}

// playwright test extension: Add expectedV2Events to each test to compare against
export interface ExpectedV2Events {
    expectedV2Events: string[]
}

export interface TestDirectories {
    assetsDirectory: string
    userDataDirectory: string
    extensionsDirectory: string
}

const vscodeRoot = path.resolve(__dirname, '..', '..')

export const getAssetsDir = (testName: string): string =>
    path.join(vscodeRoot, '..', 'playwright', escapeToPath(testName))

export const getTempVideoDir = (testName: string): string =>
    path.join(getAssetsDir(testName), 'temp-videos')

export const test = base
    // By default, use ../../test/fixtures/workspace as the workspace.
    .extend<WorkspaceDirectory>({
        // biome-ignore lint/correctness/noEmptyPattern: Playwright needs empty pattern to specify "no dependencies".
        workspaceDirectory: async ({}, use) => {
            const workspaceDirectory = path.join(vscodeRoot, 'test', 'fixtures', 'workspace')
            await use(workspaceDirectory)
        },
    })
    // By default, do not add any extra workspace settings.
    .extend<ExtraWorkspaceSettings>({
        extraWorkspaceSettings: {
            // NOTE: Enable unstable features for testing.
            'cody.internal.unstable': true,
        },
    })
    // By default, treat https://sourcegraph.com as "dotcom".
    .extend<DotcomUrlOverride>({
        dotcomUrl: undefined,
    })
    .extend<TestConfiguration>({
        preAuthenticate: false,
    })
    // By default, these events should always fire for each test
    .extend<ExpectedEvents>({
        expectedEvents: async ({ preAuthenticate }, use) =>
            await use(
                preAuthenticate
                    ? ['CodyInstalled']
                    : [
                          'CodyInstalled',
                          'CodyVSCodeExtension:auth:clickOtherSignInOptions',
                          'CodyVSCodeExtension:login:clicked',
                          'CodyVSCodeExtension:auth:selectSigninMenu',
                          'CodyVSCodeExtension:auth:fromToken',
                          'CodyVSCodeExtension:Auth:connected',
                      ]
            ),
    })

    .extend<ExpectedV2Events>({
        expectedV2Events: async ({ preAuthenticate }, use) =>
            await use(
                preAuthenticate
                    ? [
                          // ToDo: Uncomment once this bug is resolved: https://github.com/sourcegraph/cody/issues/3825
                          // 'cody.extention.installed'
                          'cody.auth:connected',
                      ]
                    : [
                          // ToDo: Uncomment once this bug is resolved: https://github.com/sourcegraph/cody/issues/3825
                          // 'cody.extention.installed',
                          'cody.auth:connected',
                      ]
            ),
    })
    .extend<TestDirectories>({
        // biome-ignore lint/correctness/noEmptyPattern: Playwright ascribes meaning to the empty pattern: No dependencies.
        assetsDirectory: async ({}, use, testInfo) => {
            await use(getAssetsDir(testInfo.title))
        },
        // biome-ignore lint/correctness/noEmptyPattern: Playwright ascribes meaning to the empty pattern: No dependencies.
        userDataDirectory: async ({}, use) => {
            await use(mkdtempSync(path.join(os.tmpdir(), 'cody-vsce')))
        },
        // biome-ignore lint/correctness/noEmptyPattern: Playwright ascribes meaning to the empty pattern: No dependencies.
        extensionsDirectory: async ({}, use) => {
            await use(mkdtempSync(path.join(os.tmpdir(), 'cody-vsce')))
        },
    })
    .extend<{ server: MockServer }>({
        server: [
            // biome-ignore lint/correctness/noEmptyPattern: Playwright ascribes meaning to the empty pattern: No dependencies.
            async ({}, use) => {
                MockServer.run(async server => {
                    await use(server)
                })
            },
            { auto: true },
        ],
    })
    .extend<{ app: ElectronApplication }>({
        // starts a new instance of vscode with the given workspace settings
        app: async (
            {
                workspaceDirectory,
                extraWorkspaceSettings,
                dotcomUrl,
                preAuthenticate,
                userDataDirectory,
                extensionsDirectory,
            },
            use,
            testInfo
        ) => {
            const vscodeExecutablePath = await installVsCode()
            const extensionDevelopmentPath = vscodeRoot

            await buildWorkSpaceSettings(workspaceDirectory, extraWorkspaceSettings)
            await buildCustomCommandConfigFile(workspaceDirectory)

            let dotcomUrlOverride: { [key: string]: string } = {}
            if (dotcomUrl) {
                dotcomUrlOverride = { TESTING_DOTCOM_URL: dotcomUrl }
            }

            //pre authenticated can ensure that a token is already set in the secret storage
            let secretStorageState: { [key: string]: string } = {}
            if (preAuthenticate) {
                secretStorageState = {
                    TESTING_SECRET_STORAGE_TOKEN: JSON.stringify([SERVER_URL, VALID_TOKEN]),
                }
            }
            // See: https://github.com/microsoft/vscode-test/blob/main/lib/runTest.ts
            const app = await electron.launch({
                executablePath: vscodeExecutablePath,
                env: {
                    ...process.env,
                    ...dotcomUrlOverride,
                    ...secretStorageState,
                    CODY_TESTING: 'true',
                },
                args: [
                    // https://github.com/microsoft/vscode/issues/84238
                    '--no-sandbox',
                    // https://github.com/microsoft/vscode-test/issues/120
                    '--disable-updates',
                    '--skip-welcome',
                    '--skip-release-notes',
                    '--disable-workspace-trust',
                    `--extensionDevelopmentPath=${extensionDevelopmentPath}`,
                    `--user-data-dir=${userDataDirectory}`,
                    `--extensions-dir=${extensionsDirectory}`,
                    workspaceDirectory,
                ],
                recordVideo: {
                    // All running tests will be recorded to a temp video file.
                    // successful runs will be deleted, failures will be kept
                    dir: getTempVideoDir(testInfo.title),
                },
            })

            await waitUntil(() => app.windows().length > 0)

            await use(app)

            await app.close()

            await rmSyncWithRetries(userDataDirectory, { recursive: true })
            await rmSyncWithRetries(extensionsDirectory, { recursive: true })
        },
    })
    .extend<{ openDevTools: () => Promise<void> }>({
        // utility which can be called in a test to open developer tools in the
        // vscode under test. They can't be opened manually so this can be called
        // from a test before a page.pause() to inspect the page.
        openDevTools: async ({ app }, use) => {
            await use(async () => {
                const window = await app.browserWindow(await app.firstWindow())
                await window.evaluate(async app => {
                    app.setFullScreen(true)
                    await app.webContents.openDevTools()
                })
            })
        },
    })
    .extend({
        page: async (
            {
                page: _page,
                app,
                openDevTools,
                assetsDirectory,
                expectedEvents,
                expectedV2Events,
                preAuthenticate,
            },
            use,
            testInfo
        ) => {
            sendTestInfo(testInfo.title, testInfo.testId, uuid.v4())

            if (process.env.DEBUG) {
                await openDevTools()
            }
            const page = await app.firstWindow()

            // Bring the cody sidebar to the foreground if not already visible
            await focusSidebar(page)
            // Ensure that we remove the hover from the activity icon
            await page.getByRole('heading', { name: 'Cody: Chat' }).hover()
            // Wait for Cody to become activated
            // TODO(philipp-spiess): Figure out which playwright matcher we can use that works for
            // the signed-in and signed-out cases
            await new Promise(resolve => setTimeout(resolve, 500))
            if (preAuthenticate) {
                await expectAuthenticated(page)
            } else if (await page.isVisible('[aria-label="User Settings"]')) {
                // Ensure we're signed out.
                await signOut(page)
            }
            await use(page)

            // Only run event logging assertions if the test passed. If it failed, it probably
            // wouldn't have triggered all the right event logging calls anyway.
            if (testInfo.status === 'passed') {
                // Critical test to prevent event logging regressions.
                // Do not remove without consulting data analytics team.
                await expect(loggedEvents).toContainEvents(expectedEvents)
                await expect(loggedV2Events).toContainEvents(expectedV2Events)
            } else {
                await attachArtifacts(testInfo, page, assetsDirectory)
            }

            resetLoggedEvents()
        },
    })
    .extend<{ sidebar: Frame | null; getCodySidebar: () => Promise<Frame> }>({
        sidebar: async ({ page, preAuthenticate }, use) => {
            if (preAuthenticate) {
                await use(null)
            } else {
                const sidebar = await getCodySidebar(page)
                await use(sidebar)
            }
        },
        getCodySidebar: async ({ page }, use) => {
            await use(() => getCodySidebar(page))
        },
    })
    // Simple sleep utility with a default of 300ms
    .extend<{ nap: (len?: number) => Promise<void> }>({
        nap: async ({ page }, use) => {
            await use(async (len?: number) => {
                await page.waitForTimeout(len || 300)
            })
        },
    })

// Attaches a screenshot and the video of the test run to the test
const attachArtifacts = async (
    testInfo: TestInfo,
    page: Page,
    assetsDirectory: string
): Promise<void> => {
    const testSlug = `run_${testInfo.repeatEachIndex}_retry_${testInfo.retry}_failure`
    // Take a screenshot before closing the app if we failed
    const screenshot = await page.screenshot({
        path: path.join(assetsDirectory, 'screenshots', `${testSlug}.png`),
    })
    await testInfo.attach('screenshot', { body: screenshot, contentType: 'image/png' })
    // Copy the file from the temporary video directory to the assets directory
    // to the assets directory so it is not deleted
    const [video] = await fs.readdir(getTempVideoDir(testInfo.title))
    const oldVideoPath = path.join(getTempVideoDir(testInfo.title), video)
    const newVideoPath = path.join(assetsDirectory, 'videos', `${testSlug}.webm`)
    await fs.mkdir(path.join(assetsDirectory, 'videos'), { recursive: true })
    await fs.rename(oldVideoPath, newVideoPath)
    await testInfo.attach('video', { path: newVideoPath, contentType: 'video/webm' })
}

/**
 * Calls rmSync(path, options) and retries a few times if it fails before throwing.
 *
 * This reduces the chance of errors caused by timing of other processes that may have files locked, such as
 *
 *    Error: EBUSY: resource busy or locked,
 *      unlink '\\?\C:\Users\RUNNER~1\AppData\Local\Temp\cody-vsced30WGT\Crashpad\metadata'
 */
export async function rmSyncWithRetries(path: PathLike, options?: RmOptions): Promise<void> {
    const maxAttempts = 5
    let attempts = maxAttempts
    while (attempts-- >= 0) {
        try {
            rmSync(path, options)
            break
        } catch (error) {
            if (attempts === 1) {
                throw new Error(`Failed to rmSync ${path} after ${maxAttempts} attempts: ${error}`)
            }

            await new Promise(resolve => setTimeout(resolve, 100))
        }
    }
}

async function getCodySidebar(page: Page): Promise<Frame> {
    async function findCodySidebarFrame(): Promise<null | Frame> {
        for (const frame of page.frames()) {
            try {
                const title = await frame.title()
                if (title === 'Cody') {
                    return frame
                }
            } catch (error: any) {
                // Skip over frames that were detached in the meantime.
                if (error.message.indexOf('Frame was detached') === -1) {
                    throw error
                }
            }
        }
        return null
    }
    await waitUntil(async () => (await findCodySidebarFrame()) !== null)
    return (await findCodySidebarFrame()) || page.mainFrame()
}

async function waitUntil(predicate: () => boolean | Promise<boolean>): Promise<void> {
    let delay = 10
    while (!(await predicate())) {
        await new Promise(resolve => setTimeout(resolve, delay))
        delay <<= 1
    }
}

function escapeToPath(text: string): string {
    return text.replaceAll(/\W/g, '_')
}

// Build a workspace settings file that enables the experimental inline mode
async function buildWorkSpaceSettings(
    workspaceDirectory: string,
    extraSettings: WorkspaceSettings
): Promise<void> {
    const settings = {
        'cody.serverEndpoint': 'http://localhost:49300',
        'cody.commandCodeLenses': true,
        ...extraSettings,
    }
    // create a temporary directory with settings.json and add to the workspaceDirectory
    const workspaceSettingsPath = path.join(workspaceDirectory, '.vscode', 'settings.json')
    const workspaceSettingsDirectory = path.join(workspaceDirectory, '.vscode')
    await new Promise((resolve, reject) => {
        mkdir(workspaceSettingsDirectory, { recursive: true }, err =>
            err ? reject(err) : resolve(undefined)
        )
    })
    await new Promise<void>((resolve, reject) => {
        writeFile(workspaceSettingsPath, JSON.stringify(settings), error => {
            if (error) {
                reject(error)
            } else {
                resolve()
            }
        })
    })
}

export async function signOut(page: Page): Promise<void> {
    // TODO(sqs): could simplify this further with a cody.auth.signoutAll command
    await executeCommandInPalette(page, 'cody sign out')
}

export async function executeCommandInPalette(page: Page, commandName: string): Promise<void> {
    // TODO(sqs): could simplify this further with a cody.auth.signoutAll command
    await page.keyboard.press('F1')
    await page.getByPlaceholder('Type the name of a command to run.').fill(`>${commandName}`)
    await page.keyboard.press('Enter')
}

/**
 * Verifies that loggedEvents contain all of expectedEvents (in any order).
 */
<<<<<<< HEAD
async function assertEvents(loggedEvents: string[], expectedEvents: string[]): Promise<void> {
    await expect
        .poll(() => loggedEvents, { timeout: 3000 })
        .toEqual(expect.arrayContaining(expectedEvents))
}
=======
const expect = baseExpect.extend({
    async toContainEvents(
        received: string[],
        expected: string[],
        options?: { timeout?: number; interval?: number; retries?: number }
    ): Promise<MatcherReturnType> {
        const name = 'toContainEvents'
        const missing: string[] = []
        const extra: string[] = []

        try {
            await baseExpect
                .poll(() => received, { timeout: 3000, ...options })
                .toEqual(baseExpect.arrayContaining(expected))
        } catch (e: any) {
            // const missingEvents = new Set()
            // const extraEvents = new Set()
            const receivedSet = new Set(received)
            for (const event of expected) {
                if (!receivedSet.has(event)) {
                    missing.push(event)
                }
            }
            for (const event of received) {
                if (!expected.includes(event)) {
                    extra.push(event)
                }
            }
        }
        let message = this.utils.matcherHint(name, undefined, undefined, {
            isNot: this.isNot,
        })
        if (missing.length) {
            message += '\n\nThe following expected events were missing:\n'
            message += this.utils.printReceived(missing)

            if (extra.length) {
                message += '\n\nAdditionally, the following extra events were reported:\n'
                message += this.utils.printExpected(extra)
            }
        }
        return {
            message: () => message,
            pass: missing.length === 0,
            name,
            expected,
            actual: received,
        }
    },
})
>>>>>>> 18226881

// Creates a temporary directory, calls `f`, and then deletes the temporary
// directory when done.
export async function withTempDir<T>(f: (dir: string) => Promise<T>): Promise<T> {
    // Create the temporary directory
    const dir = mkdtempSync(path.join(os.tmpdir(), 'cody-vsce'))
    try {
        return await f(dir)
    } finally {
        // Remove the temporary directory
        await fs.rm(dir, { recursive: true, force: true })
    }
}

// Runs a program (see `child_process.spawn`) and waits until it exits. Throws
// if the child exits with a non-zero exit code or signal.
export function spawn(...args: Parameters<typeof child_process.spawn>): Promise<void> {
    return new Promise((resolve, reject) => {
        const child = child_process.spawn(...args)
        child.once('close', (code, signal) => {
            if (code || signal) {
                reject(new Error(`child exited with code ${code}/signal ${signal}`))
            } else {
                resolve()
            }
        })
    })
}

export function withPlatformSlashes(input: string) {
    return input.replaceAll(path.posix.sep, path.sep)
}

const isPlatform = (platform: string) => process.platform === platform
export function getMetaKeyByOS(): 'Meta' | 'Control' {
    return isPlatform('darwin') ? 'Meta' : 'Control'
}

export const openCustomCommandMenu = async (page: Page): Promise<void> => {
    const customCommandSidebarItem = page
        .getByRole('treeitem', { name: 'Custom Commands' })
        .locator('a')
        // The second item is the setting icon attached to the "Custom Commands" item.
        .first()
    await customCommandSidebarItem.click()
}

export const testWithGitRemote = test.extend<WorkspaceDirectory>({
    // biome-ignore lint/correctness/noEmptyPattern: Playwright needs empty pattern to specify "no dependencies".
    workspaceDirectory: async ({}, use) => {
        await withTempDir(async tempDir => {
            const dir = path.join(tempDir, 'myrepo')
            await fs.mkdir(dir)

            // Initialize a git repository there
            await spawn('git', ['init'], { cwd: dir })
            await spawn('git', ['config', 'user.name', 'Test User'], {
                cwd: dir,
            })
            await spawn('git', ['config', 'user.email', 'test@example.host'], { cwd: dir })

            // Commit some content to the git repository.
            await Promise.all([
                fs.writeFile(path.join(dir, 'README.md'), 'Prints a classic greeting'),
                fs.writeFile(
                    path.join(dir, 'main.c'),
                    '#include <stdio.h>\n\nmain() {\n\tprintf("Hello, world.\\n");\n}\n'
                ),
            ])
            await spawn('git', ['add', 'README.md', 'main.c'], { cwd: dir })
            await spawn('git', ['commit', '-m', 'Initial commit'], {
                cwd: dir,
            })

            // Add a remote to the git repo.
            await spawn('git', ['remote', 'add', 'origin', 'git@host.example:user/myrepo.git'], {
                cwd: dir,
            })

            await use(dir)
        })
    },
})

export function mockEnterpriseRepoMapping(server: MockServer, repoName: string): void {
    server.onGraphQl('Repositories').replyJson({
        data: {
            repositories: {
                nodes: [
                    {
                        id: 'WOOZL',
                        name: repoName,
                    },
                ],
                pageInfo: {
                    endCursor: 'WOOZL',
                },
            },
        } satisfies RepoListResponse,
    })
    server.onGraphQl('ResolveRepoName').replyJson({ data: { repository: { name: repoName } } })
}<|MERGE_RESOLUTION|>--- conflicted
+++ resolved
@@ -448,13 +448,6 @@
 /**
  * Verifies that loggedEvents contain all of expectedEvents (in any order).
  */
-<<<<<<< HEAD
-async function assertEvents(loggedEvents: string[], expectedEvents: string[]): Promise<void> {
-    await expect
-        .poll(() => loggedEvents, { timeout: 3000 })
-        .toEqual(expect.arrayContaining(expectedEvents))
-}
-=======
 const expect = baseExpect.extend({
     async toContainEvents(
         received: string[],
@@ -505,7 +498,6 @@
         }
     },
 })
->>>>>>> 18226881
 
 // Creates a temporary directory, calls `f`, and then deletes the temporary
 // directory when done.
