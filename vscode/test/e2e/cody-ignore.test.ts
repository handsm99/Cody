import path from 'node:path'
import { expect } from '@playwright/test'
import {
    atMentionMenuMessage,
    createEmptyChatPanel,
    getContextCell,
    sidebarExplorer,
    sidebarSignin,
} from './common'
<<<<<<< HEAD
import { type ExpectedEvents, executeCommandInPalette, test } from './helpers'
=======
import { type ExpectedV2Events, test } from './helpers'
>>>>>>> adf66041

/**
 * NOTE: .cody/ignore current supports behind 'cody.internal.unstable' flag
 *
 * End-to-end test for Cody behavior when files are ignored.
 *
 * Tests that Cody commands and chat do not work on ignored files,
 * and ignored files are not included in chat context.
 */
test.extend<ExpectedV2Events>({
    // list of events we expect this test to log, add to this list as needed
    expectedV2Events: [
        'cody.extension:installed',
        'cody.codyIgnore:hasFile',
        'cody.auth.login:clicked',
        'cody.auth.signin.menu:clicked',
        'cody.auth.login:firstEver',
        'cody.auth.signin.token:clicked',
        'cody.auth:connected',
        'cody.chat-question:submitted',
        'cody.chat-question:executed',
        'cody.chatResponse:noCode',
    ],
})('chat and command do not work in .cody/ignore file', async ({ page, sidebar }) => {
    // Sign into Cody
    await sidebarSignin(page, sidebar)

    // Open the file that is on the .cody/ignore list from the tree view
    await sidebarExplorer(page).click()
    await page.getByRole('treeitem', { name: 'ignoredByCody.css' }).locator('a').dblclick()
    await page.getByRole('tab', { name: 'ignoredByCody.css' }).hover()

    // Cody icon in the status bar should shows that the file is being ignored
    const statusBarButton = page.getByRole('button', {
        name: 'cody-logo-heavy-slash File Ignored, The current file is ignored by Cody',
    })
    await statusBarButton.hover()
    await expect(statusBarButton).toBeVisible()

    await page.getByRole('tab', { name: 'Cody', exact: true }).locator('a').click()

    // Start new chat
    const [chatPanel, chatInput] = await createEmptyChatPanel(page)

    /* TEST: Chat Context - Ignored file do not show up with context */
    await chatInput.focus()
    await chatInput.fill('Ignore me')
    await chatInput.press('Enter')
    // Assistant should response to your chat question,
    // but the current file is excluded (ignoredByCody.css) and not on the context list
    await expect(chatPanel.getByText('hello from the assistant')).toBeVisible()
    const contextCell = getContextCell(chatPanel)
    await expect(contextCell).not.toBeVisible()

    /* TEST: At-file - Ignored file does not show up as context when using @-mention */
    await chatInput.focus()
    await chatInput.clear()
    await chatInput.fill('@ignoredByCody')
    await expect(atMentionMenuMessage(chatPanel, 'No files found')).toBeVisible()
    await chatInput.clear()
    await chatInput.fill('@ignore')
    await expect(
        chatPanel.getByRole('option', { name: withPlatformSlashes('ignore .cody') })
    ).toBeVisible()
    await expect(chatPanel.getByRole('option', { name: 'ignoredByCody.css' })).not.toBeVisible()

    /* TEST: Command - Ignored file do not show up with context */
    await executeCommandInPalette(page, 'Cody Command: Explain Code')
    // Assistant should not response to your command, so you should still see the old message.
    await expect(chatPanel.getByText('Ignore me')).toBeVisible()
    // A system message shows up to notify users that the file is ignored
    await expect(
        page.getByText(/^Command failed to run: file is ignored \(due to your cody ignore config\)/)
    ).toBeVisible()
})

function withPlatformSlashes(input: string) {
    return input.replaceAll(path.posix.sep, path.sep)
}<|MERGE_RESOLUTION|>--- conflicted
+++ resolved
@@ -7,11 +7,7 @@
     sidebarExplorer,
     sidebarSignin,
 } from './common'
-<<<<<<< HEAD
-import { type ExpectedEvents, executeCommandInPalette, test } from './helpers'
-=======
-import { type ExpectedV2Events, test } from './helpers'
->>>>>>> adf66041
+import { type ExpectedV2Events, executeCommandInPalette, test } from './helpers'
 
 /**
  * NOTE: .cody/ignore current supports behind 'cody.internal.unstable' flag
