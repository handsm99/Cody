--- conflicted
+++ resolved
@@ -1,7 +1,6 @@
 import { expect } from '@playwright/test'
 
 import { sidebarSignin } from './common'
-<<<<<<< HEAD
 import { newChat, test, assertEvents } from './helpers'
 import { loggedEvents, resetLoggedEvents } from '../fixtures/mock-server'
 
@@ -18,10 +17,7 @@
 test.beforeEach(() => {
     void resetLoggedEvents()
 })
-=======
-import { newChat, test } from './helpers'
 import type { RepoListResponse } from '@sourcegraph/cody-shared/src/sourcegraph-api/graphql/client'
->>>>>>> 2e2c41e8
 
 test('enhanced context selector is keyboard accessible', async ({ page, sidebar }) => {
     await sidebarSignin(page, sidebar)
@@ -47,12 +43,6 @@
     await expect(enhancedContextCheckbox).not.toBeVisible()
     // ... and focus the button which re-opens it.
     await expect(contextSettingsButton.and(page.locator(':focus'))).toBeVisible()
-<<<<<<< HEAD
-
-    // Critical test to prevent event logging regressions.
-    // Do not remove without consulting data analytics team.
-    await assertEvents(loggedEvents, expectedEvents)
-=======
 })
 
 test('enterprise context selector can pick repos', async ({ page, sidebar, server }) => {
@@ -127,5 +117,4 @@
 
     // The chosen repo should appear in the picker.
     await expect(chatFrame.getByTitle('repo/foo').getByText(/^foo$/)).toBeVisible()
->>>>>>> 2e2c41e8
 })