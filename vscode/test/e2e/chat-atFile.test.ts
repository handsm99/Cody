--- conflicted
+++ resolved
@@ -490,57 +490,45 @@
 })
 
 test.extend<ExpectedEvents>({
-<<<<<<< HEAD
-    expectedEvents: [
-        'CodyVSCodeExtension:addChatContext:clicked',
-        'CodyVSCodeExtension:addChatContext:clicked',
-    ],
-})(
-    'add selected code as @-mention with "Cody Chat: Add selection to chat"',
-    async ({ page, sidebar }) => {
-        await sidebarSignin(page, sidebar)
-=======
     expectedEvents: ['CodyVSCodeExtension:addChatContext:clicked'],
     expectedV2Events: ['cody.addChatContext:clicked'],
 })('add selected code as @-mention with "Cody Chat: Add context"', async ({ page, sidebar }) => {
     await sidebarSignin(page, sidebar)
->>>>>>> 75accfa4
-
-        // Open the buzz.ts file to highlight line 2-13 in the editor
-        await sidebarExplorer(page).click()
-        await page.getByRole('treeitem', { name: 'buzz.ts' }).locator('a').dblclick()
-        await page.getByRole('tab', { name: 'buzz.ts' }).click()
-        await page.getByText('2', { exact: true }).click()
-        await page.getByText('13').click({
-            modifiers: ['Shift'],
-        })
-
-        // Open the Command Palette and run the "Cody Chat: Add context" command
-        const metaKey = getMetaKeyByOS()
-        await page.keyboard.press(`${metaKey}+Shift+P`)
-        const commandPaletteInputBox = page.getByPlaceholder('Type the name of a command to run.')
-        await expect(commandPaletteInputBox).toBeVisible()
-        await commandPaletteInputBox.fill('>New Chat with Selection')
-        await page.locator('a').filter({ hasText: 'New Chat with Selection' }).click()
-
-        // Verify the chat input has the selected code as an @-mention item
-        const chatFrame = page.frameLocator('iframe.webview').last().frameLocator('iframe')
-        const chatInput = chatFrame.getByRole('textbox', { name: 'Chat message' })
-        await expect(chatInput).toHaveText('@buzz.ts:2-13 ')
-
-        // Repeat the above steps to add another code selection as an @-mention item.
-        // The chat input should have the new code selections appended as @-mention items
-        // instead of replacing the existing one or adding to a new chat.
-        await page.getByRole('tab', { name: 'buzz.ts' }).click()
-        await page.locator('div[class*="line-numbers"]').getByText('4', { exact: true }).click()
-        await page.getByText('6', { exact: true }).click({ modifiers: ['Shift'] })
-        await page.keyboard.press(`${metaKey}+Shift+P`)
-        await expect(commandPaletteInputBox).toBeVisible()
-        await commandPaletteInputBox.fill('>Add Selection to Cody Chat')
-        await page.locator('a').filter({ hasText: 'Add Selection to Cody Chat' }).click()
-        await expect(chatInput).toHaveText('@buzz.ts:2-13 @buzz.ts:4-6 ')
-    }
-)
+
+    // Open the buzz.ts file to highlight line 2-13 in the editor
+    await sidebarExplorer(page).click()
+    await page.getByRole('treeitem', { name: 'buzz.ts' }).locator('a').dblclick()
+    await page.getByRole('tab', { name: 'buzz.ts' }).click()
+    await page.getByText('2', { exact: true }).click()
+    await page.getByText('13').click({
+        modifiers: ['Shift'],
+    })
+
+    // Open the Command Palette and run the "Cody Chat: Add context" command
+    const metaKey = getMetaKeyByOS()
+    await page.keyboard.press(`${metaKey}+Shift+P`)
+    const commandPaletteInputBox = page.getByPlaceholder('Type the name of a command to run.')
+    await expect(commandPaletteInputBox).toBeVisible()
+    await commandPaletteInputBox.fill('>New Chat with Selection')
+    await page.locator('a').filter({ hasText: 'New Chat with Selection' }).click()
+
+    // Verify the chat input has the selected code as an @-mention item
+    const chatFrame = page.frameLocator('iframe.webview').last().frameLocator('iframe')
+    const chatInput = chatFrame.getByRole('textbox', { name: 'Chat message' })
+    await expect(chatInput).toHaveText('@buzz.ts:2-13 ')
+
+    // Repeat the above steps to add another code selection as an @-mention item.
+    // The chat input should have the new code selections appended as @-mention items
+    // instead of replacing the existing one or adding to a new chat.
+    await page.getByRole('tab', { name: 'buzz.ts' }).click()
+    await page.locator('div[class*="line-numbers"]').getByText('4', { exact: true }).click()
+    await page.getByText('6', { exact: true }).click({ modifiers: ['Shift'] })
+    await page.keyboard.press(`${metaKey}+Shift+P`)
+    await expect(commandPaletteInputBox).toBeVisible()
+    await commandPaletteInputBox.fill('>Add Selection to Cody Chat')
+    await page.locator('a').filter({ hasText: 'Add Selection to Cody Chat' }).click()
+    await expect(chatInput).toHaveText('@buzz.ts:2-13 @buzz.ts:4-6 ')
+})
 
 test
     .extend<ExtraWorkspaceSettings>({
