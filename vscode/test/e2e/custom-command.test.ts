import { expect } from '@playwright/test'

<<<<<<< HEAD
import { loggedEvents, resetLoggedEvents } from '../fixtures/mock-server'

import { sidebarExplorer, sidebarSignin } from './common'
import { assertEvents, test, withPlatformSlashes } from './helpers'

// list of events we expect this test to log, add to this list as needed
const expectedEvents = [
    'CodyVSCodeExtension:auth:clickOtherSignInOptions',
    'CodyVSCodeExtension:login:clicked',
    'CodyVSCodeExtension:auth:selectSigninMenu',
    'CodyVSCodeExtension:auth:fromToken',
    'CodyVSCodeExtension:Auth:connected',
]
=======
import * as mockServer from '../fixtures/mock-server'

import { sidebarExplorer, sidebarSignin } from './common'
import { type DotcomUrlOverride, test as baseTest, withPlatformSlashes } from './helpers'

const test = baseTest.extend<DotcomUrlOverride>({ dotcomUrl: mockServer.SERVER_URL })
>>>>>>> 389cbf21

test.beforeEach(() => {
    mockServer.resetLoggedEvents()
})

test('create a new user command via the custom commands menu', async ({ page, sidebar }) => {
    // Sign into Cody
    await sidebarSignin(page, sidebar)

    // Open the File Explorer view from the sidebar
    await sidebarExplorer(page).click()
    // Open the index.html file from the tree view
    await page.getByRole('treeitem', { name: 'index.html' }).locator('a').dblclick()
    // Wait for index.html to fully open
    await page.getByRole('tab', { name: 'index.html' }).hover()

    // Bring the cody sidebar to the foreground
    await page.click('.badge[aria-label="Cody"]')

    // Open the new chat panel
    await expect(page.getByText('Chat alongside your code, attach files,')).toBeVisible()

    // Minimize other sidebar items to make room for the command view,
    // else the test will fail because the Custom Command button is not visible
    await page.getByLabel('Natural Language Search (Beta) Section').click()
    await page.getByLabel('Settings & Support Section').click()
    await page.getByLabel('Chats Section').click()

    // Click the Custom Commands button in the Command view
    await page.getByText('Custom commands').click()

    const commandName = 'ATestCommand'
    const description = 'A test command added via menu'
    const prompt = 'The test command has been created'

    // Create a new command via menu
    await page.keyboard.type('New Custom Command...')
    await page.locator('a').filter({ hasText: 'New Custom Command...' }).click()
    // Enter command name
    await expect(page.getByText('New Custom Cody Command: Slash Name')).toBeVisible()
    await page.keyboard.type(commandName)
    await page.keyboard.press('Enter')
    // Enter description
    await expect(page.getByText('New Custom Cody Command: Description')).toBeVisible()
    await page.keyboard.type(description)
    await page.keyboard.press('Enter')
    // Enter prompt
    await expect(page.getByText('New Custom Cody Command: Prompt')).toBeVisible()
    await page.keyboard.type(prompt)
    await page.keyboard.press('Enter')
    // Use default context
    await expect(page.getByText('New Custom Cody Command: Context Options')).toBeVisible()
    await page.keyboard.press('Enter')
    // Save it to workspace settings
    await expect(page.getByText('New Custom Cody Command: Save To…')).toBeVisible()
    await expect(page.getByText('Workspace Settings.vscode/cody.json')).toBeVisible()
    await page.getByText('Workspace Settings.vscode/cody.json').click()

    // Gives time for the command to be saved to the workspace settings
    await page.waitForTimeout(500)

    // Check if cody.json in the workspace has the new command added
    await sidebarExplorer(page).click()
    await page.getByRole('treeitem', { name: '.vscode' }).locator('a').click()
    await page.getByRole('treeitem', { name: 'cody.json' }).locator('a').dblclick()
    await page.getByRole('tab', { name: 'cody.json' }).hover()
    // Click on minimap to scroll to the buttom
    await page.locator('canvas').nth(2).click()
    await page.getByText(commandName).hover()
    await expect(page.getByText(commandName)).toBeVisible()
    await page.getByText('index.html').first().click()

    // Show the new command in the menu and execute it
    await page.click('.badge[aria-label="Cody"]')
    await page.getByLabel('Custom Custom commands').locator('a').click()
    await expect(page.getByText('Cody: Custom Commands (Beta)')).toBeVisible()
    await expect(page.getByText(commandName)).toBeVisible()
    await page.getByText(commandName).click()

    // Confirm the command prompt is displayed in the chat panel on execution
    const chatPanel = page.frameLocator('iframe.webview').last().frameLocator('iframe')
    await expect(chatPanel.getByText(prompt)).toBeVisible()

    // Critical test to prevent event logging regressions.
    // Do not remove without consulting data analytics team.
    await assertEvents(loggedEvents, expectedEvents)
})

// NOTE: If no custom commands are showing up in the command menu, it might
// indicate a breaking change during the custom command building step.
test('execute custom commands with context defined in cody.json', async ({ page, sidebar }) => {
    // Sign into Cody
    await sidebarSignin(page, sidebar)

    // Open the File Explorer view from the sidebar
    await sidebarExplorer(page).click()
    await page.getByRole('treeitem', { name: 'index.html' }).locator('a').dblclick()
    // Wait for index.html to fully open
    await page.getByRole('tab', { name: 'index.html' }).hover()

    // Bring the cody sidebar to the foreground
    await page.click('.badge[aria-label="Cody"]')

    // Open the chat sidebar to click on the Custom Command option
    // Search for the command defined in cody.json and execute it
    await expect(page.getByText('Chat alongside your code, attach files,')).toBeVisible()

    // Minimize other sidebar items to make room for the command view,
    // else the test will fail because the Custom Command button is not visible
    await page.getByLabel('Natural Language Search (Beta) Section').click()
    await page.getByLabel('Settings & Support Section').click()
    await page.getByLabel('Chats Section').click()

    /* Test: context.currentDir with /currentDir command */
    await page.getByLabel('Custom Custom commands').locator('a').click()
    await expect(page.getByPlaceholder('Search command to run...')).toBeVisible()
    await page.getByPlaceholder('Search command to run...').fill('currentDir')
    await page.keyboard.press('Enter')

    const chatPanel = page.frameLocator('iframe.webview').last().frameLocator('iframe')

    await expect(chatPanel.getByText('Add four context files from the current directory.')).toBeVisible()
    // Show the current file numbers used as context
    await expect(chatPanel.getByText('✨ Context: 66 lines from 5 files')).toBeVisible()
    await chatPanel.getByText('✨ Context: 66 lines from 5 files').click()
    // Display the context files to confirm no hidden files are included
    await expect(chatPanel.locator('span').filter({ hasText: '@Main.java:1-9' })).toBeVisible()
    await expect(chatPanel.locator('span').filter({ hasText: '@buzz.test.ts:1-12' })).toBeVisible()
    await expect(chatPanel.locator('span').filter({ hasText: '@buzz.ts:1-15' })).toBeVisible()
    await expect(chatPanel.locator('span').filter({ hasText: '@index.html:1-11' })).toBeVisible()

    /* Test: context.filePath with /filePath command */
    await page.getByLabel('Custom Custom commands').locator('a').click()
    await expect(page.getByPlaceholder('Search command to run...')).toBeVisible()
    await page.getByPlaceholder('Search command to run...').click()
    await page.getByPlaceholder('Search command to run...').fill('/filePath')
    await page.keyboard.press('Enter')
    await expect(chatPanel.getByText('Add lib/batches/env/var.go as context.')).toBeVisible()
    // Should show 2 files with current file added as context
    await expect(chatPanel.getByText('✨ Context: 14 lines from 2 files')).toBeVisible()

    /* Test: context.directory with /directory command */
    await page.getByLabel('Custom Custom commands').locator('a').click()
    await expect(page.getByPlaceholder('Search command to run...')).toBeVisible()
    await page.getByPlaceholder('Search command to run...').click()
    await page.getByPlaceholder('Search command to run...').fill('/directory')
    await page.keyboard.press('Enter')
    await expect(chatPanel.getByText('Directory has one context file.')).toBeVisible()
    await expect(chatPanel.getByText('✨ Context: 15 lines from 2 file')).toBeVisible()
    await chatPanel.getByText('✨ Context: 15 lines from 2 file').click()
    await expect(
        chatPanel.locator('span').filter({ hasText: withPlatformSlashes('@lib/batches/env/var.go:1-1') })
    ).toBeVisible()
    // Click on the file link should open the 'var.go file in the editor
    await chatPanel
        .getByRole('button', { name: withPlatformSlashes('@lib/batches/env/var.go:1-1') })
        .click()
    await expect(page.getByRole('tab', { name: 'index.html' })).toBeVisible()

    // Critical test to prevent event logging regressions.
    // Do not remove without consulting data analytics team.
    await assertEvents(loggedEvents, expectedEvents)
    await expect(page.getByRole('tab', { name: 'var.go' })).toBeVisible()

    /* Test: context.openTabs with /openTabs command */
    await page.getByLabel('Custom Custom commands').locator('a').click()
    await expect(page.getByPlaceholder('Search command to run...')).toBeVisible()
    await page.getByPlaceholder('Search command to run...').click()
    await page.getByPlaceholder('Search command to run...').fill('/openTabs')
    await page.keyboard.press('Enter')
    await expect(chatPanel.getByText('Open tabs as context.')).toBeVisible()
    // The files from the open tabs should be added as context
    await expect(chatPanel.getByText('✨ Context: 14 lines from 2 files')).toBeVisible()
    await chatPanel.getByText('✨ Context: 14 lines from 2 files').click()
    await expect(chatPanel.getByRole('button', { name: '@index.html:1-10' })).toBeVisible()
    await expect(
        chatPanel.getByRole('button', { name: withPlatformSlashes('@lib/batches/env/var.go:1-0') })
    ).toBeVisible()
})

test('open and delete cody.json from the custom command menu', async ({ page, sidebar }) => {
    // Sign into Cody
    await sidebarSignin(page, sidebar)

    // Open the File Explorer view from the sidebar
    await sidebarExplorer(page).click()
    // Check if cody.json exists in the workspace
    await page.getByRole('treeitem', { name: '.vscode' }).locator('a').click()
    await page.getByRole('treeitem', { name: 'cody.json' }).locator('a').dblclick()
    await page.getByRole('tab', { name: 'cody.json' }).hover()

    await page.click('.badge[aria-label="Cody"]')

    // Minimize other sidebar items to make room for the command view,
    // else the test will fail because the Custom Command button is not visible
    await page.getByLabel('Natural Language Search (Beta) Section').click()
    await page.getByLabel('Settings & Support Section').click()
    await page.getByLabel('Chats Section').click()

    // Check button click to open the cody.json file in the editor
    await page.getByLabel('Custom Custom commands').locator('a').click()
    await page.getByLabel('Configure Custom Commands...', { exact: true }).click()
    await page.locator('a').filter({ hasText: 'Open Workspace Settings (JSON)' }).hover()
    await expect(page.getByRole('button', { name: 'Open or Create Settings File' })).toBeVisible()
    await page.getByRole('button', { name: 'Open or Create Settings File' }).click()
    await page.getByRole('tab', { name: 'cody.json' }).hover()
    await expect(page.getByRole('tab', { name: 'cody.json' })).toBeVisible()

    // Check button click to delete the cody.json file from the workspace tree view
    await page.getByText('Custom commands', { exact: true }).click()
    await page
        .getByLabel('Configure Custom Commands..., Manage your custom reusable commands, settings')
        .locator('a')
        .click()
    await page.locator('a').filter({ hasText: 'Open Workspace Settings (JSON)' }).hover()
    await page.getByRole('button', { name: 'Delete Settings File' }).hover()
    await page.getByRole('button', { name: 'Delete Settings File' }).click()
<<<<<<< HEAD
    await sidebarExplorer(page).click()
    await expect(page.getByRole('treeitem', { name: 'cody.json' }).locator('a')).toBeVisible()

    // Critical test to prevent event logging regressions.
    // Do not remove without consulting data analytics team.
    await assertEvents(loggedEvents, expectedEvents)
=======
    // The opened cody.json file should be shown as "Deleted"
    await expect(page.getByRole('list').getByLabel(/cody.json(.*)Deleted$/)).toBeVisible()
>>>>>>> 389cbf21
})<|MERGE_RESOLUTION|>--- conflicted
+++ resolved
@@ -1,10 +1,9 @@
 import { expect } from '@playwright/test'
 
-<<<<<<< HEAD
-import { loggedEvents, resetLoggedEvents } from '../fixtures/mock-server'
+import { resetLoggedEvents } from '../fixtures/mock-server'
 
 import { sidebarExplorer, sidebarSignin } from './common'
-import { assertEvents, test, withPlatformSlashes } from './helpers'
+import { assertEvents, type DotcomUrlOverride, test as baseTest, withPlatformSlashes } from './helpers'
 
 // list of events we expect this test to log, add to this list as needed
 const expectedEvents = [
@@ -14,14 +13,8 @@
     'CodyVSCodeExtension:auth:fromToken',
     'CodyVSCodeExtension:Auth:connected',
 ]
-=======
-import * as mockServer from '../fixtures/mock-server'
-
-import { sidebarExplorer, sidebarSignin } from './common'
-import { type DotcomUrlOverride, test as baseTest, withPlatformSlashes } from './helpers'
 
 const test = baseTest.extend<DotcomUrlOverride>({ dotcomUrl: mockServer.SERVER_URL })
->>>>>>> 389cbf21
 
 test.beforeEach(() => {
     mockServer.resetLoggedEvents()
@@ -239,15 +232,10 @@
     await page.locator('a').filter({ hasText: 'Open Workspace Settings (JSON)' }).hover()
     await page.getByRole('button', { name: 'Delete Settings File' }).hover()
     await page.getByRole('button', { name: 'Delete Settings File' }).click()
-<<<<<<< HEAD
-    await sidebarExplorer(page).click()
-    await expect(page.getByRole('treeitem', { name: 'cody.json' }).locator('a')).toBeVisible()
+    // The opened cody.json file should be shown as "Deleted"
+    await expect(page.getByRole('list').getByLabel(/cody.json(.*)Deleted$/)).toBeVisible()
 
     // Critical test to prevent event logging regressions.
     // Do not remove without consulting data analytics team.
     await assertEvents(loggedEvents, expectedEvents)
-=======
-    // The opened cody.json file should be shown as "Deleted"
-    await expect(page.getByRole('list').getByLabel(/cody.json(.*)Deleted$/)).toBeVisible()
->>>>>>> 389cbf21
 })