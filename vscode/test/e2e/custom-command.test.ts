import { expect } from '@playwright/test'
<<<<<<< HEAD

import { loggedEvents, resetLoggedEvents, SERVER_URL } from '../fixtures/mock-server'
=======
import * as mockServer from '../fixtures/mock-server'
>>>>>>> 37ad02a6

import { sidebarExplorer, sidebarSignin } from './common'
import {
    assertEvents,
    type DotcomUrlOverride,
    test as baseTest,
    withPlatformSlashes,
    type ExpectedEvents,
} from './helpers'

const test = baseTest.extend<DotcomUrlOverride>({ dotcomUrl: SERVER_URL }).extend<ExpectedEvents>({
    // list of events we expect this test to log, add to this list as needed
    expectedEvents: [
        'CodyVSCodeExtension:auth:clickOtherSignInOptions',
        'CodyVSCodeExtension:login:clicked',
        'CodyVSCodeExtension:auth:selectSigninMenu',
        'CodyVSCodeExtension:auth:fromToken',
        'CodyVSCodeExtension:Auth:connected',
    ],
})
test.beforeEach(() => {
    resetLoggedEvents()
})

test('create a new user command via the custom commands menu', async ({
    page,
    sidebar,
    expectedEvents,
}) => {
    // Sign into Cody
    await sidebarSignin(page, sidebar)

    // Open the File Explorer view from the sidebar
    await sidebarExplorer(page).click()
    // Open the index.html file from the tree view
    await page.getByRole('treeitem', { name: 'index.html' }).locator('a').dblclick()
    // Wait for index.html to fully open
    await page.getByRole('tab', { name: 'index.html' }).hover()

    // Bring the cody sidebar to the foreground
    await page.click('.badge[aria-label="Cody"]')

    // Open the new chat panel
    await expect(page.getByText('Chat alongside your code, attach files,')).toBeVisible()

    // Minimize other sidebar items to make room for the command view,
    // else the test will fail because the Custom Command button is not visible
    await page.getByLabel('Natural Language Search (Beta) Section').click()
    await page.getByLabel('Settings & Support Section').click()
    await page.getByLabel('Chats Section').click()

    // Click the Custom Commands button in the Command view
    await page.getByText('Custom commands').click()

    const commandName = 'ATestCommand'
    const prompt = 'The test command has been created'

    // Create a new command via menu
    await page.keyboard.type('New Custom Command...')
    await page.locator('a').filter({ hasText: 'New Custom Command...' }).click()
    // Enter command name
    await expect(page.getByText('New Custom Cody Command: Slash Name')).toBeVisible()
    await page.keyboard.type(commandName)
    await page.keyboard.press('Enter')
    // Enter prompt
    await expect(page.getByText('New Custom Cody Command: Prompt')).toBeVisible()
    await page.keyboard.type(prompt)
    await page.keyboard.press('Enter')
    // Use default context
    await expect(page.getByText('New Custom Cody Command: Context Options')).toBeVisible()
    await page.keyboard.press('Enter')
    // Save it to workspace settings
    await expect(page.getByText('New Custom Cody Command: Save To…')).toBeVisible()
    await expect(page.getByText('Workspace Settings.vscode/cody.json')).toBeVisible()
    await page.getByText('Workspace Settings.vscode/cody.json').click()

    // Gives time for the command to be saved to the workspace settings
    await page.waitForTimeout(500)

    // Check if cody.json in the workspace has the new command added
    await sidebarExplorer(page).click()
    await page.getByRole('treeitem', { name: '.vscode' }).locator('a').click()
    await page.getByRole('treeitem', { name: 'cody.json' }).locator('a').dblclick()
    await page.getByRole('tab', { name: 'cody.json' }).hover()
    // Click on minimap to scroll to the buttom
    await page.locator('canvas').nth(2).click()
    await page.getByText(commandName).hover()
    await expect(page.getByText(commandName)).toBeVisible()
    await page.getByText('index.html').first().click()

    // Show the new command in the menu and execute it
    await page.click('.badge[aria-label="Cody"]')
    await page.getByLabel('Custom Custom commands').locator('a').click()
    await expect(page.getByText('Cody: Custom Commands (Beta)')).toBeVisible()
    await expect(page.getByText(commandName)).toBeVisible()
    await page.getByText(commandName).click()

    // Confirm the command prompt is displayed in the chat panel on execution
    const chatPanel = page.frameLocator('iframe.webview').last().frameLocator('iframe')
    await expect(chatPanel.getByText(prompt)).toBeVisible()

    // Critical test to prevent event logging regressions.
    // Do not remove without consulting data analytics team.
    await assertEvents(loggedEvents, expectedEvents)
})

// NOTE: If no custom commands are showing up in the command menu, it might
// indicate a breaking change during the custom command building step.
test('execute custom commands with context defined in cody.json', async ({
    page,
    sidebar,
    expectedEvents,
}) => {
    // Sign into Cody
    await sidebarSignin(page, sidebar)

    // Open the File Explorer view from the sidebar
    await sidebarExplorer(page).click()
    await page.getByRole('treeitem', { name: 'index.html' }).locator('a').dblclick()
    // Wait for index.html to fully open
    await page.getByRole('tab', { name: 'index.html' }).hover()

    // Bring the cody sidebar to the foreground
    await page.click('.badge[aria-label="Cody"]')

    // Open the chat sidebar to click on the Custom Command option
    // Search for the command defined in cody.json and execute it
    await expect(page.getByText('Chat alongside your code, attach files,')).toBeVisible()

    // Minimize other sidebar items to make room for the command view,
    // else the test will fail because the Custom Command button is not visible
    await page.getByLabel('Natural Language Search (Beta) Section').click()
    await page.getByLabel('Settings & Support Section').click()
    await page.getByLabel('Chats Section').click()

    /* Test: context.currentDir with /currentDir command */
    await page.getByLabel('Custom Custom commands').locator('a').click()
    await expect(page.getByPlaceholder('Search command to run...')).toBeVisible()
    await page.getByPlaceholder('Search command to run...').fill('currentDir')
    await page.keyboard.press('Enter')

    const chatPanel = page.frameLocator('iframe.webview').last().frameLocator('iframe')

    await expect(chatPanel.getByText('Add four context files from the current directory.')).toBeVisible()
    // Show the current file numbers used as context
    await expect(chatPanel.getByText('✨ Context: 66 lines from 5 files')).toBeVisible()
    await chatPanel.getByText('✨ Context: 66 lines from 5 files').click()
    // Display the context files to confirm no hidden files are included
    await expect(chatPanel.locator('span').filter({ hasText: '@Main.java:1-9' })).toBeVisible()
    await expect(chatPanel.locator('span').filter({ hasText: '@buzz.test.ts:1-12' })).toBeVisible()
    await expect(chatPanel.locator('span').filter({ hasText: '@buzz.ts:1-15' })).toBeVisible()
    await expect(chatPanel.locator('span').filter({ hasText: '@index.html:1-11' })).toBeVisible()

    /* Test: context.filePath with /filePath command */
    await page.getByLabel('Custom Custom commands').locator('a').click()
    await expect(page.getByPlaceholder('Search command to run...')).toBeVisible()
    await page.getByPlaceholder('Search command to run...').click()
    await page.getByPlaceholder('Search command to run...').fill('/filePath')
    await page.keyboard.press('Enter')
    await expect(chatPanel.getByText('Add lib/batches/env/var.go as context.')).toBeVisible()
    // Should show 2 files with current file added as context
    await expect(chatPanel.getByText('✨ Context: 14 lines from 2 files')).toBeVisible()

    /* Test: context.directory with /directory command */
    await page.getByLabel('Custom Custom commands').locator('a').click()
    await expect(page.getByPlaceholder('Search command to run...')).toBeVisible()
    await page.getByPlaceholder('Search command to run...').click()
    await page.getByPlaceholder('Search command to run...').fill('/directory')
    await page.keyboard.press('Enter')
    await expect(chatPanel.getByText('Directory has one context file.')).toBeVisible()
    await expect(chatPanel.getByText('✨ Context: 15 lines from 2 file')).toBeVisible()
    await chatPanel.getByText('✨ Context: 15 lines from 2 file').click()
    await expect(
        chatPanel.locator('span').filter({ hasText: withPlatformSlashes('@lib/batches/env/var.go:1-1') })
    ).toBeVisible()
    // Click on the file link should open the 'var.go file in the editor
    await chatPanel
        .getByRole('button', { name: withPlatformSlashes('@lib/batches/env/var.go:1-1') })
        .click()
    await expect(page.getByRole('tab', { name: 'index.html' })).toBeVisible()

    // Critical test to prevent event logging regressions.
    // Do not remove without consulting data analytics team.
    await assertEvents(loggedEvents, expectedEvents)
    await expect(page.getByRole('tab', { name: 'var.go' })).toBeVisible()

    /* Test: context.openTabs with /openTabs command */
    await page.getByLabel('Custom Custom commands').locator('a').click()
    await expect(page.getByPlaceholder('Search command to run...')).toBeVisible()
    await page.getByPlaceholder('Search command to run...').click()
    await page.getByPlaceholder('Search command to run...').fill('/openTabs')
    await page.keyboard.press('Enter')
    await expect(chatPanel.getByText('Open tabs as context.')).toBeVisible()
    // The files from the open tabs should be added as context
    await expect(chatPanel.getByText('✨ Context: 14 lines from 2 files')).toBeVisible()
    await chatPanel.getByText('✨ Context: 14 lines from 2 files').click()
    await expect(chatPanel.getByRole('button', { name: '@index.html:1-10' })).toBeVisible()
    await expect(
        chatPanel.getByRole('button', { name: withPlatformSlashes('@lib/batches/env/var.go:1-0') })
    ).toBeVisible()
})

test('open and delete cody.json from the custom command menu', async ({
    page,
    sidebar,
    expectedEvents,
}) => {
    // Sign into Cody
    await sidebarSignin(page, sidebar)

    // Open the File Explorer view from the sidebar
    await sidebarExplorer(page).click()
    // Check if cody.json exists in the workspace
    await page.getByRole('treeitem', { name: '.vscode' }).locator('a').click()
    await page.getByRole('treeitem', { name: 'cody.json' }).locator('a').dblclick()
    await page.getByRole('tab', { name: 'cody.json' }).hover()

    await page.click('.badge[aria-label="Cody"]')

    // Minimize other sidebar items to make room for the command view,
    // else the test will fail because the Custom Command button is not visible
    await page.getByLabel('Natural Language Search (Beta) Section').click()
    await page.getByLabel('Settings & Support Section').click()
    await page.getByLabel('Chats Section').click()

    // Check button click to open the cody.json file in the editor
    await page.getByLabel('Custom Custom commands').locator('a').click()
    await page.getByLabel('Configure Custom Commands...', { exact: true }).click()
    await page.locator('a').filter({ hasText: 'Open Workspace Settings (JSON)' }).hover()
    await expect(page.getByRole('button', { name: 'Open or Create Settings File' })).toBeVisible()
    await page.getByRole('button', { name: 'Open or Create Settings File' }).click()
    await page.getByRole('tab', { name: 'cody.json' }).hover()
    await expect(page.getByRole('tab', { name: 'cody.json' })).toBeVisible()

    // Check button click to delete the cody.json file from the workspace tree view
    await page.getByText('Custom commands', { exact: true }).click()
    await page
        .getByLabel('Configure Custom Commands..., Manage your custom reusable commands, settings')
        .locator('a')
        .click()
    await page.locator('a').filter({ hasText: 'Open Workspace Settings (JSON)' }).hover()
    await page.getByRole('button', { name: 'Delete Settings File' }).hover()
    await page.getByRole('button', { name: 'Delete Settings File' }).click()

    // Because we have turned off notification, we will need to check the notification center
    // for the confirmation message.
    await page.getByRole('button', { name: 'Do Not Disturb' }).click()
    await page.getByRole('button', { name: /^Move to / }).click()

    // The opened cody.json file should be shown as "Deleted"
    await expect(page.getByRole('list').getByLabel(/cody.json(.*)Deleted$/)).toBeVisible()

    // Critical test to prevent event logging regressions.
    // Do not remove without consulting data analytics team.
    await assertEvents(loggedEvents, expectedEvents)
})<|MERGE_RESOLUTION|>--- conflicted
+++ resolved
@@ -1,10 +1,5 @@
 import { expect } from '@playwright/test'
-<<<<<<< HEAD
-
 import { loggedEvents, resetLoggedEvents, SERVER_URL } from '../fixtures/mock-server'
-=======
-import * as mockServer from '../fixtures/mock-server'
->>>>>>> 37ad02a6
 
 import { sidebarExplorer, sidebarSignin } from './common'
 import {
