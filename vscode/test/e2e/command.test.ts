--- conflicted
+++ resolved
@@ -1,7 +1,6 @@
 import { expect } from '@playwright/test'
 
 import { sidebarExplorer, sidebarSignin } from './common'
-<<<<<<< HEAD
 import { loggedEvents, resetLoggedEvents } from '../fixtures/mock-server'
 
 import { assertEvents, test } from './helpers'
@@ -18,12 +17,10 @@
 test.beforeEach(() => {
     void resetLoggedEvents()
 })
-=======
 import { assertEvents, test } from './helpers'
 import { loggedEvents } from '../fixtures/mock-server'
 
 const expectedEvents = ['CodyVSCodeExtension:command:explain:executed']
->>>>>>> 2e2c41e8
 
 test('execute command from sidebar', async ({ page, sidebar }) => {
     // Sign into Cody
@@ -70,10 +67,6 @@
     await expect(editButtons).toHaveCount(1)
     await expect(chatPanelFrame.getByTitle('Edit Your Message').locator('i')).toBeVisible()
 
-<<<<<<< HEAD
-    // Critical test to prevent event logging regressions.
-    // Do not remove without consulting data analytics team.
-=======
     // You can submit a chat question via command menu using /ask
     await page.getByRole('tab', { name: 'index.html' }).click()
     await page.getByRole('button', { name: /Commands \(.*/ }).click()
@@ -82,6 +75,5 @@
     // the question should show up in the chat panel on submit
     await chatPanelFrame.getByText('hello cody').click()
 
->>>>>>> 2e2c41e8
     await assertEvents(loggedEvents, expectedEvents)
 })