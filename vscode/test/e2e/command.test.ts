import { expect } from '@playwright/test'

import { sidebarExplorer, sidebarSignin } from './common'
import { loggedEvents, resetLoggedEvents } from '../fixtures/mock-server'

import { assertEvents, test } from './helpers'

// list of events we expect this test to log, add to this list as needed
const expectedEvents = [
    'CodyVSCodeExtension:auth:clickOtherSignInOptions',
    'CodyVSCodeExtension:login:clicked',
    'CodyVSCodeExtension:auth:selectSigninMenu',
    'CodyVSCodeExtension:auth:fromToken',
    'CodyVSCodeExtension:Auth:connected',
    'CodyVSCodeExtension:command:explain:executed',
]
test.beforeEach(() => {
    void resetLoggedEvents()
})

test('execute command from sidebar', async ({ page, sidebar }) => {
    // Sign into Cody
    await sidebarSignin(page, sidebar)

    // Open the File Explorer view from the sidebar
    await sidebarExplorer(page).click()
    // Open the index.html file from the tree view
    await page.getByRole('treeitem', { name: 'index.html' }).locator('a').dblclick()
    // Wait for index.html to fully open
    await page.getByRole('tab', { name: 'index.html' }).hover()

    // Bring the cody sidebar to the foreground
    await page.click('.badge[aria-label="Cody"]')

    await page.getByText('Explain code').hover()
    await page.getByText('Explain code').click()

    // Find the chat iframe
    const chatPanelFrame = page.frameLocator('iframe.webview').last().frameLocator('iframe')

    // Check if the command shows the current file as context with the correct number of lines
    // When no selection is made, we will try to create smart selection from the cursor position
    // If there is no cursor position, we will use the visible content of the editor
    await chatPanelFrame.getByText('✨ Context: 12 lines from 1 file').click()

    // Check if assistant responsed
    await expect(chatPanelFrame.getByText('hello from the assistant')).toBeVisible()

    // Click on the file link in chat
    await chatPanelFrame.getByRole('button', { name: '@index.html' }).click()

    // Check if the file is opened
    await expect(page.getByRole('list').getByText('index.html')).toBeVisible()

    // Click on the 4th line of the file to check if smart selection works
    await page.getByText('<title>Hello Cody</title>').click()
    await expect(page.getByText('Explain code')).toBeVisible()
    await page.getByText('Explain code').click()
    await chatPanelFrame.getByText('✨ Context: 9 lines from 1 file').click()

    // Edit button should shows up next to the message and is editable
    const editButtons = chatPanelFrame.locator('.codicon-edit')
    await expect(editButtons).toHaveCount(1)
<<<<<<< HEAD
    await expect(chatPanelFrame.getByTitle('Cannot Edit Command').locator('i')).toBeVisible()

    // Critical test to prevent event logging regressions.
    // Do not remove without consulting data analytics team.
    await assertEvents(loggedEvents, expectedEvents)
=======
    await expect(chatPanelFrame.getByTitle('Edit Your Message').locator('i')).toBeVisible()
>>>>>>> 6f072365
})<|MERGE_RESOLUTION|>--- conflicted
+++ resolved
@@ -61,13 +61,9 @@
     // Edit button should shows up next to the message and is editable
     const editButtons = chatPanelFrame.locator('.codicon-edit')
     await expect(editButtons).toHaveCount(1)
-<<<<<<< HEAD
-    await expect(chatPanelFrame.getByTitle('Cannot Edit Command').locator('i')).toBeVisible()
+    await expect(chatPanelFrame.getByTitle('Edit Your Message').locator('i')).toBeVisible()
 
     // Critical test to prevent event logging regressions.
     // Do not remove without consulting data analytics team.
     await assertEvents(loggedEvents, expectedEvents)
-=======
-    await expect(chatPanelFrame.getByTitle('Edit Your Message').locator('i')).toBeVisible()
->>>>>>> 6f072365
 })