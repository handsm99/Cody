import { expect } from '@playwright/test'

import { loggedEvents, resetLoggedEvents } from '../fixtures/mock-server'

import { sidebarExplorer, sidebarSignin } from './common'
import { assertEvents, test } from './helpers'

const DECORATION_SELECTOR = 'div.view-overlays[role="presentation"] div[class*="TextEditorDecorationType"]'

const expectedEvents = [
    'CodyVSCodeExtension:command:edit:executed',
    'CodyVSCodeExtension:keywordContext:searchDuration',
    'CodyVSCodeExtension:recipe:fixup:executed',
    'CodyVSCodeExtension:fixupResponse:hasCode',
]

test.beforeEach(() => {
    resetLoggedEvents()
})
<<<<<<< HEAD
=======

// TODO: Fix flaky test due to typewriter delay: https://github.com/sourcegraph/cody/pull/1578
>>>>>>> 3393fb75
test.skip('decorations from un-applied Cody changes appear', async ({ page, sidebar }) => {
    // Sign into Cody
    await sidebarSignin(page, sidebar)

    // Open the Explorer view from the sidebar
    await sidebarExplorer(page).click()

    // Open the index.html file from the tree view
    await page.getByRole('treeitem', { name: 'index.html' }).locator('a').dblclick()

    // Count the existing decorations in the file; there should be none.
    // TODO: When communication from the background process to the test runner
    // is possible, extract the FixupDecorator's decoration fields' keys and
    // select these exactly.
    const decorations = page.locator(DECORATION_SELECTOR)
    expect(await decorations.count()).toBe(0)

    // Find the text hello cody, and then highlight the text
    await page.getByText('<title>Hello Cody</title>').click()

    // Highlight the whole line
    await page.keyboard.down('Shift')
    await page.keyboard.press('ArrowDown')

    // Open the command palette by clicking on the Cody Icon
    await page.getByRole('button', { name: 'Commands' }).click()
    // Navigate to fixup input
    await page.getByRole('option', { name: 'Edit code' }).click()

    // Wait for the input box to appear
    await page.getByPlaceholder('Your instructions').click()
    // Type in the instruction for fixup
    await page.keyboard.type('replace hello with goodbye')
    // Press enter to submit the fixup
    await page.keyboard.press('Enter')

    // Decorations should appear
    await page.waitForSelector(DECORATION_SELECTOR)

    // Extract the key of the decoration
    const decorationClassName = (await decorations.first().getAttribute('class'))
        ?.split(' ')
        .find(className => className.includes('TextEditorDecorationType'))
    expect(decorationClassName).toBeDefined()

    // Spray edits over where Cody planned to type to cause conflicts
    for (const ch of 'who needs titles?') {
        await page.keyboard.type(ch)
        await page.keyboard.press('ArrowRight')
    }

    // The decorations should change to conflict markers.
    await page.waitForSelector(`${DECORATION_SELECTOR}:not([class*="${decorationClassName}"])`)
    await assertEvents(loggedEvents, expectedEvents)
})<|MERGE_RESOLUTION|>--- conflicted
+++ resolved
@@ -17,11 +17,8 @@
 test.beforeEach(() => {
     resetLoggedEvents()
 })
-<<<<<<< HEAD
-=======
 
 // TODO: Fix flaky test due to typewriter delay: https://github.com/sourcegraph/cody/pull/1578
->>>>>>> 3393fb75
 test.skip('decorations from un-applied Cody changes appear', async ({ page, sidebar }) => {
     // Sign into Cody
     await sidebarSignin(page, sidebar)
