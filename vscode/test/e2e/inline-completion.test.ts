import { expect, Locator, Page } from '@playwright/test'

import { loggedEvents, resetLoggedEvents } from '../fixtures/mock-server'

import { sidebarExplorer, sidebarSignin } from './common'
import { assertEvents, test } from './helpers'

test.beforeEach(() => {
    resetLoggedEvents()
})
test('shows chat sidebar completion onboarding notice on first completion accept', async ({ page, sidebar }) => {
    const expectedEvents = [
        // First suggest/accept
        'CodyVSCodeExtension:completion:suggested',
        'CodyVSCodeExtension:completion:accepted',
        // Second suggest/accept
        'CodyVSCodeExtension:completion:suggested',
        'CodyVSCodeExtension:completion:accepted',
    ]

    const indexFile = page.getByRole('treeitem', { name: 'index.html' }).locator('a')
    const editor = page.locator('[id="workbench\\.parts\\.editor"]')
    const notice = sidebar.locator('.onboarding-autocomplete')
    const noticeCloseButton = notice.locator('div[class^="_notice-close"] vscode-button')

    const firstAcceptedCompletion = editor.getByText('myFirstCompletion')
    // Use .first() to ignore additional instances of this text if inline completion shows
    // up again after completing.
    const otherAcceptedCompletion = editor.getByText('myNotFirstCompletion').first()

    // Sign into Cody.
    await sidebarSignin(page, sidebar)

    // Open the index.html file from explorer.
    await sidebarExplorer(page).click()
    await indexFile.dblclick()

    // Trigger inline-completion and ensure no notice (yet).
    await triggerInlineCompletionAfter(page, page.getByText('<body>'), 'myFirst')
    await expect(notice).not.toBeVisible()

    // Accept the completion and expect the text to be added and
    // the notice to be shown.
    await acceptInlineCompletion(page)
    await expect(firstAcceptedCompletion).toBeVisible()
    await expect(notice).toBeVisible()

    // Close the notice.
    await noticeCloseButton.click()
    await expect(notice).not.toBeVisible()

    // Trigger/accept another completion, but don't expect the notification.
    await triggerInlineCompletionAfter(page, firstAcceptedCompletion, 'myNot')
    await acceptInlineCompletion(page)
    await expect(otherAcceptedCompletion).toBeVisible()
    await expect(notice).not.toBeVisible()
    await assertEvents(loggedEvents, expectedEvents)
})

test('inline completion onboarding notice on first completion accept', async ({ page, sidebar }) => {
    const expectedEvents = [
<<<<<<< HEAD
        // First suggest/accept
        'CodyVSCodeExtension:completion:suggested',
        'CodyVSCodeExtension:completion:accepted',
        // Second suggest/accept
        'CodyVSCodeExtension:completion:suggested',
        'CodyVSCodeExtension:completion:accepted',
=======
        'CodyVSCodeExtension:completion:suggested', // First suggestion
        'CodyVSCodeExtension:completion:accepted', // First accept
        'CodyVSCodeExtension:completion:suggested', // Suggestion that appears immediately after accepting
        'CodyVSCodeExtension:completion:suggested', // Second suggestion after typing "a" to test hiding
        'CodyVSCodeExtension:completion:accepted', // Second accept
>>>>>>> 6f0d0cf2
    ]

    const indexFile = page.getByRole('treeitem', { name: 'index.html' }).locator('a')
    const editor = page.locator('[id="workbench\\.parts\\.editor"]')
    // The text in the decoration is part of the CSS rule (it's in :after) so we can't locate it
    // directly, we just have to assume this is the only decoration in the editor during this test.
    // If that assumption ceases to be the case, this test will fail on the initial check that it's
    // not visible.
    const decoration = editor.locator('css=span[class*="TextEditorDecorationType"]')

    const firstAcceptedCompletion = editor.getByText('myFirstCompletion')
    // Use .first() to ignore additional instances of this text if inline completion shows
    // up again after completing.
    const otherAcceptedCompletion = editor.getByText('myNotFirstCompletion').first()

    // Sign into Cody.
    await sidebarSignin(page, sidebar)

    // Open the index.html file from explorer.
    await sidebarExplorer(page).click()
    await indexFile.dblclick()

    // Trigger inline-completion and ensure no notice (yet).
    await triggerInlineCompletionAfter(page, page.getByText('<body>'), 'myFirst')
    await expect(decoration).not.toBeVisible()

    // Accept the completion and expect the text to be added and
    // the notice to be shown.
    await acceptInlineCompletion(page)
    await expect(firstAcceptedCompletion).toBeVisible()
    await expect(decoration).toBeVisible()

    // Modify the document to hide the decoration.
    await page.keyboard.press('a')
    await expect(decoration).not.toBeVisible()

    // Trigger/accept another completion, but don't expect the notification.
    await triggerInlineCompletionAfter(page, firstAcceptedCompletion, 'myNot')
    await acceptInlineCompletion(page)
    // After accepting a completion, a new completion request will be made. Since this can interfere
    // with the expected event order (especially since suggestion events are logged after the
    // completion is hidden), we type a semicolon which will prevent an automatic completion from
    // showing up
    await page.keyboard.press(';')
    await expect(otherAcceptedCompletion).toBeVisible()
    await expect(decoration).not.toBeVisible()

    await assertEvents(loggedEvents, expectedEvents)
})

async function triggerInlineCompletionAfter(page: Page, afterElement: Locator, prefix: string): Promise<void> {
    await afterElement.click()
    await page.keyboard.press('End')
    await page.keyboard.press('Enter')
    await page.keyboard.type(prefix)

    // Wait for ghost text to become visible.
    await page.locator('.ghost-text-decoration').waitFor({ state: 'visible' })
}

async function acceptInlineCompletion(page: Page): Promise<void> {
    await page.keyboard.press('Tab')
    await page.waitForTimeout(100)
}<|MERGE_RESOLUTION|>--- conflicted
+++ resolved
@@ -59,20 +59,12 @@
 
 test('inline completion onboarding notice on first completion accept', async ({ page, sidebar }) => {
     const expectedEvents = [
-<<<<<<< HEAD
         // First suggest/accept
         'CodyVSCodeExtension:completion:suggested',
         'CodyVSCodeExtension:completion:accepted',
         // Second suggest/accept
         'CodyVSCodeExtension:completion:suggested',
         'CodyVSCodeExtension:completion:accepted',
-=======
-        'CodyVSCodeExtension:completion:suggested', // First suggestion
-        'CodyVSCodeExtension:completion:accepted', // First accept
-        'CodyVSCodeExtension:completion:suggested', // Suggestion that appears immediately after accepting
-        'CodyVSCodeExtension:completion:suggested', // Second suggestion after typing "a" to test hiding
-        'CodyVSCodeExtension:completion:accepted', // Second accept
->>>>>>> 6f0d0cf2
     ]
 
     const indexFile = page.getByRole('treeitem', { name: 'index.html' }).locator('a')
