--- conflicted
+++ resolved
@@ -61,13 +61,7 @@
             dispose: () => {},
         },
         history,
-<<<<<<< HEAD
         getCodebaseContext: () => codebaseContext,
-        disableTimeouts: true,
-        cache: null,
-=======
-        codebaseContext,
->>>>>>> eba6a091
         isEmbeddingsContextEnabled: true,
         contextFetcher: () => Promise.resolve(context),
     })
