--- conflicted
+++ resolved
@@ -1,11 +1,7 @@
-<<<<<<< HEAD
-import { type StdioOptions, exec as _exec, spawn } from 'node:child_process'
-=======
 // TODO/WARNING/APOLOGY: I know that this is an unreasonably large file right
 // now. I'll refactor and cut it down this down once everything is working
 // first.
-import { exec as _exec, spawn } from 'node:child_process'
->>>>>>> 3e25a3f3
+import { type StdioOptions, exec as _exec, spawn } from 'node:child_process'
 import type { Dirent } from 'node:fs'
 import fs from 'node:fs/promises'
 import 'node:http'
@@ -411,6 +407,8 @@
                 PATH: path.dirname(vscodeExecutable) + path.delimiter + process.env.PATH,
                 //TODO: all env variables
                 TESTING_DOTCOM_URL: sourcegraphMitM.endpoint,
+                CODY_TESTING_BFG_DIR: path.resolve(process.cwd(), validOptions.binaryTmpDir),
+                CODY_TESTING_SYMF_DIR: path.resolve(process.cwd(), validOptions.binaryTmpDir),
             }
             await pspawn(
                 vscodeExecutable,
@@ -425,18 +423,6 @@
             if (validOptions.vscodeExtensions.length > 0) {
                 //TODO(rnauta): Add lockfile wrapper to avoid race conditions
                 const sharedCacheDir = path.resolve(process.cwd(), validOptions.vscodeExtensionCacheDir)
-<<<<<<< HEAD
-                const args = [
-                    `--extensions-dir=${sharedCacheDir.replace(/ /g, '\\ ')}`, // cli doesn't handle quotes properly so just escape spaces,
-                    '--install-extension',
-                    ...validOptions.vscodeExtensions,
-                ]
-                const opts = {
-                    env,
-                    stdio: ['ignore', 'inherit', 'inherit'] as StdioOptions,
-                }
-                await pspawn(vscodeExecutable, args, opts)
-=======
                 await fs.mkdir(sharedCacheDir, { recursive: true })
                 const releaseLock = await waitForLock(sharedCacheDir, {
                     lockfilePath: path.join(sharedCacheDir, '.lock'),
@@ -448,11 +434,14 @@
                         '--install-extension',
                         ...validOptions.vscodeExtensions,
                     ]
-                    await pspawn(vscodeExecutable, args)
+                    const opts = {
+                        env,
+                        stdio: ['ignore', 'inherit', 'inherit'] as StdioOptions,
+                    }
+                    await pspawn(vscodeExecutable, args, opts)
                 } finally {
                     releaseLock()
                 }
->>>>>>> 3e25a3f3
                 //we now read all the folders in the shared cache dir and
                 //symlink the relevant ones to our isolated extension dir
                 for (const sharedExtensionDir of await fs.readdir(sharedCacheDir)) {
@@ -475,17 +464,6 @@
                 `--extensions-dir=${extensionsDir.replace(/ /g, '\\ ')}`, // cli doesn't handle quotes properly so just escape spaces,
             ]
             //TODO(rnauta): better typing
-<<<<<<< HEAD
-=======
-            const env = {
-                // inherit environment
-                ...process.env,
-                //TODO: all env variables
-                TESTING_DOTCOM_URL: sourcegraphMitM.endpoint,
-                CODY_TESTING_BFG_DIR: path.resolve(process.cwd(), validOptions.binaryTmpDir),
-                CODY_TESTING_SYMF_DIR: path.resolve(process.cwd(), validOptions.binaryTmpDir),
-            }
->>>>>>> 3e25a3f3
             const codeProcess = spawn(vscodeExecutable, args, {
                 env,
                 stdio: ['inherit', 'pipe', 'pipe'],
@@ -601,45 +579,6 @@
     validOptions,
 }: Pick<TestContext, 'validOptions'> & { executableDir: string }) {
     let electronExecutable = ''
-<<<<<<< HEAD
-    while (!electronExecutable) {
-        const downloadLockFilePath = path.join(
-            executableDir,
-            `${process.env.RUN_ID}.${validOptions.vscodeVersion}.lock`.replace(/[^A-Za-z0-9-.]/g, '')
-        )
-        const createdLockFilePath = await createFileIfNotExists(downloadLockFilePath)
-        if (!createdLockFilePath) {
-            // Someone else is downloading, let's just wait for the file to no longer exist.
-            const watcher = chokidar.watch(downloadLockFilePath)
-            try {
-                await Promise.all([
-                    new Promise(resolve => {
-                        watcher.on('unlink', resolve)
-                        watcher.on('change', resolve)
-                    }),
-                    //the file might have been removed as we were starting the wathcer
-                    fileExists(downloadLockFilePath).then(exists => {
-                        if (!exists) {
-                            throw new Error('Abort')
-                        }
-                    }),
-                ])
-            } catch {
-            } finally {
-                await watcher.close()
-            }
-            continue
-        }
-        try {
-            electronExecutable = await downloadAndUnzipVSCode({
-                cachePath: executableDir,
-                version: validOptions.vscodeVersion,
-                reporter: new CustomConsoleReporter(process.stdout.isTTY),
-            })
-        } finally {
-            await fs.unlink(downloadLockFilePath)
-        }
-=======
     const lockfilePath = path.join(executableDir, `${validOptions.vscodeVersion}.lock`)
     const releaseLock = await waitForLock(executableDir, { lockfilePath, delay: 500 })
 
@@ -651,7 +590,6 @@
         })
     } finally {
         releaseLock()
->>>>>>> 3e25a3f3
     }
     return electronExecutable
 }
