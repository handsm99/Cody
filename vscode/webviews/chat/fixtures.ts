import { URI } from 'vscode-uri'

import {
    type ChatMessage,
    CodyIDE,
    ContextItemSource,
    FILE_MENTION_EDITOR_STATE_FIXTURE,
    ps,
} from '@sourcegraph/cody-shared'
import { GENERATE_UNIT_TEST_EDITOR_STATE_FIXTURE } from '@sourcegraph/cody-shared/src/lexicalEditor/fixtures'
import type { UserAccountInfo } from '../Chat'

export function transcriptFixture(transcript: ChatMessage[]): ChatMessage[] {
    return transcript.map(m => ({
        ...m,
        model: m.model === undefined && m.speaker !== 'human' ? 'my-model' : m.model,
    }))
}

export const FIXTURE_TRANSCRIPT: Record<
<<<<<<< HEAD
    'simple' | 'simple2' | 'codeQuestion' | 'explainCode' | 'explainCode2' | 'long' | 'empty',
=======
    | 'simple'
    | 'simple2'
    | 'codeQuestion'
    | 'explainCode'
    | 'explainCode2'
    | 'experimentalGenerateUnitTest'
    | 'long',
>>>>>>> 3df7bdbe
    ChatMessage[]
> = {
    simple: transcriptFixture([
        { speaker: 'human', text: ps`Hello, world!` },
        { speaker: 'assistant', text: ps`Thank you` },
    ]),
    simple2: transcriptFixture([
        {
            speaker: 'human',
            text: ps`What planet are we on?`,
        },
        {
            speaker: 'assistant',
            text: ps`Earth`,
        },
        {
            speaker: 'human',
            text: ps`What color is the sky?`,
            contextFiles: [{ type: 'file', uri: URI.file('/foo.js') }],
        },
        {
            speaker: 'assistant',
            text: ps`Blue.`,
        },
    ]),
    codeQuestion: transcriptFixture([
        {
            speaker: 'human',
            text: ps`What does \`document.getSelection()?.isCollapsed\` mean? I am trying to use it in a web application that has a textarea and want to manage the user selection.`,
        },
        {
            speaker: 'assistant',
            text: ps`\`document.getSelection()?.isCollapsed\` means that the current selection in the document is collapsed, meaning it is a caret (no text is selected).\n\nThe \`?.\` operator is optional chaining - it will return \`undefined\` if \`document.getSelection()\` returns \`null\` or \`undefined\`.\n\nSo in short, that line is checking if there is currently a text selection in the document, and if not, focusing the textarea.\n\n`,
        },
    ]),
    explainCode: transcriptFixture([
        {
            speaker: 'human',
            text: ps`Explain the following code at a high level:\n\n\`\`\`\nprivate getNonce(): string {\n  let text = ''\n  const possible = 'ABCDEFGHIJKLMNOPQRSTUVWXYZabcdefghijklmnopqrstuvwxyz0123456789'\n  for (let i = 0; i < 32; i++) {\n    text += possible.charAt(Math.floor(Math.random() * possible.length))\n  }\n  return text\n}\n\`\`\``,
            contextFiles: [
                {
                    type: 'file',
                    uri: URI.file('/vscode/src/chat/ChatViewProvider.ts'),
                },
                { type: 'file', uri: URI.file('/lib/shared/src/timestamp.ts') },
                {
                    type: 'file',
                    uri: URI.file(
                        '/vscode/src/contrib/platform/common/ui/providers/chat/ChatViewProvider.ts'
                    ),
                },
            ],
        },
        {
            speaker: 'assistant',
            text: ps`This code generates a random 32-character string (nonce) using characters A-Z, a-z, and 0-9.`,
        },
        {
            speaker: 'human',
            text: ps`Rewrite it to only use hexadecimal encoding.`,
        },
        {
            speaker: 'assistant',
            text: ps`Here is the rewritten code using only hexadecimal encoding:\n\n\`\`\`\nprivate getNonce(): string {\n  let text = ''\n  const possible = '0123456789ABCDEF'\n  for (let i = 0; i < 32; i++) {\n    text += possible.charAt(Math.floor(Math.random() * possible.length))\n  }\n  return text\n}\n\`\`\``,
        },
    ]),
    explainCode2: transcriptFixture([
        {
            speaker: 'human',
            text: ps`What does Symbol1 in dir/dir/file-a-1.py do? Also use README.md:2-8.`,
            editorState: FILE_MENTION_EDITOR_STATE_FIXTURE,
            contextFiles: [
                {
                    type: 'symbol',
                    uri: URI.file('dir/dir/file-a-1.py'),
                    symbolName: 'Symbol1',
                    kind: 'function',
                    range: { start: { line: 1, character: 0 }, end: { line: 8, character: 0 } },
                },
                { type: 'file', uri: URI.file('dir/dir/file-a-2.py'), source: ContextItemSource.Search },
                {
                    type: 'file',
                    uri: URI.file('README.md'),
                    range: { start: { line: 1, character: 0 }, end: { line: 8, character: 0 } },
                },
            ],
        },
        {
            speaker: 'assistant',
            text: ps`This code is very cool. Here is some more code:\n\n\n\`\`\`javascript\nfunction Symbol1() {\n  console.log('Hello, world!')\n}\n\`\`\`\n`,
        },
    ]),
    experimentalGenerateUnitTest: transcriptFixture([
        {
            speaker: 'human',
            editorState: GENERATE_UNIT_TEST_EDITOR_STATE_FIXTURE,
            contextFiles: [
                { type: 'file', uri: URI.file('/a/b/file1.py'), source: ContextItemSource.User },
            ],
        },
    ]),
    long: transcriptFixture([
        {
            speaker: 'human',
            text: ps`What are some colors?`,
            contextFiles: [{ type: 'file', uri: URI.file('dir/dir/file-a-1.py') }],
        },
        {
            speaker: 'assistant',
            text: ps`Here are some colors:\n\n* Red\n* Green\n* Blue\n* Yellow\n* Cyan\n* Magenta\n* Black\n* White\n`,
        },
        {
            speaker: 'human',
            text: ps`What are some letters?`,
            contextFiles: [{ type: 'file', uri: URI.file('dir/dir/file-a-2.py') }],
        },
        {
            speaker: 'assistant',
            text: ps`Here are some letters:\n\n* A\n* B\n* C\n* D\n* E\n* F\n* G\n* H\n* I\n* J\n* K\n* L\n* M\n* N\n* O\n* P\n* Q\n* R\n* S\n* T\n* U\n* V\n* W\n* X\n* Y\n* Z\n`,
        },
        {
            speaker: 'human',
            text: ps`What are some numbers?`,
            contextFiles: [{ type: 'file', uri: URI.file('dir/dir/file-a-3.py') }],
        },
        {
            speaker: 'assistant',
            text: ps`Here are some numbers:\n\n* 1\n* 2\n* 3\n* 4\n* 5\n* 6\n* 7\n* 8\n* 9\n* 10\n`,
        },
    ]),
    empty: [],
}

export const FIXTURE_USER_ACCOUNT_INFO: UserAccountInfo = {
    isCodyProUser: true,
    isDotComUser: true,
    user: {
        username: 'sqs',
        displayName: 'Quinn Slack',
        avatarURL: 'https://avatars.githubusercontent.com/u/1976',
    },
    ide: CodyIDE.VSCode,
}<|MERGE_RESOLUTION|>--- conflicted
+++ resolved
@@ -18,17 +18,14 @@
 }
 
 export const FIXTURE_TRANSCRIPT: Record<
-<<<<<<< HEAD
-    'simple' | 'simple2' | 'codeQuestion' | 'explainCode' | 'explainCode2' | 'long' | 'empty',
-=======
     | 'simple'
     | 'simple2'
     | 'codeQuestion'
     | 'explainCode'
     | 'explainCode2'
     | 'experimentalGenerateUnitTest'
-    | 'long',
->>>>>>> 3df7bdbe
+    | 'long'
+    | 'empty',
     ChatMessage[]
 > = {
     simple: transcriptFixture([
