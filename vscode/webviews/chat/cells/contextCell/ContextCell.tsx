--- conflicted
+++ resolved
@@ -2,7 +2,6 @@
 import { pluralize } from '@sourcegraph/cody-shared'
 import type { RankedContext } from '@sourcegraph/cody-shared/src/chat/transcript/messages'
 import { clsx } from 'clsx'
-import isEqual from 'lodash/isEqual'
 import { BrainIcon, MessagesSquareIcon } from 'lucide-react'
 import { type FunctionComponent, memo, useCallback, useState } from 'react'
 import { FileContextItem } from '../../../components/FileContextItem'
@@ -73,30 +72,10 @@
             contextItemsToDisplay = contextAlternatives[selectedAlternative].items
         }
 
-<<<<<<< HEAD
         const { usedContext, excludedContext, itemCountLabel, excludedContextInfo } = getContextInfo(
             contextItemsToDisplay,
             isForFirstMessage
         )
-=======
-        const usedContext: ContextItem[] = []
-        const excludedAtContext: ContextItem[] = []
-        if (contextItemsToDisplay) {
-            for (const item of contextItemsToDisplay) {
-                if (item.isTooLarge || item.isIgnored) {
-                    excludedAtContext.push(item)
-                } else {
-                    usedContext.push(item)
-                }
-            }
-        }
-
-        const itemCount = usedContext.length
-        const contextItemCountLabel =
-            itemCount === 0
-                ? 'fetching...'
-                : `${itemCount} ${!isForFirstMessage ? 'new ' : ''}${pluralize('item', itemCount)}`
->>>>>>> 5ad0fc1c
 
         function logContextOpening() {
             getVSCodeAPI().postMessage({
@@ -113,48 +92,17 @@
             config: { internalDebugContext },
         } = useConfig()
 
-<<<<<<< HEAD
         return (
             <div>
                 {(contextItemsToDisplay === undefined || contextItemsToDisplay.length !== 0) && (
                     <Accordion
                         type="single"
-                        collapsible
+                        collapsible={!showSnippets}
                         defaultValue={
                             ((__storybook__initialOpen || defaultOpen) && 'item-1') || undefined
-=======
-        return contextItemsToDisplay === undefined || contextItemsToDisplay.length !== 0 ? (
-            <Accordion
-                type="single"
-                collapsible={!showSnippets}
-                defaultValue={((__storybook__initialOpen || defaultOpen) && 'item-1') || undefined}
-                asChild={true}
-            >
-                <AccordionItem value="item-1" asChild>
-                    <Cell
-                        header={
-                            <AccordionTrigger
-                                onClick={logContextOpening}
-                                onKeyUp={logContextOpening}
-                                title={contextItemCountLabel}
-                                className="tw-flex tw-items-center tw-gap-4"
-                            >
-                                <SourcegraphLogo
-                                    width={NON_HUMAN_CELL_AVATAR_SIZE}
-                                    height={NON_HUMAN_CELL_AVATAR_SIZE}
-                                />
-                                <span className="tw-flex tw-items-baseline">
-                                    Context
-                                    <span className="tw-opacity-60 tw-text-sm tw-ml-2">
-                                        &mdash; {contextItemCountLabel}
-                                    </span>
-                                </span>
-                            </AccordionTrigger>
->>>>>>> 5ad0fc1c
                         }
                         asChild={true}
                     >
-<<<<<<< HEAD
                         <AccordionItem value="item-1" asChild>
                             <Cell
                                 header={
@@ -172,62 +120,6 @@
                                             Context
                                             <span className="tw-opacity-60 tw-text-sm tw-ml-2">
                                                 &mdash; {itemCountLabel}
-=======
-                        {contextItems === undefined ? (
-                            <LoadingDots />
-                        ) : (
-                            <>
-                                <AccordionContent overflow={showSnippets}>
-                                    {internalDebugContext && contextAlternatives && (
-                                        <div>
-                                            <button onClick={prevSelectedAlternative} type="button">
-                                                &larr;
-                                            </button>
-                                            <button onClick={nextSelectedAlternative} type="button">
-                                                &rarr;
-                                            </button>{' '}
-                                            Ranking mechanism:{' '}
-                                            {selectedAlternative === undefined
-                                                ? 'actual'
-                                                : `${
-                                                      contextAlternatives[selectedAlternative].strategy
-                                                  }: (${(selectedAlternative ?? -1) + 1} of ${
-                                                      contextAlternatives.length
-                                                  })`}
-                                        </div>
-                                    )}
-                                    <ul className="tw-list-none tw-flex tw-flex-col tw-gap-2 tw-pt-2">
-                                        {contextItemsToDisplay?.map((item, i) => (
-                                            <li
-                                                // biome-ignore lint/suspicious/noArrayIndexKey: stable order
-                                                key={i}
-                                                data-testid="context-item"
-                                            >
-                                                <FileContextItem
-                                                    item={item}
-                                                    showSnippets={showSnippets}
-                                                />
-                                                {internalDebugContext &&
-                                                    item.metadata &&
-                                                    item.metadata.length > 0 && (
-                                                        <span className={styles.contextItemMetadata}>
-                                                            {item.metadata.join(', ')}
-                                                        </span>
-                                                    )}
-                                            </li>
-                                        ))}
-                                        {!isForFirstMessage && (
-                                            <span
-                                                className={clsx(
-                                                    styles.contextItem,
-                                                    'tw-flex tw-items-center tw-gap-2'
-                                                )}
-                                            >
-                                                <MessagesSquareIcon size={14} className="tw-ml-1" />
-                                                <span>
-                                                    Prior messages and context in this conversation
-                                                </span>
->>>>>>> 5ad0fc1c
                                             </span>
                                         </span>
                                     </AccordionTrigger>
@@ -240,7 +132,7 @@
                                     <LoadingDots />
                                 ) : (
                                     <>
-                                        <AccordionContent>
+                                        <AccordionContent overflow={showSnippets}>
                                             {internalDebugContext && contextAlternatives && (
                                                 <div>
                                                     <button
@@ -349,8 +241,7 @@
                 )}
             </div>
         )
-    },
-    isEqual
+    }
 )
 
 const getContextInfo = (items?: ContextItem[], isFirst?: boolean) => {
@@ -382,34 +273,27 @@
     }
 }
 
-const template = {
-    filter: 'filtered out by Cody Context Filters. Please contact your site admin for details',
-    token: 'were retrieved but not used because they exceed the token limit. Learn more about token limits',
+const TEMPLATES = {
+    filter: 'filtered out by Cody Context Filters. Please contact your site admin for details.',
+    token: 'were retrieved but not used because they exceed the token limit. Learn more about token limits ',
+} as const
+
+function generateExcludedInfo(token: number, filter: number): string[] {
+    return [
+        token > 0 && `${token} ${token === 1 ? 'item' : 'items'} ${TEMPLATES.token}`,
+        filter > 0 && `${filter} ${filter === 1 ? 'item' : 'items'} ${TEMPLATES.filter}`,
+    ].filter(Boolean) as string[]
 }
 
-function generateExcludedInfo(token: number, filter: number): string[] {
-    const warnings = []
-    if (token > 0) {
-        warnings.push(`${token} ${pluralize('item', token)} ${template.token}`)
-    }
-    if (filter > 0) {
-        warnings.push(`${filter} ${pluralize('item', filter)} ${template.filter}`)
-    }
-    return warnings
-}
-
-export const ExcludedContextWarning: React.FunctionComponent<{ message: string }> = ({ message }) => {
-    const type = message.includes(template.token) ? 'token' : 'filter'
-    return (
-        <div className="tw-flex tw-gap-2 tw-my-2 tw-items-center">
-            <i className="codicon codicon-warning" />
-            <span>
-                {message}
-                {type === 'token' && (
-                    <a href="https://sourcegraph.com/docs/cody/core-concepts/token-limits">here</a>
-                )}
-                .
-            </span>
-        </div>
-    )
-}+export const ExcludedContextWarning: React.FC<{ message: string }> = ({ message }) => (
+    <div className="tw-flex tw-gap-2 tw-my-2 tw-items-center">
+        <i className="codicon codicon-warning" />
+        <span>
+            {message}
+            {message.includes(TEMPLATES.token) && (
+                <a href="https://sourcegraph.com/docs/cody/core-concepts/token-limits">here</a>
+            )}
+            .
+        </span>
+    </div>
+)