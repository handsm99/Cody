import {
    type ChatMessage,
    ContextItemSource,
    type Guardrails,
    type PromptString,
    contextItemsFromPromptEditorValue,
    filterContextItemsFromPromptEditorValue,
    isAbortErrorOrSocketHangUp,
    ps,
    reformatBotMessageForChat,
    serializedPromptEditorStateFromChatMessage,
} from '@sourcegraph/cody-shared'
import type { PromptEditorRefAPI } from '@sourcegraph/prompt-editor'
import isEqual from 'lodash/isEqual'
import { type FunctionComponent, type RefObject, memo, useMemo } from 'react'
import type { ApiPostMessage, UserAccountInfo } from '../../../../Chat'
import { chatModelIconComponent } from '../../../../components/ChatModelIcon'
import { Tooltip, TooltipContent, TooltipTrigger } from '../../../../components/shadcn/ui/tooltip'
import { ChatMessageContent, type CodeBlockActionsProps } from '../../../ChatMessageContent'
import { ErrorItem, RequestErrorItem } from '../../../ErrorItem'
import { type Interaction, editHumanMessage } from '../../../Transcript'
import { FeedbackButtons } from '../../../components/FeedbackButtons'
import { LoadingDots } from '../../../components/LoadingDots'
import { useChatModelByID } from '../../../models/chatModelContext'
import { BaseMessageCell, MESSAGE_CELL_AVATAR_SIZE } from '../BaseMessageCell'
import { ContextFocusActions } from './ContextFocusActions'

/**
 * A component that displays a chat message from the assistant.
 */
export const AssistantMessageCell: FunctionComponent<{
    message: ChatMessage

    /** Information about the human message that led to this assistant response. */
    humanMessage: PriorHumanMessageInfo | null

    userInfo: UserAccountInfo
    chatEnabled: boolean
    isLoading: boolean

    showFeedbackButtons: boolean
    feedbackButtonsOnSubmit?: (text: string) => void

    copyButtonOnSubmit?: CodeBlockActionsProps['copyButtonOnSubmit']
    insertButtonOnSubmit?: CodeBlockActionsProps['insertButtonOnSubmit']

    experimentalSmartApplyEnabled?: boolean
    smartApplyButtonOnSubmit?: CodeBlockActionsProps['smartApplyButtonOnSubmit']

    postMessage?: ApiPostMessage
    guardrails?: Guardrails
<<<<<<< HEAD
}> = ({
    message,
    humanMessage,
    userInfo,
    chatEnabled,
    isLoading,
    showFeedbackButtons,
    feedbackButtonsOnSubmit,
    copyButtonOnSubmit,
    insertButtonOnSubmit,
    smartApplyButtonOnSubmit,
    postMessage,
    guardrails,
    experimentalSmartApplyEnabled,
}) => {
    const displayMarkdown = useMemo(
        () => reformatBotMessageForChat(message.text ?? ps``).toString(),
        [message]
    )
=======
}> = memo(
    ({
        message,
        humanMessage,
        userInfo,
        chatEnabled,
        isLoading,
        showFeedbackButtons,
        feedbackButtonsOnSubmit,
        copyButtonOnSubmit,
        insertButtonOnSubmit,
        postMessage,
        guardrails,
    }) => {
        const displayMarkdown = useMemo(
            () => reformatBotMessageForChat(message.text ?? ps``).toString(),
            [message]
        )
>>>>>>> 0cb54e7d

        const chatModel = useChatModelByID(message.model)
        const ModelIcon = chatModel ? chatModelIconComponent(chatModel.model) : null
        const isAborted = isAbortErrorOrSocketHangUp(message.error)

        return (
            <BaseMessageCell
                speaker={message.speaker}
                speakerIcon={
                    chatModel && ModelIcon ? (
                        <span>
                            <Tooltip>
                                <TooltipTrigger
                                    className="tw-cursor-default"
                                    data-testid="chat-message-model-icon"
                                >
                                    <ModelIcon size={NON_HUMAN_CELL_AVATAR_SIZE} />
                                </TooltipTrigger>
                                <TooltipContent side="bottom">{`${chatModel.title} by ${chatModel.provider}`}</TooltipContent>
                            </Tooltip>
                        </span>
                    ) : null
                }
                content={
                    <>
                        {message.error && !isAborted ? (
                            typeof message.error === 'string' ? (
                                <RequestErrorItem error={message.error} />
                            ) : (
                                <ErrorItem
                                    error={message.error}
                                    userInfo={userInfo}
                                    postMessage={postMessage}
                                />
                            )
                        ) : null}
                        {displayMarkdown ? (
                            <ChatMessageContent
                                displayMarkdown={displayMarkdown}
                                isMessageLoading={isLoading}
                                copyButtonOnSubmit={copyButtonOnSubmit}
                                insertButtonOnSubmit={insertButtonOnSubmit}
                                guardrails={guardrails}
                            />
<<<<<<< HEAD
                        )
                    ) : null}
                    {displayMarkdown ? (
                        <ChatMessageContent
                            displayMarkdown={displayMarkdown}
                            isMessageLoading={isLoading}
                            humanMessage={humanMessage}
                            copyButtonOnSubmit={copyButtonOnSubmit}
                            insertButtonOnSubmit={insertButtonOnSubmit}
                            guardrails={guardrails}
                            experimentalSmartApplyEnabled={experimentalSmartApplyEnabled}
                            smartApplyButtonOnSubmit={smartApplyButtonOnSubmit}
                        />
                    ) : (
                        isLoading && <LoadingDots />
                    )}
                </>
            }
            footer={
                chatEnabled &&
                humanMessage && (
                    <div className="tw-py-3 tw-flex tw-flex-col tw-gap-2">
                        {isAborted && (
                            <div className="tw-text-sm tw-text-muted-foreground tw-mt-4">
                                Output stream stopped
                            </div>
=======
                        ) : (
                            isLoading && <LoadingDots />
>>>>>>> 0cb54e7d
                        )}
                    </>
                }
                footer={
                    chatEnabled &&
                    humanMessage && (
                        <div className="tw-py-3 tw-flex tw-flex-col tw-gap-2">
                            {isAborted && (
                                <div className="tw-text-sm tw-text-muted-foreground tw-mt-4">
                                    Output stream stopped
                                </div>
                            )}
                            <div className="tw-flex tw-items-center tw-divide-x tw-transition tw-divide-muted tw-opacity-65 hover:tw-opacity-100">
                                {showFeedbackButtons && feedbackButtonsOnSubmit && (
                                    <FeedbackButtons
                                        feedbackButtonsOnSubmit={feedbackButtonsOnSubmit}
                                        className="tw-pr-4"
                                    />
                                )}
                                {!isLoading && (!message.error || isAborted) && (
                                    <ContextFocusActions
                                        humanMessage={humanMessage}
                                        className={
                                            showFeedbackButtons && feedbackButtonsOnSubmit
                                                ? 'tw-pl-5'
                                                : undefined
                                        }
                                    />
                                )}
                            </div>
                        </div>
                    )
                }
            />
        )
    },
    isEqual
)

export const NON_HUMAN_CELL_AVATAR_SIZE =
    MESSAGE_CELL_AVATAR_SIZE * 0.83 /* make them "look" the same size as the human avatar icons */

export interface HumanMessageInitialContextInfo {
    repositories: boolean
    files: boolean
}

export interface PriorHumanMessageInfo {
    text?: PromptString
    hasInitialContext: HumanMessageInitialContextInfo
    rerunWithDifferentContext: (withInitialContext: HumanMessageInitialContextInfo) => void

    hasExplicitMentions: boolean
    appendAtMention: () => void
}

export function makeHumanMessageInfo(
    { humanMessage, assistantMessage }: Interaction,
    humanEditorRef: RefObject<PromptEditorRefAPI>
): PriorHumanMessageInfo {
    if (assistantMessage === null) {
        throw new Error('unreachable')
    }

    const editorValue = serializedPromptEditorStateFromChatMessage(humanMessage)
    const contextItems = contextItemsFromPromptEditorValue(editorValue)

    return {
        text: humanMessage.text,
        hasInitialContext: {
            repositories: Boolean(
                contextItems.some(item => item.type === 'repository' || item.type === 'tree')
            ),
            files: Boolean(
                contextItems.some(
                    item => item.type === 'file' && item.source === ContextItemSource.Initial
                )
            ),
        },
        rerunWithDifferentContext: withInitialContext => {
            const editorValue = humanEditorRef.current?.getSerializedValue()
            if (editorValue) {
                const newEditorValue = filterContextItemsFromPromptEditorValue(
                    editorValue,
                    item =>
                        ((item.type === 'repository' || item.type === 'tree') &&
                            withInitialContext.repositories) ||
                        (item.type === 'file' && withInitialContext.files)
                )
                editHumanMessage(assistantMessage.index - 1, newEditorValue)
            }
        },
        hasExplicitMentions: Boolean(contextItems.some(item => item.source === ContextItemSource.User)),
        appendAtMention: () => {
            if (humanEditorRef.current?.getSerializedValue().text.trim().endsWith('@')) {
                humanEditorRef.current?.setFocus(true, { moveCursorToEnd: true })
            } else {
                humanEditorRef.current?.appendText('@', true)
            }
        },
    }
}<|MERGE_RESOLUTION|>--- conflicted
+++ resolved
@@ -49,27 +49,6 @@
 
     postMessage?: ApiPostMessage
     guardrails?: Guardrails
-<<<<<<< HEAD
-}> = ({
-    message,
-    humanMessage,
-    userInfo,
-    chatEnabled,
-    isLoading,
-    showFeedbackButtons,
-    feedbackButtonsOnSubmit,
-    copyButtonOnSubmit,
-    insertButtonOnSubmit,
-    smartApplyButtonOnSubmit,
-    postMessage,
-    guardrails,
-    experimentalSmartApplyEnabled,
-}) => {
-    const displayMarkdown = useMemo(
-        () => reformatBotMessageForChat(message.text ?? ps``).toString(),
-        [message]
-    )
-=======
 }> = memo(
     ({
         message,
@@ -83,12 +62,13 @@
         insertButtonOnSubmit,
         postMessage,
         guardrails,
+        smartApplyButtonOnSubmit,
+        experimentalSmartApplyEnabled,
     }) => {
         const displayMarkdown = useMemo(
             () => reformatBotMessageForChat(message.text ?? ps``).toString(),
             [message]
         )
->>>>>>> 0cb54e7d
 
         const chatModel = useChatModelByID(message.model)
         const ModelIcon = chatModel ? chatModelIconComponent(chatModel.model) : null
@@ -132,38 +112,12 @@
                                 copyButtonOnSubmit={copyButtonOnSubmit}
                                 insertButtonOnSubmit={insertButtonOnSubmit}
                                 guardrails={guardrails}
+                                humanMessage={humanMessage}
+                                experimentalSmartApplyEnabled={experimentalSmartApplyEnabled}
+                                smartApplyButtonOnSubmit={smartApplyButtonOnSubmit}
                             />
-<<<<<<< HEAD
-                        )
-                    ) : null}
-                    {displayMarkdown ? (
-                        <ChatMessageContent
-                            displayMarkdown={displayMarkdown}
-                            isMessageLoading={isLoading}
-                            humanMessage={humanMessage}
-                            copyButtonOnSubmit={copyButtonOnSubmit}
-                            insertButtonOnSubmit={insertButtonOnSubmit}
-                            guardrails={guardrails}
-                            experimentalSmartApplyEnabled={experimentalSmartApplyEnabled}
-                            smartApplyButtonOnSubmit={smartApplyButtonOnSubmit}
-                        />
-                    ) : (
-                        isLoading && <LoadingDots />
-                    )}
-                </>
-            }
-            footer={
-                chatEnabled &&
-                humanMessage && (
-                    <div className="tw-py-3 tw-flex tw-flex-col tw-gap-2">
-                        {isAborted && (
-                            <div className="tw-text-sm tw-text-muted-foreground tw-mt-4">
-                                Output stream stopped
-                            </div>
-=======
                         ) : (
                             isLoading && <LoadingDots />
->>>>>>> 0cb54e7d
                         )}
                     </>
                 }
