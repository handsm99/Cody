--- conflicted
+++ resolved
@@ -22,20 +22,9 @@
  * Create a new {@link TelemetryRecorder} for use in the VS Code webviews for V2 telemetry.
  * Use either postMessage or VSCodeWrapper to send messages to the VS Code extension.
  */
-<<<<<<< HEAD
-
-export function createWebviewTelemetryRecorder(
-    postMessage: ApiPostMessage | VSCodeWrapper
-): TelemetryRecorder {
-    // determine whether we're using the postMessage API or the VSCodeWrapper API and adjust the postMessage function accordingly
-    const actualPostMessage: ApiPostMessage =
-        typeof postMessage === 'function' ? postMessage : postMessage.postMessage.bind(postMessage)
-
-=======
 export function createWebviewTelemetryRecorder(
     vscodeAPI: Pick<VSCodeWrapper, 'postMessage'>
 ): TelemetryRecorder {
->>>>>>> 78ea5b4b
     return {
         recordEvent(feature, action, parameters) {
             actualPostMessage({
