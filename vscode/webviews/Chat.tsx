--- conflicted
+++ resolved
@@ -1,10 +1,6 @@
 import { clsx } from 'clsx'
 import type React from 'react'
-<<<<<<< HEAD
-import { type ReactNode, useCallback, useEffect, useState } from 'react'
-=======
-import { useCallback, useEffect } from 'react'
->>>>>>> 92429eff
+import { useCallback, useEffect, useState } from 'react'
 
 import type {
     AuthStatus,
@@ -20,11 +16,8 @@
 import { truncateTextStart } from '@sourcegraph/cody-shared/src/prompt/truncation'
 import { CHAT_INPUT_TOKEN_BUDGET } from '@sourcegraph/cody-shared/src/token/constants'
 import styles from './Chat.module.css'
-<<<<<<< HEAD
 import { TokenIndicators } from './components/RemainingTokens'
-=======
 import { ScrollDown } from './components/ScrollDown'
->>>>>>> 92429eff
 
 interface ChatboxProps {
     chatEnabled: boolean
@@ -213,13 +206,10 @@
                 postMessage={postMessage}
                 guardrails={guardrails}
             />
-<<<<<<< HEAD
+            <ScrollDown onClick={focusLastHumanMessageEditor} />
             <div className={clsx(styles.tokenIndicators)}>
                 {remainingTokens && <TokenIndicators remainingTokens={remainingTokens} />}
             </div>
-=======
-            <ScrollDown onClick={focusLastHumanMessageEditor} />
->>>>>>> 92429eff
         </div>
     )
 }
