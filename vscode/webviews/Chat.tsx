--- conflicted
+++ resolved
@@ -153,15 +153,10 @@
             // down here to render cody is disabled on the instance nicely.
             isCodyEnabled={true}
             codyNotEnabledNotice={undefined}
-<<<<<<< HEAD
-            helpMarkdown="See [Getting Started](command:cody.welcome) for help and tips."
-            afterMarkdown="To get started, highlight some code and select a command from the [Cody Menu](command:cody.action.commands.menu)."
-=======
             afterMarkdown={
                 '🔔 Recipes are now [Cody Commands](command:cody.action.commands.menu)! You can start using them with the [⌥C](command:cody.action.commands.menu) shortcut on highlighted code. \n\nSee [Getting Started](command:cody.welcome) to learn more about [Cody Commands](command:cody.action.commands.menu).'
             }
             helpMarkdown=""
->>>>>>> 7bdce68a
             ChatButtonComponent={ChatButton}
             pluginsDevMode={pluginsDevMode}
             chatCommands={chatCommands}
