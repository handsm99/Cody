import { clsx } from 'clsx'
import type React from 'react'
import { useCallback, useEffect, useMemo } from 'react'

import type { AuthStatus, ChatMessage, CodyIDE, Guardrails } from '@sourcegraph/cody-shared'
import { Transcript, focusLastHumanMessageEditor } from './chat/Transcript'
import type { VSCodeWrapper } from './utils/VSCodeApi'

import { truncateTextStart } from '@sourcegraph/cody-shared/src/prompt/truncation'
import { CHAT_INPUT_TOKEN_BUDGET } from '@sourcegraph/cody-shared/src/token/constants'
import styles from './Chat.module.css'
import { WelcomeMessage } from './chat/components/WelcomeMessage'
import { ScrollDown } from './components/ScrollDown'
import { Button } from './components/shadcn/ui/button'
import { useContextProviders } from './mentions/providers'
import { useTelemetryRecorder } from './utils/telemetry'

interface ChatboxProps {
    chatID: string
    chatEnabled: boolean
    messageInProgress: ChatMessage | null
    transcript: ChatMessage[]
    vscodeAPI: Pick<VSCodeWrapper, 'postMessage' | 'onMessage'>
    isTranscriptError: boolean
    userInfo: UserAccountInfo
    guardrails?: Guardrails
    scrollableParent?: HTMLElement | null
    showWelcomeMessage?: boolean
    showIDESnippetActions?: boolean
    className?: string
    experimentalUnitTestEnabled?: boolean
}

export const Chat: React.FunctionComponent<React.PropsWithChildren<ChatboxProps>> = ({
    chatID,
    messageInProgress,
    transcript,
    vscodeAPI,
    isTranscriptError,
    chatEnabled = true,
    userInfo,
    guardrails,
    scrollableParent,
    showWelcomeMessage = true,
    showIDESnippetActions = true,
    className,
    experimentalUnitTestEnabled,
}) => {
    const { reload: reloadMentionProviders } = useContextProviders()
    const telemetryRecorder = useTelemetryRecorder()
    const feedbackButtonsOnSubmit = useCallback(
        (text: string) => {
            enum FeedbackType {
                thumbsUp = 1,
                thumbsDown = 0,
            }
            telemetryRecorder.recordEvent('cody.feedback', 'submit', {
                metadata: {
                    feedbackType: text === 'thumbsUp' ? FeedbackType.thumbsUp : FeedbackType.thumbsDown,
                    lastChatUsedEmbeddings: transcript
                        .at(-1)
                        ?.contextFiles?.some(file => file.source === 'embeddings')
                        ? 1
                        : 0,
                    recordsPrivateMetadataTranscript: userInfo.isDotComUser ? 1 : 0,
                },
                privateMetadata: {
                    FeedbackText: text,

                    // 🚨 SECURITY: chat transcripts are to be included only for DotCom users AND for V2 telemetry
                    // V2 telemetry exports privateMetadata only for DotCom users
                    // the condition below is an aditional safegaurd measure
                    responseText: userInfo.isDotComUser
                        ? truncateTextStart(transcript.toString(), CHAT_INPUT_TOKEN_BUDGET)
                        : '',
                },
            })
        },
        [transcript, userInfo, telemetryRecorder]
    )

    const copyButtonOnSubmit = useCallback(
        (text: string, eventType: 'Button' | 'Keydown' = 'Button') => {
            const op = 'copy'
            // remove the additional /n added by the text area at the end of the text
            const code = eventType === 'Button' ? text.replace(/\n$/, '') : text
            // Log the event type and text to telemetry in chat view
            vscodeAPI.postMessage({
                command: op,
                eventType,
                text: code,
            })
        },
        [vscodeAPI]
    )

    const insertButtonOnSubmit = useMemo(() => {
        if (showIDESnippetActions) {
            return (text: string, newFile = false) => {
                const op = newFile ? 'newFile' : 'insert'
                const eventType = 'Button'
                // remove the additional /n added by the text area at the end of the text
                const code = eventType === 'Button' ? text.replace(/\n$/, '') : text
                // Log the event type and text to telemetry in chat view
                vscodeAPI.postMessage({
                    command: op,
                    eventType,
                    text: code,
                })
            }
        }

        return
    }, [vscodeAPI, showIDESnippetActions])

    const postMessage = useCallback<ApiPostMessage>(msg => vscodeAPI.postMessage(msg), [vscodeAPI])

    useEffect(() => {
        function handleKeyDown(event: KeyboardEvent) {
            // Esc to abort the message in progress.
            if (event.key === 'Escape' && messageInProgress) {
                vscodeAPI.postMessage({ command: 'abort' })
            }

            // NOTE(sqs): I have a keybinding on my Linux machine Super+o to switch VS Code editor
            // groups. This makes it so that that keybinding does not also input the letter 'o'.
            // This is a workaround for (arguably) a VS Code issue.
            if (event.metaKey && event.key === 'o') {
                event.preventDefault()
                event.stopPropagation()
            }
        }
        window.addEventListener('keydown', handleKeyDown)
        return () => {
            window.removeEventListener('keydown', handleKeyDown)
        }
    }, [vscodeAPI, messageInProgress])

    // Re-focus the input when the webview (re)gains focus if it was focused before the webview lost
    // focus. This makes it so that the user can easily switch back to the Cody view and keep
    // typing.
    useEffect(() => {
        const onFocus = (): void => {
            // This works because for some reason Electron maintains the Selection but not the
            // focus.
            const sel = window.getSelection()
            const focusNode = sel?.focusNode
            const focusElement = focusNode instanceof Element ? focusNode : focusNode?.parentElement
            const focusEditor = focusElement?.closest<HTMLElement>('[data-lexical-editor="true"]')
            if (focusEditor) {
                focusEditor.focus({ preventScroll: true })
            }
        }
        window.addEventListener('focus', onFocus)
        return () => {
            window.removeEventListener('focus', onFocus)
        }
    }, [])

    // biome-ignore lint/correctness/useExhaustiveDependencies: needs to run when is dotcom status is changing to update openctx providers
    useEffect(() => {
        reloadMentionProviders()
    }, [userInfo.isDotComUser, reloadMentionProviders])
    const handleGenerateUnitTest = useCallback(() => {
        postMessage({
            command: 'experimental-unit-test-prompt',
        })
    }, [postMessage])

    return (
        <div className={clsx(styles.container, className, 'tw-relative')}>
            {!chatEnabled && (
                <div className={styles.chatDisabled}>
                    Cody chat is disabled by your Sourcegraph site administrator
                </div>
            )}
            <Transcript
                chatID={chatID}
                transcript={transcript}
                messageInProgress={messageInProgress}
                feedbackButtonsOnSubmit={feedbackButtonsOnSubmit}
                copyButtonOnSubmit={copyButtonOnSubmit}
                insertButtonOnSubmit={insertButtonOnSubmit}
                isTranscriptError={isTranscriptError}
                userInfo={userInfo}
                chatEnabled={chatEnabled}
                postMessage={postMessage}
                guardrails={guardrails}
            />
<<<<<<< HEAD
            {experimentalUnitTestEnabled && transcript.length === 0 && (
                <div className="tw-mx-auto tw-text-center">
                    <Button onClick={handleGenerateUnitTest}>Generate Unit Tests (Experimental)</Button>
                </div>
            )}
            {transcript.length === 0 && showWelcomeMessage && <WelcomeMessage />}
=======
            {transcript.length === 0 && showWelcomeMessage && <WelcomeMessage IDE={userInfo.ide} />}
>>>>>>> 6a3d33d6
            <ScrollDown scrollableParent={scrollableParent} onClick={focusLastHumanMessageEditor} />
        </div>
    )
}

export interface UserAccountInfo {
    isDotComUser: boolean
    isCodyProUser: boolean
    user: Pick<AuthStatus, 'username' | 'displayName' | 'avatarURL'>
    ide: CodyIDE
}

export type ApiPostMessage = (message: any) => void<|MERGE_RESOLUTION|>--- conflicted
+++ resolved
@@ -187,16 +187,12 @@
                 postMessage={postMessage}
                 guardrails={guardrails}
             />
-<<<<<<< HEAD
             {experimentalUnitTestEnabled && transcript.length === 0 && (
                 <div className="tw-mx-auto tw-text-center">
                     <Button onClick={handleGenerateUnitTest}>Generate Unit Tests (Experimental)</Button>
                 </div>
             )}
-            {transcript.length === 0 && showWelcomeMessage && <WelcomeMessage />}
-=======
             {transcript.length === 0 && showWelcomeMessage && <WelcomeMessage IDE={userInfo.ide} />}
->>>>>>> 6a3d33d6
             <ScrollDown scrollableParent={scrollableParent} onClick={focusLastHumanMessageEditor} />
         </div>
     )
