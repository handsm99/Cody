--- conflicted
+++ resolved
@@ -18,12 +18,9 @@
 } from '@sourcegraph/cody-ui/src/Chat'
 import { SubmitSvg } from '@sourcegraph/cody-ui/src/utils/icons'
 
-<<<<<<< HEAD
+import { CODY_FEEDBACK_URL } from '../src/chat/protocol'
+
 import { ChatCommandsComponent } from './ChatCommands'
-=======
-import { CODY_FEEDBACK_URL } from '../src/chat/protocol'
-
->>>>>>> bbdab7fe
 import { FileLink } from './FileLink'
 import { VSCodeWrapper } from './utils/VSCodeApi'
 
