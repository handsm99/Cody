import { FloatingPortal, flip, offset, shift, useFloating } from '@floating-ui/react'
import { useLexicalComposerContext } from '@lexical/react/LexicalComposerContext'
import { LexicalTypeaheadMenuPlugin, MenuOption } from '@lexical/react/LexicalTypeaheadMenuPlugin'
import {
    $createTextNode,
    COMMAND_PRIORITY_NORMAL,
    KEY_SPACE_COMMAND,
    type LexicalEditor,
    type TextNode,
} from 'lexical'
import { type FunctionComponent, useCallback, useEffect, useMemo, useState } from 'react'
import styles from './atMentions.module.css'

import {
    type ContextItem,
    ContextItemSource,
<<<<<<< HEAD
    type ContextMentionProviderInformation,
=======
    FAST_CHAT_INPUT_TOKEN_BUDGET,
>>>>>>> 0831b927
    type RangeData,
    displayPath,
    scanForMentionTriggerInUserTextInput,
} from '@sourcegraph/cody-shared'
import classNames from 'classnames'
import { useCurrentChatModel } from '../../../chat/models/chatModelContext'
import { toSerializedPromptEditorValue } from '../../PromptEditor'
import {
    $createContextItemMentionNode,
    $createContextItemTextNode,
    ContextItemMentionNode,
} from '../../nodes/ContextItemMentionNode'
import { OptionsList } from './OptionsList'
import { useChatContextItems } from './chatContextClient'

export const RANGE_MATCHES_REGEXP = /:(\d+)?-?(\d+)?$/
export const LINE_RANGE_REGEXP = /:(\d+)-(\d+)$/

/**
 * Parses the line range (if any) at the end of a string like `foo.txt:1-2`. Because this means "all
 * of lines 1 and 2", the returned range actually goes to the start of line 3 to ensure all of line
 * 2 is included. Also, lines in mentions are 1-indexed while `RangeData` is 0-indexed.
 */
export function parseLineRangeInMention(text: string): {
    textWithoutRange: string
    range?: RangeData
} {
    const match = text.match(LINE_RANGE_REGEXP)
    if (match === null) {
        return { textWithoutRange: text }
    }

    let startLine = Number.parseInt(match[1], 10)
    let endLine = Number.parseInt(match[2], 10)
    if (startLine > endLine) {
        // Reverse range so that startLine is always before endLine.
        ;[startLine, endLine] = [endLine, startLine]
    }
    return {
        textWithoutRange: text.slice(0, -match[0].length),
        range: {
            start: { line: startLine - 1, character: 0 },
            end: { line: endLine, character: 0 },
        },
    }
}

const SUGGESTION_LIST_LENGTH_LIMIT = 20
const MENTION_PROVIDER_SUGGESTION_LIMIT = 3

export type MentionTypeaheadOption = MentionProviderTypeaheadOption | MentionItemTypeaheadOption
export class MentionProviderTypeaheadOption extends MenuOption {
    constructor(public readonly provider: ContextMentionProviderInformation) {
        super(provider.id)
    }
}
export class MentionItemTypeaheadOption extends MenuOption {
    public displayPath: string

    constructor(public readonly item: ContextItem) {
        super(
            JSON.stringify([
                `${item.type}`,
                `${item.uri.toString()}`,
                `${item.type === 'symbol' ? item.symbolName : ''}`,
                item.range
                    ? `${item.range.start.line}:${item.range.start.character}-${item.range.end.line}:${item.range.end.character}`
                    : '',
            ])
        )
        this.displayPath = displayPath(item.uri)
    }
}

export default function MentionsPlugin(): JSX.Element | null {
    const [editor] = useLexicalComposerContext()

    const [query, setQuery] = useState<string | null>(null)

    const [tokenAdded, setTokenAdded] = useState<number>(0)

    const { x, y, refs, strategy, update } = useFloating({
        placement: 'top-start',
        middleware: [offset(6), flip(), shift()],
    })

    const [items, mentionProviders] = useChatContextItems(query)

    const model = useCurrentChatModel()
    const options = useMemo(() => {
        const limit =
            model?.contextWindow?.context?.user ||
            model?.contextWindow?.input ||
            FAST_CHAT_INPUT_TOKEN_BUDGET
        const providerOptions =
            mentionProviders
                ?.map(provider => new MentionProviderTypeaheadOption(provider))
                .slice(0, MENTION_PROVIDER_SUGGESTION_LIMIT) ?? []
        const itemOptions =
            items
                ?.map(r => {
                    if (r.size) {
                        r.isTooLarge = r.size > limit - tokenAdded
                    }
                    // All @-mentions should have a source of `User`.
                    r.source = ContextItemSource.User
                    return new MentionItemTypeaheadOption(r)
                })
                .slice(0, SUGGESTION_LIST_LENGTH_LIMIT) ?? []
        return [...providerOptions, ...itemOptions]
    }, [items, mentionProviders, model, tokenAdded])

    // biome-ignore lint/correctness/useExhaustiveDependencies: Intent is to update whenever `options` changes.
    useEffect(() => {
        update()
    }, [options, update])

    useEffect(() => {
        // Listen for changes to ContextItemMentionNode to update the token count.
        // This updates the token count when a mention is added or removed.
        const unregister = editor.registerMutationListener(ContextItemMentionNode, node => {
            const items = toSerializedPromptEditorValue(editor)?.contextItems
            if (!items?.length) {
                setTokenAdded(0)
                return
            }
            setTokenAdded(items?.reduce((acc, item) => acc + (item.size ? item.size : 0), 0) ?? 0)
        })
        return unregister
    }, [editor])

    const onSelectMentionItemTypeaheadOption = useCallback(
        (
            selectedOption: MentionItemTypeaheadOption,
            nodeToReplace: TextNode | null,
            closeMenu: () => void
        ) => {
            editor.update(() => {
                const currentInputText = nodeToReplace?.__text
                if (!currentInputText) {
                    return
                }

                const selectedItem = selectedOption.item
                const isLargeFile = selectedItem.isTooLarge
                // When selecting a large file without range, add the selected option as text node with : at the end.
                // This allows users to autocomplete the file path, and provide them with the options to add range.
                if (isLargeFile && !selectedItem.range) {
                    const textNode = $createContextItemTextNode(selectedItem)
                    nodeToReplace.replace(textNode)
                    const colonNode = $createTextNode(':')
                    textNode.insertAfter(colonNode)
                    colonNode.select()
                } else {
                    const mentionNode = $createContextItemMentionNode(selectedItem)
                    nodeToReplace.replace(mentionNode)
                    const spaceNode = $createTextNode(' ')
                    mentionNode.insertAfter(spaceNode)
                    spaceNode.select()
                }
                closeMenu()
            })
        },
        [editor]
    )
    const onSelectMentionProviderTypeaheadOption = useCallback(
        (
            selectedOption: MentionProviderTypeaheadOption,
            nodeToReplace: TextNode | null,
            matchingText: string
        ) => {
            // we simply update the text the user was typing to already include the prefix of the meniton provider
            const suggestedPrefix = selectedOption.provider.triggerPrefixes.find(prefix =>
                prefix.startsWith(matchingText)
            )
            if (!suggestedPrefix) {
                return
            }
            editor.update(() => {
                const text = nodeToReplace?.getTextContent() ?? ''
                const newText = matchingText
                    ? text.slice(0, -matchingText.length) + suggestedPrefix
                    : text + suggestedPrefix

                nodeToReplace?.setTextContent(newText)
                nodeToReplace?.selectEnd()
            })
        },
        [editor]
    )
    const onSelectOption = useCallback(
        (
            selectedOption: MentionTypeaheadOption,
            nodeToReplace: TextNode | null,
            closeMenu: () => void,
            matchingText: string
        ) => {
            if (selectedOption instanceof MentionProviderTypeaheadOption) {
                return onSelectMentionProviderTypeaheadOption(
                    selectedOption,
                    nodeToReplace,
                    matchingText
                )
            }
            if (selectedOption instanceof MentionItemTypeaheadOption) {
                return onSelectMentionItemTypeaheadOption(selectedOption, nodeToReplace, closeMenu)
            }

            throw new Error(`Unknown selected option type: ${selectedOption}`)
        },
        [onSelectMentionItemTypeaheadOption, onSelectMentionProviderTypeaheadOption]
    )

    const onQueryChange = useCallback((query: string | null) => setQuery(query), [])

    return (
        <LexicalTypeaheadMenuPlugin<MentionTypeaheadOption>
            onQueryChange={onQueryChange}
            onSelectOption={onSelectOption}
            triggerFn={scanForMentionTriggerInUserTextInput}
            options={options}
            anchorClassName={styles.resetAnchor}
            commandPriority={
                COMMAND_PRIORITY_NORMAL /* so Enter keypress selects option and doesn't submit form */
            }
            onOpen={menuResolution => {
                refs.setPositionReference({
                    getBoundingClientRect: menuResolution.getRect,
                })
            }}
            menuRenderFn={(
                anchorElementRef,
                { selectedIndex, selectOptionAndCleanUp, setHighlightedIndex }
            ) =>
                anchorElementRef.current && (
                    <>
                        <SpaceKeyTrigger
                            editor={editor}
                            options={options}
                            selectedIndex={selectedIndex}
                            selectOptionAndCleanUp={selectOptionAndCleanUp}
                        />
                        <FloatingPortal root={anchorElementRef.current}>
                            <div
                                ref={refs.setFloating}
                                style={{
                                    position: strategy,
                                    top: y ?? 0,
                                    left: x ?? 0,
                                    width: 'max-content',
                                }}
                                className={classNames(styles.popover)}
                            >
                                <OptionsList
                                    query={query ?? ''}
                                    options={options}
                                    selectedIndex={selectedIndex}
                                    setHighlightedIndex={setHighlightedIndex}
                                    selectOptionAndCleanUp={selectOptionAndCleanUp}
                                />
                            </div>
                        </FloatingPortal>
                    </>
                )
            }
        />
    )
}

/**
 * Makes it so that typing <Space> also triggers selection of the option (just like Enter and Tab).
 */
const SpaceKeyTrigger: FunctionComponent<{
    editor: LexicalEditor
    options: MentionTypeaheadOption[]
    selectedIndex: number | null
    selectOptionAndCleanUp: (option: MentionTypeaheadOption) => void
}> = ({ editor, options, selectedIndex, selectOptionAndCleanUp }) => {
    useEffect(() => {
        return editor.registerCommand(
            KEY_SPACE_COMMAND,
            (event: KeyboardEvent | null) => {
                if (options === null || selectedIndex === null || options[selectedIndex] == null) {
                    return false
                }
                if (event !== null) {
                    event.preventDefault()
                    event.stopImmediatePropagation()
                }
                selectOptionAndCleanUp(options[selectedIndex])
                return true
            },
            COMMAND_PRIORITY_NORMAL
        )
    }, [editor, options, selectedIndex, selectOptionAndCleanUp])
    return null
}<|MERGE_RESOLUTION|>--- conflicted
+++ resolved
@@ -1,41 +1,53 @@
-import { FloatingPortal, flip, offset, shift, useFloating } from '@floating-ui/react'
-import { useLexicalComposerContext } from '@lexical/react/LexicalComposerContext'
-import { LexicalTypeaheadMenuPlugin, MenuOption } from '@lexical/react/LexicalTypeaheadMenuPlugin'
-import {
-    $createTextNode,
-    COMMAND_PRIORITY_NORMAL,
-    KEY_SPACE_COMMAND,
-    type LexicalEditor,
-    type TextNode,
-} from 'lexical'
-import { type FunctionComponent, useCallback, useEffect, useMemo, useState } from 'react'
-import styles from './atMentions.module.css'
-
-import {
-    type ContextItem,
-    ContextItemSource,
-<<<<<<< HEAD
-    type ContextMentionProviderInformation,
-=======
-    FAST_CHAT_INPUT_TOKEN_BUDGET,
->>>>>>> 0831b927
-    type RangeData,
-    displayPath,
-    scanForMentionTriggerInUserTextInput,
-} from '@sourcegraph/cody-shared'
-import classNames from 'classnames'
-import { useCurrentChatModel } from '../../../chat/models/chatModelContext'
-import { toSerializedPromptEditorValue } from '../../PromptEditor'
-import {
-    $createContextItemMentionNode,
-    $createContextItemTextNode,
-    ContextItemMentionNode,
-} from '../../nodes/ContextItemMentionNode'
-import { OptionsList } from './OptionsList'
-import { useChatContextItems } from './chatContextClient'
-
-export const RANGE_MATCHES_REGEXP = /:(\d+)?-?(\d+)?$/
-export const LINE_RANGE_REGEXP = /:(\d+)-(\d+)$/
+import {
+	FloatingPortal,
+	flip,
+	offset,
+	shift,
+	useFloating,
+} from "@floating-ui/react";
+import { useLexicalComposerContext } from "@lexical/react/LexicalComposerContext";
+import {
+	LexicalTypeaheadMenuPlugin,
+	MenuOption,
+} from "@lexical/react/LexicalTypeaheadMenuPlugin";
+import {
+	$createTextNode,
+	COMMAND_PRIORITY_NORMAL,
+	KEY_SPACE_COMMAND,
+	type LexicalEditor,
+	type TextNode,
+} from "lexical";
+import {
+	type FunctionComponent,
+	useCallback,
+	useEffect,
+	useMemo,
+	useState,
+} from "react";
+import styles from "./atMentions.module.css";
+
+import {
+	type ContextItem,
+	ContextItemSource,
+	type ContextMentionProviderInformation,
+	FAST_CHAT_INPUT_TOKEN_BUDGET,
+	type RangeData,
+	displayPath,
+	scanForMentionTriggerInUserTextInput,
+} from "@sourcegraph/cody-shared";
+import classNames from "classnames";
+import { useCurrentChatModel } from "../../../chat/models/chatModelContext";
+import { toSerializedPromptEditorValue } from "../../PromptEditor";
+import {
+	$createContextItemMentionNode,
+	$createContextItemTextNode,
+	ContextItemMentionNode,
+} from "../../nodes/ContextItemMentionNode";
+import { OptionsList } from "./OptionsList";
+import { useChatContextItems } from "./chatContextClient";
+
+export const RANGE_MATCHES_REGEXP = /:(\d+)?-?(\d+)?$/;
+export const LINE_RANGE_REGEXP = /:(\d+)-(\d+)$/;
 
 /**
  * Parses the line range (if any) at the end of a string like `foo.txt:1-2`. Because this means "all
@@ -43,276 +55,298 @@
  * 2 is included. Also, lines in mentions are 1-indexed while `RangeData` is 0-indexed.
  */
 export function parseLineRangeInMention(text: string): {
-    textWithoutRange: string
-    range?: RangeData
+	textWithoutRange: string;
+	range?: RangeData;
 } {
-    const match = text.match(LINE_RANGE_REGEXP)
-    if (match === null) {
-        return { textWithoutRange: text }
-    }
-
-    let startLine = Number.parseInt(match[1], 10)
-    let endLine = Number.parseInt(match[2], 10)
-    if (startLine > endLine) {
-        // Reverse range so that startLine is always before endLine.
-        ;[startLine, endLine] = [endLine, startLine]
-    }
-    return {
-        textWithoutRange: text.slice(0, -match[0].length),
-        range: {
-            start: { line: startLine - 1, character: 0 },
-            end: { line: endLine, character: 0 },
-        },
-    }
+	const match = text.match(LINE_RANGE_REGEXP);
+	if (match === null) {
+		return { textWithoutRange: text };
+	}
+
+	let startLine = Number.parseInt(match[1], 10);
+	let endLine = Number.parseInt(match[2], 10);
+	if (startLine > endLine) {
+		// Reverse range so that startLine is always before endLine.
+		[startLine, endLine] = [endLine, startLine];
+	}
+	return {
+		textWithoutRange: text.slice(0, -match[0].length),
+		range: {
+			start: { line: startLine - 1, character: 0 },
+			end: { line: endLine, character: 0 },
+		},
+	};
 }
 
-const SUGGESTION_LIST_LENGTH_LIMIT = 20
-const MENTION_PROVIDER_SUGGESTION_LIMIT = 3
-
-export type MentionTypeaheadOption = MentionProviderTypeaheadOption | MentionItemTypeaheadOption
+const SUGGESTION_LIST_LENGTH_LIMIT = 20;
+const MENTION_PROVIDER_SUGGESTION_LIMIT = 3;
+
+export type MentionTypeaheadOption =
+	| MentionProviderTypeaheadOption
+	| MentionItemTypeaheadOption;
 export class MentionProviderTypeaheadOption extends MenuOption {
-    constructor(public readonly provider: ContextMentionProviderInformation) {
-        super(provider.id)
-    }
+	constructor(public readonly provider: ContextMentionProviderInformation) {
+		super(provider.id);
+	}
 }
 export class MentionItemTypeaheadOption extends MenuOption {
-    public displayPath: string
-
-    constructor(public readonly item: ContextItem) {
-        super(
-            JSON.stringify([
-                `${item.type}`,
-                `${item.uri.toString()}`,
-                `${item.type === 'symbol' ? item.symbolName : ''}`,
-                item.range
-                    ? `${item.range.start.line}:${item.range.start.character}-${item.range.end.line}:${item.range.end.character}`
-                    : '',
-            ])
-        )
-        this.displayPath = displayPath(item.uri)
-    }
+	public displayPath: string;
+
+	constructor(public readonly item: ContextItem) {
+		super(
+			JSON.stringify([
+				`${item.type}`,
+				`${item.uri.toString()}`,
+				`${item.type === "symbol" ? item.symbolName : ""}`,
+				item.range
+					? `${item.range.start.line}:${item.range.start.character}-${item.range.end.line}:${item.range.end.character}`
+					: "",
+			]),
+		);
+		this.displayPath = displayPath(item.uri);
+	}
 }
 
 export default function MentionsPlugin(): JSX.Element | null {
-    const [editor] = useLexicalComposerContext()
-
-    const [query, setQuery] = useState<string | null>(null)
-
-    const [tokenAdded, setTokenAdded] = useState<number>(0)
-
-    const { x, y, refs, strategy, update } = useFloating({
-        placement: 'top-start',
-        middleware: [offset(6), flip(), shift()],
-    })
-
-    const [items, mentionProviders] = useChatContextItems(query)
-
-    const model = useCurrentChatModel()
-    const options = useMemo(() => {
-        const limit =
-            model?.contextWindow?.context?.user ||
-            model?.contextWindow?.input ||
-            FAST_CHAT_INPUT_TOKEN_BUDGET
-        const providerOptions =
-            mentionProviders
-                ?.map(provider => new MentionProviderTypeaheadOption(provider))
-                .slice(0, MENTION_PROVIDER_SUGGESTION_LIMIT) ?? []
-        const itemOptions =
-            items
-                ?.map(r => {
-                    if (r.size) {
-                        r.isTooLarge = r.size > limit - tokenAdded
-                    }
-                    // All @-mentions should have a source of `User`.
-                    r.source = ContextItemSource.User
-                    return new MentionItemTypeaheadOption(r)
-                })
-                .slice(0, SUGGESTION_LIST_LENGTH_LIMIT) ?? []
-        return [...providerOptions, ...itemOptions]
-    }, [items, mentionProviders, model, tokenAdded])
-
-    // biome-ignore lint/correctness/useExhaustiveDependencies: Intent is to update whenever `options` changes.
-    useEffect(() => {
-        update()
-    }, [options, update])
-
-    useEffect(() => {
-        // Listen for changes to ContextItemMentionNode to update the token count.
-        // This updates the token count when a mention is added or removed.
-        const unregister = editor.registerMutationListener(ContextItemMentionNode, node => {
-            const items = toSerializedPromptEditorValue(editor)?.contextItems
-            if (!items?.length) {
-                setTokenAdded(0)
-                return
-            }
-            setTokenAdded(items?.reduce((acc, item) => acc + (item.size ? item.size : 0), 0) ?? 0)
-        })
-        return unregister
-    }, [editor])
-
-    const onSelectMentionItemTypeaheadOption = useCallback(
-        (
-            selectedOption: MentionItemTypeaheadOption,
-            nodeToReplace: TextNode | null,
-            closeMenu: () => void
-        ) => {
-            editor.update(() => {
-                const currentInputText = nodeToReplace?.__text
-                if (!currentInputText) {
-                    return
-                }
-
-                const selectedItem = selectedOption.item
-                const isLargeFile = selectedItem.isTooLarge
-                // When selecting a large file without range, add the selected option as text node with : at the end.
-                // This allows users to autocomplete the file path, and provide them with the options to add range.
-                if (isLargeFile && !selectedItem.range) {
-                    const textNode = $createContextItemTextNode(selectedItem)
-                    nodeToReplace.replace(textNode)
-                    const colonNode = $createTextNode(':')
-                    textNode.insertAfter(colonNode)
-                    colonNode.select()
-                } else {
-                    const mentionNode = $createContextItemMentionNode(selectedItem)
-                    nodeToReplace.replace(mentionNode)
-                    const spaceNode = $createTextNode(' ')
-                    mentionNode.insertAfter(spaceNode)
-                    spaceNode.select()
-                }
-                closeMenu()
-            })
-        },
-        [editor]
-    )
-    const onSelectMentionProviderTypeaheadOption = useCallback(
-        (
-            selectedOption: MentionProviderTypeaheadOption,
-            nodeToReplace: TextNode | null,
-            matchingText: string
-        ) => {
-            // we simply update the text the user was typing to already include the prefix of the meniton provider
-            const suggestedPrefix = selectedOption.provider.triggerPrefixes.find(prefix =>
-                prefix.startsWith(matchingText)
-            )
-            if (!suggestedPrefix) {
-                return
-            }
-            editor.update(() => {
-                const text = nodeToReplace?.getTextContent() ?? ''
-                const newText = matchingText
-                    ? text.slice(0, -matchingText.length) + suggestedPrefix
-                    : text + suggestedPrefix
-
-                nodeToReplace?.setTextContent(newText)
-                nodeToReplace?.selectEnd()
-            })
-        },
-        [editor]
-    )
-    const onSelectOption = useCallback(
-        (
-            selectedOption: MentionTypeaheadOption,
-            nodeToReplace: TextNode | null,
-            closeMenu: () => void,
-            matchingText: string
-        ) => {
-            if (selectedOption instanceof MentionProviderTypeaheadOption) {
-                return onSelectMentionProviderTypeaheadOption(
-                    selectedOption,
-                    nodeToReplace,
-                    matchingText
-                )
-            }
-            if (selectedOption instanceof MentionItemTypeaheadOption) {
-                return onSelectMentionItemTypeaheadOption(selectedOption, nodeToReplace, closeMenu)
-            }
-
-            throw new Error(`Unknown selected option type: ${selectedOption}`)
-        },
-        [onSelectMentionItemTypeaheadOption, onSelectMentionProviderTypeaheadOption]
-    )
-
-    const onQueryChange = useCallback((query: string | null) => setQuery(query), [])
-
-    return (
-        <LexicalTypeaheadMenuPlugin<MentionTypeaheadOption>
-            onQueryChange={onQueryChange}
-            onSelectOption={onSelectOption}
-            triggerFn={scanForMentionTriggerInUserTextInput}
-            options={options}
-            anchorClassName={styles.resetAnchor}
-            commandPriority={
-                COMMAND_PRIORITY_NORMAL /* so Enter keypress selects option and doesn't submit form */
-            }
-            onOpen={menuResolution => {
-                refs.setPositionReference({
-                    getBoundingClientRect: menuResolution.getRect,
-                })
-            }}
-            menuRenderFn={(
-                anchorElementRef,
-                { selectedIndex, selectOptionAndCleanUp, setHighlightedIndex }
-            ) =>
-                anchorElementRef.current && (
-                    <>
-                        <SpaceKeyTrigger
-                            editor={editor}
-                            options={options}
-                            selectedIndex={selectedIndex}
-                            selectOptionAndCleanUp={selectOptionAndCleanUp}
-                        />
-                        <FloatingPortal root={anchorElementRef.current}>
-                            <div
-                                ref={refs.setFloating}
-                                style={{
-                                    position: strategy,
-                                    top: y ?? 0,
-                                    left: x ?? 0,
-                                    width: 'max-content',
-                                }}
-                                className={classNames(styles.popover)}
-                            >
-                                <OptionsList
-                                    query={query ?? ''}
-                                    options={options}
-                                    selectedIndex={selectedIndex}
-                                    setHighlightedIndex={setHighlightedIndex}
-                                    selectOptionAndCleanUp={selectOptionAndCleanUp}
-                                />
-                            </div>
-                        </FloatingPortal>
-                    </>
-                )
-            }
-        />
-    )
+	const [editor] = useLexicalComposerContext();
+
+	const [query, setQuery] = useState<string | null>(null);
+
+	const [tokenAdded, setTokenAdded] = useState<number>(0);
+
+	const { x, y, refs, strategy, update } = useFloating({
+		placement: "top-start",
+		middleware: [offset(6), flip(), shift()],
+	});
+
+	const [items, mentionProviders] = useChatContextItems(query);
+
+	const model = useCurrentChatModel();
+	const options = useMemo(() => {
+		const limit =
+			model?.contextWindow?.context?.user ||
+			model?.contextWindow?.input ||
+			FAST_CHAT_INPUT_TOKEN_BUDGET;
+		const providerOptions =
+			mentionProviders
+				?.map((provider) => new MentionProviderTypeaheadOption(provider))
+				.slice(0, MENTION_PROVIDER_SUGGESTION_LIMIT) ?? [];
+		const itemOptions =
+			items
+				?.map((r) => {
+					if (r.size) {
+						r.isTooLarge = r.size > limit - tokenAdded;
+					}
+					// All @-mentions should have a source of `User`.
+					r.source = ContextItemSource.User;
+					return new MentionItemTypeaheadOption(r);
+				})
+				.slice(0, SUGGESTION_LIST_LENGTH_LIMIT) ?? [];
+		return [...providerOptions, ...itemOptions];
+	}, [items, mentionProviders, model, tokenAdded]);
+
+	// biome-ignore lint/correctness/useExhaustiveDependencies: Intent is to update whenever `options` changes.
+	useEffect(() => {
+		update();
+	}, [options, update]);
+
+	useEffect(() => {
+		// Listen for changes to ContextItemMentionNode to update the token count.
+		// This updates the token count when a mention is added or removed.
+		const unregister = editor.registerMutationListener(
+			ContextItemMentionNode,
+			(node) => {
+				const items = toSerializedPromptEditorValue(editor)?.contextItems;
+				if (!items?.length) {
+					setTokenAdded(0);
+					return;
+				}
+				setTokenAdded(
+					items?.reduce((acc, item) => acc + (item.size ? item.size : 0), 0) ??
+						0,
+				);
+			},
+		);
+		return unregister;
+	}, [editor]);
+
+	const onSelectMentionItemTypeaheadOption = useCallback(
+		(
+			selectedOption: MentionItemTypeaheadOption,
+			nodeToReplace: TextNode | null,
+			closeMenu: () => void,
+		) => {
+			editor.update(() => {
+				const currentInputText = nodeToReplace?.__text;
+				if (!currentInputText) {
+					return;
+				}
+
+				const selectedItem = selectedOption.item;
+				const isLargeFile = selectedItem.isTooLarge;
+				// When selecting a large file without range, add the selected option as text node with : at the end.
+				// This allows users to autocomplete the file path, and provide them with the options to add range.
+				if (isLargeFile && !selectedItem.range) {
+					const textNode = $createContextItemTextNode(selectedItem);
+					nodeToReplace.replace(textNode);
+					const colonNode = $createTextNode(":");
+					textNode.insertAfter(colonNode);
+					colonNode.select();
+				} else {
+					const mentionNode = $createContextItemMentionNode(selectedItem);
+					nodeToReplace.replace(mentionNode);
+					const spaceNode = $createTextNode(" ");
+					mentionNode.insertAfter(spaceNode);
+					spaceNode.select();
+				}
+				closeMenu();
+			});
+		},
+		[editor],
+	);
+	const onSelectMentionProviderTypeaheadOption = useCallback(
+		(
+			selectedOption: MentionProviderTypeaheadOption,
+			nodeToReplace: TextNode | null,
+			matchingText: string,
+		) => {
+			// we simply update the text the user was typing to already include the prefix of the meniton provider
+			const suggestedPrefix = selectedOption.provider.triggerPrefixes.find(
+				(prefix) => prefix.startsWith(matchingText),
+			);
+			if (!suggestedPrefix) {
+				return;
+			}
+			editor.update(() => {
+				const text = nodeToReplace?.getTextContent() ?? "";
+				const newText = matchingText
+					? text.slice(0, -matchingText.length) + suggestedPrefix
+					: text + suggestedPrefix;
+
+				nodeToReplace?.setTextContent(newText);
+				nodeToReplace?.selectEnd();
+			});
+		},
+		[editor],
+	);
+	const onSelectOption = useCallback(
+		(
+			selectedOption: MentionTypeaheadOption,
+			nodeToReplace: TextNode | null,
+			closeMenu: () => void,
+			matchingText: string,
+		) => {
+			if (selectedOption instanceof MentionProviderTypeaheadOption) {
+				return onSelectMentionProviderTypeaheadOption(
+					selectedOption,
+					nodeToReplace,
+					matchingText,
+				);
+			}
+			if (selectedOption instanceof MentionItemTypeaheadOption) {
+				return onSelectMentionItemTypeaheadOption(
+					selectedOption,
+					nodeToReplace,
+					closeMenu,
+				);
+			}
+
+			throw new Error(`Unknown selected option type: ${selectedOption}`);
+		},
+		[
+			onSelectMentionItemTypeaheadOption,
+			onSelectMentionProviderTypeaheadOption,
+		],
+	);
+
+	const onQueryChange = useCallback(
+		(query: string | null) => setQuery(query),
+		[],
+	);
+
+	return (
+		<LexicalTypeaheadMenuPlugin<MentionTypeaheadOption>
+			onQueryChange={onQueryChange}
+			onSelectOption={onSelectOption}
+			triggerFn={scanForMentionTriggerInUserTextInput}
+			options={options}
+			anchorClassName={styles.resetAnchor}
+			commandPriority={
+				COMMAND_PRIORITY_NORMAL /* so Enter keypress selects option and doesn't submit form */
+			}
+			onOpen={(menuResolution) => {
+				refs.setPositionReference({
+					getBoundingClientRect: menuResolution.getRect,
+				});
+			}}
+			menuRenderFn={(
+				anchorElementRef,
+				{ selectedIndex, selectOptionAndCleanUp, setHighlightedIndex },
+			) =>
+				anchorElementRef.current && (
+					<>
+						<SpaceKeyTrigger
+							editor={editor}
+							options={options}
+							selectedIndex={selectedIndex}
+							selectOptionAndCleanUp={selectOptionAndCleanUp}
+						/>
+						<FloatingPortal root={anchorElementRef.current}>
+							<div
+								ref={refs.setFloating}
+								style={{
+									position: strategy,
+									top: y ?? 0,
+									left: x ?? 0,
+									width: "max-content",
+								}}
+								className={classNames(styles.popover)}
+							>
+								<OptionsList
+									query={query ?? ""}
+									options={options}
+									selectedIndex={selectedIndex}
+									setHighlightedIndex={setHighlightedIndex}
+									selectOptionAndCleanUp={selectOptionAndCleanUp}
+								/>
+							</div>
+						</FloatingPortal>
+					</>
+				)
+			}
+		/>
+	);
 }
 
 /**
  * Makes it so that typing <Space> also triggers selection of the option (just like Enter and Tab).
  */
 const SpaceKeyTrigger: FunctionComponent<{
-    editor: LexicalEditor
-    options: MentionTypeaheadOption[]
-    selectedIndex: number | null
-    selectOptionAndCleanUp: (option: MentionTypeaheadOption) => void
+	editor: LexicalEditor;
+	options: MentionTypeaheadOption[];
+	selectedIndex: number | null;
+	selectOptionAndCleanUp: (option: MentionTypeaheadOption) => void;
 }> = ({ editor, options, selectedIndex, selectOptionAndCleanUp }) => {
-    useEffect(() => {
-        return editor.registerCommand(
-            KEY_SPACE_COMMAND,
-            (event: KeyboardEvent | null) => {
-                if (options === null || selectedIndex === null || options[selectedIndex] == null) {
-                    return false
-                }
-                if (event !== null) {
-                    event.preventDefault()
-                    event.stopImmediatePropagation()
-                }
-                selectOptionAndCleanUp(options[selectedIndex])
-                return true
-            },
-            COMMAND_PRIORITY_NORMAL
-        )
-    }, [editor, options, selectedIndex, selectOptionAndCleanUp])
-    return null
-}+	useEffect(() => {
+		return editor.registerCommand(
+			KEY_SPACE_COMMAND,
+			(event: KeyboardEvent | null) => {
+				if (
+					options === null ||
+					selectedIndex === null ||
+					options[selectedIndex] == null
+				) {
+					return false;
+				}
+				if (event !== null) {
+					event.preventDefault();
+					event.stopImmediatePropagation();
+				}
+				selectOptionAndCleanUp(options[selectedIndex]);
+				return true;
+			},
+			COMMAND_PRIORITY_NORMAL,
+		);
+	}, [editor, options, selectedIndex, selectOptionAndCleanUp]);
+	return null;
+};