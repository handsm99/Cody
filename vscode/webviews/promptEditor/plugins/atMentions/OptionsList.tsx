--- conflicted
+++ resolved
@@ -9,12 +9,7 @@
 import classNames from 'classnames'
 import { type FunctionComponent, useEffect, useRef } from 'react'
 import {
-    FILE_HELP_LABEL,
-    FILE_TOO_LARGE_LABEL,
-    GENERAL_HELP_LABEL,
-    NO_MATCHES_LABEL,
-    NO_SYMBOL_MATCHES_HELP_LABEL,
-    SYMBOL_HELP_LABEL,
+    FILE_TOO_LARGE_LABEL
 } from '../../../../src/chat/context/constants'
 import styles from './OptionsList.module.css'
 import type { MentionTypeaheadOption } from './atMentions'
@@ -55,18 +50,6 @@
     return (
         <div className={styles.container}>
             <h3 className={classNames(styles.item, styles.helpItem)}>
-<<<<<<< HEAD
-                {mentionQuery.type === 'empty'
-                    ? GENERAL_HELP_LABEL
-                    : mentionQuery.type === 'symbol'
-                      ? options.length > 0
-                            ? SYMBOL_HELP_LABEL
-                            : NO_MATCHES_LABEL +
-                              (mentionQuery.text.length <= 2 && NO_SYMBOL_MATCHES_HELP_LABEL)
-                      : options.length > 0
-                          ? FILE_HELP_LABEL
-                          : NO_MATCHES_LABEL}
-=======
                 <span>
                     {mentionQuery.type === 'empty'
                         ? 'Search for a file to include, or type # for symbols...'
@@ -81,7 +64,6 @@
                               ? 'Search for a file to include...'
                               : 'No files found'}
                 </span>
->>>>>>> 64bfb54e
                 <br />
             </h3>
             {options.length > 0 && (
