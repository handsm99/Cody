import { type AuthStatus, CodyIDE, type TelemetryRecorder } from '@sourcegraph/cody-shared'

import { type AuthMethod, isSourcegraphToken } from '../src/chat/protocol'

import onboardingSplashImage from './cody-onboarding-splash.svg'
import signInLogoGitHub from './sign-in-logo-github.svg'
import signInLogoGitLab from './sign-in-logo-gitlab.svg'
import signInLogoGoogle from './sign-in-logo-google.svg'
import { type VSCodeWrapper, getVSCodeAPI } from './utils/VSCodeApi'

import { GlobeIcon, LockKeyholeIcon } from 'lucide-react'
import { useCallback, useState } from 'react'
import { Button } from './components/shadcn/ui/button'
import { Form, FormControl, FormField, FormLabel, FormMessage } from './components/shadcn/ui/form'
import {
    Select,
    SelectContent,
    SelectGroup,
    SelectItem,
    SelectTrigger,
    SelectValue,
} from './components/shadcn/ui/select'
import { useTelemetryRecorder } from './utils/telemetry'
import { useConfig } from './utils/useConfig'

/**
 * A component that shows the available ways for the user to sign in or sign up.
 */
export const AuthPage: React.FunctionComponent<React.PropsWithoutRef<LoginProps>> = ({
    simplifiedLoginRedirect,
    uiKindIsWeb,
    vscodeAPI,
    codyIDE,
    endpointHistory,
}) => {
    const authStatus = useConfig().authStatus
    const telemetryRecorder = useTelemetryRecorder()
    const otherSignInClick = (): void => {
        vscodeAPI.postMessage({ command: 'auth', authKind: 'signin' })
    }
    const isNonVSCodeIDE = codyIDE !== CodyIDE.Web && codyIDE !== CodyIDE.VSCode
    const isCodyWebUI = (uiKindIsWeb || codyIDE === CodyIDE.Web) && !isNonVSCodeIDE
    return (
        <div className="tw-flex tw-flex-col tw-items-center tw-gap-8 tw-h-full tw-py-10 tw-px-8">
            <div className="tw-w-full tw-max-w-md tw-flex tw-justify-center">
                <img src={onboardingSplashImage} alt="Hi, I'm Cody" className="tw-my-4" />
            </div>
            <section className="tw-bg-sidebar-background tw-text-sidebar-foreground tw-border tw-border-border tw-rounded-lg tw-p-6 tw-w-full tw-max-w-md">
                <h2 className="tw-font-semibold tw-text-lg tw-mb-4">Cody Enterprise</h2>
                {isCodyWebUI || codyIDE === CodyIDE.VSCode ? (
                    <div className="tw-flex tw-flex-col tw-gap-6 tw-w-full">
                        <Button onClick={otherSignInClick}>Sign In to Your Enterprise Instance</Button>
                    </div>
                ) : (
                    <ClientSignInForm authStatus={authStatus} vscodeAPI={vscodeAPI} />
                )}
                <p className="tw-mt-4 tw-mb-0 tw-text-muted-foreground">
                    Learn more about <a href="https://sourcegraph.com/cloud">Sourcegraph Enterprise</a>.
                </p>
            </section>
            <section className="tw-bg-sidebar-background tw-text-sidebar-foreground tw-border tw-border-border tw-rounded-lg tw-p-6 tw-w-full tw-max-w-md">
                <h2 className="tw-font-semibold tw-text-lg tw-mb-4">Cody Free or Cody Pro</h2>
                <div className="tw-flex tw-flex-col tw-gap-6 tw-w-full">
                    {isCodyWebUI ? (
                        <WebLogin
                            telemetryRecorder={telemetryRecorder}
                            vscodeAPI={vscodeAPI}
                            isCodyWeb={isCodyWebUI}
                        />
                    ) : (
                        <>
                            <Button
                                variant="default"
                                onClick={() => {
                                    telemetryRecorder.recordEvent(
                                        'cody.webview.auth',
                                        'simplifiedSignInGitLabClick'
                                    )
                                    simplifiedLoginRedirect('github')
                                }}
                            >
                                <img src={signInLogoGitHub} alt="GitHub logo" className="tw-w-[16px]" />
                                Sign In with GitHub
                            </Button>
                            <Button
                                onClick={() => {
                                    telemetryRecorder.recordEvent(
                                        'cody.webview.auth',
                                        'simplifiedSignInGitLabClick'
                                    )
                                    simplifiedLoginRedirect('gitlab')
                                }}
                            >
                                <img src={signInLogoGitLab} alt="GitLab logo" className="tw-w-[16px]" />
                                Sign In with GitLab
                            </Button>
                            <Button
                                onClick={() => {
                                    telemetryRecorder.recordEvent(
                                        'cody.webview.auth',
                                        'simplifiedSignInGoogleClick'
                                    )
                                    simplifiedLoginRedirect('google')
                                }}
                            >
                                <img src={signInLogoGoogle} alt="Google logo" className="tw-w-[16px]" />
                                Sign In with Google
                            </Button>
                        </>
                    )}
                </div>
            </section>
<<<<<<< HEAD
            <section className="tw-bg-sidebar-background tw-text-sidebar-foreground tw-border tw-border-border tw-rounded-lg tw-p-6 tw-w-full tw-max-w-md">
                <h2 className="tw-font-semibold tw-text-lg tw-mb-4">Cody Enterprise</h2>
                <div className="tw-flex tw-flex-col tw-gap-6 tw-w-full">
                    {isNonVSCodeIDE ? (
                        <ClientSignInForm
                            authStatus={authStatus}
                            vscodeAPI={vscodeAPI}
                            endpointHistory={endpointHistory}
                        />
                    ) : (
                        <Button onClick={otherSignInClick}>Sign In to Your Enterprise Instance</Button>
                    )}
                </div>
                <p className="tw-mt-4 tw-mb-0 tw-text-muted-foreground">
                    Learn more about <a href="https://sourcegraph.com/cloud">Sourcegraph Enterprise</a>.
                </p>
            </section>
            {endpointHistory?.length && (
                <section className="tw-bg-sidebar-background tw-text-sidebar-foreground tw-border tw-border-border tw-rounded-lg tw-p-6 tw-w-full tw-max-w-md">
                    <h2 className="tw-font-semibold tw-text-lg tw-mb-4">Account History</h2>
                    <div className="tw-flex tw-flex-col tw-gap-6 tw-w-full">
                        <EndpointSelection authStatus={authStatus} endpointHistory={endpointHistory} />
                    </div>
                </section>
            )}
=======
>>>>>>> 22418173
            <footer className="tw-text-sm tw-text-muted-foreground">
                Cody is proudly built by Sourcegraph. By signing in to Cody, you agree to our{' '}
                <a target="_blank" rel="noopener noreferrer" href="https://about.sourcegraph.com/terms">
                    Terms of Service
                </a>{' '}
                and{' '}
                <a
                    target="_blank"
                    rel="noopener noreferrer"
                    href="https://about.sourcegraph.com/terms/privacy"
                >
                    Privacy Policy
                </a>
                .
            </footer>
        </div>
    )
}

interface LoginProps {
    simplifiedLoginRedirect: (method: AuthMethod) => void
    uiKindIsWeb: boolean
    vscodeAPI: VSCodeWrapper
    codyIDE: CodyIDE
    endpointHistory: string[]
}

const WebLogin: React.FunctionComponent<
    React.PropsWithoutRef<{
        isCodyWeb: boolean
        telemetryRecorder: TelemetryRecorder
        vscodeAPI: VSCodeWrapper
    }>
> = ({ vscodeAPI, isCodyWeb }) => {
    const telemetryRecorder = useTelemetryRecorder()
    return (
        <ol>
            <li>
                <a href="https://sourcegraph.com/sign-up" target="site">
                    Sign Up at Sourcegraph.com
                </a>
            </li>
            <li>
                <a href="https://sourcegraph.com/user/settings/tokens" target="site">
                    Generate an Access Token
                </a>
            </li>
            {isCodyWeb && (
                <li>
                    <a
                        href="about:blank"
                        onClick={event => {
                            telemetryRecorder.recordEvent('cody.webview.auth', 'clickSignIn')
                            vscodeAPI.postMessage({
                                command: 'simplified-onboarding',
                                onboardingKind: 'web-sign-in-token',
                            })
                            event.preventDefault()
                            event.stopPropagation()
                        }}
                    >
                        Add Access Token to Cody
                    </a>
                </li>
            )}
        </ol>
    )
}

interface ClientSignInFormProps {
    vscodeAPI: VSCodeWrapper
    endpointHistory: string[]
    authStatus?: AuthStatus
    className?: string
}

/**
 * A temporary sign-in form for clients that do not support sign-in through quickpick.
 *
 * The form allows the user to enter the Sourcegraph instance URL and an access token.
 * It validates the input and sends the authentication information to the VSCode extension
 * when the user clicks the "Sign In with Access Token" button.
 */
const ClientSignInForm: React.FC<ClientSignInFormProps> = ({
    className,
    authStatus,
    endpointHistory,
}) => {
    const [formData, setFormData] = useState({
        endpoint: authStatus?.endpoint ?? endpointHistory?.[0] ?? '',
        accessToken: '',
    })

    const handleInputChange = useCallback((e: React.ChangeEvent<HTMLInputElement>) => {
        const { name, value } = e.target
        setFormData(prev => ({ ...prev, [name]: value }))
    }, [])

    const onBrowserSignInClick = useCallback(() => {
        getVSCodeAPI().postMessage({
            command: 'auth',
            authKind: 'callback',
            endpoint: formData.endpoint,
        })
    }, [formData.endpoint])

    const onAccessTokenSignInClick = useCallback(() => {
        getVSCodeAPI().postMessage({
            command: 'auth',
            authKind: 'signin',
            endpoint: formData.endpoint,
            value: formData.accessToken,
        })
    }, [formData])

    const onSubmit = useCallback(() => {
        if (formData.accessToken) {
            onAccessTokenSignInClick()
        } else {
            onBrowserSignInClick()
        }
    }, [formData.accessToken, onAccessTokenSignInClick, onBrowserSignInClick])

    return (
        <Form className={className} onSubmit={onSubmit}>
            <FormField name="endpoint">
                <FormLabel title="Sourcegraph Instance URL" />
                <FormControl
                    type="url"
                    name="endpoint"
                    placeholder="https://example.sourcegraphcloud.com"
                    value={formData.endpoint}
                    required
                    onChange={handleInputChange}
                />
                <FormMessage match="typeMismatch">Invalid URL.</FormMessage>
                <FormMessage match="valueMissing">URL is required.</FormMessage>
            </FormField>
            <Button type="button" className="tw-mt-1 tw-mb-6" onClick={onBrowserSignInClick}>
                <GlobeIcon size={16} /> Sign In with Browser
            </Button>

            <FormField
                name="accessToken"
                serverInvalid={authStatus && !authStatus.authenticated && authStatus.showNetworkError}
            >
                <FormLabel title="Access Token" />
                <FormControl
                    type="password"
                    name="accessToken"
                    placeholder="sgp_xxx_xxx"
                    value={formData.accessToken}
                    onChange={handleInputChange}
                    autoComplete="current-password"
                    required
                />
                <FormMessage match={() => !isSourcegraphToken(formData.accessToken)}>
                    Invalid access token.
                </FormMessage>
                <FormMessage match="valueMissing">Access token is required.</FormMessage>
            </FormField>
            <Button
                type="submit"
                className="tw-mt-1 tw-mb-6"
                onClick={onAccessTokenSignInClick}
                disabled={!formData.accessToken}
            >
                <LockKeyholeIcon size={16} /> Sign In with Access Token
            </Button>
        </Form>
    )
}

export const EndpointSelection: React.FunctionComponent<
    React.PropsWithoutRef<{
        authStatus?: AuthStatus
        endpointHistory: string[]
    }>
> = ({ authStatus, endpointHistory }) => {
    const [selectedEndpoint, setSelectedEndpoint] = useState(
        authStatus?.endpoint ?? endpointHistory?.[0]
    )

    const onChange = useCallback(
        (endpoint: string) => {
            setSelectedEndpoint(endpoint)
            // The user was already authenticated with an invalid token. Let's not send another auth request.
            if (endpoint === authStatus?.endpoint && !authStatus.authenticated) {
                return
            }
            getVSCodeAPI().postMessage({
                command: 'auth',
                authKind: 'signin',
                endpoint: endpoint,
            })
        },
        [authStatus]
    )

    // No endpoint history to show.
    if (!endpointHistory.length) {
        return null
    }

    const isCurrentSelectedEndpointValidated =
        authStatus?.endpoint === selectedEndpoint && !authStatus.authenticated

    return (
        <div className="tw-flex tw-flex-col tw-gap-6 tw-w-full">
            <Select onValueChange={(v: string) => onChange(v)} value="">
                <SelectTrigger className="tw-w-full">
                    <SelectValue className="tw-w-full" placeholder={selectedEndpoint} />
                </SelectTrigger>
                <SelectContent position="item-aligned" className="tw-w-full tw-m-2 tw-bg-muted">
                    <SelectGroup className="tw-w-full" key="instances">
                        {endpointHistory?.map(endpoint => (
                            <SelectItem key={endpoint} value={endpoint} className="tw-w-full tw-p-3">
                                {endpoint}
                            </SelectItem>
                        ))}
                    </SelectGroup>
                </SelectContent>
            </Select>
            {isCurrentSelectedEndpointValidated && (
                <p className="tw-mt-2 tw-mb-0 tw-text-red-500">
                    Sign in failed. Try re-authenticate again with the forms above.
                </p>
            )}
        </div>
    )
}<|MERGE_RESOLUTION|>--- conflicted
+++ resolved
@@ -31,7 +31,7 @@
     uiKindIsWeb,
     vscodeAPI,
     codyIDE,
-    endpointHistory,
+    endpoints,
 }) => {
     const authStatus = useConfig().authStatus
     const telemetryRecorder = useTelemetryRecorder()
@@ -52,7 +52,11 @@
                         <Button onClick={otherSignInClick}>Sign In to Your Enterprise Instance</Button>
                     </div>
                 ) : (
-                    <ClientSignInForm authStatus={authStatus} vscodeAPI={vscodeAPI} />
+                    <ClientSignInForm
+                        authStatus={authStatus}
+                        vscodeAPI={vscodeAPI}
+                        endpoints={endpoints}
+                    />
                 )}
                 <p className="tw-mt-4 tw-mb-0 tw-text-muted-foreground">
                     Learn more about <a href="https://sourcegraph.com/cloud">Sourcegraph Enterprise</a>.
@@ -110,7 +114,6 @@
                     )}
                 </div>
             </section>
-<<<<<<< HEAD
             <section className="tw-bg-sidebar-background tw-text-sidebar-foreground tw-border tw-border-border tw-rounded-lg tw-p-6 tw-w-full tw-max-w-md">
                 <h2 className="tw-font-semibold tw-text-lg tw-mb-4">Cody Enterprise</h2>
                 <div className="tw-flex tw-flex-col tw-gap-6 tw-w-full">
@@ -118,7 +121,7 @@
                         <ClientSignInForm
                             authStatus={authStatus}
                             vscodeAPI={vscodeAPI}
-                            endpointHistory={endpointHistory}
+                            endpoints={endpoints}
                         />
                     ) : (
                         <Button onClick={otherSignInClick}>Sign In to Your Enterprise Instance</Button>
@@ -128,16 +131,14 @@
                     Learn more about <a href="https://sourcegraph.com/cloud">Sourcegraph Enterprise</a>.
                 </p>
             </section>
-            {endpointHistory?.length && (
+            {endpoints?.length && (
                 <section className="tw-bg-sidebar-background tw-text-sidebar-foreground tw-border tw-border-border tw-rounded-lg tw-p-6 tw-w-full tw-max-w-md">
                     <h2 className="tw-font-semibold tw-text-lg tw-mb-4">Account History</h2>
                     <div className="tw-flex tw-flex-col tw-gap-6 tw-w-full">
-                        <EndpointSelection authStatus={authStatus} endpointHistory={endpointHistory} />
+                        <EndpointSelection authStatus={authStatus} endpoints={endpoints} />
                     </div>
                 </section>
             )}
-=======
->>>>>>> 22418173
             <footer className="tw-text-sm tw-text-muted-foreground">
                 Cody is proudly built by Sourcegraph. By signing in to Cody, you agree to our{' '}
                 <a target="_blank" rel="noopener noreferrer" href="https://about.sourcegraph.com/terms">
@@ -162,7 +163,7 @@
     uiKindIsWeb: boolean
     vscodeAPI: VSCodeWrapper
     codyIDE: CodyIDE
-    endpointHistory: string[]
+    endpoints: string[]
 }
 
 const WebLogin: React.FunctionComponent<
@@ -209,7 +210,7 @@
 
 interface ClientSignInFormProps {
     vscodeAPI: VSCodeWrapper
-    endpointHistory: string[]
+    endpoints: string[]
     authStatus?: AuthStatus
     className?: string
 }
@@ -221,13 +222,9 @@
  * It validates the input and sends the authentication information to the VSCode extension
  * when the user clicks the "Sign In with Access Token" button.
  */
-const ClientSignInForm: React.FC<ClientSignInFormProps> = ({
-    className,
-    authStatus,
-    endpointHistory,
-}) => {
+const ClientSignInForm: React.FC<ClientSignInFormProps> = ({ className, authStatus, endpoints }) => {
     const [formData, setFormData] = useState({
-        endpoint: authStatus?.endpoint ?? endpointHistory?.[0] ?? '',
+        endpoint: authStatus?.endpoint ?? endpoints?.[0] ?? '',
         accessToken: '',
     })
 
@@ -314,12 +311,10 @@
 export const EndpointSelection: React.FunctionComponent<
     React.PropsWithoutRef<{
         authStatus?: AuthStatus
-        endpointHistory: string[]
+        endpoints: string[]
     }>
-> = ({ authStatus, endpointHistory }) => {
-    const [selectedEndpoint, setSelectedEndpoint] = useState(
-        authStatus?.endpoint ?? endpointHistory?.[0]
-    )
+> = ({ authStatus, endpoints }) => {
+    const [selectedEndpoint, setSelectedEndpoint] = useState(authStatus?.endpoint ?? endpoints?.[0])
 
     const onChange = useCallback(
         (endpoint: string) => {
@@ -338,7 +333,7 @@
     )
 
     // No endpoint history to show.
-    if (!endpointHistory.length) {
+    if (!endpoints.length) {
         return null
     }
 
@@ -353,7 +348,7 @@
                 </SelectTrigger>
                 <SelectContent position="item-aligned" className="tw-w-full tw-m-2 tw-bg-muted">
                     <SelectGroup className="tw-w-full" key="instances">
-                        {endpointHistory?.map(endpoint => (
+                        {endpoints?.map(endpoint => (
                             <SelectItem key={endpoint} value={endpoint} className="tw-w-full tw-p-3">
                                 {endpoint}
                             </SelectItem>
