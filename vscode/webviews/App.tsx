import { useCallback, useEffect, useMemo, useState } from 'react'

import './App.css'

import {
    GuardrailsPost,
    type ChatHistory,
    type ChatInputHistory,
    type ChatMessage,
<<<<<<< HEAD
    type ModelProvider,
    type CodyCommand,
=======
    type ChatModelProvider,
>>>>>>> 66bdb6a9
    type Configuration,
    type ContextFile,
    type EnhancedContextContextT,
} from '@sourcegraph/cody-shared'
import type { UserAccountInfo } from '@sourcegraph/cody-ui/src/Chat'
import { EnhancedContextEnabled } from '@sourcegraph/cody-ui/src/chat/components/EnhancedContext'

import type { AuthMethod, AuthStatus, LocalEnv } from '../src/chat/protocol'
import { trailingNonAlphaNumericRegex } from '../src/commands/utils/test-commands'

import { Chat } from './Chat'
import {
    EnhancedContextContext,
    EnhancedContextEventHandlers,
} from './Components/EnhancedContextSettings'
import { LoadingPage } from './LoadingPage'
import type { View } from './NavBar'
import { Notices } from './Notices'
import { LoginSimplified } from './OnboardingExperiment'
import { updateDisplayPathEnvInfoForWebview } from './utils/displayPathEnvInfo'
import { createWebviewTelemetryService } from './utils/telemetry'
import type { VSCodeWrapper } from './utils/VSCodeApi'

export const App: React.FunctionComponent<{ vscodeAPI: VSCodeWrapper }> = ({ vscodeAPI }) => {
    const [config, setConfig] = useState<
        (Pick<Configuration, 'debugEnable' | 'experimentalGuardrails'> & LocalEnv) | null
    >(null)
    const [view, setView] = useState<View | undefined>()
    // If the current webview is active (vs user is working in another editor tab)
    const [isWebviewActive, setIsWebviewActive] = useState<boolean>(true)
    const [messageInProgress, setMessageInProgress] = useState<ChatMessage | null>(null)
    const [messageBeingEdited, setMessageBeingEdited] = useState<number | undefined>(undefined)
    const [transcript, setTranscript] = useState<ChatMessage[]>([])

    const [authStatus, setAuthStatus] = useState<AuthStatus | null>(null)
    const [userAccountInfo, setUserAccountInfo] = useState<UserAccountInfo>({
        isDotComUser: true,
        isCodyProUser: false,
    })

    const [formInput, setFormInput] = useState('')
    const [inputHistory, setInputHistory] = useState<ChatInputHistory[]>([])
    const [userHistory, setUserHistory] = useState<ChatHistory | null>(null)
    const [chatIDHistory, setChatIDHistory] = useState<string[]>([])

    const [contextSelection, setContextSelection] = useState<ContextFile[] | null>(null)

    const [errorMessages, setErrorMessages] = useState<string[]>([])
    const [isTranscriptError, setIsTranscriptError] = useState<boolean>(false)

    const [chatModels, setChatModels] = useState<ModelProvider[]>()

    const [chatEnabled, setChatEnabled] = useState<boolean>(true)
    const [attributionEnabled, setAttributionEnabled] = useState<boolean>(false)

    const [enhancedContextEnabled, setEnhancedContextEnabled] = useState<boolean>(true)
    const [enhancedContextStatus, setEnhancedContextStatus] = useState<EnhancedContextContextT>({
        groups: [],
    })
    const onChooseRemoteSearchRepo = useCallback((): void => {
        vscodeAPI.postMessage({ command: 'context/choose-remote-search-repo' })
    }, [vscodeAPI])
    const onRemoveRemoteSearchRepo = useCallback(
        (id: string): void => {
            vscodeAPI.postMessage({ command: 'context/remove-remote-search-repo', repoId: id })
        },
        [vscodeAPI]
    )
    const onConsentToEmbeddings = useCallback((): void => {
        vscodeAPI.postMessage({ command: 'embeddings/index' })
    }, [vscodeAPI])
    const onShouldBuildSymfIndex = useCallback((): void => {
        vscodeAPI.postMessage({ command: 'symf/index' })
    }, [vscodeAPI])

    const guardrails = useMemo(() => {
        return new GuardrailsPost((snippet: string) => {
            vscodeAPI.postMessage({
                command: 'attribution-search',
                snippet,
            })
        })
    }, [vscodeAPI])

    // biome-ignore lint/correctness/useExhaustiveDependencies: intentionally refresh on `view`
    useEffect(
        () =>
            vscodeAPI.onMessage(message => {
                switch (message.type) {
                    case 'transcript': {
                        if (message.isMessageInProgress) {
                            const msgLength = message.messages.length - 1
                            setTranscript(message.messages.slice(0, msgLength))
                            setMessageInProgress(message.messages[msgLength])
                            setIsTranscriptError(false)
                        } else {
                            setTranscript(message.messages)
                            setMessageInProgress(null)
                        }
                        setChatIDHistory([...chatIDHistory, message.chatID])
                        vscodeAPI.setState(message.chatID)
                        break
                    }
                    case 'config':
                        setConfig(message.config)
                        setAuthStatus(message.authStatus)
                        setUserAccountInfo({
                            isCodyProUser: !message.authStatus.userCanUpgrade,
                            // Receive this value from the extension backend to make it work
                            // with E2E tests where change the DOTCOM_URL via the env variable TESTING_DOTCOM_URL.
                            isDotComUser: message.authStatus.isDotCom,
                        })
                        setView(message.authStatus.isLoggedIn ? 'chat' : 'login')
                        updateDisplayPathEnvInfoForWebview(message.workspaceFolderUris)
                        // Get chat models
                        if (message.authStatus.isLoggedIn) {
                            vscodeAPI.postMessage({ command: 'get-chat-models' })
                        }
                        break
                    case 'setConfigFeatures':
                        setChatEnabled(message.configFeatures.chat)
                        setAttributionEnabled(message.configFeatures.attribution)
                        break
                    case 'history':
                        setInputHistory(message.messages?.input ?? [])
                        setUserHistory(message.messages?.chat ?? null)
                        break
                    case 'enhanced-context':
                        setEnhancedContextStatus(message.context)
                        break
                    case 'userContextFiles':
                        setContextSelection(message.context)
                        break
                    case 'errors':
                        setErrorMessages([...errorMessages, message.errors].slice(-5))
                        break
                    case 'view':
                        setView(message.messages)
                        break
                    case 'webview-state':
                        setIsWebviewActive(message.isActive)
                        break
                    case 'transcript-errors':
                        setIsTranscriptError(message.isTranscriptError)
                        break
                    case 'chatModels':
                        setChatModels(message.models)
                        break
                    case 'attribution':
                        if (message.attribution) {
                            guardrails.notifyAttributionSuccess(message.snippet, {
                                repositories: message.attribution.repositoryNames.map(name => {
                                    return { name }
                                }),
                                limitHit: message.attribution.limitHit,
                            })
                        }
                        if (message.error) {
                            guardrails.notifyAttributionFailure(
                                message.snippet,
                                new Error(message.error)
                            )
                        }
                        break
                }
            }),
        [errorMessages, view, vscodeAPI, guardrails]
    )

    useEffect(() => {
        // Notify the extension host that we are ready to receive events
        vscodeAPI.postMessage({ command: 'ready' })
    }, [vscodeAPI])

    useEffect(() => {
        if (!view) {
            vscodeAPI.postMessage({ command: 'initialized' })
        }
    }, [view, vscodeAPI])

    useEffect(() => {
        if (formInput.endsWith(' ')) {
            setContextSelection(null)
        }

        // TODO(toolmantim): Allow using @ mid-message by using cursor position not endsWith

        // Regex to check if input ends with the '@' tag format, always get the last @tag
        // pass: 'foo @bar.ts', '@bar.ts', '@foo.ts @bar', '@'
        // fail: 'foo ', '@foo.ts bar', '@ foo.ts', '@foo.ts '
        const addFileRegex = /@\S+$/
        // Get the string after the last '@' symbol
        const addFileInput = formInput.match(addFileRegex)?.[0]

        if (
            !formInput.endsWith('@') &&
            !formInput.endsWith('.') &&
            trailingNonAlphaNumericRegex.test(formInput) &&
            !contextSelection?.length
        ) {
            setContextSelection(null)
            return
        }

        if (formInput.endsWith('@') || addFileInput) {
            const query = addFileInput?.slice(1) || ''
            vscodeAPI.postMessage({ command: 'getUserContext', query })
            return
        }

        setContextSelection(null)
    }, [formInput, contextSelection?.length, vscodeAPI])

    const loginRedirect = useCallback(
        (method: AuthMethod) => {
            // We do not change the view here. We want to keep presenting the
            // login buttons until we get a token so users don't get stuck if
            // they close the browser during an auth flow.
            vscodeAPI.postMessage({ command: 'auth', type: 'simplified-onboarding', authMethod: method })
        },
        [vscodeAPI]
    )

    const telemetryService = useMemo(() => createWebviewTelemetryService(vscodeAPI), [vscodeAPI])

    if (!view || !authStatus || !config) {
        return <LoadingPage />
    }

    return (
        <div className="outer-container">
            {view === 'login' || !authStatus.isLoggedIn ? (
                <LoginSimplified
                    simplifiedLoginRedirect={loginRedirect}
                    telemetryService={telemetryService}
                    uiKindIsWeb={config?.uiKindIsWeb}
                    vscodeAPI={vscodeAPI}
                />
            ) : (
                <>
                    <Notices
                        probablyNewInstall={!!userHistory && Object.entries(userHistory).length === 0}
                    />
                    {errorMessages && (
                        <ErrorBanner errors={errorMessages} setErrors={setErrorMessages} />
                    )}
                    {view === 'chat' && (
                        <EnhancedContextEventHandlers.Provider
                            value={{
                                onChooseRemoteSearchRepo,
                                onConsentToEmbeddings,
                                onEnabledChange: (enabled): void => {
                                    if (enabled !== enhancedContextEnabled) {
                                        setEnhancedContextEnabled(enabled)
                                    }
                                },
                                onRemoveRemoteSearchRepo,
                                onShouldBuildSymfIndex,
                            }}
                        >
                            <EnhancedContextContext.Provider value={enhancedContextStatus}>
                                <EnhancedContextEnabled.Provider value={enhancedContextEnabled}>
                                    <Chat
                                        chatEnabled={chatEnabled}
                                        userInfo={userAccountInfo}
                                        messageInProgress={messageInProgress}
                                        messageBeingEdited={messageBeingEdited}
                                        setMessageBeingEdited={setMessageBeingEdited}
                                        transcript={transcript}
                                        contextSelection={contextSelection}
                                        formInput={formInput}
                                        setFormInput={setFormInput}
                                        inputHistory={inputHistory}
                                        setInputHistory={setInputHistory}
                                        vscodeAPI={vscodeAPI}
                                        telemetryService={telemetryService}
                                        isTranscriptError={isTranscriptError}
                                        chatModels={chatModels}
                                        setChatModels={setChatModels}
                                        welcomeMessage={getWelcomeMessageByOS(config?.os)}
                                        guardrails={
                                            config.experimentalGuardrails && attributionEnabled
                                                ? guardrails
                                                : undefined
                                        }
                                        chatIDHistory={chatIDHistory}
                                        isWebviewActive={isWebviewActive}
                                    />
                                </EnhancedContextEnabled.Provider>
                            </EnhancedContextContext.Provider>
                        </EnhancedContextEventHandlers.Provider>
                    )}
                </>
            )}
        </div>
    )
}

const ErrorBanner: React.FunctionComponent<{ errors: string[]; setErrors: (errors: string[]) => void }> =
    ({ errors, setErrors }) => (
        <div className="error-container">
            {errors.map((error, i) => (
                // biome-ignore lint/suspicious/noArrayIndexKey: error strings might not be unique, so we have no natural id
                <div key={i} className="error">
                    <span>{error}</span>
                    <button
                        type="button"
                        className="close-btn"
                        onClick={() => setErrors(errors.filter(e => e !== error))}
                    >
                        ×
                    </button>
                </div>
            ))}
        </div>
    )

function getWelcomeMessageByOS(os: string): string {
    const welcomeMessageMarkdown = `Welcome to Cody! Start writing code and Cody will autocomplete lines and entire functions for you.

To run [Cody Commands](command:cody.menu.commands) use the keyboard shortcut <span class="keyboard-shortcut"><span>${
        os === 'darwin' ? '⌥' : 'Alt'
    }</span><span>C</span></span>, the <span class="cody-icons">A</span> button, or right-click anywhere in your code.

You can start a new chat at any time with <span class="keyboard-shortcut"><span>${
        os === 'darwin' ? '⌥' : 'Alt'
    }</span><span>/</span></span> or using the <span class="cody-icons">H</span> button.

For more tips and tricks, see the [Getting Started Guide](command:cody.welcome) and [docs](https://sourcegraph.com/docs/cody).
`
    return welcomeMessageMarkdown
}<|MERGE_RESOLUTION|>--- conflicted
+++ resolved
@@ -7,12 +7,7 @@
     type ChatHistory,
     type ChatInputHistory,
     type ChatMessage,
-<<<<<<< HEAD
     type ModelProvider,
-    type CodyCommand,
-=======
-    type ChatModelProvider,
->>>>>>> 66bdb6a9
     type Configuration,
     type ContextFile,
     type EnhancedContextContextT,
