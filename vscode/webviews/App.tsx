--- conflicted
+++ resolved
@@ -51,11 +51,8 @@
 
     const [chatEnabled, setChatEnabled] = useState<boolean>(true)
     const [attributionEnabled, setAttributionEnabled] = useState<boolean>(false)
-<<<<<<< HEAD
     const [commandList, setCommandList] = useState<CodyCommand[]>([])
-=======
     const [serverSentModelsEnabled, setServerSentModelsEnabled] = useState<boolean>(false)
->>>>>>> 5e37b75c
 
     const [clientState, setClientState] = useState<ClientStateForWebview>({
         initialContext: [],
