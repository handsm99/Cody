import { useCallback, useEffect, useMemo, useState } from 'react'

import './App.css'

import { ContextFile } from '@sourcegraph/cody-shared'
import { ChatContextStatus } from '@sourcegraph/cody-shared/src/chat/context'
import { CodyPrompt } from '@sourcegraph/cody-shared/src/chat/prompts'
import { ChatHistory, ChatMessage } from '@sourcegraph/cody-shared/src/chat/transcript/messages'
import { Configuration } from '@sourcegraph/cody-shared/src/configuration'
import { ChatModelSelection } from '@sourcegraph/cody-ui/src/Chat'

import { AuthMethod, AuthStatus, LocalEnv } from '../src/chat/protocol'

import { Chat } from './Chat'
import { LoadingPage } from './LoadingPage'
import { View } from './NavBar'
import { Notices } from './Notices'
import { LoginSimplified } from './OnboardingExperiment'
import { UserHistory } from './UserHistory'
import { createWebviewTelemetryService } from './utils/telemetry'
import type { VSCodeWrapper } from './utils/VSCodeApi'

export const App: React.FunctionComponent<{ vscodeAPI: VSCodeWrapper }> = ({ vscodeAPI }) => {
    const [config, setConfig] = useState<
        (Pick<Configuration, 'debugEnable' | 'serverEndpoint' | 'experimentalChatPanel'> & LocalEnv) | null
    >(null)
    const [endpoint, setEndpoint] = useState<string | null>(null)
    const [view, setView] = useState<View | undefined>()
    const [messageInProgress, setMessageInProgress] = useState<ChatMessage | null>(null)
    const [messageBeingEdited, setMessageBeingEdited] = useState<boolean>(false)
    const [transcript, setTranscript] = useState<ChatMessage[]>([])
    const [authStatus, setAuthStatus] = useState<AuthStatus | null>(null)
    const [formInput, setFormInput] = useState('')
    const [inputHistory, setInputHistory] = useState<string[] | []>([])
    const [userHistory, setUserHistory] = useState<ChatHistory | null>(null)

    const [contextStatus, setContextStatus] = useState<ChatContextStatus | null>(null)
    const [contextSelection, setContextSelection] = useState<ContextFile[]>([])

    const [errorMessages, setErrorMessages] = useState<string[]>([])
    const [suggestions, setSuggestions] = useState<string[] | undefined>()
    const [isAppInstalled, setIsAppInstalled] = useState<boolean>(false)
    const [myPrompts, setMyPrompts] = useState<
        [string, CodyPrompt & { isLastInGroup?: boolean; instruction?: string }][] | null
    >(null)
    const [isTranscriptError, setIsTranscriptError] = useState<boolean>(false)

    const [chatModels, setChatModels] = useState<ChatModelSelection[]>()

    useEffect(
        () =>
            vscodeAPI.onMessage(message => {
                switch (message.type) {
                    case 'transcript': {
                        if (message.isMessageInProgress) {
                            const msgLength = message.messages.length - 1
                            setTranscript(message.messages.slice(0, msgLength))
                            setMessageInProgress(message.messages[msgLength])
                            setIsTranscriptError(false)
                        } else {
                            setTranscript(message.messages)
                            setMessageInProgress(null)
                        }
                        break
                    }
                    case 'config':
                        setConfig(message.config)
                        setIsAppInstalled(message.config.isAppInstalled)
                        setEndpoint(message.authStatus.endpoint)
                        setAuthStatus(message.authStatus)
                        setView(message.authStatus.isLoggedIn ? 'chat' : 'login')
                        break
                    case 'login':
                        break
                    case 'history':
                        setInputHistory(message.messages?.input ?? [])
                        setUserHistory(message.messages?.chat ?? null)
                        break
                    case 'contextStatus':
                        setContextStatus(message.contextStatus)
                        break
                    case 'userContextFiles':
                        setContextSelection(message.context)
                        break
                    case 'errors':
                        setErrorMessages([...errorMessages, message.errors].slice(-5))
                        break
                    case 'view':
                        setView(message.messages)
                        break
                    case 'suggestions':
                        setSuggestions(message.suggestions)
                        break
                    case 'app-state':
                        setIsAppInstalled(message.isInstalled)
                        break
                    case 'custom-prompts': {
                        let prompts: [string, CodyPrompt & { isLastInGroup?: boolean; instruction?: string }][] =
                            message.prompts

                        if (!prompts) {
                            setMyPrompts(null)
                            break
                        }

                        prompts = prompts.reduce(groupPrompts, []).map(addInstructions)

                        // mark last prompts as last in group before adding another group
                        const lastPrompt = prompts.at(-1)
                        if (lastPrompt) {
                            const [_, command] = lastPrompt
                            command.isLastInGroup = true
                        }

                        setMyPrompts([
                            ...prompts,
                            // add another group
                            ['reset', { prompt: '', slashCommand: '/reset', description: 'Clear the chat' }],
                        ])
                        break
                    }
                    case 'transcript-errors':
                        setIsTranscriptError(message.isTranscriptError)
                        break
                    case 'chatModels':
                        setChatModels(message.models)
                        break
                }
            }),
        [errorMessages, view, vscodeAPI]
    )

    useEffect(() => {
        // Notify the extension host that we are ready to receive events
        vscodeAPI.postMessage({ command: 'ready' })
    }, [vscodeAPI])

    useEffect(() => {
        if (!view) {
            vscodeAPI.postMessage({ command: 'initialized' })
        }
    }, [view, vscodeAPI])

    useEffect(() => {
        if (formInput.endsWith(' ')) {
            setContextSelection([])
        }
        // Regex to check if input ends with the '@' tag format, always get the last @tag
        // pass: 'foo @bar.ts', '@bar.ts', '@foo.ts @bar', '@'
        // fail: 'foo ', '@foo.ts bar', '@ foo.ts', '@foo.ts '
        const addFileRegex = /@\S+$/
        // Get the string after the last '@' symbol
        const addFileInput = formInput.match(addFileRegex)?.[0]
        if (formInput.endsWith('@') || addFileInput) {
            vscodeAPI.postMessage({ command: 'getUserContext', query: addFileInput?.slice(1) || '' })
        } else {
            setContextSelection([])
        }
    }, [formInput, vscodeAPI])

    const loginRedirect = useCallback(
        (method: AuthMethod) => {
            // We do not change the view here. We want to keep presenting the
            // login buttons until we get a token so users don't get stuck if
            // they close the browser during an auth flow.
            vscodeAPI.postMessage({ command: 'auth', type: 'simplified-onboarding', authMethod: method })
        },
        [vscodeAPI]
    )

    // Callbacks used for app setup after onboarding
    const onboardingPopupProps = {
        installApp: () => {
            vscodeAPI.postMessage({ command: 'simplified-onboarding', type: 'install-app' })
        },
        openApp: () => {
            vscodeAPI.postMessage({ command: 'simplified-onboarding', type: 'open-app' })
        },
        reloadStatus: () => {
            vscodeAPI.postMessage({ command: 'simplified-onboarding', type: 'reload-state' })
        },
    }

    const telemetryService = useMemo(() => createWebviewTelemetryService(vscodeAPI), [vscodeAPI])

    if (!view || !authStatus || !config) {
        return <LoadingPage />
    }

    return (
        <div className="outer-container">
            {view === 'login' || !authStatus.isLoggedIn ? (
                <LoginSimplified
                    simplifiedLoginRedirect={loginRedirect}
                    telemetryService={telemetryService}
                    uiKindIsWeb={config?.uiKindIsWeb}
                    vscodeAPI={vscodeAPI}
                />
            ) : (
                <>
                    <Notices
                        extensionVersion={config?.extensionVersion}
                        probablyNewInstall={!!userHistory && Object.entries(userHistory).length === 0}
                    />
                    {errorMessages && <ErrorBanner errors={errorMessages} setErrors={setErrorMessages} />}
                    {view === 'history' && (
                        <UserHistory
                            userHistory={userHistory}
                            setUserHistory={setUserHistory}
                            setInputHistory={setInputHistory}
                            setView={setView}
                            vscodeAPI={vscodeAPI}
                        />
                    )}
                    {view === 'chat' && (
                        <Chat
                            messageInProgress={messageInProgress}
                            messageBeingEdited={messageBeingEdited}
                            setMessageBeingEdited={setMessageBeingEdited}
                            transcript={transcript}
                            contextStatus={contextStatus}
                            contextSelection={contextSelection}
                            formInput={formInput}
                            setFormInput={setFormInput}
                            inputHistory={inputHistory}
                            setInputHistory={setInputHistory}
                            vscodeAPI={vscodeAPI}
                            suggestions={suggestions}
                            setSuggestions={setSuggestions}
                            telemetryService={telemetryService}
                            chatCommands={myPrompts || undefined}
                            isTranscriptError={isTranscriptError}
                            applessOnboarding={{
                                endpoint,
                                embeddingsEndpoint: contextStatus?.embeddingsEndpoint,
                                props: {
                                    isAppInstalled,
                                    onboardingPopupProps,
                                },
                            }}
                            chatModels={chatModels}
<<<<<<< HEAD
                            enableNewChatUI={config.experimentalChatPanel || false}
=======
                            setChatModels={setChatModels}
>>>>>>> 2c35e2e9
                        />
                    )}
                </>
            )}
        </div>
    )
}

const ErrorBanner: React.FunctionComponent<{ errors: string[]; setErrors: (errors: string[]) => void }> = ({
    errors,
    setErrors,
}) => (
    <div className="error-container">
        {errors.map((error, i) => (
            <div key={i} className="error">
                <span>{error}</span>
                <button type="button" className="close-btn" onClick={() => setErrors(errors.filter(e => e !== error))}>
                    ×
                </button>
            </div>
        ))}
    </div>
)

/**
 * Adds `isLastInGroup` field to a prompt if represents last item in a group (e.g., default/custom/etc. prompts).
 */
function groupPrompts(
    acc: [string, CodyPrompt & { isLastInGroup?: boolean }][],
    [key, command]: [string, CodyPrompt],
    index: number,
    array: [string, CodyPrompt][]
): [string, CodyPrompt & { isLastInGroup?: boolean }][] {
    if (key === 'separator') {
        return acc
    }

    const nextItem = array[index + 1]
    if (nextItem?.[0] === 'separator') {
        acc.push([key, { ...command, isLastInGroup: true }])
        return acc
    }

    acc.push([key, command])
    return acc
}

const instructionLabels: Record<string, string> = {
    '/ask': '[question]',
    '/edit': '[instruction]',
}

/**
 * Adds `instruction` field to a prompt if it requires additional instruction.
 */
function addInstructions<T extends CodyPrompt>([key, command]: [string, T]): [string, T & { instruction?: string }] {
    const instruction = instructionLabels[command.slashCommand]
    return [key, { ...command, instruction }]
}<|MERGE_RESOLUTION|>--- conflicted
+++ resolved
@@ -239,11 +239,8 @@
                                 },
                             }}
                             chatModels={chatModels}
-<<<<<<< HEAD
                             enableNewChatUI={config.experimentalChatPanel || false}
-=======
                             setChatModels={setChatModels}
->>>>>>> 2c35e2e9
                         />
                     )}
                 </>
