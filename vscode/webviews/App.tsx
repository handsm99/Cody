import { useCallback, useEffect, useMemo, useState } from 'react'

import './App.css'

import {
    type AuthStatus,
    type ChatMessage,
    type ContextItem,
    type EnhancedContextContextT,
    GuardrailsPost,
    type ModelProvider,
    PromptString,
    type SerializedChatTranscript,
    isMacOS,
} from '@sourcegraph/cody-shared'
import type { UserAccountInfo } from './Chat'
import { EnhancedContextEnabled } from './chat/EnhancedContext'

import type { AuthMethod, LocalEnv } from '../src/chat/protocol'

import { Chat } from './Chat'
import {
    EnhancedContextContext,
    EnhancedContextEventHandlers,
} from './Components/EnhancedContextSettings'
import { LoadingPage } from './LoadingPage'
import type { View } from './NavBar'
import { Notices } from './Notices'
import { LoginSimplified } from './OnboardingExperiment'
import { ConnectionIssuesPage } from './Troubleshooting'
import { type ChatModelContext, ChatModelContextProvider } from './chat/models/chatModelContext'
import type { VSCodeWrapper } from './utils/VSCodeApi'
import { updateDisplayPathEnvInfoForWebview } from './utils/displayPathEnvInfo'
import { createWebviewTelemetryRecorder, createWebviewTelemetryService } from './utils/telemetry'

export const App: React.FunctionComponent<{ vscodeAPI: VSCodeWrapper }> = ({ vscodeAPI }) => {
    const [config, setConfig] = useState<LocalEnv | null>(null)
    const [view, setView] = useState<View | undefined>()
    // If the current webview is active (vs user is working in another editor tab)
    const [isWebviewActive, setIsWebviewActive] = useState<boolean>(true)
    const [messageInProgress, setMessageInProgress] = useState<ChatMessage | null>(null)

    const [transcript, setTranscript] = useState<ChatMessage[]>([])

    const [authStatus, setAuthStatus] = useState<AuthStatus | null>(null)
    const [userAccountInfo, setUserAccountInfo] = useState<UserAccountInfo>()

    const [userHistory, setUserHistory] = useState<SerializedChatTranscript[]>()
    const [chatIDHistory, setChatIDHistory] = useState<string[]>([])

    const [errorMessages, setErrorMessages] = useState<string[]>([])
    const [isTranscriptError, setIsTranscriptError] = useState<boolean>(false)

    const [chatModels, setChatModels] = useState<ModelProvider[]>()

    const [chatEnabled, setChatEnabled] = useState<boolean>(true)
    const [attributionEnabled, setAttributionEnabled] = useState<boolean>(false)

    const [enhancedContextEnabled, setEnhancedContextEnabled] = useState<boolean>(true)
    const [enhancedContextStatus, setEnhancedContextStatus] = useState<EnhancedContextContextT>({
        groups: [],
    })

    const [userContextFromSelection, setUserContextFromSelection] = useState<ContextItem[]>([])

    const onChooseRemoteSearchRepo = useCallback((): void => {
        vscodeAPI.postMessage({ command: 'context/choose-remote-search-repo' })
    }, [vscodeAPI])
    const onRemoveRemoteSearchRepo = useCallback(
        (id: string): void => {
            vscodeAPI.postMessage({ command: 'context/remove-remote-search-repo', repoId: id })
        },
        [vscodeAPI]
    )
    const onConsentToEmbeddings = useCallback((): void => {
        vscodeAPI.postMessage({ command: 'embeddings/index' })
    }, [vscodeAPI])
    const onShouldBuildSymfIndex = useCallback((): void => {
        vscodeAPI.postMessage({ command: 'symf/index' })
    }, [vscodeAPI])

    const guardrails = useMemo(() => {
        return new GuardrailsPost((snippet: string) => {
            vscodeAPI.postMessage({
                command: 'attribution-search',
                snippet,
            })
        })
    }, [vscodeAPI])

    // biome-ignore lint/correctness/useExhaustiveDependencies: intentionally refresh on `view`
    useEffect(
        () =>
            vscodeAPI.onMessage(message => {
                switch (message.type) {
                    case 'transcript': {
                        const deserializedMessages = message.messages.map(
                            PromptString.unsafe_deserializeChatMessage
                        )
                        if (message.isMessageInProgress) {
                            const msgLength = deserializedMessages.length - 1
                            setTranscript(deserializedMessages.slice(0, msgLength))
                            setMessageInProgress(deserializedMessages[msgLength])
                            setIsTranscriptError(false)
                        } else {
                            setTranscript(deserializedMessages)
                            setMessageInProgress(null)
                        }
                        setChatIDHistory([...chatIDHistory, message.chatID])
                        vscodeAPI.setState(message.chatID)
                        break
                    }
                    case 'config':
                        setConfig(message.config)
                        setAuthStatus(message.authStatus)
                        setUserAccountInfo({
                            isCodyProUser: !message.authStatus.userCanUpgrade,
                            // Receive this value from the extension backend to make it work
                            // with E2E tests where change the DOTCOM_URL via the env variable TESTING_DOTCOM_URL.
                            isDotComUser: message.authStatus.isDotCom,
                            user: message.authStatus,
                        })
                        setView(message.authStatus.isLoggedIn ? 'chat' : 'login')
                        updateDisplayPathEnvInfoForWebview(message.workspaceFolderUris)
                        // Get chat models
                        if (message.authStatus.isLoggedIn) {
                            vscodeAPI.postMessage({ command: 'get-chat-models' })
                        }
                        break
                    case 'setConfigFeatures':
                        setChatEnabled(message.configFeatures.chat)
                        setAttributionEnabled(message.configFeatures.attribution)
                        break
                    case 'history':
                        setUserHistory(Object.values(message.localHistory?.chat ?? {}))
                        break
                    case 'chat-input-context':
                        setUserContextFromSelection(message.items)
                        break
                    case 'enhanced-context':
                        setEnhancedContextStatus(message.enhancedContextStatus)
                        break
                    case 'errors':
                        setErrorMessages([...errorMessages, message.errors].slice(-5))
                        break
                    case 'view':
                        setView(message.view)
                        break
                    case 'webview-state':
                        setIsWebviewActive(message.isActive)
                        break
                    case 'transcript-errors':
                        setIsTranscriptError(message.isTranscriptError)
                        break
                    case 'chatModels':
                        setChatModels(message.models)
                        break
                    case 'attribution':
                        if (message.attribution) {
                            guardrails.notifyAttributionSuccess(message.snippet, {
                                repositories: message.attribution.repositoryNames.map(name => {
                                    return { name }
                                }),
                                limitHit: message.attribution.limitHit,
                            })
                        }
                        if (message.error) {
                            guardrails.notifyAttributionFailure(
                                message.snippet,
                                new Error(message.error)
                            )
                        }
                        break
                }
            }),
        [errorMessages, view, vscodeAPI, guardrails]
    )

    useEffect(() => {
        // Notify the extension host that we are ready to receive events
        vscodeAPI.postMessage({ command: 'ready' })
    }, [vscodeAPI])

    useEffect(() => {
        if (!view) {
            vscodeAPI.postMessage({ command: 'initialized' })
        }
    }, [view, vscodeAPI])

    const loginRedirect = useCallback(
        (method: AuthMethod) => {
            // We do not change the view here. We want to keep presenting the
            // login buttons until we get a token so users don't get stuck if
            // they close the browser during an auth flow.
            vscodeAPI.postMessage({
                command: 'auth',
                authKind: 'simplified-onboarding',
                authMethod: method,
            })
        },
        [vscodeAPI]
    )

    // Deprecated V1 telemetry
    const telemetryService = useMemo(() => createWebviewTelemetryService(vscodeAPI), [vscodeAPI])
    // V2 telemetry recorder
    const telemetryRecorder = useMemo(() => createWebviewTelemetryRecorder(vscodeAPI), [vscodeAPI])

    // Is this user a new installation?
    const isNewInstall = useMemo(() => !userHistory?.some(c => c?.interactions?.length), [userHistory])

    const onCurrentChatModelChange = useCallback(
        (selected: ModelProvider): void => {
            if (!chatModels || !setChatModels) {
                return
            }
            vscodeAPI.postMessage({
                command: 'chatModel',
                model: selected.model,
            })
            const updatedChatModels = chatModels.map(m =>
                m.model === selected.model ? { ...m, default: true } : { ...m, default: false }
            )
            setChatModels(updatedChatModels)
        },
        [chatModels, vscodeAPI]
    )
    const chatModelContext = useMemo<ChatModelContext>(
        () => ({ chatModels, onCurrentChatModelChange }),
        [chatModels, onCurrentChatModelChange]
    )

    // Wait for all the data to be loaded before rendering Chat View
    if (!view || !authStatus || !config) {
        return <LoadingPage />
    }

    if (authStatus.showNetworkError) {
        return (
            <div className="outer-container">
                <ConnectionIssuesPage
                    configuredEndpoint={authStatus.endpoint}
                    telemetryService={telemetryService}
                    vscodeAPI={vscodeAPI}
                />
            </div>
        )
    }

    if (view === 'login' || !authStatus.isLoggedIn || !userAccountInfo) {
        return (
            <div className="outer-container">
                <LoginSimplified
                    simplifiedLoginRedirect={loginRedirect}
                    telemetryService={telemetryService}
                    uiKindIsWeb={config?.uiKindIsWeb}
                    vscodeAPI={vscodeAPI}
                />
<<<<<<< HEAD
            ) : (
                <>
                    {userHistory && <Notices probablyNewInstall={isNewInstall} vscodeAPI={vscodeAPI} />}
                    {errorMessages && (
                        <ErrorBanner errors={errorMessages} setErrors={setErrorMessages} />
                    )}
                    {view === 'chat' && userHistory && (
                        <EnhancedContextEventHandlers.Provider
                            value={{
                                onChooseRemoteSearchRepo,
                                onConsentToEmbeddings,
                                onEnabledChange: (enabled): void => {
                                    if (enabled !== enhancedContextEnabled) {
                                        setEnhancedContextEnabled(enabled)
                                    }
                                },
                                onRemoveRemoteSearchRepo,
                                onShouldBuildSymfIndex,
                            }}
                        >
                            <EnhancedContextContext.Provider value={enhancedContextStatus}>
                                <EnhancedContextEnabled.Provider value={enhancedContextEnabled}>
                                    <ChatModelContextProvider value={chatModelContext}>
                                        <Chat
                                            chatEnabled={chatEnabled}
                                            userInfo={userAccountInfo}
                                            messageInProgress={messageInProgress}
                                            transcript={transcript}
                                            vscodeAPI={vscodeAPI}
                                            telemetryService={telemetryService}
                                            telemetryRecorder={telemetryRecorder}
                                            isTranscriptError={isTranscriptError}
                                            welcomeMessage={welcomeMessageMarkdown}
                                            guardrails={attributionEnabled ? guardrails : undefined}
                                            chatIDHistory={chatIDHistory}
                                            isWebviewActive={isWebviewActive}
                                            isNewInstall={isNewInstall}
                                            userContextFromSelection={userContextFromSelection}
                                        />
                                    </ChatModelContextProvider>
                                </EnhancedContextEnabled.Provider>
                            </EnhancedContextContext.Provider>
                        </EnhancedContextEventHandlers.Provider>
                    )}
                </>
=======
            </div>
        )
    }

    return (
        <div className="outer-container">
            {userHistory && <Notices probablyNewInstall={isNewInstall} vscodeAPI={vscodeAPI} />}
            {errorMessages && <ErrorBanner errors={errorMessages} setErrors={setErrorMessages} />}
            {view === 'chat' && userHistory && (
                <EnhancedContextEventHandlers.Provider
                    value={{
                        onChooseRemoteSearchRepo,
                        onConsentToEmbeddings,
                        onEnabledChange: (enabled): void => {
                            if (enabled !== enhancedContextEnabled) {
                                setEnhancedContextEnabled(enabled)
                            }
                        },
                        onRemoveRemoteSearchRepo,
                        onShouldBuildSymfIndex,
                    }}
                >
                    <EnhancedContextContext.Provider value={enhancedContextStatus}>
                        <EnhancedContextEnabled.Provider value={enhancedContextEnabled}>
                            <ChatModelContextProvider value={chatModelContext}>
                                <Chat
                                    chatEnabled={chatEnabled}
                                    userInfo={userAccountInfo}
                                    messageInProgress={messageInProgress}
                                    transcript={transcript}
                                    vscodeAPI={vscodeAPI}
                                    telemetryService={telemetryService}
                                    isTranscriptError={isTranscriptError}
                                    welcomeMessage={welcomeMessageMarkdown}
                                    guardrails={attributionEnabled ? guardrails : undefined}
                                    chatIDHistory={chatIDHistory}
                                    isWebviewActive={isWebviewActive}
                                    isNewInstall={isNewInstall}
                                    userContextFromSelection={userContextFromSelection}
                                />
                            </ChatModelContextProvider>
                        </EnhancedContextEnabled.Provider>
                    </EnhancedContextContext.Provider>
                </EnhancedContextEventHandlers.Provider>
>>>>>>> b39050f6
            )}
        </div>
    )
}

const ErrorBanner: React.FunctionComponent<{ errors: string[]; setErrors: (errors: string[]) => void }> =
    ({ errors, setErrors }) => (
        <div className="error-container">
            {errors.map((error, i) => (
                // biome-ignore lint/suspicious/noArrayIndexKey: error strings might not be unique, so we have no natural id
                <div key={i} className="error">
                    <span>{error}</span>
                    <button
                        type="button"
                        className="close-btn"
                        onClick={() => setErrors(errors.filter(e => e !== error))}
                    >
                        ×
                    </button>
                </div>
            ))}
        </div>
    )

const welcomeMessageMarkdown = `Welcome to Cody! Start writing code and Cody will autocomplete lines and entire functions for you.

To run [Cody Commands](command:cody.menu.commands) use the keyboard shortcut <span class="keyboard-shortcut"><span>${
    isMacOS() ? '⌥' : 'Alt'
}</span><span>C</span></span>, the <span class="cody-icons">A</span> button, or right-click anywhere in your code.

You can start a new chat at any time with <span class="keyboard-shortcut"><span>${
    isMacOS() ? '⌥' : 'Alt'
}</span><span>/</span></span> or using the <span class="cody-icons">H</span> button.

For more tips and tricks, see the [Getting Started Guide](command:cody.welcome) and [docs](https://sourcegraph.com/docs/cody).
`<|MERGE_RESOLUTION|>--- conflicted
+++ resolved
@@ -256,53 +256,6 @@
                     uiKindIsWeb={config?.uiKindIsWeb}
                     vscodeAPI={vscodeAPI}
                 />
-<<<<<<< HEAD
-            ) : (
-                <>
-                    {userHistory && <Notices probablyNewInstall={isNewInstall} vscodeAPI={vscodeAPI} />}
-                    {errorMessages && (
-                        <ErrorBanner errors={errorMessages} setErrors={setErrorMessages} />
-                    )}
-                    {view === 'chat' && userHistory && (
-                        <EnhancedContextEventHandlers.Provider
-                            value={{
-                                onChooseRemoteSearchRepo,
-                                onConsentToEmbeddings,
-                                onEnabledChange: (enabled): void => {
-                                    if (enabled !== enhancedContextEnabled) {
-                                        setEnhancedContextEnabled(enabled)
-                                    }
-                                },
-                                onRemoveRemoteSearchRepo,
-                                onShouldBuildSymfIndex,
-                            }}
-                        >
-                            <EnhancedContextContext.Provider value={enhancedContextStatus}>
-                                <EnhancedContextEnabled.Provider value={enhancedContextEnabled}>
-                                    <ChatModelContextProvider value={chatModelContext}>
-                                        <Chat
-                                            chatEnabled={chatEnabled}
-                                            userInfo={userAccountInfo}
-                                            messageInProgress={messageInProgress}
-                                            transcript={transcript}
-                                            vscodeAPI={vscodeAPI}
-                                            telemetryService={telemetryService}
-                                            telemetryRecorder={telemetryRecorder}
-                                            isTranscriptError={isTranscriptError}
-                                            welcomeMessage={welcomeMessageMarkdown}
-                                            guardrails={attributionEnabled ? guardrails : undefined}
-                                            chatIDHistory={chatIDHistory}
-                                            isWebviewActive={isWebviewActive}
-                                            isNewInstall={isNewInstall}
-                                            userContextFromSelection={userContextFromSelection}
-                                        />
-                                    </ChatModelContextProvider>
-                                </EnhancedContextEnabled.Provider>
-                            </EnhancedContextContext.Provider>
-                        </EnhancedContextEventHandlers.Provider>
-                    )}
-                </>
-=======
             </div>
         )
     }
@@ -347,7 +300,6 @@
                         </EnhancedContextEnabled.Provider>
                     </EnhancedContextContext.Provider>
                 </EnhancedContextEventHandlers.Provider>
->>>>>>> b39050f6
             )}
         </div>
     )
