--- conflicted
+++ resolved
@@ -182,11 +182,8 @@
                             pluginsDevMode={Boolean(config?.pluginsDebugEnabled)}
                             setSuggestions={setSuggestions}
                             telemetryService={telemetryService}
-<<<<<<< HEAD
                             isTranscriptError={isTranscriptError}
-=======
                             showOnboardingButtons={userHistory && Object.entries(userHistory).length === 0}
->>>>>>> ab20003c
                         />
                     )}
                 </>
