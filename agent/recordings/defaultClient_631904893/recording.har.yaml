--- conflicted
+++ resolved
@@ -3857,13 +3857,15 @@
         cookies: []
         headers:
           - name: date
-            value: Mon, 17 Jun 2024 21:59:51 GMT
+            value: Thu, 27 Jun 2024 23:22:13 GMT
           - name: content-type
             value: text/plain; charset=utf-8
           - name: content-length
             value: "22"
           - name: connection
             value: keep-alive
+          - name: retry-after
+            value: "127"
           - name: access-control-allow-credentials
             value: "true"
           - name: access-control-allow-origin
@@ -3880,12 +3882,12 @@
             value: 1; mode=block
           - name: strict-transport-security
             value: max-age=31536000; includeSubDomains; preload
-        headersSize: 1263
+        headersSize: 1370
         httpVersion: HTTP/1.1
         redirectURL: ""
         status: 401
         statusText: Unauthorized
-      startedDateTime: 2024-06-17T21:59:51.222Z
+      startedDateTime: 2024-06-27T23:22:13.771Z
       time: 0
       timings:
         blocked: -1
@@ -4048,106 +4050,7 @@
             value: null
         url: https://sourcegraph.com/.api/graphql?CodyConfigFeaturesResponse
       response:
-<<<<<<< HEAD
-        bodySize: 22
-        content:
-          mimeType: text/plain; charset=utf-8
-          size: 22
-          text: |
-            Invalid access token.
-        cookies: []
-        headers:
-          - name: date
-            value: Thu, 27 Jun 2024 23:22:13 GMT
-          - name: content-type
-            value: text/plain; charset=utf-8
-          - name: content-length
-            value: "22"
-          - name: connection
-            value: keep-alive
-          - name: retry-after
-            value: "127"
-          - name: access-control-allow-credentials
-            value: "true"
-          - name: access-control-allow-origin
-            value: ""
-          - name: cache-control
-            value: no-cache, max-age=0
-          - name: vary
-            value: Cookie,Accept-Encoding,Authorization
-          - name: x-content-type-options
-            value: nosniff
-          - name: x-frame-options
-            value: DENY
-          - name: x-xss-protection
-            value: 1; mode=block
-          - name: strict-transport-security
-            value: max-age=31536000; includeSubDomains; preload
-        headersSize: 1370
-        httpVersion: HTTP/1.1
-        redirectURL: ""
-        status: 401
-        statusText: Unauthorized
-      startedDateTime: 2024-06-27T23:22:13.771Z
-      time: 0
-      timings:
-        blocked: -1
-        connect: -1
-        dns: -1
-        receive: 0
-        send: 0
-        ssl: -1
-        wait: 0
-    - _id: 09b59ac55ce3c40d6f9ab8c79846a2c6
-      _order: 0
-      cache: {}
-      request:
-        bodySize: 144
-        cookies: []
-        headers:
-          - _fromType: array
-            name: content-type
-            value: application/json; charset=utf-8
-          - _fromType: array
-            name: user-agent
-            value: defaultClient / v1
-          - _fromType: array
-            name: accept
-            value: "*/*"
-          - _fromType: array
-            name: content-length
-            value: "144"
-          - _fromType: array
-            name: accept-encoding
-            value: gzip,deflate
-          - name: host
-            value: sourcegraph.com
-        headersSize: 236
-        httpVersion: HTTP/1.1
-        method: POST
-        postData:
-          mimeType: application/json; charset=utf-8
-          params: []
-          textJSON:
-            query: |-
-              
-              query ContextFilters {
-                  site {
-                      codyContextFilters(version: V1) {
-                          raw
-                      }
-                  }
-              }
-            variables: {}
-        queryString:
-          - name: ContextFilters
-            value: null
-        url: https://sourcegraph.com/.api/graphql?ContextFilters
-      response:
-        bodySize: 104
-=======
         bodySize: 162
->>>>>>> 65a42c66
         content:
           encoding: base64
           mimeType: application/json
@@ -4364,13 +4267,15 @@
         cookies: []
         headers:
           - name: date
-            value: Mon, 17 Jun 2024 21:59:51 GMT
+            value: Thu, 27 Jun 2024 23:22:13 GMT
           - name: content-type
             value: text/plain; charset=utf-8
           - name: content-length
             value: "22"
           - name: connection
             value: keep-alive
+          - name: retry-after
+            value: "128"
           - name: access-control-allow-credentials
             value: "true"
           - name: access-control-allow-origin
@@ -4387,12 +4292,12 @@
             value: 1; mode=block
           - name: strict-transport-security
             value: max-age=31536000; includeSubDomains; preload
-        headersSize: 1263
+        headersSize: 1370
         httpVersion: HTTP/1.1
         redirectURL: ""
         status: 401
         statusText: Unauthorized
-      startedDateTime: 2024-06-17T21:59:51.129Z
+      startedDateTime: 2024-06-27T23:22:13.428Z
       time: 0
       timings:
         blocked: -1
@@ -4461,13 +4366,15 @@
         cookies: []
         headers:
           - name: date
-            value: Mon, 17 Jun 2024 21:59:51 GMT
+            value: Thu, 27 Jun 2024 23:22:13 GMT
           - name: content-type
             value: text/plain; charset=utf-8
           - name: content-length
             value: "22"
           - name: connection
             value: keep-alive
+          - name: retry-after
+            value: "128"
           - name: access-control-allow-credentials
             value: "true"
           - name: access-control-allow-origin
@@ -4484,12 +4391,12 @@
             value: 1; mode=block
           - name: strict-transport-security
             value: max-age=31536000; includeSubDomains; preload
-        headersSize: 1263
+        headersSize: 1370
         httpVersion: HTTP/1.1
         redirectURL: ""
         status: 401
         statusText: Unauthorized
-      startedDateTime: 2024-06-17T21:59:51.130Z
+      startedDateTime: 2024-06-27T23:22:13.490Z
       time: 0
       timings:
         blocked: -1
@@ -4765,19 +4672,13 @@
         cookies: []
         headers:
           - name: date
-<<<<<<< HEAD
-            value: Thu, 27 Jun 2024 23:22:13 GMT
-=======
             value: Wed, 03 Jul 2024 06:24:14 GMT
->>>>>>> 65a42c66
           - name: content-type
             value: application/json
           - name: transfer-encoding
             value: chunked
           - name: connection
             value: keep-alive
-          - name: retry-after
-            value: "128"
           - name: access-control-allow-credentials
             value: "true"
           - name: access-control-allow-origin
@@ -4795,14 +4696,6 @@
             value: 1; mode=block
           - name: strict-transport-security
             value: max-age=31536000; includeSubDomains; preload
-<<<<<<< HEAD
-        headersSize: 1370
-        httpVersion: HTTP/1.1
-        redirectURL: ""
-        status: 401
-        statusText: Unauthorized
-      startedDateTime: 2024-06-27T23:22:13.428Z
-=======
           - name: content-encoding
             value: gzip
         headersSize: 1333
@@ -4811,7 +4704,6 @@
         status: 200
         statusText: OK
       startedDateTime: 2024-07-03T06:24:13.841Z
->>>>>>> 65a42c66
       time: 0
       timings:
         blocked: -1
@@ -4886,19 +4778,13 @@
         cookies: []
         headers:
           - name: date
-<<<<<<< HEAD
-            value: Thu, 27 Jun 2024 23:22:13 GMT
-=======
             value: Wed, 03 Jul 2024 06:24:14 GMT
->>>>>>> 65a42c66
           - name: content-type
             value: application/json
           - name: transfer-encoding
             value: chunked
           - name: connection
             value: keep-alive
-          - name: retry-after
-            value: "128"
           - name: access-control-allow-credentials
             value: "true"
           - name: access-control-allow-origin
@@ -4916,14 +4802,6 @@
             value: 1; mode=block
           - name: strict-transport-security
             value: max-age=31536000; includeSubDomains; preload
-<<<<<<< HEAD
-        headersSize: 1370
-        httpVersion: HTTP/1.1
-        redirectURL: ""
-        status: 401
-        statusText: Unauthorized
-      startedDateTime: 2024-06-27T23:22:13.490Z
-=======
           - name: content-encoding
             value: gzip
         headersSize: 1333
@@ -4932,7 +4810,6 @@
         status: 200
         statusText: OK
       startedDateTime: 2024-07-03T06:24:13.885Z
->>>>>>> 65a42c66
       time: 0
       timings:
         blocked: -1
@@ -5001,13 +4878,15 @@
         cookies: []
         headers:
           - name: date
-            value: Mon, 17 Jun 2024 21:59:51 GMT
+            value: Thu, 27 Jun 2024 23:22:13 GMT
           - name: content-type
             value: text/plain; charset=utf-8
           - name: content-length
             value: "22"
           - name: connection
             value: keep-alive
+          - name: retry-after
+            value: "128"
           - name: access-control-allow-credentials
             value: "true"
           - name: access-control-allow-origin
@@ -5024,12 +4903,12 @@
             value: 1; mode=block
           - name: strict-transport-security
             value: max-age=31536000; includeSubDomains; preload
-        headersSize: 1263
+        headersSize: 1370
         httpVersion: HTTP/1.1
         redirectURL: ""
         status: 401
         statusText: Unauthorized
-      startedDateTime: 2024-06-17T21:59:51.129Z
+      startedDateTime: 2024-06-27T23:22:13.462Z
       time: 0
       timings:
         blocked: -1
@@ -5201,19 +5080,13 @@
         cookies: []
         headers:
           - name: date
-<<<<<<< HEAD
-            value: Thu, 27 Jun 2024 23:22:13 GMT
-=======
             value: Wed, 03 Jul 2024 06:24:14 GMT
->>>>>>> 65a42c66
           - name: content-type
             value: application/json
           - name: transfer-encoding
             value: chunked
           - name: connection
             value: keep-alive
-          - name: retry-after
-            value: "128"
           - name: access-control-allow-credentials
             value: "true"
           - name: access-control-allow-origin
@@ -5231,14 +5104,6 @@
             value: 1; mode=block
           - name: strict-transport-security
             value: max-age=31536000; includeSubDomains; preload
-<<<<<<< HEAD
-        headersSize: 1370
-        httpVersion: HTTP/1.1
-        redirectURL: ""
-        status: 401
-        statusText: Unauthorized
-      startedDateTime: 2024-06-27T23:22:13.462Z
-=======
           - name: content-encoding
             value: gzip
         headersSize: 1333
@@ -5247,7 +5112,6 @@
         status: 200
         statusText: OK
       startedDateTime: 2024-07-03T06:24:13.864Z
->>>>>>> 65a42c66
       time: 0
       timings:
         blocked: -1
@@ -5327,13 +5191,15 @@
         cookies: []
         headers:
           - name: date
-            value: Tue, 25 Jun 2024 06:04:25 GMT
+            value: Thu, 27 Jun 2024 23:22:13 GMT
           - name: content-type
             value: text/plain; charset=utf-8
           - name: content-length
             value: "22"
           - name: connection
             value: keep-alive
+          - name: retry-after
+            value: "128"
           - name: access-control-allow-credentials
             value: "true"
           - name: access-control-allow-origin
@@ -5350,12 +5216,12 @@
             value: 1; mode=block
           - name: strict-transport-security
             value: max-age=31536000; includeSubDomains; preload
-        headersSize: 1263
+        headersSize: 1370
         httpVersion: HTTP/1.1
         redirectURL: ""
         status: 401
         statusText: Unauthorized
-      startedDateTime: 2024-06-25T06:04:24.780Z
+      startedDateTime: 2024-06-27T23:22:13.522Z
       time: 0
       timings:
         blocked: -1
@@ -5548,19 +5414,13 @@
         cookies: []
         headers:
           - name: date
-<<<<<<< HEAD
-            value: Thu, 27 Jun 2024 23:22:13 GMT
-=======
             value: Wed, 03 Jul 2024 06:24:14 GMT
->>>>>>> 65a42c66
           - name: content-type
             value: application/json
           - name: transfer-encoding
             value: chunked
           - name: connection
             value: keep-alive
-          - name: retry-after
-            value: "128"
           - name: access-control-allow-credentials
             value: "true"
           - name: access-control-allow-origin
@@ -5578,14 +5438,6 @@
             value: 1; mode=block
           - name: strict-transport-security
             value: max-age=31536000; includeSubDomains; preload
-<<<<<<< HEAD
-        headersSize: 1370
-        httpVersion: HTTP/1.1
-        redirectURL: ""
-        status: 401
-        statusText: Unauthorized
-      startedDateTime: 2024-06-27T23:22:13.522Z
-=======
           - name: content-encoding
             value: gzip
         headersSize: 1333
@@ -5594,7 +5446,6 @@
         status: 200
         statusText: OK
       startedDateTime: 2024-07-03T06:24:13.907Z
->>>>>>> 65a42c66
       time: 0
       timings:
         blocked: -1
@@ -5878,13 +5729,15 @@
         cookies: []
         headers:
           - name: date
-            value: Mon, 17 Jun 2024 21:59:51 GMT
+            value: Thu, 27 Jun 2024 23:22:13 GMT
           - name: content-type
             value: text/plain; charset=utf-8
           - name: content-length
             value: "22"
           - name: connection
             value: keep-alive
+          - name: retry-after
+            value: "127"
           - name: access-control-allow-credentials
             value: "true"
           - name: access-control-allow-origin
@@ -5901,12 +5754,12 @@
             value: 1; mode=block
           - name: strict-transport-security
             value: max-age=31536000; includeSubDomains; preload
-        headersSize: 1263
+        headersSize: 1370
         httpVersion: HTTP/1.1
         redirectURL: ""
         status: 401
         statusText: Unauthorized
-      startedDateTime: 2024-06-17T21:59:51.221Z
+      startedDateTime: 2024-06-27T23:22:13.771Z
       time: 0
       timings:
         blocked: -1
@@ -6187,7 +6040,7 @@
           - name: connection
             value: keep-alive
           - name: retry-after
-            value: "127"
+            value: "128"
           - name: access-control-allow-credentials
             value: "true"
           - name: access-control-allow-origin
@@ -6209,107 +6062,7 @@
         redirectURL: ""
         status: 401
         statusText: Unauthorized
-<<<<<<< HEAD
-      startedDateTime: 2024-06-27T23:22:13.771Z
-      time: 0
-      timings:
-        blocked: -1
-        connect: -1
-        dns: -1
-        receive: 0
-        send: 0
-        ssl: -1
-        wait: 0
-    - _id: 203c1896021c3a09dfe619120ea1b725
-      _order: 0
-      cache: {}
-      request:
-        bodySize: 101
-        cookies: []
-        headers:
-          - _fromType: array
-            name: content-type
-            value: application/json; charset=utf-8
-          - _fromType: array
-            name: user-agent
-            value: defaultClient / v1
-          - _fromType: array
-            name: accept
-            value: "*/*"
-          - _fromType: array
-            name: content-length
-            value: "101"
-          - _fromType: array
-            name: accept-encoding
-            value: gzip,deflate
-          - name: host
-            value: sourcegraph.com
-        headersSize: 240
-        httpVersion: HTTP/1.1
-        method: POST
-        postData:
-          mimeType: application/json; charset=utf-8
-          params: []
-          textJSON:
-            query: |-
-              
-              query SiteProductVersion {
-                  site {
-                      productVersion
-                  }
-              }
-            variables: {}
-        queryString:
-          - name: SiteProductVersion
-            value: null
-        url: https://sourcegraph.com/.api/graphql?SiteProductVersion
-      response:
-        bodySize: 139
-        content:
-          encoding: base64
-          mimeType: application/json
-          size: 139
-          text: "[\"H4sIAAAAAAAAA6pWSkks\",\"SVSyqlYqzixJBdEFRfkppcklYalFxZn5eUpWSkbmFiYm\
-            lvFGBkYmugZmuoYm8aZ6JrpJaanGqYYWlkbmJqZKtbW1AAAAAP//AwD7x4KMSQAAAA==\
-            \"]"
-        cookies: []
-        headers:
-          - name: date
-            value: Mon, 17 Jun 2024 21:59:50 GMT
-          - name: content-type
-            value: application/json
-          - name: transfer-encoding
-            value: chunked
-          - name: connection
-            value: keep-alive
-          - name: access-control-allow-credentials
-            value: "true"
-          - name: access-control-allow-origin
-            value: ""
-          - name: cache-control
-            value: no-cache, max-age=0
-          - name: vary
-            value: Cookie,Accept-Encoding,Authorization,Cookie, Authorization,
-              X-Requested-With,Cookie
-          - name: x-content-type-options
-            value: nosniff
-          - name: x-frame-options
-            value: DENY
-          - name: x-xss-protection
-            value: 1; mode=block
-          - name: strict-transport-security
-            value: max-age=31536000; includeSubDomains; preload
-          - name: content-encoding
-            value: gzip
-        headersSize: 1333
-        httpVersion: HTTP/1.1
-        redirectURL: ""
-        status: 200
-        statusText: OK
-      startedDateTime: 2024-06-17T21:59:50.229Z
-=======
-      startedDateTime: 2024-06-17T21:59:51.128Z
->>>>>>> 65a42c66
+      startedDateTime: 2024-06-27T23:22:13.396Z
       time: 0
       timings:
         blocked: -1
@@ -6507,108 +6260,7 @@
         redirectURL: ""
         status: 200
         statusText: OK
-<<<<<<< HEAD
-      startedDateTime: 2024-06-17T21:59:50.630Z
-      time: 0
-      timings:
-        blocked: -1
-        connect: -1
-        dns: -1
-        receive: 0
-        send: 0
-        ssl: -1
-        wait: 0
-    - _id: 9871a0347b3e3056e8c6ab32f8d599db
-      _order: 0
-      cache: {}
-      request:
-        bodySize: 101
-        cookies: []
-        headers:
-          - _fromType: array
-            name: authorization
-            value: token
-              REDACTED_0ba08837494d00e3943c46999589eb29a210ba8063f084fff511c8e4d1503909
-          - _fromType: array
-            name: content-type
-            value: application/json; charset=utf-8
-          - _fromType: array
-            name: user-agent
-            value: defaultClient / v1
-          - _fromType: array
-            name: accept
-            value: "*/*"
-          - _fromType: array
-            name: content-length
-            value: "101"
-          - _fromType: array
-            name: accept-encoding
-            value: gzip,deflate
-          - name: host
-            value: sourcegraph.com
-        headersSize: 336
-        httpVersion: HTTP/1.1
-        method: POST
-        postData:
-          mimeType: application/json; charset=utf-8
-          params: []
-          textJSON:
-            query: |-
-              
-              query SiteProductVersion {
-                  site {
-                      productVersion
-                  }
-              }
-            variables: {}
-        queryString:
-          - name: SiteProductVersion
-            value: null
-        url: https://sourcegraph.com/.api/graphql?SiteProductVersion
-      response:
-        bodySize: 22
-        content:
-          mimeType: text/plain; charset=utf-8
-          size: 22
-          text: |
-            Invalid access token.
-        cookies: []
-        headers:
-          - name: date
-            value: Thu, 27 Jun 2024 23:22:13 GMT
-          - name: content-type
-            value: text/plain; charset=utf-8
-          - name: content-length
-            value: "22"
-          - name: connection
-            value: keep-alive
-          - name: retry-after
-            value: "128"
-          - name: access-control-allow-credentials
-            value: "true"
-          - name: access-control-allow-origin
-            value: ""
-          - name: cache-control
-            value: no-cache, max-age=0
-          - name: vary
-            value: Cookie,Accept-Encoding,Authorization
-          - name: x-content-type-options
-            value: nosniff
-          - name: x-frame-options
-            value: DENY
-          - name: x-xss-protection
-            value: 1; mode=block
-          - name: strict-transport-security
-            value: max-age=31536000; includeSubDomains; preload
-        headersSize: 1370
-        httpVersion: HTTP/1.1
-        redirectURL: ""
-        status: 401
-        statusText: Unauthorized
-      startedDateTime: 2024-06-27T23:22:13.396Z
-=======
       startedDateTime: 2024-07-03T06:24:13.840Z
->>>>>>> 65a42c66
       time: 0
       timings:
         blocked: -1
