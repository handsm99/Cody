log:
  _recordingName: cody-chat
  creator:
    comment: persister:fs
    name: Polly.JS
    version: 6.0.6
  entries:
    - _id: 8ffa79cf5668b64b3fd5ad5674e1d846
      _order: 0
      cache: {}
      request:
        bodySize: 0
        cookies: []
        headers:
          - _fromType: array
            name: authorization
            value: token
              REDACTED_d5e0f0a37c9821e856b923fe14e67a605e3f6c0a517d5a4f46a4e35943ee0f6d
          - _fromType: array
            name: content-type
            value: application/json; charset=utf-8
          - _fromType: array
            name: user-agent
            value: cody-cli / 0.1.0-SNAPSHOT
          - _fromType: array
            name: accept
            value: "*/*"
          - _fromType: array
            name: accept-encoding
            value: gzip,deflate
          - name: host
            value: sourcegraph.com
        headersSize: 296
        httpVersion: HTTP/1.1
        method: GET
        queryString: []
        url: https://sourcegraph.com/.api/client-config
      response:
        bodySize: 195
        content:
          encoding: base64
          mimeType: text/plain; charset=utf-8
          size: 195
          text: "[\"H4sIAAAAAAAAA2zMsQoCMRCE4T5PsVztE9hJsLjOznrPrBjI7koyQeW4d7dRBEn9z3xrI\
            CKaLp5eR+OlSJr2hNpl9wk3xjBwh0fXexHI+NkbXKOrsqU2NoCal47s9utXLu07aMoV\
            0Q3yxDlb8sfQUU9S2uE0/ylhC28AAAD//w==\",\"AwAr87D14AAAAA==\"]"
        cookies: []
        headers:
          - name: date
            value: Thu, 04 Jul 2024 17:56:24 GMT
          - name: content-type
            value: text/plain; charset=utf-8
          - name: transfer-encoding
            value: chunked
          - name: connection
            value: keep-alive
          - name: retry-after
            value: "216"
          - name: access-control-allow-credentials
            value: "true"
          - name: access-control-allow-origin
            value: ""
          - name: cache-control
            value: no-cache, max-age=0
          - name: vary
            value: Cookie,Accept-Encoding,Authorization,Cookie, Authorization,
              X-Requested-With,Cookie
          - name: x-content-type-options
            value: nosniff
          - name: x-frame-options
            value: DENY
          - name: x-xss-protection
            value: 1; mode=block
          - name: strict-transport-security
            value: max-age=31536000; includeSubDomains; preload
          - name: content-encoding
            value: gzip
        headersSize: 1449
        httpVersion: HTTP/1.1
        redirectURL: ""
        status: 200
        statusText: OK
      startedDateTime: 2024-07-04T17:56:24.219Z
      time: 0
      timings:
        blocked: -1
        connect: -1
        dns: -1
        receive: 0
        send: 0
        ssl: -1
        wait: 0
    - _id: f5c671311272dfe9f175bc9d89a42959
      _order: 0
      cache: {}
      request:
        bodySize: 276
        cookies: []
        headers:
          - name: content-type
            value: application/json
          - name: accept-encoding
            value: gzip;q=0
          - name: authorization
            value: token
              REDACTED_d5e0f0a37c9821e856b923fe14e67a605e3f6c0a517d5a4f46a4e35943ee0f6d
          - name: user-agent
            value: cody-cli / 0.1.0-SNAPSHOT
          - name: connection
            value: keep-alive
          - name: host
            value: sourcegraph.com
        headersSize: 359
        httpVersion: HTTP/1.1
        method: POST
        postData:
          mimeType: application/json
          params: []
          textJSON:
            maxTokensToSample: 4000
            messages:
              - speaker: system
                text: You are Cody, an AI coding assistant from Sourcegraph.
              - speaker: human
                text: respond with "hello" and nothing else
            model: anthropic/claude-3-sonnet-20240229
            temperature: 0.2
            topK: -1
            topP: -1
        queryString:
          - name: api-version
            value: "1"
          - name: client-name
            value: cody-cli
          - name: client-version
            value: 0.1.0-SNAPSHOT
        url: https://sourcegraph.com/.api/completions/stream?api-version=1&client-name=cody-cli&client-version=0.1.0-SNAPSHOT
      response:
        bodySize: 158
        content:
          mimeType: text/event-stream
          size: 158
          text: |+
            event: completion
            data: {"completion":"hello","stopReason":"end_turn"}

            event: done
            data: {}

        cookies: []
        headers:
          - name: date
            value: Tue, 02 Jul 2024 09:56:00 GMT
          - name: content-type
            value: text/event-stream
          - name: transfer-encoding
            value: chunked
          - name: connection
            value: keep-alive
          - name: access-control-allow-credentials
            value: "true"
          - name: access-control-allow-origin
            value: ""
          - name: cache-control
            value: no-cache
          - name: vary
            value: Cookie,Accept-Encoding,Authorization,Cookie, Authorization,
              X-Requested-With,Cookie
          - name: x-content-type-options
            value: nosniff
          - name: x-frame-options
            value: DENY
          - name: x-xss-protection
            value: 1; mode=block
          - name: strict-transport-security
            value: max-age=31536000; includeSubDomains; preload
        headersSize: 1299
        httpVersion: HTTP/1.1
        redirectURL: ""
        status: 200
        statusText: OK
      startedDateTime: 2024-07-02T09:55:59.385Z
      time: 0
      timings:
        blocked: -1
        connect: -1
        dns: -1
        receive: 0
        send: 0
        ssl: -1
        wait: 0
    - _id: d0137030b958d69c4b901e901e27dae7
      _order: 0
      cache: {}
      request:
        bodySize: 286
        cookies: []
        headers:
          - name: content-type
            value: application/json
          - name: accept-encoding
            value: gzip;q=0
          - name: authorization
            value: token
              REDACTED_d5e0f0a37c9821e856b923fe14e67a605e3f6c0a517d5a4f46a4e35943ee0f6d
          - name: user-agent
            value: cody-cli / 0.1.0-SNAPSHOT
          - name: connection
            value: keep-alive
          - name: host
            value: sourcegraph.com
        headersSize: 359
        httpVersion: HTTP/1.1
        method: POST
        postData:
          mimeType: application/json
          params: []
          textJSON:
            maxTokensToSample: 4000
            messages:
              - speaker: system
                text: You are Cody, an AI coding assistant from Sourcegraph.
              - speaker: human
                text: what is squirrel? Explain as briefly as possible.
            model: anthropic/claude-3-sonnet-20240229
            temperature: 0.2
            topK: -1
            topP: -1
        queryString:
          - name: api-version
            value: "1"
          - name: client-name
            value: cody-cli
          - name: client-version
            value: 0.1.0-SNAPSHOT
        url: https://sourcegraph.com/.api/completions/stream?api-version=1&client-name=cody-cli&client-version=0.1.0-SNAPSHOT
      response:
        bodySize: 6468
        content:
          mimeType: text/event-stream
          size: 6468
          text: >+
            event: completion

            data: {"completion":"Squirrel is a high-performance, open-source object-relational database (ORD) that provides a SQL interface for storing and querying JSON data. It is designed to be embedded in applications, making it suitable for use cases such as caching, analytics, and data storage in edge computing environments.","stopReason":"end_turn"}


            event: done

            data: {}

        cookies: []
        headers:
          - name: date
            value: Tue, 02 Jul 2024 09:56:02 GMT
          - name: content-type
            value: text/event-stream
          - name: transfer-encoding
            value: chunked
          - name: connection
            value: keep-alive
          - name: access-control-allow-credentials
            value: "true"
          - name: access-control-allow-origin
            value: ""
          - name: cache-control
            value: no-cache
          - name: vary
            value: Cookie,Accept-Encoding,Authorization,Cookie, Authorization,
              X-Requested-With,Cookie
          - name: x-content-type-options
            value: nosniff
          - name: x-frame-options
            value: DENY
          - name: x-xss-protection
            value: 1; mode=block
          - name: strict-transport-security
            value: max-age=31536000; includeSubDomains; preload
        headersSize: 1299
        httpVersion: HTTP/1.1
        redirectURL: ""
        status: 200
        statusText: OK
      startedDateTime: 2024-07-02T09:56:01.007Z
      time: 0
      timings:
        blocked: -1
        connect: -1
        dns: -1
        receive: 0
        send: 0
        ssl: -1
        wait: 0
    - _id: 62a24e624a5b44b4ab7c83abd04da68f
      _order: 0
      cache: {}
      request:
        bodySize: 549
        cookies: []
        headers:
          - name: content-type
            value: application/json
          - name: accept-encoding
            value: gzip;q=0
          - name: authorization
            value: token
              REDACTED_d5e0f0a37c9821e856b923fe14e67a605e3f6c0a517d5a4f46a4e35943ee0f6d
          - name: user-agent
            value: cody-cli / 0.1.0-SNAPSHOT
          - name: connection
            value: keep-alive
          - name: host
            value: sourcegraph.com
        headersSize: 359
        httpVersion: HTTP/1.1
        method: POST
        postData:
          mimeType: application/json
          params: []
          textJSON:
            maxTokensToSample: 4000
            messages:
              - speaker: system
                text: You are Cody, an AI coding assistant from Sourcegraph.
              - speaker: human
                text: |-
                  Codebase context from file animal.ts:
                  ```typescript
                  interface StrangeAnimal {
                      makesSound(): 'coo' | 'moo'
                  }
                  ```
              - speaker: assistant
                text: Ok.
              - speaker: human
                text: >-
                  You have access to the provided codebase context. 


                  Question: implement a cow. Only print the code without any explanation.
            model: anthropic/claude-3-sonnet-20240229
            temperature: 0.2
            topK: -1
            topP: -1
        queryString:
          - name: api-version
            value: "1"
          - name: client-name
            value: cody-cli
          - name: client-version
            value: 0.1.0-SNAPSHOT
        url: https://sourcegraph.com/.api/completions/stream?api-version=1&client-name=cody-cli&client-version=0.1.0-SNAPSHOT
      response:
        bodySize: 1729
        content:
          mimeType: text/event-stream
          size: 1729
          text: >+
            event: completion

            data: {"completion":"```typescript\nclass Cow implements StrangeAnimal {\n    makesSound(): 'moo' {\n        return 'moo';\n    }\n}\n```","stopReason":"end_turn"}


            event: done

            data: {}

        cookies: []
        headers:
          - name: date
            value: Tue, 02 Jul 2024 21:41:44 GMT
          - name: content-type
            value: text/event-stream
          - name: transfer-encoding
            value: chunked
          - name: connection
            value: keep-alive
          - name: retry-after
            value: "501"
          - name: access-control-allow-credentials
            value: "true"
          - name: access-control-allow-origin
            value: ""
          - name: cache-control
            value: no-cache
          - name: vary
            value: Cookie,Accept-Encoding,Authorization,Cookie, Authorization,
              X-Requested-With,Cookie
          - name: x-content-type-options
            value: nosniff
          - name: x-frame-options
            value: DENY
          - name: x-xss-protection
            value: 1; mode=block
          - name: strict-transport-security
            value: max-age=31536000; includeSubDomains; preload
        headersSize: 1406
        httpVersion: HTTP/1.1
        redirectURL: ""
        status: 200
        statusText: OK
      startedDateTime: 2024-07-02T21:41:43.246Z
      time: 0
      timings:
        blocked: -1
        connect: -1
        dns: -1
        receive: 0
        send: 0
        ssl: -1
        wait: 0
    - _id: 9d0e130a38eaf9d3cd8d9512afc14b87
      _order: 0
      cache: {}
      request:
        bodySize: 144
        cookies: []
        headers:
          - _fromType: array
            name: authorization
            value: token
              REDACTED_d5e0f0a37c9821e856b923fe14e67a605e3f6c0a517d5a4f46a4e35943ee0f6d
          - _fromType: array
            name: content-type
            value: application/json; charset=utf-8
          - _fromType: array
            name: user-agent
            value: cody-cli / 0.0.5b
          - _fromType: array
            name: accept
            value: "*/*"
          - _fromType: array
            name: content-length
            value: "144"
          - _fromType: array
            name: accept-encoding
            value: gzip,deflate
          - name: host
            value: sourcegraph.com
        headersSize: 319
        httpVersion: HTTP/1.1
        method: POST
        postData:
          mimeType: application/json; charset=utf-8
          params: []
          textJSON:
            query: |-
              
              query ContextFilters {
                  site {
                      codyContextFilters(version: V1) {
                          raw
                      }
                  }
              }
            variables: {}
        queryString:
          - name: ContextFilters
            value: null
        url: https://sourcegraph.com/.api/graphql?ContextFilters
      response:
        bodySize: 111
        content:
          encoding: base64
          mimeType: application/json
          size: 111
          text: "[\"H4sIAAAAAAAAA6pWSkksSVSyqlYqzixJBdHJ+SmVzvl5JakVJW6ZOSWpRcUg0aLEciWrv\
            NKcnNra2loAAAAA//8=\",\"AwA2LshlNQAAAA==\"]"
        cookies: []
        headers:
          - name: date
            value: Thu, 27 Jun 2024 01:53:46 GMT
          - name: content-type
            value: application/json
          - name: transfer-encoding
            value: chunked
          - name: connection
            value: keep-alive
          - name: retry-after
            value: "142"
          - name: access-control-allow-credentials
            value: "true"
          - name: access-control-allow-origin
            value: ""
          - name: cache-control
            value: no-cache, max-age=0
          - name: vary
            value: Cookie,Accept-Encoding,Authorization,Cookie, Authorization,
              X-Requested-With,Cookie
          - name: x-content-type-options
            value: nosniff
          - name: x-frame-options
            value: DENY
          - name: x-xss-protection
            value: 1; mode=block
          - name: strict-transport-security
            value: max-age=31536000; includeSubDomains; preload
          - name: content-encoding
            value: gzip
        headersSize: 1440
        httpVersion: HTTP/1.1
        redirectURL: ""
        status: 200
        statusText: OK
      startedDateTime: 2024-06-27T01:53:45.861Z
      time: 0
      timings:
        blocked: -1
        connect: -1
        dns: -1
        receive: 0
        send: 0
        ssl: -1
        wait: 0
<<<<<<< HEAD
    - _id: 9d0e130a38eaf9d3cd8d9512afc14b87
=======
    - _id: 460fa85fef77ffa15bb82fa3a88049a3
      _order: 0
      cache: {}
      request:
        bodySize: 318
        cookies: []
        headers:
          - _fromType: array
            name: authorization
            value: token
              REDACTED_d5e0f0a37c9821e856b923fe14e67a605e3f6c0a517d5a4f46a4e35943ee0f6d
          - _fromType: array
            name: content-type
            value: application/json; charset=utf-8
          - _fromType: array
            name: user-agent
            value: cody-cli / 0.0.5b
          - _fromType: array
            name: accept
            value: "*/*"
          - _fromType: array
            name: content-length
            value: "318"
          - _fromType: array
            name: accept-encoding
            value: gzip,deflate
          - name: host
            value: sourcegraph.com
        headersSize: 336
        httpVersion: HTTP/1.1
        method: POST
        postData:
          mimeType: application/json; charset=utf-8
          params: []
          textJSON:
            query: |-
              
              query CurrentSiteCodyLlmConfiguration {
                  site {
                      codyLLMConfiguration {
                          chatModel
                          chatModelMaxTokens
                          fastChatModel
                          fastChatModelMaxTokens
                          completionModel
                          completionModelMaxTokens
                      }
                  }
              }
            variables: {}
        queryString:
          - name: CurrentSiteCodyLlmConfiguration
            value: null
        url: https://sourcegraph.com/.api/graphql?CurrentSiteCodyLlmConfiguration
      response:
        bodySize: 248
        content:
          encoding: base64
          mimeType: application/json
          size: 248
          text: "[\"H4sIAAAAAAAAA3zOwQqCQBAG4HeZs+K0BqFXr3rrBYbdMRdtJ3ZXKmTfPSyiSOg08PP/H\
            7OAoUhQLxBs5PVqMfe27RpxvT3NnqIV98wHip0YnqAGcnHwcrG60BPNhvMyD+Icx1yh\
            2qNSFWSfQUe3o4zsAtQ7hYgZ9BRi898byI7ziyvxAD+bLanlfJl4ffaN9tbzVfwYihD\
            JazHsYdP7gipETCmlBwAAAP//AwBQeP+1EwEAAA==\"]"
          textDecoded:
            data:
              site:
                codyLLMConfiguration:
                  chatModel: anthropic/claude-3-sonnet-20240229
                  chatModelMaxTokens: 12000
                  completionModel: fireworks/starcoder
                  completionModelMaxTokens: 9000
                  fastChatModel: anthropic/claude-3-haiku-20240307
                  fastChatModelMaxTokens: 12000
        cookies: []
        headers:
          - name: date
            value: Thu, 27 Jun 2024 01:53:45 GMT
          - name: content-type
            value: application/json
          - name: transfer-encoding
            value: chunked
          - name: connection
            value: keep-alive
          - name: retry-after
            value: "143"
          - name: access-control-allow-credentials
            value: "true"
          - name: access-control-allow-origin
            value: ""
          - name: cache-control
            value: no-cache, max-age=0
          - name: vary
            value: Cookie,Accept-Encoding,Authorization,Cookie, Authorization,
              X-Requested-With,Cookie
          - name: x-content-type-options
            value: nosniff
          - name: x-frame-options
            value: DENY
          - name: x-xss-protection
            value: 1; mode=block
          - name: strict-transport-security
            value: max-age=31536000; includeSubDomains; preload
          - name: content-encoding
            value: gzip
        headersSize: 1440
        httpVersion: HTTP/1.1
        redirectURL: ""
        status: 200
        statusText: OK
      startedDateTime: 2024-06-27T01:53:44.877Z
      time: 0
      timings:
        blocked: -1
        connect: -1
        dns: -1
        receive: 0
        send: 0
        ssl: -1
        wait: 0
    - _id: 7edf90ea650cb304fe26f9d57bd79477
>>>>>>> d633f3b5
      _order: 0
      cache: {}
      request:
        bodySize: 165
        cookies: []
        headers:
          - _fromType: array
            name: authorization
            value: token
              REDACTED_d5e0f0a37c9821e856b923fe14e67a605e3f6c0a517d5a4f46a4e35943ee0f6d
          - _fromType: array
            name: content-type
            value: application/json; charset=utf-8
          - _fromType: array
            name: user-agent
            value: cody-cli / 0.0.5b
          - _fromType: array
            name: accept
            value: "*/*"
          - _fromType: array
            name: content-length
            value: "165"
          - _fromType: array
            name: accept-encoding
            value: gzip,deflate
          - name: host
            value: sourcegraph.com
        headersSize: 336
        httpVersion: HTTP/1.1
        method: POST
        postData:
          mimeType: application/json; charset=utf-8
          params: []
          textJSON:
            query: |-
              
              query CurrentSiteCodyLlmConfiguration {
                  site {
                      codyLLMConfiguration {
                          smartContextWindow
                      }
                  }
              }
            variables: {}
        queryString:
          - name: CurrentSiteCodyLlmConfiguration
            value: null
        url: https://sourcegraph.com/.api/graphql?CurrentSiteCodyLlmConfiguration
      response:
        bodySize: 132
        content:
          encoding: base64
          mimeType: application/json
          size: 132
          text: "[\"H4sIAAAAAAAAA6pWSkksSVSyqlYqzixJBdHJ+SmVPj6+zvl5aZnppUWJJZn5eWD53MSiE\
            uf8vJLUipLwzLyU/HIlK6XUvMSknNQUpdra2loAAAAA//8DAOgINKVLAAAA\"]"
          textDecoded:
            data:
              site:
                codyLLMConfiguration:
                  smartContextWindow: enabled
        cookies: []
        headers:
          - name: date
            value: Thu, 27 Jun 2024 01:53:45 GMT
          - name: content-type
            value: application/json
          - name: transfer-encoding
            value: chunked
          - name: connection
            value: keep-alive
          - name: retry-after
            value: "143"
          - name: access-control-allow-credentials
            value: "true"
          - name: access-control-allow-origin
            value: ""
          - name: cache-control
            value: no-cache, max-age=0
          - name: vary
            value: Cookie,Accept-Encoding,Authorization,Cookie, Authorization,
              X-Requested-With,Cookie
          - name: x-content-type-options
            value: nosniff
          - name: x-frame-options
            value: DENY
          - name: x-xss-protection
            value: 1; mode=block
          - name: strict-transport-security
            value: max-age=31536000; includeSubDomains; preload
          - name: content-encoding
            value: gzip
        headersSize: 1440
        httpVersion: HTTP/1.1
        redirectURL: ""
        status: 200
        statusText: OK
      startedDateTime: 2024-06-27T01:53:44.900Z
      time: 0
      timings:
        blocked: -1
        connect: -1
        dns: -1
        receive: 0
        send: 0
        ssl: -1
        wait: 0
    - _id: d890a82b3cc2fe4d514f289e8fe6d158
      _order: 0
      cache: {}
      request:
        bodySize: 150
        cookies: []
        headers:
          - _fromType: array
            name: authorization
            value: token
              REDACTED_d5e0f0a37c9821e856b923fe14e67a605e3f6c0a517d5a4f46a4e35943ee0f6d
          - _fromType: array
            name: content-type
            value: application/json; charset=utf-8
          - _fromType: array
            name: user-agent
            value: cody-cli / 0.0.5b
          - _fromType: array
            name: accept
            value: "*/*"
          - _fromType: array
            name: content-length
            value: "150"
          - _fromType: array
            name: accept-encoding
            value: gzip,deflate
          - name: host
            value: sourcegraph.com
        headersSize: 331
        httpVersion: HTTP/1.1
        method: POST
        postData:
          mimeType: application/json; charset=utf-8
          params: []
          textJSON:
            query: |-
              
<<<<<<< HEAD
              query CurrentSiteCodyLlmConfiguration {
                  site {
                      codyLLMConfiguration {
                          chatModel
                          chatModelMaxTokens
                          fastChatModel
                          fastChatModelMaxTokens
                          completionModel
                          completionModelMaxTokens
                      }
                  }
              }
            variables: {}
        queryString:
          - name: CurrentSiteCodyLlmConfiguration
            value: null
        url: https://sourcegraph.com/.api/graphql?CurrentSiteCodyLlmConfiguration
      response:
        bodySize: 248
        content:
          encoding: base64
          mimeType: application/json
          size: 248
          text: "[\"H4sIAAAAAAAAA3zOwQqCQBAG4HeZs+K0BqFXr3rrBYbdMRdtJ3ZXKmTfPSyiSOg08PP/H\
            7OAoUhQLxBs5PVqMfe27RpxvT3NnqIV98wHip0YnqAGcnHwcrG60BPNhvMyD+Icx1yh\
            2qNSFWSfQUe3o4zsAtQ7hYgZ9BRi898byI7ziyvxAD+bLanlfJl4ffaN9tbzVfwYihD\
            JazHsYdP7gipETCmlBwAAAP//AwBQeP+1EwEAAA==\"]"
          textDecoded:
            data:
              site:
                codyLLMConfiguration:
                  chatModel: anthropic/claude-3-sonnet-20240229
                  chatModelMaxTokens: 12000
                  completionModel: fireworks/starcoder
                  completionModelMaxTokens: 9000
                  fastChatModel: anthropic/claude-3-haiku-20240307
                  fastChatModelMaxTokens: 12000
        cookies: []
        headers:
          - name: date
            value: Thu, 27 Jun 2024 01:53:45 GMT
          - name: content-type
            value: application/json
          - name: transfer-encoding
            value: chunked
          - name: connection
            value: keep-alive
          - name: retry-after
            value: "143"
          - name: access-control-allow-credentials
            value: "true"
          - name: access-control-allow-origin
            value: ""
          - name: cache-control
            value: no-cache, max-age=0
          - name: vary
            value: Cookie,Accept-Encoding,Authorization,Cookie, Authorization,
              X-Requested-With,Cookie
          - name: x-content-type-options
            value: nosniff
          - name: x-frame-options
            value: DENY
          - name: x-xss-protection
            value: 1; mode=block
          - name: strict-transport-security
            value: max-age=31536000; includeSubDomains; preload
          - name: content-encoding
            value: gzip
        headersSize: 1440
        httpVersion: HTTP/1.1
        redirectURL: ""
        status: 200
        statusText: OK
      startedDateTime: 2024-06-27T01:53:44.877Z
      time: 0
      timings:
        blocked: -1
        connect: -1
        dns: -1
        receive: 0
        send: 0
        ssl: -1
        wait: 0
    - _id: 7edf90ea650cb304fe26f9d57bd79477
      _order: 0
      cache: {}
      request:
        bodySize: 165
        cookies: []
        headers:
          - _fromType: array
            name: authorization
            value: token
              REDACTED_d5e0f0a37c9821e856b923fe14e67a605e3f6c0a517d5a4f46a4e35943ee0f6d
          - _fromType: array
            name: content-type
            value: application/json; charset=utf-8
          - _fromType: array
            name: user-agent
            value: cody-cli / 0.0.5b
          - _fromType: array
            name: accept
            value: "*/*"
          - _fromType: array
            name: content-length
            value: "165"
          - _fromType: array
            name: accept-encoding
            value: gzip,deflate
          - name: host
            value: sourcegraph.com
        headersSize: 336
        httpVersion: HTTP/1.1
        method: POST
        postData:
          mimeType: application/json; charset=utf-8
          params: []
          textJSON:
            query: |-
              
              query CurrentSiteCodyLlmConfiguration {
                  site {
                      codyLLMConfiguration {
                          smartContextWindow
                      }
                  }
              }
            variables: {}
        queryString:
          - name: CurrentSiteCodyLlmConfiguration
            value: null
        url: https://sourcegraph.com/.api/graphql?CurrentSiteCodyLlmConfiguration
      response:
        bodySize: 132
        content:
          encoding: base64
          mimeType: application/json
          size: 132
          text: "[\"H4sIAAAAAAAAA6pWSkksSVSyqlYqzixJBdHJ+SmVPj6+zvl5aZnppUWJJZn5eWD53MSiE\
            uf8vJLUipLwzLyU/HIlK6XUvMSknNQUpdra2loAAAAA//8DAOgINKVLAAAA\"]"
          textDecoded:
            data:
              site:
                codyLLMConfiguration:
                  smartContextWindow: enabled
        cookies: []
        headers:
          - name: date
            value: Thu, 27 Jun 2024 01:53:45 GMT
          - name: content-type
            value: application/json
          - name: transfer-encoding
            value: chunked
          - name: connection
            value: keep-alive
          - name: retry-after
            value: "143"
          - name: access-control-allow-credentials
            value: "true"
          - name: access-control-allow-origin
            value: ""
          - name: cache-control
            value: no-cache, max-age=0
          - name: vary
            value: Cookie,Accept-Encoding,Authorization,Cookie, Authorization,
              X-Requested-With,Cookie
          - name: x-content-type-options
            value: nosniff
          - name: x-frame-options
            value: DENY
          - name: x-xss-protection
            value: 1; mode=block
          - name: strict-transport-security
            value: max-age=31536000; includeSubDomains; preload
          - name: content-encoding
            value: gzip
        headersSize: 1440
        httpVersion: HTTP/1.1
        redirectURL: ""
        status: 200
        statusText: OK
      startedDateTime: 2024-06-27T01:53:44.900Z
      time: 0
      timings:
        blocked: -1
        connect: -1
        dns: -1
        receive: 0
        send: 0
        ssl: -1
        wait: 0
    - _id: d890a82b3cc2fe4d514f289e8fe6d158
      _order: 0
      cache: {}
      request:
        bodySize: 150
        cookies: []
        headers:
          - _fromType: array
            name: authorization
            value: token
              REDACTED_d5e0f0a37c9821e856b923fe14e67a605e3f6c0a517d5a4f46a4e35943ee0f6d
          - _fromType: array
            name: content-type
            value: application/json; charset=utf-8
          - _fromType: array
            name: user-agent
            value: cody-cli / 0.0.5b
          - _fromType: array
            name: accept
            value: "*/*"
          - _fromType: array
            name: content-length
            value: "150"
          - _fromType: array
            name: accept-encoding
            value: gzip,deflate
          - name: host
            value: sourcegraph.com
        headersSize: 331
        httpVersion: HTTP/1.1
        method: POST
        postData:
          mimeType: application/json; charset=utf-8
          params: []
          textJSON:
            query: |-
              
=======
>>>>>>> d633f3b5
              query CurrentSiteCodyLlmProvider {
                  site {
                      codyLLMConfiguration {
                          provider
                      }
                  }
              }
            variables: {}
        queryString:
          - name: CurrentSiteCodyLlmProvider
            value: null
        url: https://sourcegraph.com/.api/graphql?CurrentSiteCodyLlmProvider
      response:
        bodySize: 128
        content:
          encoding: base64
          mimeType: application/json
          size: 128
          text: "[\"H4sIAAAAAAAAA6pWSkksSVSyqlYqzixJBdHJ+SmVPj6+zvl5aZnppUWJJZn5eSDxgqL8s\
            syU1CIlK6Xi/NKi5NT0osSCDKXa2tpaAAAAAP//AwAfFAXARQAAAA==\"]"
          textDecoded:
            data:
              site:
                codyLLMConfiguration:
                  provider: sourcegraph
        cookies: []
        headers:
          - name: date
            value: Thu, 27 Jun 2024 01:53:45 GMT
          - name: content-type
            value: application/json
          - name: transfer-encoding
            value: chunked
          - name: connection
            value: keep-alive
          - name: retry-after
            value: "143"
          - name: access-control-allow-credentials
            value: "true"
          - name: access-control-allow-origin
            value: ""
          - name: cache-control
            value: no-cache, max-age=0
          - name: vary
            value: Cookie,Accept-Encoding,Authorization,Cookie, Authorization,
              X-Requested-With,Cookie
          - name: x-content-type-options
            value: nosniff
          - name: x-frame-options
            value: DENY
          - name: x-xss-protection
            value: 1; mode=block
          - name: strict-transport-security
            value: max-age=31536000; includeSubDomains; preload
          - name: content-encoding
            value: gzip
        headersSize: 1440
        httpVersion: HTTP/1.1
        redirectURL: ""
        status: 200
        statusText: OK
      startedDateTime: 2024-06-27T01:53:44.878Z
      time: 0
      timings:
        blocked: -1
        connect: -1
        dns: -1
        receive: 0
        send: 0
        ssl: -1
        wait: 0
    - _id: 3fec40886d87367e761715c3159e6590
<<<<<<< HEAD
      _order: 0
      cache: {}
      request:
        bodySize: 341
        cookies: []
        headers:
          - _fromType: array
            name: authorization
            value: token
              REDACTED_d5e0f0a37c9821e856b923fe14e67a605e3f6c0a517d5a4f46a4e35943ee0f6d
          - _fromType: array
            name: content-type
            value: application/json; charset=utf-8
          - _fromType: array
            name: user-agent
            value: cody-cli / 0.0.5b
          - _fromType: array
            name: accept
            value: "*/*"
          - _fromType: array
            name: content-length
            value: "341"
          - _fromType: array
            name: accept-encoding
            value: gzip,deflate
          - name: host
            value: sourcegraph.com
        headersSize: 316
        httpVersion: HTTP/1.1
        method: POST
        postData:
          mimeType: application/json; charset=utf-8
          params: []
          textJSON:
            query: |-
              
              query CurrentUser {
                  currentUser {
                      id
                      hasVerifiedEmail
                      displayName
                      username
                      avatarURL
                      primaryEmail {
                          email
                      }
                      organizations {
                          nodes {
                              id
                              name
                          }
                      }
                  }
              }
            variables: {}
        queryString:
          - name: CurrentUser
            value: null
        url: https://sourcegraph.com/.api/graphql?CurrentUser
      response:
        bodySize: 376
        content:
          encoding: base64
          mimeType: application/json
          size: 376
          text: "[\"H4sIAAAAAAAAA2RPy07CQBT9l7tuaQ1R2klIFAQXaOMjNBjj4nZ6aaePmToPFJr+O2kwc\
            eHunJzHvaeHHC0C64E7rUnarSE9UpEDg3SXNLxSp+T+5eqp4nPwoESTkhZ7QfmqRdEA\
            s9qRB7kwXYPHBFsCBm/KaU6Fxq5cKOvHYRiCB86QlheD+TNkysa1v5ffrQMP8IAW9fb\
            1ERiU1naGBUFTTieFUkVDYwNX0pK0E67aAIO7ZREpvlnjV/ZOblFn1XW+Xp1+omyXRj\
            gTU5Nmm2XynM4eQnc81HMT3/gcPOi0aFEff0f0QBfw77PbYhTGazB4oHSBUpzQCiXNG\
            JMqJwPs43MYhuEMAAD//wMASoyTP04BAAA=\"]"
          textDecoded:
            data:
              currentUser:
                avatarURL: https://lh3.googleusercontent.com/a/ACg8ocKFaqbYeuBkbj5dFEzx8bXV8a7i3sVbKCNPV7G0uyvk=s96-c
                displayName: SourcegraphBot-9000
                hasVerifiedEmail: true
                id: VXNlcjozNDQ1Mjc=
                organizations:
                  nodes: []
                primaryEmail:
                  email: sourcegraphbot9k@gmail.com
                username: sourcegraphbot9k-fnwmu
        cookies: []
        headers:
          - name: date
            value: Thu, 27 Jun 2024 01:53:45 GMT
          - name: content-type
            value: application/json
          - name: transfer-encoding
            value: chunked
          - name: connection
            value: keep-alive
          - name: retry-after
            value: "143"
          - name: access-control-allow-credentials
            value: "true"
          - name: access-control-allow-origin
            value: ""
          - name: cache-control
            value: no-cache, max-age=0
          - name: vary
            value: Cookie,Accept-Encoding,Authorization,Cookie, Authorization,
              X-Requested-With,Cookie
          - name: x-content-type-options
            value: nosniff
          - name: x-frame-options
            value: DENY
          - name: x-xss-protection
            value: 1; mode=block
          - name: strict-transport-security
            value: max-age=31536000; includeSubDomains; preload
          - name: content-encoding
            value: gzip
        headersSize: 1440
        httpVersion: HTTP/1.1
        redirectURL: ""
        status: 200
        statusText: OK
      startedDateTime: 2024-06-27T01:53:44.920Z
      time: 0
      timings:
        blocked: -1
        connect: -1
        dns: -1
        receive: 0
        send: 0
        ssl: -1
        wait: 0
    - _id: 84b962509b12000d0eef7c8a8fa655f3
      _order: 0
      cache: {}
      request:
        bodySize: 268
        cookies: []
        headers:
          - _fromType: array
            name: authorization
            value: token
              REDACTED_d5e0f0a37c9821e856b923fe14e67a605e3f6c0a517d5a4f46a4e35943ee0f6d
          - _fromType: array
            name: content-type
            value: application/json; charset=utf-8
          - _fromType: array
            name: user-agent
            value: cody-cli / 0.0.5b
          - _fromType: array
            name: accept
            value: "*/*"
          - _fromType: array
            name: content-length
            value: "268"
          - _fromType: array
            name: accept-encoding
            value: gzip,deflate
          - name: host
            value: sourcegraph.com
        headersSize: 332
        httpVersion: HTTP/1.1
        method: POST
        postData:
          mimeType: application/json; charset=utf-8
          params: []
          textJSON:
            query: |-
              
              query CurrentUserCodySubscription {
                  currentUser {
                      codySubscription {
                          status
                          plan
                          applyProRateLimits
                          currentPeriodStartAt
                          currentPeriodEndAt
                      }
                  }
              }
            variables: {}
        queryString:
          - name: CurrentUserCodySubscription
            value: null
        url: https://sourcegraph.com/.api/graphql?CurrentUserCodySubscription
      response:
        bodySize: 228
        content:
          encoding: base64
          mimeType: application/json
          size: 228
          text: "[\"H4sIAAAAAAAAA1zMsQrCMBSF4Xc5c4U2FoVsRToIgqWtDm6xyRCoSbi5GUrJu4uCoI7n5\
            +Os0IoV5IopERnHl2joPb1ehnSPE9nA1rtXi6w4RUg0h/F4bVEgzMpBouvPKKBCmJeO\
            fK/YnOzDcoRkSqb4fHeGrNcDK+KGISFKUW/K3aaqRyFkVcmtuOFPt05/2f2vzTnnJwA\
            AAP//AwBuKtnYwgAAAA==\"]"
          textDecoded:
            data:
              currentUser:
                codySubscription:
                  applyProRateLimits: true
                  currentPeriodEndAt: 2024-07-14T22:11:32Z
                  currentPeriodStartAt: 2024-06-14T22:11:32Z
                  plan: PRO
                  status: ACTIVE
        cookies: []
        headers:
          - name: date
            value: Thu, 27 Jun 2024 01:53:45 GMT
          - name: content-type
            value: application/json
          - name: transfer-encoding
            value: chunked
          - name: connection
            value: keep-alive
          - name: retry-after
            value: "143"
          - name: access-control-allow-credentials
            value: "true"
          - name: access-control-allow-origin
            value: ""
          - name: cache-control
            value: no-cache, max-age=0
          - name: vary
            value: Cookie,Accept-Encoding,Authorization,Cookie, Authorization,
              X-Requested-With,Cookie
          - name: x-content-type-options
            value: nosniff
          - name: x-frame-options
            value: DENY
          - name: x-xss-protection
            value: 1; mode=block
          - name: strict-transport-security
            value: max-age=31536000; includeSubDomains; preload
          - name: content-encoding
            value: gzip
        headersSize: 1440
        httpVersion: HTTP/1.1
        redirectURL: ""
        status: 200
        statusText: OK
      startedDateTime: 2024-06-27T01:53:45.238Z
      time: 0
      timings:
        blocked: -1
        connect: -1
        dns: -1
        receive: 0
        send: 0
        ssl: -1
        wait: 0
    - _id: 1ec20348501c868d54ebf8a9c457da1d
=======
>>>>>>> d633f3b5
      _order: 0
      cache: {}
      request:
        bodySize: 341
        cookies: []
        headers:
          - _fromType: array
            name: authorization
            value: token
              REDACTED_d5e0f0a37c9821e856b923fe14e67a605e3f6c0a517d5a4f46a4e35943ee0f6d
          - _fromType: array
            name: content-type
            value: application/json; charset=utf-8
          - _fromType: array
            name: user-agent
            value: cody-cli / 0.0.5b
          - _fromType: array
            name: accept
            value: "*/*"
          - _fromType: array
            name: content-length
            value: "341"
          - _fromType: array
            name: accept-encoding
            value: gzip,deflate
          - name: host
            value: sourcegraph.com
        headersSize: 316
        httpVersion: HTTP/1.1
        method: POST
        postData:
          mimeType: application/json; charset=utf-8
          params: []
          textJSON:
            query: |-
              
              query CurrentUser {
                  currentUser {
                      id
                      hasVerifiedEmail
                      displayName
                      username
                      avatarURL
                      primaryEmail {
                          email
                      }
                      organizations {
                          nodes {
                              id
                              name
                          }
                      }
                  }
              }
            variables: {}
        queryString:
          - name: CurrentUser
            value: null
        url: https://sourcegraph.com/.api/graphql?CurrentUser
      response:
        bodySize: 376
        content:
          encoding: base64
          mimeType: application/json
          size: 376
          text: "[\"H4sIAAAAAAAAA2RPy07CQBT9l7tuaQ1R2klIFAQXaOMjNBjj4nZ6aaePmToPFJr+O2kwc\
            eHunJzHvaeHHC0C64E7rUnarSE9UpEDg3SXNLxSp+T+5eqp4nPwoESTkhZ7QfmqRdEA\
            s9qRB7kwXYPHBFsCBm/KaU6Fxq5cKOvHYRiCB86QlheD+TNkysa1v5ffrQMP8IAW9fb\
            1ERiU1naGBUFTTieFUkVDYwNX0pK0E67aAIO7ZREpvlnjV/ZOblFn1XW+Xp1+omyXRj\
            gTU5Nmm2XynM4eQnc81HMT3/gcPOi0aFEff0f0QBfw77PbYhTGazB4oHSBUpzQCiXNG\
            JMqJwPs43MYhuEMAAD//wMASoyTP04BAAA=\"]"
          textDecoded:
            data:
              currentUser:
                avatarURL: https://lh3.googleusercontent.com/a/ACg8ocKFaqbYeuBkbj5dFEzx8bXV8a7i3sVbKCNPV7G0uyvk=s96-c
                displayName: SourcegraphBot-9000
                hasVerifiedEmail: true
                id: VXNlcjozNDQ1Mjc=
                organizations:
                  nodes: []
                primaryEmail:
                  email: sourcegraphbot9k@gmail.com
                username: sourcegraphbot9k-fnwmu
        cookies: []
        headers:
          - name: date
            value: Thu, 27 Jun 2024 01:53:45 GMT
          - name: content-type
            value: application/json
          - name: transfer-encoding
            value: chunked
          - name: connection
            value: keep-alive
          - name: retry-after
            value: "143"
          - name: access-control-allow-credentials
            value: "true"
          - name: access-control-allow-origin
            value: ""
          - name: cache-control
            value: no-cache, max-age=0
          - name: vary
            value: Cookie,Accept-Encoding,Authorization,Cookie, Authorization,
              X-Requested-With,Cookie
          - name: x-content-type-options
            value: nosniff
          - name: x-frame-options
            value: DENY
          - name: x-xss-protection
            value: 1; mode=block
          - name: strict-transport-security
            value: max-age=31536000; includeSubDomains; preload
          - name: content-encoding
            value: gzip
        headersSize: 1440
        httpVersion: HTTP/1.1
        redirectURL: ""
        status: 200
        statusText: OK
      startedDateTime: 2024-06-27T01:53:44.920Z
      time: 0
      timings:
        blocked: -1
        connect: -1
        dns: -1
        receive: 0
        send: 0
        ssl: -1
        wait: 0
    - _id: 84b962509b12000d0eef7c8a8fa655f3
      _order: 0
      cache: {}
      request:
        bodySize: 268
        cookies: []
        headers:
          - _fromType: array
            name: authorization
            value: token
              REDACTED_d5e0f0a37c9821e856b923fe14e67a605e3f6c0a517d5a4f46a4e35943ee0f6d
          - _fromType: array
            name: content-type
            value: application/json; charset=utf-8
          - _fromType: array
            name: user-agent
            value: cody-cli / 0.0.5b
          - _fromType: array
            name: accept
            value: "*/*"
          - _fromType: array
            name: content-length
            value: "268"
          - _fromType: array
            name: accept-encoding
            value: gzip,deflate
          - name: host
            value: sourcegraph.com
        headersSize: 332
        httpVersion: HTTP/1.1
        method: POST
        postData:
          mimeType: application/json; charset=utf-8
          params: []
          textJSON:
            query: |-
              
              query CurrentUserCodySubscription {
                  currentUser {
                      codySubscription {
                          status
                          plan
                          applyProRateLimits
                          currentPeriodStartAt
                          currentPeriodEndAt
                      }
                  }
              }
            variables: {}
        queryString:
          - name: CurrentUserCodySubscription
            value: null
        url: https://sourcegraph.com/.api/graphql?CurrentUserCodySubscription
      response:
        bodySize: 228
        content:
          encoding: base64
          mimeType: application/json
          size: 228
          text: "[\"H4sIAAAAAAAAA1zMsQrCMBSF4Xc5c4U2FoVsRToIgqWtDm6xyRCoSbi5GUrJu4uCoI7n5\
            +Os0IoV5IopERnHl2joPb1ehnSPE9nA1rtXi6w4RUg0h/F4bVEgzMpBouvPKKBCmJeO\
            fK/YnOzDcoRkSqb4fHeGrNcDK+KGISFKUW/K3aaqRyFkVcmtuOFPt05/2f2vzTnnJwA\
            AAP//AwBuKtnYwgAAAA==\"]"
          textDecoded:
            data:
              currentUser:
                codySubscription:
                  applyProRateLimits: true
                  currentPeriodEndAt: 2024-07-14T22:11:32Z
                  currentPeriodStartAt: 2024-06-14T22:11:32Z
                  plan: PRO
                  status: ACTIVE
        cookies: []
        headers:
          - name: date
            value: Thu, 27 Jun 2024 01:53:45 GMT
          - name: content-type
            value: application/json
          - name: transfer-encoding
            value: chunked
          - name: connection
            value: keep-alive
          - name: retry-after
            value: "143"
          - name: access-control-allow-credentials
            value: "true"
          - name: access-control-allow-origin
            value: ""
          - name: cache-control
            value: no-cache, max-age=0
          - name: vary
            value: Cookie,Accept-Encoding,Authorization,Cookie, Authorization,
              X-Requested-With,Cookie
          - name: x-content-type-options
            value: nosniff
          - name: x-frame-options
            value: DENY
          - name: x-xss-protection
            value: 1; mode=block
          - name: strict-transport-security
            value: max-age=31536000; includeSubDomains; preload
          - name: content-encoding
            value: gzip
        headersSize: 1440
        httpVersion: HTTP/1.1
        redirectURL: ""
        status: 200
        statusText: OK
      startedDateTime: 2024-06-27T01:53:45.238Z
      time: 0
      timings:
        blocked: -1
        connect: -1
        dns: -1
        receive: 0
        send: 0
        ssl: -1
        wait: 0
    - _id: 1ec20348501c868d54ebf8a9c457da1d
      _order: 0
      cache: {}
      request:
        bodySize: 187
        cookies: []
        headers:
          - _fromType: array
            name: authorization
            value: token
              REDACTED_d5e0f0a37c9821e856b923fe14e67a605e3f6c0a517d5a4f46a4e35943ee0f6d
          - _fromType: array
            name: content-type
            value: application/json; charset=utf-8
          - _fromType: array
            name: user-agent
            value: cody-cli / 0.0.5b
          - _fromType: array
            name: accept
            value: "*/*"
          - _fromType: array
            name: content-length
            value: "187"
          - _fromType: array
            name: accept-encoding
            value: gzip,deflate
          - name: host
            value: sourcegraph.com
        headersSize: 324
        httpVersion: HTTP/1.1
        method: POST
        postData:
          mimeType: application/json; charset=utf-8
          params: []
          textJSON:
            query: |2
              
                  query EvaluateFeatureFlag($flagName: String!) {
                      evaluateFeatureFlag(flagName: $flagName)
                  }
            variables:
              flagName: cody-autocomplete-starcoder2-hybrid
        queryString:
          - name: EvaluateFeatureFlag
            value: null
        url: https://sourcegraph.com/.api/graphql?EvaluateFeatureFlag
      response:
        bodySize: 37
        content:
          mimeType: application/json
          size: 37
          text: "{\"data\":{\"evaluateFeatureFlag\":null}}"
        cookies: []
        headers:
          - name: date
            value: Thu, 27 Jun 2024 01:53:46 GMT
          - name: content-type
            value: application/json
          - name: content-length
            value: "37"
          - name: connection
            value: keep-alive
          - name: retry-after
            value: "142"
          - name: access-control-allow-credentials
            value: "true"
          - name: access-control-allow-origin
            value: ""
          - name: cache-control
            value: no-cache, max-age=0
          - name: vary
            value: Cookie,Accept-Encoding,Authorization,Cookie, Authorization,
              X-Requested-With,Cookie
          - name: x-content-type-options
            value: nosniff
          - name: x-frame-options
            value: DENY
          - name: x-xss-protection
            value: 1; mode=block
          - name: strict-transport-security
            value: max-age=31536000; includeSubDomains; preload
        headersSize: 1408
        httpVersion: HTTP/1.1
        redirectURL: ""
        status: 200
        statusText: OK
      startedDateTime: 2024-06-27T01:53:45.598Z
      time: 0
      timings:
        blocked: -1
        connect: -1
        dns: -1
        receive: 0
        send: 0
        ssl: -1
        wait: 0
    - _id: 207a60c979be7ee26fbddac01eb3ef77
      _order: 0
      cache: {}
      request:
        bodySize: 194
        cookies: []
        headers:
          - _fromType: array
            name: authorization
            value: token
              REDACTED_d5e0f0a37c9821e856b923fe14e67a605e3f6c0a517d5a4f46a4e35943ee0f6d
          - _fromType: array
            name: content-type
            value: application/json; charset=utf-8
          - _fromType: array
            name: user-agent
            value: cody-cli / 0.0.5b
          - _fromType: array
            name: accept
            value: "*/*"
          - _fromType: array
            name: content-length
            value: "194"
          - _fromType: array
            name: accept-encoding
            value: gzip,deflate
          - name: host
            value: sourcegraph.com
        headersSize: 324
        httpVersion: HTTP/1.1
        method: POST
        postData:
          mimeType: application/json; charset=utf-8
          params: []
          textJSON:
            query: |2
              
                  query EvaluateFeatureFlag($flagName: String!) {
                      evaluateFeatureFlag(flagName: $flagName)
                  }
            variables:
              flagName: cody-autocomplete-default-starcoder-hybrid
        queryString:
          - name: EvaluateFeatureFlag
            value: null
        url: https://sourcegraph.com/.api/graphql?EvaluateFeatureFlag
      response:
        bodySize: 37
        content:
          mimeType: application/json
          size: 37
          text: "{\"data\":{\"evaluateFeatureFlag\":true}}"
        cookies: []
        headers:
          - name: date
            value: Thu, 27 Jun 2024 01:53:46 GMT
          - name: content-type
            value: application/json
          - name: content-length
            value: "37"
          - name: connection
            value: keep-alive
          - name: retry-after
            value: "142"
          - name: access-control-allow-credentials
            value: "true"
          - name: access-control-allow-origin
            value: ""
          - name: cache-control
            value: no-cache, max-age=0
          - name: vary
            value: Cookie,Accept-Encoding,Authorization,Cookie, Authorization,
              X-Requested-With,Cookie
          - name: x-content-type-options
            value: nosniff
          - name: x-frame-options
            value: DENY
          - name: x-xss-protection
            value: 1; mode=block
          - name: strict-transport-security
            value: max-age=31536000; includeSubDomains; preload
        headersSize: 1408
        httpVersion: HTTP/1.1
        redirectURL: ""
        status: 200
        statusText: OK
      startedDateTime: 2024-06-27T01:53:45.618Z
      time: 0
      timings:
        blocked: -1
        connect: -1
        dns: -1
        receive: 0
        send: 0
        ssl: -1
        wait: 0
    - _id: 74724e3e831db4ec8637745ab221e71e
      _order: 0
      cache: {}
      request:
        bodySize: 178
        cookies: []
        headers:
          - _fromType: array
            name: authorization
            value: token
              REDACTED_d5e0f0a37c9821e856b923fe14e67a605e3f6c0a517d5a4f46a4e35943ee0f6d
          - _fromType: array
            name: content-type
            value: application/json; charset=utf-8
          - _fromType: array
            name: user-agent
            value: cody-cli / 0.0.5b
          - _fromType: array
            name: accept
            value: "*/*"
          - _fromType: array
            name: content-length
            value: "178"
          - _fromType: array
            name: accept-encoding
            value: gzip,deflate
          - name: host
            value: sourcegraph.com
        headersSize: 324
        httpVersion: HTTP/1.1
        method: POST
        postData:
          mimeType: application/json; charset=utf-8
          params: []
          textJSON:
            query: |2
              
                  query EvaluateFeatureFlag($flagName: String!) {
                      evaluateFeatureFlag(flagName: $flagName)
                  }
            variables:
              flagName: cody-autocomplete-claude-3
        queryString:
          - name: EvaluateFeatureFlag
            value: null
        url: https://sourcegraph.com/.api/graphql?EvaluateFeatureFlag
      response:
        bodySize: 37
        content:
          mimeType: application/json
          size: 37
          text: "{\"data\":{\"evaluateFeatureFlag\":true}}"
        cookies: []
        headers:
          - name: date
            value: Thu, 27 Jun 2024 01:53:46 GMT
          - name: content-type
            value: application/json
          - name: content-length
            value: "37"
          - name: connection
            value: keep-alive
          - name: retry-after
            value: "142"
          - name: access-control-allow-credentials
            value: "true"
          - name: access-control-allow-origin
            value: ""
          - name: cache-control
            value: no-cache, max-age=0
          - name: vary
            value: Cookie,Accept-Encoding,Authorization,Cookie, Authorization,
              X-Requested-With,Cookie
          - name: x-content-type-options
            value: nosniff
          - name: x-frame-options
            value: DENY
          - name: x-xss-protection
            value: 1; mode=block
          - name: strict-transport-security
            value: max-age=31536000; includeSubDomains; preload
        headersSize: 1408
        httpVersion: HTTP/1.1
        redirectURL: ""
        status: 200
        statusText: OK
      startedDateTime: 2024-06-27T01:53:45.637Z
      time: 0
      timings:
        blocked: -1
        connect: -1
        dns: -1
        receive: 0
        send: 0
        ssl: -1
        wait: 0
    - _id: 4d27f2b1a62a1732254d84ca289bdfa8
      _order: 0
      cache: {}
      request:
        bodySize: 197
        cookies: []
        headers:
          - _fromType: array
            name: authorization
            value: token
              REDACTED_d5e0f0a37c9821e856b923fe14e67a605e3f6c0a517d5a4f46a4e35943ee0f6d
          - _fromType: array
            name: content-type
            value: application/json; charset=utf-8
          - _fromType: array
            name: user-agent
            value: cody-cli / 0.0.5b
          - _fromType: array
            name: accept
            value: "*/*"
          - _fromType: array
            name: content-length
            value: "197"
          - _fromType: array
            name: accept-encoding
            value: gzip,deflate
          - name: host
            value: sourcegraph.com
        headersSize: 324
        httpVersion: HTTP/1.1
        method: POST
        postData:
          mimeType: application/json; charset=utf-8
          params: []
          textJSON:
            query: |2
              
                  query EvaluateFeatureFlag($flagName: String!) {
                      evaluateFeatureFlag(flagName: $flagName)
                  }
            variables:
              flagName: cody-autocomplete-fim-fine-tuned-model-hybrid
        queryString:
          - name: EvaluateFeatureFlag
            value: null
        url: https://sourcegraph.com/.api/graphql?EvaluateFeatureFlag
      response:
        bodySize: 38
        content:
          mimeType: application/json
          size: 38
          text: "{\"data\":{\"evaluateFeatureFlag\":false}}"
        cookies: []
        headers:
          - name: date
            value: Thu, 27 Jun 2024 01:53:46 GMT
          - name: content-type
            value: application/json
          - name: content-length
            value: "38"
          - name: connection
            value: keep-alive
          - name: retry-after
            value: "142"
          - name: access-control-allow-credentials
            value: "true"
          - name: access-control-allow-origin
            value: ""
          - name: cache-control
            value: no-cache, max-age=0
          - name: vary
            value: Cookie,Accept-Encoding,Authorization,Cookie, Authorization,
              X-Requested-With,Cookie
          - name: x-content-type-options
            value: nosniff
          - name: x-frame-options
            value: DENY
          - name: x-xss-protection
            value: 1; mode=block
          - name: strict-transport-security
            value: max-age=31536000; includeSubDomains; preload
        headersSize: 1408
        httpVersion: HTTP/1.1
        redirectURL: ""
        status: 200
        statusText: OK
      startedDateTime: 2024-06-27T01:53:45.656Z
      time: 0
      timings:
        blocked: -1
        connect: -1
        dns: -1
        receive: 0
        send: 0
        ssl: -1
        wait: 0
    - _id: f6a6852034fedfd9346c57954df025fb
      _order: 0
      cache: {}
      request:
        bodySize: 195
        cookies: []
        headers:
          - _fromType: array
            name: authorization
            value: token
              REDACTED_d5e0f0a37c9821e856b923fe14e67a605e3f6c0a517d5a4f46a4e35943ee0f6d
          - _fromType: array
            name: content-type
            value: application/json; charset=utf-8
          - _fromType: array
            name: user-agent
            value: cody-cli / 0.0.5b
          - _fromType: array
            name: accept
            value: "*/*"
          - _fromType: array
            name: content-length
            value: "195"
          - _fromType: array
            name: accept-encoding
            value: gzip,deflate
          - name: host
            value: sourcegraph.com
        headersSize: 324
        httpVersion: HTTP/1.1
        method: POST
        postData:
          mimeType: application/json; charset=utf-8
          params: []
          textJSON:
            query: |2
              
                  query EvaluateFeatureFlag($flagName: String!) {
                      evaluateFeatureFlag(flagName: $flagName)
                  }
            variables:
              flagName: cody-autocomplete-fim-model-experiment-flag
        queryString:
          - name: EvaluateFeatureFlag
            value: null
        url: https://sourcegraph.com/.api/graphql?EvaluateFeatureFlag
      response:
        bodySize: 37
        content:
          mimeType: application/json
          size: 37
          text: "{\"data\":{\"evaluateFeatureFlag\":true}}"
        cookies: []
        headers:
          - name: date
            value: Thu, 27 Jun 2024 01:53:46 GMT
          - name: content-type
            value: application/json
          - name: content-length
            value: "37"
          - name: connection
            value: keep-alive
          - name: retry-after
            value: "142"
          - name: access-control-allow-credentials
            value: "true"
          - name: access-control-allow-origin
            value: ""
          - name: cache-control
            value: no-cache, max-age=0
          - name: vary
            value: Cookie,Accept-Encoding,Authorization,Cookie, Authorization,
              X-Requested-With,Cookie
          - name: x-content-type-options
            value: nosniff
          - name: x-frame-options
            value: DENY
          - name: x-xss-protection
            value: 1; mode=block
          - name: strict-transport-security
            value: max-age=31536000; includeSubDomains; preload
        headersSize: 1408
        httpVersion: HTTP/1.1
        redirectURL: ""
        status: 200
        statusText: OK
      startedDateTime: 2024-06-27T01:53:45.676Z
      time: 0
      timings:
        blocked: -1
        connect: -1
        dns: -1
        receive: 0
        send: 0
        ssl: -1
        wait: 0
    - _id: 963f5410d3910880da2b2ddfa8d3f9aa
      _order: 0
      cache: {}
      request:
        bodySize: 187
        cookies: []
        headers:
          - _fromType: array
            name: authorization
            value: token
              REDACTED_d5e0f0a37c9821e856b923fe14e67a605e3f6c0a517d5a4f46a4e35943ee0f6d
          - _fromType: array
            name: content-type
            value: application/json; charset=utf-8
          - _fromType: array
            name: user-agent
            value: cody-cli / 0.0.5b
          - _fromType: array
            name: accept
            value: "*/*"
          - _fromType: array
            name: content-length
            value: "187"
          - _fromType: array
            name: accept-encoding
            value: gzip,deflate
          - name: host
            value: sourcegraph.com
        headersSize: 324
        httpVersion: HTTP/1.1
        method: POST
        postData:
          mimeType: application/json; charset=utf-8
          params: []
          textJSON:
            query: |2
              
                  query EvaluateFeatureFlag($flagName: String!) {
                      evaluateFeatureFlag(flagName: $flagName)
                  }
            variables:
              flagName: cody-autocomplete-context-bfg-mixed
        queryString:
          - name: EvaluateFeatureFlag
            value: null
        url: https://sourcegraph.com/.api/graphql?EvaluateFeatureFlag
      response:
        bodySize: 37
        content:
          mimeType: application/json
          size: 37
          text: "{\"data\":{\"evaluateFeatureFlag\":null}}"
        cookies: []
        headers:
          - name: date
            value: Thu, 27 Jun 2024 01:53:46 GMT
          - name: content-type
            value: application/json
          - name: content-length
            value: "37"
          - name: connection
            value: keep-alive
          - name: retry-after
            value: "142"
          - name: access-control-allow-credentials
            value: "true"
          - name: access-control-allow-origin
            value: ""
          - name: cache-control
            value: no-cache, max-age=0
          - name: vary
            value: Cookie,Accept-Encoding,Authorization,Cookie, Authorization,
              X-Requested-With,Cookie
          - name: x-content-type-options
            value: nosniff
          - name: x-frame-options
            value: DENY
          - name: x-xss-protection
            value: 1; mode=block
          - name: strict-transport-security
            value: max-age=31536000; includeSubDomains; preload
        headersSize: 1408
        httpVersion: HTTP/1.1
        redirectURL: ""
        status: 200
        statusText: OK
      startedDateTime: 2024-06-27T01:53:45.696Z
      time: 0
      timings:
        blocked: -1
        connect: -1
        dns: -1
        receive: 0
        send: 0
        ssl: -1
        wait: 0
<<<<<<< HEAD
    - _id: 56e2fa2fdb34eda217dd58c7a61669a8
      _order: 0
      cache: {}
      request:
        bodySize: 177
=======
    - _id: c3793ff05169c8be72b6985f8634964a
      _order: 0
      cache: {}
      request:
        bodySize: 180
>>>>>>> d633f3b5
        cookies: []
        headers:
          - _fromType: array
            name: authorization
            value: token
              REDACTED_d5e0f0a37c9821e856b923fe14e67a605e3f6c0a517d5a4f46a4e35943ee0f6d
          - _fromType: array
            name: content-type
            value: application/json; charset=utf-8
          - _fromType: array
            name: user-agent
            value: cody-cli / 0.0.5b
          - _fromType: array
            name: accept
            value: "*/*"
          - _fromType: array
            name: content-length
<<<<<<< HEAD
            value: "177"
=======
            value: "180"
>>>>>>> d633f3b5
          - _fromType: array
            name: accept-encoding
            value: gzip,deflate
          - name: host
            value: sourcegraph.com
        headersSize: 324
        httpVersion: HTTP/1.1
        method: POST
        postData:
          mimeType: application/json; charset=utf-8
          params: []
          textJSON:
            query: |2
              
                  query EvaluateFeatureFlag($flagName: String!) {
                      evaluateFeatureFlag(flagName: $flagName)
                  }
            variables:
<<<<<<< HEAD
              flagName: cody-autocomplete-tracing
=======
              flagName: cody-autocomplete-hot-streak
>>>>>>> d633f3b5
        queryString:
          - name: EvaluateFeatureFlag
            value: null
        url: https://sourcegraph.com/.api/graphql?EvaluateFeatureFlag
      response:
        bodySize: 37
        content:
          mimeType: application/json
          size: 37
          text: "{\"data\":{\"evaluateFeatureFlag\":true}}"
        cookies: []
        headers:
          - name: date
            value: Thu, 27 Jun 2024 01:53:46 GMT
          - name: content-type
            value: application/json
          - name: content-length
            value: "37"
          - name: connection
            value: keep-alive
          - name: retry-after
            value: "142"
          - name: access-control-allow-credentials
            value: "true"
          - name: access-control-allow-origin
            value: ""
          - name: cache-control
            value: no-cache, max-age=0
          - name: vary
            value: Cookie,Accept-Encoding,Authorization,Cookie, Authorization,
              X-Requested-With,Cookie
          - name: x-content-type-options
            value: nosniff
          - name: x-frame-options
            value: DENY
          - name: x-xss-protection
            value: 1; mode=block
          - name: strict-transport-security
            value: max-age=31536000; includeSubDomains; preload
        headersSize: 1408
        httpVersion: HTTP/1.1
        redirectURL: ""
        status: 200
        statusText: OK
<<<<<<< HEAD
      startedDateTime: 2024-06-27T01:53:45.774Z
=======
      startedDateTime: 2024-06-27T01:53:45.715Z
>>>>>>> d633f3b5
      time: 0
      timings:
        blocked: -1
        connect: -1
        dns: -1
        receive: 0
        send: 0
        ssl: -1
        wait: 0
<<<<<<< HEAD
    - _id: 18c0723299bab37654867ab53ab5d1fc
      _order: 0
      cache: {}
      request:
        bodySize: 198
=======
    - _id: 76c31aa24b3a67ec1214b3c42323ded7
      _order: 0
      cache: {}
      request:
        bodySize: 182
>>>>>>> d633f3b5
        cookies: []
        headers:
          - _fromType: array
            name: authorization
            value: token
              REDACTED_d5e0f0a37c9821e856b923fe14e67a605e3f6c0a517d5a4f46a4e35943ee0f6d
          - _fromType: array
            name: content-type
            value: application/json; charset=utf-8
          - _fromType: array
            name: user-agent
            value: cody-cli / 0.0.5b
          - _fromType: array
            name: accept
            value: "*/*"
          - _fromType: array
            name: content-length
<<<<<<< HEAD
            value: "198"
=======
            value: "182"
>>>>>>> d633f3b5
          - _fromType: array
            name: accept-encoding
            value: gzip,deflate
          - name: host
            value: sourcegraph.com
        headersSize: 324
        httpVersion: HTTP/1.1
        method: POST
        postData:
          mimeType: application/json; charset=utf-8
          params: []
          textJSON:
            query: |2
              
                  query EvaluateFeatureFlag($flagName: String!) {
                      evaluateFeatureFlag(flagName: $flagName)
                  }
            variables:
<<<<<<< HEAD
              flagName: cody-autocomplete-context-extend-language-pool
=======
              flagName: cody-autocomplete-user-latency
>>>>>>> d633f3b5
        queryString:
          - name: EvaluateFeatureFlag
            value: null
        url: https://sourcegraph.com/.api/graphql?EvaluateFeatureFlag
      response:
        bodySize: 37
        content:
          mimeType: application/json
          size: 37
          text: "{\"data\":{\"evaluateFeatureFlag\":null}}"
        cookies: []
        headers:
          - name: date
            value: Thu, 27 Jun 2024 01:53:46 GMT
          - name: content-type
            value: application/json
          - name: content-length
            value: "37"
          - name: connection
            value: keep-alive
          - name: retry-after
            value: "142"
          - name: access-control-allow-credentials
            value: "true"
          - name: access-control-allow-origin
            value: ""
          - name: cache-control
            value: no-cache, max-age=0
          - name: vary
            value: Cookie,Accept-Encoding,Authorization,Cookie, Authorization,
              X-Requested-With,Cookie
          - name: x-content-type-options
            value: nosniff
          - name: x-frame-options
            value: DENY
          - name: x-xss-protection
            value: 1; mode=block
          - name: strict-transport-security
            value: max-age=31536000; includeSubDomains; preload
        headersSize: 1408
        httpVersion: HTTP/1.1
        redirectURL: ""
        status: 200
        statusText: OK
<<<<<<< HEAD
      startedDateTime: 2024-06-27T01:53:45.813Z
=======
      startedDateTime: 2024-06-27T01:53:45.736Z
>>>>>>> d633f3b5
      time: 0
      timings:
        blocked: -1
        connect: -1
        dns: -1
        receive: 0
        send: 0
        ssl: -1
        wait: 0
<<<<<<< HEAD
    - _id: 95aae476e563a49b2b13e40ac79416b0
      _order: 0
      cache: {}
      request:
        bodySize: 184
=======
    - _id: 56e2fa2fdb34eda217dd58c7a61669a8
      _order: 0
      cache: {}
      request:
        bodySize: 177
>>>>>>> d633f3b5
        cookies: []
        headers:
          - _fromType: array
            name: authorization
            value: token
              REDACTED_d5e0f0a37c9821e856b923fe14e67a605e3f6c0a517d5a4f46a4e35943ee0f6d
          - _fromType: array
            name: content-type
            value: application/json; charset=utf-8
          - _fromType: array
            name: user-agent
            value: cody-cli / 0.1.0-SNAPSHOT
          - _fromType: array
            name: accept
            value: "*/*"
          - _fromType: array
            name: content-length
<<<<<<< HEAD
            value: "184"
=======
            value: "177"
>>>>>>> d633f3b5
          - _fromType: array
            name: accept-encoding
            value: gzip,deflate
          - name: host
            value: sourcegraph.com
        headersSize: 332
        httpVersion: HTTP/1.1
        method: POST
        postData:
          mimeType: application/json; charset=utf-8
          params: []
          textJSON:
            query: |2
              
                  query EvaluateFeatureFlag($flagName: String!) {
                      evaluateFeatureFlag(flagName: $flagName)
                  }
            variables:
<<<<<<< HEAD
              flagName: cody-autocomplete-smart-throttle
=======
              flagName: cody-autocomplete-tracing
>>>>>>> d633f3b5
        queryString:
          - name: EvaluateFeatureFlag
            value: null
        url: https://sourcegraph.com/.api/graphql?EvaluateFeatureFlag
      response:
        bodySize: 37
        content:
          mimeType: application/json
          size: 37
          text: "{\"data\":{\"evaluateFeatureFlag\":true}}"
        cookies: []
        headers:
          - name: date
            value: Thu, 04 Jul 2024 19:08:04 GMT
          - name: content-type
            value: application/json
          - name: content-length
            value: "37"
          - name: connection
            value: keep-alive
          - name: access-control-allow-credentials
            value: "true"
          - name: access-control-allow-origin
            value: ""
          - name: cache-control
            value: no-cache, max-age=0
          - name: vary
            value: Cookie,Accept-Encoding,Authorization,Cookie, Authorization,
              X-Requested-With,Cookie
          - name: x-content-type-options
            value: nosniff
          - name: x-frame-options
            value: DENY
          - name: x-xss-protection
            value: 1; mode=block
          - name: strict-transport-security
            value: max-age=31536000; includeSubDomains; preload
        headersSize: 1301
        httpVersion: HTTP/1.1
        redirectURL: ""
        status: 200
        statusText: OK
<<<<<<< HEAD
      startedDateTime: 2024-07-04T19:08:04.376Z
=======
      startedDateTime: 2024-06-27T01:53:45.774Z
>>>>>>> d633f3b5
      time: 0
      timings:
        blocked: -1
        connect: -1
        dns: -1
        receive: 0
        send: 0
        ssl: -1
        wait: 0
    - _id: d4b7d3b31a40b2ba1d1ac65206c49eff
      _order: 0
      cache: {}
      request:
        bodySize: 193
        cookies: []
        headers:
          - _fromType: array
            name: authorization
            value: token
              REDACTED_d5e0f0a37c9821e856b923fe14e67a605e3f6c0a517d5a4f46a4e35943ee0f6d
          - _fromType: array
            name: content-type
            value: application/json; charset=utf-8
          - _fromType: array
            name: user-agent
            value: cody-cli / 0.1.0-SNAPSHOT
          - _fromType: array
            name: accept
            value: "*/*"
          - _fromType: array
            name: content-length
            value: "193"
          - _fromType: array
            name: accept-encoding
            value: gzip,deflate
          - name: host
            value: sourcegraph.com
        headersSize: 332
        httpVersion: HTTP/1.1
        method: POST
        postData:
          mimeType: application/json; charset=utf-8
          params: []
          textJSON:
            query: |2
              
                  query EvaluateFeatureFlag($flagName: String!) {
                      evaluateFeatureFlag(flagName: $flagName)
                  }
            variables:
              flagName: cody-autocomplete-latency-experiment-flag
        queryString:
          - name: EvaluateFeatureFlag
            value: null
        url: https://sourcegraph.com/.api/graphql?EvaluateFeatureFlag
      response:
        bodySize: 37
        content:
          mimeType: application/json
          size: 37
          text: "{\"data\":{\"evaluateFeatureFlag\":true}}"
        cookies: []
        headers:
          - name: date
            value: Mon, 08 Jul 2024 17:30:18 GMT
          - name: content-type
            value: application/json
          - name: content-length
            value: "37"
          - name: connection
            value: keep-alive
          - name: access-control-allow-credentials
            value: "true"
          - name: access-control-allow-origin
            value: ""
          - name: cache-control
            value: no-cache, max-age=0
          - name: vary
            value: Cookie,Accept-Encoding,Authorization,Cookie, Authorization,
              X-Requested-With,Cookie
          - name: x-content-type-options
            value: nosniff
          - name: x-frame-options
            value: DENY
          - name: x-xss-protection
            value: 1; mode=block
          - name: strict-transport-security
            value: max-age=31536000; includeSubDomains; preload
        headersSize: 1301
        httpVersion: HTTP/1.1
        redirectURL: ""
        status: 200
        statusText: OK
      startedDateTime: 2024-07-08T17:30:18.101Z
      time: 0
      timings:
        blocked: -1
        connect: -1
        dns: -1
        receive: 0
        send: 0
        ssl: -1
        wait: 0
<<<<<<< HEAD
    - _id: 733f60b08a7598b02125f522e171b133
      _order: 0
      cache: {}
      request:
        bodySize: 147
=======
    - _id: 95aae476e563a49b2b13e40ac79416b0
      _order: 0
      cache: {}
      request:
        bodySize: 184
>>>>>>> d633f3b5
        cookies: []
        headers:
          - _fromType: array
            name: authorization
            value: token
              REDACTED_d5e0f0a37c9821e856b923fe14e67a605e3f6c0a517d5a4f46a4e35943ee0f6d
          - _fromType: array
            name: content-type
            value: application/json; charset=utf-8
          - _fromType: array
            name: user-agent
            value: cody-cli / 0.1.0-SNAPSHOT
          - _fromType: array
            name: accept
            value: "*/*"
          - _fromType: array
            name: content-length
<<<<<<< HEAD
            value: "147"
=======
            value: "184"
>>>>>>> d633f3b5
          - _fromType: array
            name: accept-encoding
            value: gzip,deflate
          - name: host
            value: sourcegraph.com
<<<<<<< HEAD
        headersSize: 317
=======
        headersSize: 332
>>>>>>> d633f3b5
        httpVersion: HTTP/1.1
        method: POST
        postData:
          mimeType: application/json; charset=utf-8
          params: []
          textJSON:
            query: |2
              
                  query FeatureFlags {
                      evaluatedFeatureFlags() {
                          name
                          value
                        }
                  }
<<<<<<< HEAD
            variables: {}
=======
            variables:
              flagName: cody-autocomplete-smart-throttle
>>>>>>> d633f3b5
        queryString:
          - name: FeatureFlags
            value: null
        url: https://sourcegraph.com/.api/graphql?FeatureFlags
      response:
<<<<<<< HEAD
        bodySize: 504
        content:
=======
        bodySize: 37
        content:
          mimeType: application/json
          size: 37
          text: "{\"data\":{\"evaluateFeatureFlag\":null}}"
        cookies: []
        headers:
          - name: date
            value: Thu, 04 Jul 2024 17:56:24 GMT
          - name: content-type
            value: application/json
          - name: content-length
            value: "37"
          - name: connection
            value: keep-alive
          - name: retry-after
            value: "216"
          - name: access-control-allow-credentials
            value: "true"
          - name: access-control-allow-origin
            value: ""
          - name: cache-control
            value: no-cache, max-age=0
          - name: vary
            value: Cookie,Accept-Encoding,Authorization,Cookie, Authorization,
              X-Requested-With,Cookie
          - name: x-content-type-options
            value: nosniff
          - name: x-frame-options
            value: DENY
          - name: x-xss-protection
            value: 1; mode=block
          - name: strict-transport-security
            value: max-age=31536000; includeSubDomains; preload
        headersSize: 1408
        httpVersion: HTTP/1.1
        redirectURL: ""
        status: 200
        statusText: OK
      startedDateTime: 2024-07-04T17:56:24.275Z
      time: 0
      timings:
        blocked: -1
        connect: -1
        dns: -1
        receive: 0
        send: 0
        ssl: -1
        wait: 0
    - _id: d4b7d3b31a40b2ba1d1ac65206c49eff
      _order: 0
      cache: {}
      request:
        bodySize: 193
        cookies: []
        headers:
          - _fromType: array
            name: authorization
            value: token
              REDACTED_d5e0f0a37c9821e856b923fe14e67a605e3f6c0a517d5a4f46a4e35943ee0f6d
          - _fromType: array
            name: content-type
            value: application/json; charset=utf-8
          - _fromType: array
            name: user-agent
            value: cody-cli / 0.1.0-SNAPSHOT
          - _fromType: array
            name: accept
            value: "*/*"
          - _fromType: array
            name: content-length
            value: "193"
          - _fromType: array
            name: accept-encoding
            value: gzip,deflate
          - name: host
            value: sourcegraph.com
        headersSize: 332
        httpVersion: HTTP/1.1
        method: POST
        postData:
          mimeType: application/json; charset=utf-8
          params: []
          textJSON:
            query: |2
              
                  query EvaluateFeatureFlag($flagName: String!) {
                      evaluateFeatureFlag(flagName: $flagName)
                  }
            variables:
              flagName: cody-autocomplete-latency-experiment-flag
        queryString:
          - name: EvaluateFeatureFlag
            value: null
        url: https://sourcegraph.com/.api/graphql?EvaluateFeatureFlag
      response:
        bodySize: 37
        content:
          mimeType: application/json
          size: 37
          text: "{\"data\":{\"evaluateFeatureFlag\":null}}"
        cookies: []
        headers:
          - name: date
            value: Thu, 04 Jul 2024 17:56:24 GMT
          - name: content-type
            value: application/json
          - name: content-length
            value: "37"
          - name: connection
            value: keep-alive
          - name: retry-after
            value: "216"
          - name: access-control-allow-credentials
            value: "true"
          - name: access-control-allow-origin
            value: ""
          - name: cache-control
            value: no-cache, max-age=0
          - name: vary
            value: Cookie,Accept-Encoding,Authorization,Cookie, Authorization,
              X-Requested-With,Cookie
          - name: x-content-type-options
            value: nosniff
          - name: x-frame-options
            value: DENY
          - name: x-xss-protection
            value: 1; mode=block
          - name: strict-transport-security
            value: max-age=31536000; includeSubDomains; preload
        headersSize: 1408
        httpVersion: HTTP/1.1
        redirectURL: ""
        status: 200
        statusText: OK
      startedDateTime: 2024-07-04T17:56:24.301Z
      time: 0
      timings:
        blocked: -1
        connect: -1
        dns: -1
        receive: 0
        send: 0
        ssl: -1
        wait: 0
    - _id: 733f60b08a7598b02125f522e171b133
      _order: 0
      cache: {}
      request:
        bodySize: 147
        cookies: []
        headers:
          - _fromType: array
            name: authorization
            value: token
              REDACTED_d5e0f0a37c9821e856b923fe14e67a605e3f6c0a517d5a4f46a4e35943ee0f6d
          - _fromType: array
            name: content-type
            value: application/json; charset=utf-8
          - _fromType: array
            name: user-agent
            value: cody-cli / 0.0.5b
          - _fromType: array
            name: accept
            value: "*/*"
          - _fromType: array
            name: content-length
            value: "147"
          - _fromType: array
            name: accept-encoding
            value: gzip,deflate
          - name: host
            value: sourcegraph.com
        headersSize: 317
        httpVersion: HTTP/1.1
        method: POST
        postData:
          mimeType: application/json; charset=utf-8
          params: []
          textJSON:
            query: |2
              
                  query FeatureFlags {
                      evaluatedFeatureFlags() {
                          name
                          value
                        }
                  }
            variables: {}
        queryString:
          - name: FeatureFlags
            value: null
        url: https://sourcegraph.com/.api/graphql?FeatureFlags
      response:
        bodySize: 504
        content:
>>>>>>> d633f3b5
          encoding: base64
          mimeType: application/json
          size: 504
          text: "[\"H4sIAAAAAAAAA5SSzW7jMAyE30Xn8rS3PEBfYrEHWhxLAmTKoKhugiDvXtj713brBL1zv\
            hmScw3CzuF0DXjhOtghz2AfhufKqYfT92tQXhBOITa5EA9vsS1rhYPmstDSBJVwXmFl\
            gTrNlVN4ChsN4eQ2cHv6y2grNDZBMl7zv6mZa387NtU20coJ1H8Wj5nYwJ16buZxeD9\
            W/h8yVh4C+naYqYMtZhJMIx2DeUjx2tK2KmsvTQ+Be4aiDuPo5QXkw5sVrl+J7caxaL\
            pv8k4hmHlUp+5s242N8mWyIvcRWCaIFE19p1FRwfmeMVRodBg1nRqbPAw5Oqi3YfHX1\
            984Hup2SY80N6Od0cfUo5XVH959WKXY1HH2r5x7q/JcdPuVQn63+uP9PsXEzP7HkaYh\
            Cf6oavu0Ok3cIVRZEwkc8cF26sZ981rWWlid+kWdz5RLyrWk7O9e8WnY1Rr5VkWCCj5\
            W48ft9goAAP//AwBSH2U5EAQAAA==\"]"
          textDecoded:
            data:
              evaluatedFeatureFlags:
                - name: cody-autocomplete-fim-model-experiment-flag
                  value: true
                - name: opencodegraph
                  value: false
                - name: blob-page-switch-areas-shortcuts
                  value: false
                - name: cody-autocomplete-claude-3
                  value: true
                - name: search-debug
                  value: false
                - name: auditlog-expansion
                  value: true
                - name: cody-interactive-tutorial
                  value: false
                - name: cody-autocomplete-tracing
                  value: true
                - name: cody-autocomplete-default-starcoder-hybrid
                  value: true
                - name: cody-embeddings-auto-indexing
                  value: true
                - name: end-user-onboarding
                  value: true
                - name: cody-use-sourcegraph-embeddings
                  value: true
                - name: use-ssc-for-cody-subscription
                  value: true
                - name: cody-url-context
                  value: false
                - name: cody-autocomplete-fim-fine-tuned-model-hybrid
                  value: false
                - name: cody-chat-context-budget
                  value: true
                - name: search-content-based-lang-detection
                  value: true
                - name: contrast-compliant-syntax-highlighting
                  value: false
                - name: cody-pro-trial-ended
                  value: true
        cookies: []
        headers:
          - name: date
            value: Thu, 27 Jun 2024 01:53:45 GMT
          - name: content-type
            value: application/json
          - name: transfer-encoding
            value: chunked
          - name: connection
            value: keep-alive
          - name: retry-after
            value: "142"
          - name: access-control-allow-credentials
            value: "true"
          - name: access-control-allow-origin
            value: ""
          - name: cache-control
            value: no-cache, max-age=0
          - name: vary
            value: Cookie,Accept-Encoding,Authorization,Cookie, Authorization,
              X-Requested-With,Cookie
          - name: x-content-type-options
            value: nosniff
          - name: x-frame-options
            value: DENY
          - name: x-xss-protection
            value: 1; mode=block
          - name: strict-transport-security
            value: max-age=31536000; includeSubDomains; preload
          - name: content-encoding
            value: gzip
        headersSize: 1440
        httpVersion: HTTP/1.1
        redirectURL: ""
        status: 200
        statusText: OK
      startedDateTime: 2024-06-27T01:53:45.535Z
      time: 0
      timings:
        blocked: -1
        connect: -1
        dns: -1
        receive: 0
        send: 0
        ssl: -1
        wait: 0
    - _id: e3e9d3db6d23d195bf9fcf9d8e2fe36f
      _order: 0
      cache: {}
      request:
        bodySize: 253
        cookies: []
        headers:
          - _fromType: array
            name: authorization
            value: token
              REDACTED_d5e0f0a37c9821e856b923fe14e67a605e3f6c0a517d5a4f46a4e35943ee0f6d
          - _fromType: array
            name: content-type
            value: application/json; charset=utf-8
          - _fromType: array
            name: user-agent
            value: cody-cli / 0.0.5b
          - _fromType: array
            name: accept
            value: "*/*"
          - _fromType: array
            name: content-length
            value: "253"
          - _fromType: array
            name: accept-encoding
            value: gzip,deflate
          - name: host
            value: sourcegraph.com
        headersSize: 317
        httpVersion: HTTP/1.1
        method: POST
        postData:
          mimeType: application/json; charset=utf-8
          params: []
          textJSON:
            query: |
              
              query Repositories($names: [String!]!, $first: Int!) {
                  repositories(names: $names, first: $first) {
                    nodes {
                      name
                      id
                    }
                  }
                }
            variables:
              first: 1
              names:
                - github.com/sourcegraph/sourcegraph
        queryString:
          - name: Repositories
            value: null
        url: https://sourcegraph.com/.api/graphql?Repositories
      response:
        bodySize: 180
        content:
          encoding: base64
          mimeType: application/json
          size: 180
          text: "[\"H4sIAAAAAAAAA6pWSkksSVSyqlYqSi3IL84syS/KTC0G8fPyU0CM6GqlvMTcVCUrpfTMk\
            ozSJL3k/Fz94vzSouTU9KLEggxktpKOUmaKkpVSaG5YeZKxX0GKu2Vlakh+lV9Werl/\
            iKehr6OtrVJtbG1tLQAAAP//AwAClJdVdwAAAA==\"]"
          textDecoded:
            data:
              repositories:
                nodes:
                  - id: UmVwb3NpdG9yeTozNjgwOTI1MA==
                    name: github.com/sourcegraph/sourcegraph
        cookies: []
        headers:
          - name: date
            value: Thu, 27 Jun 2024 01:53:49 GMT
          - name: content-type
            value: application/json
          - name: transfer-encoding
            value: chunked
          - name: connection
            value: keep-alive
          - name: retry-after
            value: "138"
          - name: access-control-allow-credentials
            value: "true"
          - name: access-control-allow-origin
            value: ""
          - name: cache-control
            value: no-cache, max-age=0
          - name: vary
            value: Cookie,Accept-Encoding,Authorization,Cookie, Authorization,
              X-Requested-With,Cookie
          - name: x-content-type-options
            value: nosniff
          - name: x-frame-options
            value: DENY
          - name: x-xss-protection
            value: 1; mode=block
          - name: strict-transport-security
            value: max-age=31536000; includeSubDomains; preload
          - name: content-encoding
            value: gzip
        headersSize: 1440
        httpVersion: HTTP/1.1
        redirectURL: ""
        status: 200
        statusText: OK
      startedDateTime: 2024-06-27T01:53:49.334Z
      time: 0
      timings:
        blocked: -1
        connect: -1
        dns: -1
        receive: 0
        send: 0
        ssl: -1
        wait: 0
    - _id: b584bf96a3d88ab96114e5cbea1e4bca
      _order: 0
      cache: {}
      request:
        bodySize: 164
        cookies: []
        headers:
          - _fromType: array
            name: authorization
            value: token
              REDACTED_d5e0f0a37c9821e856b923fe14e67a605e3f6c0a517d5a4f46a4e35943ee0f6d
          - _fromType: array
            name: content-type
            value: application/json; charset=utf-8
          - _fromType: array
            name: user-agent
            value: cody-cli / 0.0.5b
          - _fromType: array
            name: accept
            value: "*/*"
          - _fromType: array
            name: content-length
            value: "164"
          - _fromType: array
            name: accept-encoding
            value: gzip,deflate
          - name: host
            value: sourcegraph.com
        headersSize: 323
        httpVersion: HTTP/1.1
        method: POST
        postData:
          mimeType: application/json; charset=utf-8
          params: []
          textJSON:
            query: |-
              
              query SiteIdentification {
              	site {
              		siteID
              		productSubscription {
              			license {
              				hashedKey
              			}
              		}
              	}
              }
            variables: {}
        queryString:
          - name: SiteIdentification
            value: null
        url: https://sourcegraph.com/.api/graphql?SiteIdentification
      response:
        bodySize: 212
        content:
          encoding: base64
          mimeType: application/json
          size: 212
          text: "[\"H4sIAAAAAAAAAzTLsQ6CMBCA4Xe52YX2rgVmF+PI4HztXaWJAdKWwRDf3WDiv/zTd4BwY\
            xgPqLnp/7crjDCte4n6LLzNDw1wga2sssc27aHGkreW1+UErxx1qT87c51V7vqGEYbo\
            u9AZm/okmgxi70QZlZzzqNEaJOMNReocCdkgiCk4j4btwJwIPmdfAAAA//8DABj2u36\
            gAAAA\"]"
          textDecoded:
            data:
              site:
                productSubscription:
                  license:
                    hashedKey: 9c71b123f8fdef24486dea4e56674ec32452725c5165d53bd44fb6742a39aaf5
                siteID: SourcegraphWeb
        cookies: []
        headers:
          - name: date
            value: Thu, 27 Jun 2024 01:53:46 GMT
          - name: content-type
            value: application/json
          - name: transfer-encoding
            value: chunked
          - name: connection
            value: keep-alive
          - name: retry-after
            value: "142"
          - name: access-control-allow-credentials
            value: "true"
          - name: access-control-allow-origin
            value: ""
          - name: cache-control
            value: no-cache, max-age=0
          - name: vary
            value: Cookie,Accept-Encoding,Authorization,Cookie, Authorization,
              X-Requested-With,Cookie
          - name: x-content-type-options
            value: nosniff
          - name: x-frame-options
            value: DENY
          - name: x-xss-protection
            value: 1; mode=block
          - name: strict-transport-security
            value: max-age=31536000; includeSubDomains; preload
          - name: content-encoding
            value: gzip
        headersSize: 1440
        httpVersion: HTTP/1.1
        redirectURL: ""
        status: 200
        statusText: OK
      startedDateTime: 2024-06-27T01:53:45.557Z
      time: 0
      timings:
        blocked: -1
        connect: -1
        dns: -1
        receive: 0
        send: 0
        ssl: -1
        wait: 0
    - _id: 2aa42833ae189b030c5bc322f1d27b0c
      _order: 0
      cache: {}
      request:
        bodySize: 101
        cookies: []
        headers:
          - _fromType: array
            name: authorization
            value: token
              REDACTED_d5e0f0a37c9821e856b923fe14e67a605e3f6c0a517d5a4f46a4e35943ee0f6d
          - _fromType: array
            name: content-type
            value: application/json; charset=utf-8
          - _fromType: array
            name: user-agent
            value: cody-cli / 0.0.5b
          - _fromType: array
            name: accept
            value: "*/*"
          - _fromType: array
            name: content-length
            value: "101"
          - _fromType: array
            name: accept-encoding
            value: gzip,deflate
          - name: host
            value: sourcegraph.com
        headersSize: 323
        httpVersion: HTTP/1.1
        method: POST
        postData:
          mimeType: application/json; charset=utf-8
          params: []
          textJSON:
            query: |-
              
              query SiteProductVersion {
                  site {
                      productVersion
                  }
              }
            variables: {}
        queryString:
          - name: SiteProductVersion
            value: null
        url: https://sourcegraph.com/.api/graphql?SiteProductVersion
      response:
        bodySize: 136
        content:
          encoding: base64
          mimeType: application/json
          size: 136
          text: "[\"H4sIAAAAAAAAA6pWSkksSVSyqlYqzixJBdEFRfkppcklYalFxZn5eUpWSkYWBgZGZvFGB\
            kYmugZmukbm8aZ6JrqGxknGhqbJ5smmpmZKtbW1AAAAAP//AwAok7tZSQAAAA==\"]"
          textDecoded:
            data:
              site:
                productVersion: 280026_2024-06-27_5.4-13b315c7c556
        cookies: []
        headers:
          - name: date
            value: Thu, 27 Jun 2024 01:53:45 GMT
          - name: content-type
            value: application/json
          - name: transfer-encoding
            value: chunked
          - name: connection
            value: keep-alive
          - name: retry-after
            value: "143"
          - name: access-control-allow-credentials
            value: "true"
          - name: access-control-allow-origin
            value: ""
          - name: cache-control
            value: no-cache, max-age=0
          - name: vary
            value: Cookie,Accept-Encoding,Authorization,Cookie, Authorization,
              X-Requested-With,Cookie
          - name: x-content-type-options
            value: nosniff
          - name: x-frame-options
            value: DENY
          - name: x-xss-protection
            value: 1; mode=block
          - name: strict-transport-security
            value: max-age=31536000; includeSubDomains; preload
          - name: content-encoding
            value: gzip
        headersSize: 1440
        httpVersion: HTTP/1.1
        redirectURL: ""
        status: 200
        statusText: OK
      startedDateTime: 2024-06-27T01:53:44.876Z
      time: 0
      timings:
        blocked: -1
        connect: -1
        dns: -1
        receive: 0
        send: 0
        ssl: -1
        wait: 0
  pages: []
  version: "1.2"<|MERGE_RESOLUTION|>--- conflicted
+++ resolved
@@ -5,91 +5,6 @@
     name: Polly.JS
     version: 6.0.6
   entries:
-    - _id: 8ffa79cf5668b64b3fd5ad5674e1d846
-      _order: 0
-      cache: {}
-      request:
-        bodySize: 0
-        cookies: []
-        headers:
-          - _fromType: array
-            name: authorization
-            value: token
-              REDACTED_d5e0f0a37c9821e856b923fe14e67a605e3f6c0a517d5a4f46a4e35943ee0f6d
-          - _fromType: array
-            name: content-type
-            value: application/json; charset=utf-8
-          - _fromType: array
-            name: user-agent
-            value: cody-cli / 0.1.0-SNAPSHOT
-          - _fromType: array
-            name: accept
-            value: "*/*"
-          - _fromType: array
-            name: accept-encoding
-            value: gzip,deflate
-          - name: host
-            value: sourcegraph.com
-        headersSize: 296
-        httpVersion: HTTP/1.1
-        method: GET
-        queryString: []
-        url: https://sourcegraph.com/.api/client-config
-      response:
-        bodySize: 195
-        content:
-          encoding: base64
-          mimeType: text/plain; charset=utf-8
-          size: 195
-          text: "[\"H4sIAAAAAAAAA2zMsQoCMRCE4T5PsVztE9hJsLjOznrPrBjI7koyQeW4d7dRBEn9z3xrI\
-            CKaLp5eR+OlSJr2hNpl9wk3xjBwh0fXexHI+NkbXKOrsqU2NoCal47s9utXLu07aMoV\
-            0Q3yxDlb8sfQUU9S2uE0/ylhC28AAAD//w==\",\"AwAr87D14AAAAA==\"]"
-        cookies: []
-        headers:
-          - name: date
-            value: Thu, 04 Jul 2024 17:56:24 GMT
-          - name: content-type
-            value: text/plain; charset=utf-8
-          - name: transfer-encoding
-            value: chunked
-          - name: connection
-            value: keep-alive
-          - name: retry-after
-            value: "216"
-          - name: access-control-allow-credentials
-            value: "true"
-          - name: access-control-allow-origin
-            value: ""
-          - name: cache-control
-            value: no-cache, max-age=0
-          - name: vary
-            value: Cookie,Accept-Encoding,Authorization,Cookie, Authorization,
-              X-Requested-With,Cookie
-          - name: x-content-type-options
-            value: nosniff
-          - name: x-frame-options
-            value: DENY
-          - name: x-xss-protection
-            value: 1; mode=block
-          - name: strict-transport-security
-            value: max-age=31536000; includeSubDomains; preload
-          - name: content-encoding
-            value: gzip
-        headersSize: 1449
-        httpVersion: HTTP/1.1
-        redirectURL: ""
-        status: 200
-        statusText: OK
-      startedDateTime: 2024-07-04T17:56:24.219Z
-      time: 0
-      timings:
-        blocked: -1
-        connect: -1
-        dns: -1
-        receive: 0
-        send: 0
-        ssl: -1
-        wait: 0
     - _id: f5c671311272dfe9f175bc9d89a42959
       _order: 0
       cache: {}
@@ -334,7 +249,7 @@
                 text: Ok.
               - speaker: human
                 text: >-
-                  You have access to the provided codebase context. 
+                  You have access to the provided codebase context.
 
 
                   Question: implement a cow. Only print the code without any explanation.
@@ -409,11 +324,11 @@
         send: 0
         ssl: -1
         wait: 0
-    - _id: 9d0e130a38eaf9d3cd8d9512afc14b87
+    - _id: 12581f1c735a04aeb88af7a54cd007b2
       _order: 0
       cache: {}
       request:
-        bodySize: 144
+        bodySize: 217
         cookies: []
         headers:
           - _fromType: array
@@ -431,13 +346,13 @@
             value: "*/*"
           - _fromType: array
             name: content-length
-            value: "144"
+            value: "217"
           - _fromType: array
             name: accept-encoding
             value: gzip,deflate
           - name: host
             value: sourcegraph.com
-        headersSize: 319
+        headersSize: 331
         httpVersion: HTTP/1.1
         method: POST
         postData:
@@ -445,27 +360,39 @@
           params: []
           textJSON:
             query: |-
-              
-              query ContextFilters {
+
+              query CodyConfigFeaturesResponse {
                   site {
-                      codyContextFilters(version: V1) {
-                          raw
+                      codyConfigFeatures {
+                          chat
+                          autoComplete
+                          commands
+                          attribution
                       }
                   }
               }
             variables: {}
         queryString:
-          - name: ContextFilters
+          - name: CodyConfigFeaturesResponse
             value: null
-        url: https://sourcegraph.com/.api/graphql?ContextFilters
+        url: https://sourcegraph.com/.api/graphql?CodyConfigFeaturesResponse
       response:
-        bodySize: 111
+        bodySize: 152
         content:
           encoding: base64
           mimeType: application/json
-          size: 111
-          text: "[\"H4sIAAAAAAAAA6pWSkksSVSyqlYqzixJBdHJ+SmVzvl5JakVJW6ZOSWpRcUg0aLEciWrv\
-            NKcnNra2loAAAAA//8=\",\"AwA2LshlNQAAAA==\"]"
+          size: 152
+          text: "[\"H4sIAAAAAAAAAzyLwQqAIBAF/2XPfYFXof/YdC0h3dDnIcR/Dws6DQwznTyDyXSqETLp1\
+            N9Wc4j7KoxWpL72YJBBabIQN6jVdJ0yj885TYmzr38DlLg1RM1kAp9VxhjjAQAA//8D\
+            AIfOLkJuAAAA\"]"
+          textDecoded:
+            data:
+              site:
+                codyConfigFeatures:
+                  attribution: false
+                  autoComplete: true
+                  chat: true
+                  commands: true
         cookies: []
         headers:
           - name: date
@@ -502,6 +429,109 @@
         redirectURL: ""
         status: 200
         statusText: OK
+      startedDateTime: 2024-06-27T01:53:45.832Z
+      time: 0
+      timings:
+        blocked: -1
+        connect: -1
+        dns: -1
+        receive: 0
+        send: 0
+        ssl: -1
+        wait: 0
+    - _id: 9d0e130a38eaf9d3cd8d9512afc14b87
+      _order: 0
+      cache: {}
+      request:
+        bodySize: 144
+        cookies: []
+        headers:
+          - _fromType: array
+            name: authorization
+            value: token
+              REDACTED_d5e0f0a37c9821e856b923fe14e67a605e3f6c0a517d5a4f46a4e35943ee0f6d
+          - _fromType: array
+            name: content-type
+            value: application/json; charset=utf-8
+          - _fromType: array
+            name: user-agent
+            value: cody-cli / 0.0.5b
+          - _fromType: array
+            name: accept
+            value: "*/*"
+          - _fromType: array
+            name: content-length
+            value: "144"
+          - _fromType: array
+            name: accept-encoding
+            value: gzip,deflate
+          - name: host
+            value: sourcegraph.com
+        headersSize: 319
+        httpVersion: HTTP/1.1
+        method: POST
+        postData:
+          mimeType: application/json; charset=utf-8
+          params: []
+          textJSON:
+            query: |-
+
+              query ContextFilters {
+                  site {
+                      codyContextFilters(version: V1) {
+                          raw
+                      }
+                  }
+              }
+            variables: {}
+        queryString:
+          - name: ContextFilters
+            value: null
+        url: https://sourcegraph.com/.api/graphql?ContextFilters
+      response:
+        bodySize: 111
+        content:
+          encoding: base64
+          mimeType: application/json
+          size: 111
+          text: "[\"H4sIAAAAAAAAA6pWSkksSVSyqlYqzixJBdHJ+SmVzvl5JakVJW6ZOSWpRcUg0aLEciWrv\
+            NKcnNra2loAAAAA//8=\",\"AwA2LshlNQAAAA==\"]"
+        cookies: []
+        headers:
+          - name: date
+            value: Thu, 27 Jun 2024 01:53:46 GMT
+          - name: content-type
+            value: application/json
+          - name: transfer-encoding
+            value: chunked
+          - name: connection
+            value: keep-alive
+          - name: retry-after
+            value: "142"
+          - name: access-control-allow-credentials
+            value: "true"
+          - name: access-control-allow-origin
+            value: ""
+          - name: cache-control
+            value: no-cache, max-age=0
+          - name: vary
+            value: Cookie,Accept-Encoding,Authorization,Cookie, Authorization,
+              X-Requested-With,Cookie
+          - name: x-content-type-options
+            value: nosniff
+          - name: x-frame-options
+            value: DENY
+          - name: x-xss-protection
+            value: 1; mode=block
+          - name: strict-transport-security
+            value: max-age=31536000; includeSubDomains; preload
+          - name: content-encoding
+            value: gzip
+        headersSize: 1440
+        httpVersion: HTTP/1.1
+        redirectURL: ""
+        status: 200
+        statusText: OK
       startedDateTime: 2024-06-27T01:53:45.861Z
       time: 0
       timings:
@@ -512,9 +542,6 @@
         send: 0
         ssl: -1
         wait: 0
-<<<<<<< HEAD
-    - _id: 9d0e130a38eaf9d3cd8d9512afc14b87
-=======
     - _id: 460fa85fef77ffa15bb82fa3a88049a3
       _order: 0
       cache: {}
@@ -551,7 +578,7 @@
           params: []
           textJSON:
             query: |-
-              
+
               query CurrentSiteCodyLlmConfiguration {
                   site {
                       codyLLMConfiguration {
@@ -636,7 +663,6 @@
         ssl: -1
         wait: 0
     - _id: 7edf90ea650cb304fe26f9d57bd79477
->>>>>>> d633f3b5
       _order: 0
       cache: {}
       request:
@@ -672,7 +698,7 @@
           params: []
           textJSON:
             query: |-
-              
+
               query CurrentSiteCodyLlmConfiguration {
                   site {
                       codyLLMConfiguration {
@@ -780,238 +806,7 @@
           params: []
           textJSON:
             query: |-
-              
-<<<<<<< HEAD
-              query CurrentSiteCodyLlmConfiguration {
-                  site {
-                      codyLLMConfiguration {
-                          chatModel
-                          chatModelMaxTokens
-                          fastChatModel
-                          fastChatModelMaxTokens
-                          completionModel
-                          completionModelMaxTokens
-                      }
-                  }
-              }
-            variables: {}
-        queryString:
-          - name: CurrentSiteCodyLlmConfiguration
-            value: null
-        url: https://sourcegraph.com/.api/graphql?CurrentSiteCodyLlmConfiguration
-      response:
-        bodySize: 248
-        content:
-          encoding: base64
-          mimeType: application/json
-          size: 248
-          text: "[\"H4sIAAAAAAAAA3zOwQqCQBAG4HeZs+K0BqFXr3rrBYbdMRdtJ3ZXKmTfPSyiSOg08PP/H\
-            7OAoUhQLxBs5PVqMfe27RpxvT3NnqIV98wHip0YnqAGcnHwcrG60BPNhvMyD+Icx1yh\
-            2qNSFWSfQUe3o4zsAtQ7hYgZ9BRi898byI7ziyvxAD+bLanlfJl4ffaN9tbzVfwYihD\
-            JazHsYdP7gipETCmlBwAAAP//AwBQeP+1EwEAAA==\"]"
-          textDecoded:
-            data:
-              site:
-                codyLLMConfiguration:
-                  chatModel: anthropic/claude-3-sonnet-20240229
-                  chatModelMaxTokens: 12000
-                  completionModel: fireworks/starcoder
-                  completionModelMaxTokens: 9000
-                  fastChatModel: anthropic/claude-3-haiku-20240307
-                  fastChatModelMaxTokens: 12000
-        cookies: []
-        headers:
-          - name: date
-            value: Thu, 27 Jun 2024 01:53:45 GMT
-          - name: content-type
-            value: application/json
-          - name: transfer-encoding
-            value: chunked
-          - name: connection
-            value: keep-alive
-          - name: retry-after
-            value: "143"
-          - name: access-control-allow-credentials
-            value: "true"
-          - name: access-control-allow-origin
-            value: ""
-          - name: cache-control
-            value: no-cache, max-age=0
-          - name: vary
-            value: Cookie,Accept-Encoding,Authorization,Cookie, Authorization,
-              X-Requested-With,Cookie
-          - name: x-content-type-options
-            value: nosniff
-          - name: x-frame-options
-            value: DENY
-          - name: x-xss-protection
-            value: 1; mode=block
-          - name: strict-transport-security
-            value: max-age=31536000; includeSubDomains; preload
-          - name: content-encoding
-            value: gzip
-        headersSize: 1440
-        httpVersion: HTTP/1.1
-        redirectURL: ""
-        status: 200
-        statusText: OK
-      startedDateTime: 2024-06-27T01:53:44.877Z
-      time: 0
-      timings:
-        blocked: -1
-        connect: -1
-        dns: -1
-        receive: 0
-        send: 0
-        ssl: -1
-        wait: 0
-    - _id: 7edf90ea650cb304fe26f9d57bd79477
-      _order: 0
-      cache: {}
-      request:
-        bodySize: 165
-        cookies: []
-        headers:
-          - _fromType: array
-            name: authorization
-            value: token
-              REDACTED_d5e0f0a37c9821e856b923fe14e67a605e3f6c0a517d5a4f46a4e35943ee0f6d
-          - _fromType: array
-            name: content-type
-            value: application/json; charset=utf-8
-          - _fromType: array
-            name: user-agent
-            value: cody-cli / 0.0.5b
-          - _fromType: array
-            name: accept
-            value: "*/*"
-          - _fromType: array
-            name: content-length
-            value: "165"
-          - _fromType: array
-            name: accept-encoding
-            value: gzip,deflate
-          - name: host
-            value: sourcegraph.com
-        headersSize: 336
-        httpVersion: HTTP/1.1
-        method: POST
-        postData:
-          mimeType: application/json; charset=utf-8
-          params: []
-          textJSON:
-            query: |-
-              
-              query CurrentSiteCodyLlmConfiguration {
-                  site {
-                      codyLLMConfiguration {
-                          smartContextWindow
-                      }
-                  }
-              }
-            variables: {}
-        queryString:
-          - name: CurrentSiteCodyLlmConfiguration
-            value: null
-        url: https://sourcegraph.com/.api/graphql?CurrentSiteCodyLlmConfiguration
-      response:
-        bodySize: 132
-        content:
-          encoding: base64
-          mimeType: application/json
-          size: 132
-          text: "[\"H4sIAAAAAAAAA6pWSkksSVSyqlYqzixJBdHJ+SmVPj6+zvl5aZnppUWJJZn5eWD53MSiE\
-            uf8vJLUipLwzLyU/HIlK6XUvMSknNQUpdra2loAAAAA//8DAOgINKVLAAAA\"]"
-          textDecoded:
-            data:
-              site:
-                codyLLMConfiguration:
-                  smartContextWindow: enabled
-        cookies: []
-        headers:
-          - name: date
-            value: Thu, 27 Jun 2024 01:53:45 GMT
-          - name: content-type
-            value: application/json
-          - name: transfer-encoding
-            value: chunked
-          - name: connection
-            value: keep-alive
-          - name: retry-after
-            value: "143"
-          - name: access-control-allow-credentials
-            value: "true"
-          - name: access-control-allow-origin
-            value: ""
-          - name: cache-control
-            value: no-cache, max-age=0
-          - name: vary
-            value: Cookie,Accept-Encoding,Authorization,Cookie, Authorization,
-              X-Requested-With,Cookie
-          - name: x-content-type-options
-            value: nosniff
-          - name: x-frame-options
-            value: DENY
-          - name: x-xss-protection
-            value: 1; mode=block
-          - name: strict-transport-security
-            value: max-age=31536000; includeSubDomains; preload
-          - name: content-encoding
-            value: gzip
-        headersSize: 1440
-        httpVersion: HTTP/1.1
-        redirectURL: ""
-        status: 200
-        statusText: OK
-      startedDateTime: 2024-06-27T01:53:44.900Z
-      time: 0
-      timings:
-        blocked: -1
-        connect: -1
-        dns: -1
-        receive: 0
-        send: 0
-        ssl: -1
-        wait: 0
-    - _id: d890a82b3cc2fe4d514f289e8fe6d158
-      _order: 0
-      cache: {}
-      request:
-        bodySize: 150
-        cookies: []
-        headers:
-          - _fromType: array
-            name: authorization
-            value: token
-              REDACTED_d5e0f0a37c9821e856b923fe14e67a605e3f6c0a517d5a4f46a4e35943ee0f6d
-          - _fromType: array
-            name: content-type
-            value: application/json; charset=utf-8
-          - _fromType: array
-            name: user-agent
-            value: cody-cli / 0.0.5b
-          - _fromType: array
-            name: accept
-            value: "*/*"
-          - _fromType: array
-            name: content-length
-            value: "150"
-          - _fromType: array
-            name: accept-encoding
-            value: gzip,deflate
-          - name: host
-            value: sourcegraph.com
-        headersSize: 331
-        httpVersion: HTTP/1.1
-        method: POST
-        postData:
-          mimeType: application/json; charset=utf-8
-          params: []
-          textJSON:
-            query: |-
-              
-=======
->>>>>>> d633f3b5
+
               query CurrentSiteCodyLlmProvider {
                   site {
                       codyLLMConfiguration {
@@ -1084,7 +879,6 @@
         ssl: -1
         wait: 0
     - _id: 3fec40886d87367e761715c3159e6590
-<<<<<<< HEAD
       _order: 0
       cache: {}
       request:
@@ -1120,7 +914,7 @@
           params: []
           textJSON:
             query: |-
-              
+
               query CurrentUser {
                   currentUser {
                       id
@@ -1250,7 +1044,7 @@
           params: []
           textJSON:
             query: |-
-              
+
               query CurrentUserCodySubscription {
                   currentUser {
                       codySubscription {
@@ -1333,256 +1127,6 @@
         ssl: -1
         wait: 0
     - _id: 1ec20348501c868d54ebf8a9c457da1d
-=======
->>>>>>> d633f3b5
-      _order: 0
-      cache: {}
-      request:
-        bodySize: 341
-        cookies: []
-        headers:
-          - _fromType: array
-            name: authorization
-            value: token
-              REDACTED_d5e0f0a37c9821e856b923fe14e67a605e3f6c0a517d5a4f46a4e35943ee0f6d
-          - _fromType: array
-            name: content-type
-            value: application/json; charset=utf-8
-          - _fromType: array
-            name: user-agent
-            value: cody-cli / 0.0.5b
-          - _fromType: array
-            name: accept
-            value: "*/*"
-          - _fromType: array
-            name: content-length
-            value: "341"
-          - _fromType: array
-            name: accept-encoding
-            value: gzip,deflate
-          - name: host
-            value: sourcegraph.com
-        headersSize: 316
-        httpVersion: HTTP/1.1
-        method: POST
-        postData:
-          mimeType: application/json; charset=utf-8
-          params: []
-          textJSON:
-            query: |-
-              
-              query CurrentUser {
-                  currentUser {
-                      id
-                      hasVerifiedEmail
-                      displayName
-                      username
-                      avatarURL
-                      primaryEmail {
-                          email
-                      }
-                      organizations {
-                          nodes {
-                              id
-                              name
-                          }
-                      }
-                  }
-              }
-            variables: {}
-        queryString:
-          - name: CurrentUser
-            value: null
-        url: https://sourcegraph.com/.api/graphql?CurrentUser
-      response:
-        bodySize: 376
-        content:
-          encoding: base64
-          mimeType: application/json
-          size: 376
-          text: "[\"H4sIAAAAAAAAA2RPy07CQBT9l7tuaQ1R2klIFAQXaOMjNBjj4nZ6aaePmToPFJr+O2kwc\
-            eHunJzHvaeHHC0C64E7rUnarSE9UpEDg3SXNLxSp+T+5eqp4nPwoESTkhZ7QfmqRdEA\
-            s9qRB7kwXYPHBFsCBm/KaU6Fxq5cKOvHYRiCB86QlheD+TNkysa1v5ffrQMP8IAW9fb\
-            1ERiU1naGBUFTTieFUkVDYwNX0pK0E67aAIO7ZREpvlnjV/ZOblFn1XW+Xp1+omyXRj\
-            gTU5Nmm2XynM4eQnc81HMT3/gcPOi0aFEff0f0QBfw77PbYhTGazB4oHSBUpzQCiXNG\
-            JMqJwPs43MYhuEMAAD//wMASoyTP04BAAA=\"]"
-          textDecoded:
-            data:
-              currentUser:
-                avatarURL: https://lh3.googleusercontent.com/a/ACg8ocKFaqbYeuBkbj5dFEzx8bXV8a7i3sVbKCNPV7G0uyvk=s96-c
-                displayName: SourcegraphBot-9000
-                hasVerifiedEmail: true
-                id: VXNlcjozNDQ1Mjc=
-                organizations:
-                  nodes: []
-                primaryEmail:
-                  email: sourcegraphbot9k@gmail.com
-                username: sourcegraphbot9k-fnwmu
-        cookies: []
-        headers:
-          - name: date
-            value: Thu, 27 Jun 2024 01:53:45 GMT
-          - name: content-type
-            value: application/json
-          - name: transfer-encoding
-            value: chunked
-          - name: connection
-            value: keep-alive
-          - name: retry-after
-            value: "143"
-          - name: access-control-allow-credentials
-            value: "true"
-          - name: access-control-allow-origin
-            value: ""
-          - name: cache-control
-            value: no-cache, max-age=0
-          - name: vary
-            value: Cookie,Accept-Encoding,Authorization,Cookie, Authorization,
-              X-Requested-With,Cookie
-          - name: x-content-type-options
-            value: nosniff
-          - name: x-frame-options
-            value: DENY
-          - name: x-xss-protection
-            value: 1; mode=block
-          - name: strict-transport-security
-            value: max-age=31536000; includeSubDomains; preload
-          - name: content-encoding
-            value: gzip
-        headersSize: 1440
-        httpVersion: HTTP/1.1
-        redirectURL: ""
-        status: 200
-        statusText: OK
-      startedDateTime: 2024-06-27T01:53:44.920Z
-      time: 0
-      timings:
-        blocked: -1
-        connect: -1
-        dns: -1
-        receive: 0
-        send: 0
-        ssl: -1
-        wait: 0
-    - _id: 84b962509b12000d0eef7c8a8fa655f3
-      _order: 0
-      cache: {}
-      request:
-        bodySize: 268
-        cookies: []
-        headers:
-          - _fromType: array
-            name: authorization
-            value: token
-              REDACTED_d5e0f0a37c9821e856b923fe14e67a605e3f6c0a517d5a4f46a4e35943ee0f6d
-          - _fromType: array
-            name: content-type
-            value: application/json; charset=utf-8
-          - _fromType: array
-            name: user-agent
-            value: cody-cli / 0.0.5b
-          - _fromType: array
-            name: accept
-            value: "*/*"
-          - _fromType: array
-            name: content-length
-            value: "268"
-          - _fromType: array
-            name: accept-encoding
-            value: gzip,deflate
-          - name: host
-            value: sourcegraph.com
-        headersSize: 332
-        httpVersion: HTTP/1.1
-        method: POST
-        postData:
-          mimeType: application/json; charset=utf-8
-          params: []
-          textJSON:
-            query: |-
-              
-              query CurrentUserCodySubscription {
-                  currentUser {
-                      codySubscription {
-                          status
-                          plan
-                          applyProRateLimits
-                          currentPeriodStartAt
-                          currentPeriodEndAt
-                      }
-                  }
-              }
-            variables: {}
-        queryString:
-          - name: CurrentUserCodySubscription
-            value: null
-        url: https://sourcegraph.com/.api/graphql?CurrentUserCodySubscription
-      response:
-        bodySize: 228
-        content:
-          encoding: base64
-          mimeType: application/json
-          size: 228
-          text: "[\"H4sIAAAAAAAAA1zMsQrCMBSF4Xc5c4U2FoVsRToIgqWtDm6xyRCoSbi5GUrJu4uCoI7n5\
-            +Os0IoV5IopERnHl2joPb1ehnSPE9nA1rtXi6w4RUg0h/F4bVEgzMpBouvPKKBCmJeO\
-            fK/YnOzDcoRkSqb4fHeGrNcDK+KGISFKUW/K3aaqRyFkVcmtuOFPt05/2f2vzTnnJwA\
-            AAP//AwBuKtnYwgAAAA==\"]"
-          textDecoded:
-            data:
-              currentUser:
-                codySubscription:
-                  applyProRateLimits: true
-                  currentPeriodEndAt: 2024-07-14T22:11:32Z
-                  currentPeriodStartAt: 2024-06-14T22:11:32Z
-                  plan: PRO
-                  status: ACTIVE
-        cookies: []
-        headers:
-          - name: date
-            value: Thu, 27 Jun 2024 01:53:45 GMT
-          - name: content-type
-            value: application/json
-          - name: transfer-encoding
-            value: chunked
-          - name: connection
-            value: keep-alive
-          - name: retry-after
-            value: "143"
-          - name: access-control-allow-credentials
-            value: "true"
-          - name: access-control-allow-origin
-            value: ""
-          - name: cache-control
-            value: no-cache, max-age=0
-          - name: vary
-            value: Cookie,Accept-Encoding,Authorization,Cookie, Authorization,
-              X-Requested-With,Cookie
-          - name: x-content-type-options
-            value: nosniff
-          - name: x-frame-options
-            value: DENY
-          - name: x-xss-protection
-            value: 1; mode=block
-          - name: strict-transport-security
-            value: max-age=31536000; includeSubDomains; preload
-          - name: content-encoding
-            value: gzip
-        headersSize: 1440
-        httpVersion: HTTP/1.1
-        redirectURL: ""
-        status: 200
-        statusText: OK
-      startedDateTime: 2024-06-27T01:53:45.238Z
-      time: 0
-      timings:
-        blocked: -1
-        connect: -1
-        dns: -1
-        receive: 0
-        send: 0
-        ssl: -1
-        wait: 0
-    - _id: 1ec20348501c868d54ebf8a9c457da1d
       _order: 0
       cache: {}
       request:
@@ -1618,7 +1162,7 @@
           params: []
           textJSON:
             query: |2
-              
+
                   query EvaluateFeatureFlag($flagName: String!) {
                       evaluateFeatureFlag(flagName: $flagName)
                   }
@@ -1714,7 +1258,7 @@
           params: []
           textJSON:
             query: |2
-              
+
                   query EvaluateFeatureFlag($flagName: String!) {
                       evaluateFeatureFlag(flagName: $flagName)
                   }
@@ -1810,7 +1354,7 @@
           params: []
           textJSON:
             query: |2
-              
+
                   query EvaluateFeatureFlag($flagName: String!) {
                       evaluateFeatureFlag(flagName: $flagName)
                   }
@@ -1906,7 +1450,7 @@
           params: []
           textJSON:
             query: |2
-              
+
                   query EvaluateFeatureFlag($flagName: String!) {
                       evaluateFeatureFlag(flagName: $flagName)
                   }
@@ -2002,7 +1546,7 @@
           params: []
           textJSON:
             query: |2
-              
+
                   query EvaluateFeatureFlag($flagName: String!) {
                       evaluateFeatureFlag(flagName: $flagName)
                   }
@@ -2098,7 +1642,7 @@
           params: []
           textJSON:
             query: |2
-              
+
                   query EvaluateFeatureFlag($flagName: String!) {
                       evaluateFeatureFlag(flagName: $flagName)
                   }
@@ -2158,19 +1702,11 @@
         send: 0
         ssl: -1
         wait: 0
-<<<<<<< HEAD
-    - _id: 56e2fa2fdb34eda217dd58c7a61669a8
-      _order: 0
-      cache: {}
-      request:
-        bodySize: 177
-=======
     - _id: c3793ff05169c8be72b6985f8634964a
       _order: 0
       cache: {}
       request:
         bodySize: 180
->>>>>>> d633f3b5
         cookies: []
         headers:
           - _fromType: array
@@ -2188,11 +1724,7 @@
             value: "*/*"
           - _fromType: array
             name: content-length
-<<<<<<< HEAD
-            value: "177"
-=======
             value: "180"
->>>>>>> d633f3b5
           - _fromType: array
             name: accept-encoding
             value: gzip,deflate
@@ -2206,16 +1738,12 @@
           params: []
           textJSON:
             query: |2
-              
+
                   query EvaluateFeatureFlag($flagName: String!) {
                       evaluateFeatureFlag(flagName: $flagName)
                   }
             variables:
-<<<<<<< HEAD
-              flagName: cody-autocomplete-tracing
-=======
               flagName: cody-autocomplete-hot-streak
->>>>>>> d633f3b5
         queryString:
           - name: EvaluateFeatureFlag
             value: null
@@ -2225,7 +1753,7 @@
         content:
           mimeType: application/json
           size: 37
-          text: "{\"data\":{\"evaluateFeatureFlag\":true}}"
+          text: "{\"data\":{\"evaluateFeatureFlag\":null}}"
         cookies: []
         headers:
           - name: date
@@ -2260,11 +1788,7 @@
         redirectURL: ""
         status: 200
         statusText: OK
-<<<<<<< HEAD
-      startedDateTime: 2024-06-27T01:53:45.774Z
-=======
       startedDateTime: 2024-06-27T01:53:45.715Z
->>>>>>> d633f3b5
       time: 0
       timings:
         blocked: -1
@@ -2274,19 +1798,11 @@
         send: 0
         ssl: -1
         wait: 0
-<<<<<<< HEAD
-    - _id: 18c0723299bab37654867ab53ab5d1fc
-      _order: 0
-      cache: {}
-      request:
-        bodySize: 198
-=======
     - _id: 76c31aa24b3a67ec1214b3c42323ded7
       _order: 0
       cache: {}
       request:
         bodySize: 182
->>>>>>> d633f3b5
         cookies: []
         headers:
           - _fromType: array
@@ -2304,11 +1820,7 @@
             value: "*/*"
           - _fromType: array
             name: content-length
-<<<<<<< HEAD
-            value: "198"
-=======
             value: "182"
->>>>>>> d633f3b5
           - _fromType: array
             name: accept-encoding
             value: gzip,deflate
@@ -2322,16 +1834,12 @@
           params: []
           textJSON:
             query: |2
-              
+
                   query EvaluateFeatureFlag($flagName: String!) {
                       evaluateFeatureFlag(flagName: $flagName)
                   }
             variables:
-<<<<<<< HEAD
-              flagName: cody-autocomplete-context-extend-language-pool
-=======
               flagName: cody-autocomplete-user-latency
->>>>>>> d633f3b5
         queryString:
           - name: EvaluateFeatureFlag
             value: null
@@ -2376,11 +1884,7 @@
         redirectURL: ""
         status: 200
         statusText: OK
-<<<<<<< HEAD
-      startedDateTime: 2024-06-27T01:53:45.813Z
-=======
       startedDateTime: 2024-06-27T01:53:45.736Z
->>>>>>> d633f3b5
       time: 0
       timings:
         blocked: -1
@@ -2390,19 +1894,11 @@
         send: 0
         ssl: -1
         wait: 0
-<<<<<<< HEAD
-    - _id: 95aae476e563a49b2b13e40ac79416b0
-      _order: 0
-      cache: {}
-      request:
-        bodySize: 184
-=======
     - _id: 56e2fa2fdb34eda217dd58c7a61669a8
       _order: 0
       cache: {}
       request:
         bodySize: 177
->>>>>>> d633f3b5
         cookies: []
         headers:
           - _fromType: array
@@ -2414,23 +1910,19 @@
             value: application/json; charset=utf-8
           - _fromType: array
             name: user-agent
-            value: cody-cli / 0.1.0-SNAPSHOT
+            value: cody-cli / 0.0.5b
           - _fromType: array
             name: accept
             value: "*/*"
           - _fromType: array
             name: content-length
-<<<<<<< HEAD
-            value: "184"
-=======
             value: "177"
->>>>>>> d633f3b5
           - _fromType: array
             name: accept-encoding
             value: gzip,deflate
           - name: host
             value: sourcegraph.com
-        headersSize: 332
+        headersSize: 324
         httpVersion: HTTP/1.1
         method: POST
         postData:
@@ -2438,16 +1930,12 @@
           params: []
           textJSON:
             query: |2
-              
+
                   query EvaluateFeatureFlag($flagName: String!) {
                       evaluateFeatureFlag(flagName: $flagName)
                   }
             variables:
-<<<<<<< HEAD
-              flagName: cody-autocomplete-smart-throttle
-=======
               flagName: cody-autocomplete-tracing
->>>>>>> d633f3b5
         queryString:
           - name: EvaluateFeatureFlag
             value: null
@@ -2458,6 +1946,198 @@
           mimeType: application/json
           size: 37
           text: "{\"data\":{\"evaluateFeatureFlag\":true}}"
+        cookies: []
+        headers:
+          - name: date
+            value: Thu, 27 Jun 2024 01:53:46 GMT
+          - name: content-type
+            value: application/json
+          - name: content-length
+            value: "37"
+          - name: connection
+            value: keep-alive
+          - name: retry-after
+            value: "142"
+          - name: access-control-allow-credentials
+            value: "true"
+          - name: access-control-allow-origin
+            value: ""
+          - name: cache-control
+            value: no-cache, max-age=0
+          - name: vary
+            value: Cookie,Accept-Encoding,Authorization,Cookie, Authorization,
+              X-Requested-With,Cookie
+          - name: x-content-type-options
+            value: nosniff
+          - name: x-frame-options
+            value: DENY
+          - name: x-xss-protection
+            value: 1; mode=block
+          - name: strict-transport-security
+            value: max-age=31536000; includeSubDomains; preload
+        headersSize: 1408
+        httpVersion: HTTP/1.1
+        redirectURL: ""
+        status: 200
+        statusText: OK
+      startedDateTime: 2024-06-27T01:53:45.774Z
+      time: 0
+      timings:
+        blocked: -1
+        connect: -1
+        dns: -1
+        receive: 0
+        send: 0
+        ssl: -1
+        wait: 0
+    - _id: 18c0723299bab37654867ab53ab5d1fc
+      _order: 0
+      cache: {}
+      request:
+        bodySize: 198
+        cookies: []
+        headers:
+          - _fromType: array
+            name: authorization
+            value: token
+              REDACTED_d5e0f0a37c9821e856b923fe14e67a605e3f6c0a517d5a4f46a4e35943ee0f6d
+          - _fromType: array
+            name: content-type
+            value: application/json; charset=utf-8
+          - _fromType: array
+            name: user-agent
+            value: cody-cli / 0.0.5b
+          - _fromType: array
+            name: accept
+            value: "*/*"
+          - _fromType: array
+            name: content-length
+            value: "198"
+          - _fromType: array
+            name: accept-encoding
+            value: gzip,deflate
+          - name: host
+            value: sourcegraph.com
+        headersSize: 324
+        httpVersion: HTTP/1.1
+        method: POST
+        postData:
+          mimeType: application/json; charset=utf-8
+          params: []
+          textJSON:
+            query: |2
+
+                  query EvaluateFeatureFlag($flagName: String!) {
+                      evaluateFeatureFlag(flagName: $flagName)
+                  }
+            variables:
+              flagName: cody-autocomplete-context-extend-language-pool
+        queryString:
+          - name: EvaluateFeatureFlag
+            value: null
+        url: https://sourcegraph.com/.api/graphql?EvaluateFeatureFlag
+      response:
+        bodySize: 37
+        content:
+          mimeType: application/json
+          size: 37
+          text: "{\"data\":{\"evaluateFeatureFlag\":null}}"
+        cookies: []
+        headers:
+          - name: date
+            value: Thu, 27 Jun 2024 01:53:46 GMT
+          - name: content-type
+            value: application/json
+          - name: content-length
+            value: "37"
+          - name: connection
+            value: keep-alive
+          - name: retry-after
+            value: "142"
+          - name: access-control-allow-credentials
+            value: "true"
+          - name: access-control-allow-origin
+            value: ""
+          - name: cache-control
+            value: no-cache, max-age=0
+          - name: vary
+            value: Cookie,Accept-Encoding,Authorization,Cookie, Authorization,
+              X-Requested-With,Cookie
+          - name: x-content-type-options
+            value: nosniff
+          - name: x-frame-options
+            value: DENY
+          - name: x-xss-protection
+            value: 1; mode=block
+          - name: strict-transport-security
+            value: max-age=31536000; includeSubDomains; preload
+        headersSize: 1408
+        httpVersion: HTTP/1.1
+        redirectURL: ""
+        status: 200
+        statusText: OK
+      startedDateTime: 2024-06-27T01:53:45.813Z
+      time: 0
+      timings:
+        blocked: -1
+        connect: -1
+        dns: -1
+        receive: 0
+        send: 0
+        ssl: -1
+        wait: 0
+    - _id: 95aae476e563a49b2b13e40ac79416b0
+      _order: 0
+      cache: {}
+      request:
+        bodySize: 184
+        cookies: []
+        headers:
+          - _fromType: array
+            name: authorization
+            value: token
+              REDACTED_d5e0f0a37c9821e856b923fe14e67a605e3f6c0a517d5a4f46a4e35943ee0f6d
+          - _fromType: array
+            name: content-type
+            value: application/json; charset=utf-8
+          - _fromType: array
+            name: user-agent
+            value: cody-cli / 0.1.0-SNAPSHOT
+          - _fromType: array
+            name: accept
+            value: "*/*"
+          - _fromType: array
+            name: content-length
+            value: "184"
+          - _fromType: array
+            name: accept-encoding
+            value: gzip,deflate
+          - name: host
+            value: sourcegraph.com
+        headersSize: 332
+        httpVersion: HTTP/1.1
+        method: POST
+        postData:
+          mimeType: application/json; charset=utf-8
+          params: []
+          textJSON:
+            query: |2
+
+                  query EvaluateFeatureFlag($flagName: String!) {
+                      evaluateFeatureFlag(flagName: $flagName)
+                  }
+            variables:
+              flagName: cody-autocomplete-smart-throttle
+        queryString:
+          - name: EvaluateFeatureFlag
+            value: null
+        url: https://sourcegraph.com/.api/graphql?EvaluateFeatureFlag
+      response:
+        bodySize: 37
+        content:
+          mimeType: application/json
+          size: 37
+          text: "{\"data\":{\"evaluateFeatureFlag\":null}}"
         cookies: []
         headers:
           - name: date
@@ -2490,11 +2170,7 @@
         redirectURL: ""
         status: 200
         statusText: OK
-<<<<<<< HEAD
       startedDateTime: 2024-07-04T19:08:04.376Z
-=======
-      startedDateTime: 2024-06-27T01:53:45.774Z
->>>>>>> d633f3b5
       time: 0
       timings:
         blocked: -1
@@ -2540,7 +2216,7 @@
           params: []
           textJSON:
             query: |2
-              
+
                   query EvaluateFeatureFlag($flagName: String!) {
                       evaluateFeatureFlag(flagName: $flagName)
                   }
@@ -2598,19 +2274,11 @@
         send: 0
         ssl: -1
         wait: 0
-<<<<<<< HEAD
     - _id: 733f60b08a7598b02125f522e171b133
       _order: 0
       cache: {}
       request:
         bodySize: 147
-=======
-    - _id: 95aae476e563a49b2b13e40ac79416b0
-      _order: 0
-      cache: {}
-      request:
-        bodySize: 184
->>>>>>> d633f3b5
         cookies: []
         headers:
           - _fromType: array
@@ -2622,27 +2290,19 @@
             value: application/json; charset=utf-8
           - _fromType: array
             name: user-agent
-            value: cody-cli / 0.1.0-SNAPSHOT
+            value: cody-cli / 0.0.5b
           - _fromType: array
             name: accept
             value: "*/*"
           - _fromType: array
             name: content-length
-<<<<<<< HEAD
             value: "147"
-=======
-            value: "184"
->>>>>>> d633f3b5
           - _fromType: array
             name: accept-encoding
             value: gzip,deflate
           - name: host
             value: sourcegraph.com
-<<<<<<< HEAD
         headersSize: 317
-=======
-        headersSize: 332
->>>>>>> d633f3b5
         httpVersion: HTTP/1.1
         method: POST
         postData:
@@ -2650,210 +2310,7 @@
           params: []
           textJSON:
             query: |2
-              
-                  query FeatureFlags {
-                      evaluatedFeatureFlags() {
-                          name
-                          value
-                        }
-                  }
-<<<<<<< HEAD
-            variables: {}
-=======
-            variables:
-              flagName: cody-autocomplete-smart-throttle
->>>>>>> d633f3b5
-        queryString:
-          - name: FeatureFlags
-            value: null
-        url: https://sourcegraph.com/.api/graphql?FeatureFlags
-      response:
-<<<<<<< HEAD
-        bodySize: 504
-        content:
-=======
-        bodySize: 37
-        content:
-          mimeType: application/json
-          size: 37
-          text: "{\"data\":{\"evaluateFeatureFlag\":null}}"
-        cookies: []
-        headers:
-          - name: date
-            value: Thu, 04 Jul 2024 17:56:24 GMT
-          - name: content-type
-            value: application/json
-          - name: content-length
-            value: "37"
-          - name: connection
-            value: keep-alive
-          - name: retry-after
-            value: "216"
-          - name: access-control-allow-credentials
-            value: "true"
-          - name: access-control-allow-origin
-            value: ""
-          - name: cache-control
-            value: no-cache, max-age=0
-          - name: vary
-            value: Cookie,Accept-Encoding,Authorization,Cookie, Authorization,
-              X-Requested-With,Cookie
-          - name: x-content-type-options
-            value: nosniff
-          - name: x-frame-options
-            value: DENY
-          - name: x-xss-protection
-            value: 1; mode=block
-          - name: strict-transport-security
-            value: max-age=31536000; includeSubDomains; preload
-        headersSize: 1408
-        httpVersion: HTTP/1.1
-        redirectURL: ""
-        status: 200
-        statusText: OK
-      startedDateTime: 2024-07-04T17:56:24.275Z
-      time: 0
-      timings:
-        blocked: -1
-        connect: -1
-        dns: -1
-        receive: 0
-        send: 0
-        ssl: -1
-        wait: 0
-    - _id: d4b7d3b31a40b2ba1d1ac65206c49eff
-      _order: 0
-      cache: {}
-      request:
-        bodySize: 193
-        cookies: []
-        headers:
-          - _fromType: array
-            name: authorization
-            value: token
-              REDACTED_d5e0f0a37c9821e856b923fe14e67a605e3f6c0a517d5a4f46a4e35943ee0f6d
-          - _fromType: array
-            name: content-type
-            value: application/json; charset=utf-8
-          - _fromType: array
-            name: user-agent
-            value: cody-cli / 0.1.0-SNAPSHOT
-          - _fromType: array
-            name: accept
-            value: "*/*"
-          - _fromType: array
-            name: content-length
-            value: "193"
-          - _fromType: array
-            name: accept-encoding
-            value: gzip,deflate
-          - name: host
-            value: sourcegraph.com
-        headersSize: 332
-        httpVersion: HTTP/1.1
-        method: POST
-        postData:
-          mimeType: application/json; charset=utf-8
-          params: []
-          textJSON:
-            query: |2
-              
-                  query EvaluateFeatureFlag($flagName: String!) {
-                      evaluateFeatureFlag(flagName: $flagName)
-                  }
-            variables:
-              flagName: cody-autocomplete-latency-experiment-flag
-        queryString:
-          - name: EvaluateFeatureFlag
-            value: null
-        url: https://sourcegraph.com/.api/graphql?EvaluateFeatureFlag
-      response:
-        bodySize: 37
-        content:
-          mimeType: application/json
-          size: 37
-          text: "{\"data\":{\"evaluateFeatureFlag\":null}}"
-        cookies: []
-        headers:
-          - name: date
-            value: Thu, 04 Jul 2024 17:56:24 GMT
-          - name: content-type
-            value: application/json
-          - name: content-length
-            value: "37"
-          - name: connection
-            value: keep-alive
-          - name: retry-after
-            value: "216"
-          - name: access-control-allow-credentials
-            value: "true"
-          - name: access-control-allow-origin
-            value: ""
-          - name: cache-control
-            value: no-cache, max-age=0
-          - name: vary
-            value: Cookie,Accept-Encoding,Authorization,Cookie, Authorization,
-              X-Requested-With,Cookie
-          - name: x-content-type-options
-            value: nosniff
-          - name: x-frame-options
-            value: DENY
-          - name: x-xss-protection
-            value: 1; mode=block
-          - name: strict-transport-security
-            value: max-age=31536000; includeSubDomains; preload
-        headersSize: 1408
-        httpVersion: HTTP/1.1
-        redirectURL: ""
-        status: 200
-        statusText: OK
-      startedDateTime: 2024-07-04T17:56:24.301Z
-      time: 0
-      timings:
-        blocked: -1
-        connect: -1
-        dns: -1
-        receive: 0
-        send: 0
-        ssl: -1
-        wait: 0
-    - _id: 733f60b08a7598b02125f522e171b133
-      _order: 0
-      cache: {}
-      request:
-        bodySize: 147
-        cookies: []
-        headers:
-          - _fromType: array
-            name: authorization
-            value: token
-              REDACTED_d5e0f0a37c9821e856b923fe14e67a605e3f6c0a517d5a4f46a4e35943ee0f6d
-          - _fromType: array
-            name: content-type
-            value: application/json; charset=utf-8
-          - _fromType: array
-            name: user-agent
-            value: cody-cli / 0.0.5b
-          - _fromType: array
-            name: accept
-            value: "*/*"
-          - _fromType: array
-            name: content-length
-            value: "147"
-          - _fromType: array
-            name: accept-encoding
-            value: gzip,deflate
-          - name: host
-            value: sourcegraph.com
-        headersSize: 317
-        httpVersion: HTTP/1.1
-        method: POST
-        postData:
-          mimeType: application/json; charset=utf-8
-          params: []
-          textJSON:
-            query: |2
-              
+
                   query FeatureFlags {
                       evaluatedFeatureFlags() {
                           name
@@ -2868,7 +2325,6 @@
       response:
         bodySize: 504
         content:
->>>>>>> d633f3b5
           encoding: base64
           mimeType: application/json
           size: 504
@@ -3003,7 +2459,7 @@
           params: []
           textJSON:
             query: |
-              
+
               query Repositories($names: [String!]!, $first: Int!) {
                   repositories(names: $names, first: $first) {
                     nodes {
@@ -3117,7 +2573,7 @@
           params: []
           textJSON:
             query: |-
-              
+
               query SiteIdentification {
               	site {
               		siteID
@@ -3232,7 +2688,7 @@
           params: []
           textJSON:
             query: |-
-              
+
               query SiteProductVersion {
                   site {
                       productVersion
