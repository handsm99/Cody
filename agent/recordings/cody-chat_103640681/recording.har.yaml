log:
  _recordingName: cody-chat
  creator:
    comment: persister:fs
    name: Polly.JS
    version: 6.0.6
  entries:
    - _id: f5c671311272dfe9f175bc9d89a42959
      _order: 0
      cache: {}
      request:
        bodySize: 276
        cookies: []
        headers:
          - name: content-type
            value: application/json
          - name: accept-encoding
            value: gzip;q=0
          - name: authorization
            value: token
              REDACTED_d5e0f0a37c9821e856b923fe14e67a605e3f6c0a517d5a4f46a4e35943ee0f6d
          - name: user-agent
            value: cody-cli / 0.1.0-SNAPSHOT
          - name: connection
            value: keep-alive
          - name: host
            value: sourcegraph.com
        headersSize: 359
        httpVersion: HTTP/1.1
        method: POST
        postData:
          mimeType: application/json
          params: []
          textJSON:
            maxTokensToSample: 4000
            messages:
              - speaker: system
                text: You are Cody, an AI coding assistant from Sourcegraph.
              - speaker: human
                text: respond with "hello" and nothing else
            model: anthropic/claude-3-sonnet-20240229
            temperature: 0.2
            topK: -1
            topP: -1
        queryString:
          - name: api-version
            value: "1"
          - name: client-name
            value: cody-cli
          - name: client-version
            value: 0.1.0-SNAPSHOT
        url: https://sourcegraph.com/.api/completions/stream?api-version=1&client-name=cody-cli&client-version=0.1.0-SNAPSHOT
      response:
        bodySize: 158
        content:
          mimeType: text/event-stream
          size: 158
          text: |+
            event: completion
            data: {"completion":"hello","stopReason":"end_turn"}

            event: done
            data: {}

        cookies: []
        headers:
          - name: date
            value: Tue, 02 Jul 2024 09:56:00 GMT
          - name: content-type
            value: text/event-stream
          - name: transfer-encoding
            value: chunked
          - name: connection
            value: keep-alive
          - name: access-control-allow-credentials
            value: "true"
          - name: access-control-allow-origin
            value: ""
          - name: cache-control
            value: no-cache
          - name: vary
            value: Cookie,Accept-Encoding,Authorization,Cookie, Authorization,
              X-Requested-With,Cookie
          - name: x-content-type-options
            value: nosniff
          - name: x-frame-options
            value: DENY
          - name: x-xss-protection
            value: 1; mode=block
          - name: strict-transport-security
            value: max-age=31536000; includeSubDomains; preload
        headersSize: 1299
        httpVersion: HTTP/1.1
        redirectURL: ""
        status: 200
        statusText: OK
      startedDateTime: 2024-07-02T09:55:59.385Z
      time: 0
      timings:
        blocked: -1
        connect: -1
        dns: -1
        receive: 0
        send: 0
        ssl: -1
        wait: 0
    - _id: d0137030b958d69c4b901e901e27dae7
      _order: 0
      cache: {}
      request:
        bodySize: 286
        cookies: []
        headers:
          - name: content-type
            value: application/json
          - name: accept-encoding
            value: gzip;q=0
          - name: authorization
            value: token
              REDACTED_d5e0f0a37c9821e856b923fe14e67a605e3f6c0a517d5a4f46a4e35943ee0f6d
          - name: user-agent
            value: cody-cli / 0.1.0-SNAPSHOT
          - name: connection
            value: keep-alive
          - name: host
            value: sourcegraph.com
        headersSize: 359
        httpVersion: HTTP/1.1
        method: POST
        postData:
          mimeType: application/json
          params: []
          textJSON:
            maxTokensToSample: 4000
            messages:
              - speaker: system
                text: You are Cody, an AI coding assistant from Sourcegraph.
              - speaker: human
                text: what is squirrel? Explain as briefly as possible.
            model: anthropic/claude-3-sonnet-20240229
            temperature: 0.2
            topK: -1
            topP: -1
        queryString:
          - name: api-version
            value: "1"
          - name: client-name
            value: cody-cli
          - name: client-version
            value: 0.1.0-SNAPSHOT
        url: https://sourcegraph.com/.api/completions/stream?api-version=1&client-name=cody-cli&client-version=0.1.0-SNAPSHOT
      response:
        bodySize: 6468
        content:
          mimeType: text/event-stream
          size: 6468
          text: >+
            event: completion

            data: {"completion":"Squirrel is a high-performance, open-source object-relational database (ORD) that provides a SQL interface for storing and querying JSON data. It is designed to be embedded in applications, making it suitable for use cases such as caching, analytics, and data storage in edge computing environments.","stopReason":"end_turn"}


            event: done

            data: {}

        cookies: []
        headers:
          - name: date
            value: Tue, 02 Jul 2024 09:56:02 GMT
          - name: content-type
            value: text/event-stream
          - name: transfer-encoding
            value: chunked
          - name: connection
            value: keep-alive
          - name: access-control-allow-credentials
            value: "true"
          - name: access-control-allow-origin
            value: ""
          - name: cache-control
            value: no-cache
          - name: vary
            value: Cookie,Accept-Encoding,Authorization,Cookie, Authorization,
              X-Requested-With,Cookie
          - name: x-content-type-options
            value: nosniff
          - name: x-frame-options
            value: DENY
          - name: x-xss-protection
            value: 1; mode=block
          - name: strict-transport-security
            value: max-age=31536000; includeSubDomains; preload
        headersSize: 1299
        httpVersion: HTTP/1.1
        redirectURL: ""
        status: 200
        statusText: OK
      startedDateTime: 2024-07-02T09:56:01.007Z
      time: 0
      timings:
        blocked: -1
        connect: -1
        dns: -1
        receive: 0
        send: 0
        ssl: -1
        wait: 0
<<<<<<< HEAD
    - _id: 3df60fd06ff0eb1dc030876c3522afc5
=======
    - _id: 4b9ab34799ecb6bc4e4aafdfdbedced9
>>>>>>> 7fa1fa3b
      _order: 0
      cache: {}
      request:
        bodySize: 574
        cookies: []
        headers:
          - name: content-type
            value: application/json
          - name: accept-encoding
            value: gzip;q=0
          - name: authorization
            value: token
              REDACTED_d5e0f0a37c9821e856b923fe14e67a605e3f6c0a517d5a4f46a4e35943ee0f6d
          - name: user-agent
            value: cody-cli / 0.1.0-SNAPSHOT
          - name: connection
            value: keep-alive
          - name: host
            value: sourcegraph.com
        headersSize: 359
        httpVersion: HTTP/1.1
        method: POST
        postData:
          mimeType: application/json
          params: []
          textJSON:
            maxTokensToSample: 4000
            messages:
              - speaker: system
                text: You are Cody, an AI coding assistant from Sourcegraph.
              - speaker: human
                text: |-
                  Codebase context from file animal.ts:
                  ```typescript
                  interface StrangeAnimal {
                      makesSound(): 'coo' | 'moo'
                  }
                  ```
              - speaker: assistant
                text: Ok.
              - speaker: human
                text: "You have access to my codebase context. Answer positively without
                  apologizing. Question: implement a cow. Only print the code
                  without any explanation."
            model: anthropic/claude-3-sonnet-20240229
            temperature: 0.2
            topK: -1
            topP: -1
        queryString:
          - name: api-version
            value: "1"
          - name: client-name
            value: cody-cli
          - name: client-version
            value: 0.1.0-SNAPSHOT
        url: https://sourcegraph.com/.api/completions/stream?api-version=1&client-name=cody-cli&client-version=0.1.0-SNAPSHOT
      response:
        bodySize: 1729
        content:
          mimeType: text/event-stream
          size: 1729
          text: >+
            event: completion

            data: {"completion":"```typescript\nclass Cow implements StrangeAnimal {\n    makesSound(): 'moo' {\n        return 'moo';\n    }\n}\n```","stopReason":"end_turn"}


            event: done

            data: {}

        cookies: []
        headers:
          - name: date
<<<<<<< HEAD
            value: Tue, 02 Jul 2024 16:02:55 GMT
=======
            value: Tue, 02 Jul 2024 09:56:04 GMT
>>>>>>> 7fa1fa3b
          - name: content-type
            value: text/event-stream
          - name: transfer-encoding
            value: chunked
          - name: connection
            value: keep-alive
          - name: access-control-allow-credentials
            value: "true"
          - name: access-control-allow-origin
            value: ""
          - name: cache-control
            value: no-cache
          - name: vary
            value: Cookie,Accept-Encoding,Authorization,Cookie, Authorization,
              X-Requested-With,Cookie
          - name: x-content-type-options
            value: nosniff
          - name: x-frame-options
            value: DENY
          - name: x-xss-protection
            value: 1; mode=block
          - name: strict-transport-security
            value: max-age=31536000; includeSubDomains; preload
        headersSize: 1299
        httpVersion: HTTP/1.1
        redirectURL: ""
        status: 200
        statusText: OK
<<<<<<< HEAD
      startedDateTime: 2024-07-02T16:02:53.916Z
=======
      startedDateTime: 2024-07-02T09:56:03.436Z
>>>>>>> 7fa1fa3b
      time: 0
      timings:
        blocked: -1
        connect: -1
        dns: -1
        receive: 0
        send: 0
        ssl: -1
        wait: 0
    - _id: 12581f1c735a04aeb88af7a54cd007b2
      _order: 0
      cache: {}
      request:
        bodySize: 217
        cookies: []
        headers:
          - _fromType: array
            name: authorization
            value: token
              REDACTED_d5e0f0a37c9821e856b923fe14e67a605e3f6c0a517d5a4f46a4e35943ee0f6d
          - _fromType: array
            name: content-type
            value: application/json; charset=utf-8
          - _fromType: array
            name: user-agent
            value: cody-cli / 0.0.5b
          - _fromType: array
            name: accept
            value: "*/*"
          - _fromType: array
            name: content-length
            value: "217"
          - _fromType: array
            name: accept-encoding
            value: gzip,deflate
          - name: host
            value: sourcegraph.com
        headersSize: 331
        httpVersion: HTTP/1.1
        method: POST
        postData:
          mimeType: application/json; charset=utf-8
          params: []
          textJSON:
            query: |-
              
              query CodyConfigFeaturesResponse {
                  site {
                      codyConfigFeatures {
                          chat
                          autoComplete
                          commands
                          attribution
                      }
                  }
              }
            variables: {}
        queryString:
          - name: CodyConfigFeaturesResponse
            value: null
        url: https://sourcegraph.com/.api/graphql?CodyConfigFeaturesResponse
      response:
        bodySize: 152
        content:
          encoding: base64
          mimeType: application/json
          size: 152
          text: "[\"H4sIAAAAAAAAAzyLwQqAIBAF/2XPfYFXof/YdC0h3dDnIcR/Dws6DQwznTyDyXSqETLp1\
            N9Wc4j7KoxWpL72YJBBabIQN6jVdJ0yj885TYmzr38DlLg1RM1kAp9VxhjjAQAA//8D\
            AIfOLkJuAAAA\"]"
          textDecoded:
            data:
              site:
                codyConfigFeatures:
                  attribution: false
                  autoComplete: true
                  chat: true
                  commands: true
        cookies: []
        headers:
          - name: date
            value: Thu, 27 Jun 2024 01:53:46 GMT
          - name: content-type
            value: application/json
          - name: transfer-encoding
            value: chunked
          - name: connection
            value: keep-alive
          - name: retry-after
            value: "142"
          - name: access-control-allow-credentials
            value: "true"
          - name: access-control-allow-origin
            value: ""
          - name: cache-control
            value: no-cache, max-age=0
          - name: vary
            value: Cookie,Accept-Encoding,Authorization,Cookie, Authorization,
              X-Requested-With,Cookie
          - name: x-content-type-options
            value: nosniff
          - name: x-frame-options
            value: DENY
          - name: x-xss-protection
            value: 1; mode=block
          - name: strict-transport-security
            value: max-age=31536000; includeSubDomains; preload
          - name: content-encoding
            value: gzip
        headersSize: 1440
        httpVersion: HTTP/1.1
        redirectURL: ""
        status: 200
        statusText: OK
      startedDateTime: 2024-06-27T01:53:45.832Z
      time: 0
      timings:
        blocked: -1
        connect: -1
        dns: -1
        receive: 0
        send: 0
        ssl: -1
        wait: 0
    - _id: 09b59ac55ce3c40d6f9ab8c79846a2c6
      _order: 0
      cache: {}
      request:
        bodySize: 144
        cookies: []
        headers:
          - _fromType: array
            name: content-type
            value: application/json; charset=utf-8
          - _fromType: array
            name: user-agent
            value: cody-cli / 0.0.5b
          - _fromType: array
            name: accept
            value: "*/*"
          - _fromType: array
            name: content-length
            value: "144"
          - _fromType: array
            name: accept-encoding
            value: gzip,deflate
          - name: host
            value: sourcegraph.com
        headersSize: 235
        httpVersion: HTTP/1.1
        method: POST
        postData:
          mimeType: application/json; charset=utf-8
          params: []
          textJSON:
            query: |-
              
              query ContextFilters {
                  site {
                      codyContextFilters(version: V1) {
                          raw
                      }
                  }
              }
            variables: {}
        queryString:
          - name: ContextFilters
            value: null
        url: https://sourcegraph.com/.api/graphql?ContextFilters
      response:
        bodySize: 104
        content:
          encoding: base64
          mimeType: application/json
          size: 104
          text: "[\"H4sIAAAAAAAAA6pWSkksSVSyqlYqzixJBdHJ+SmVzvl5JakVJW6ZOSWpRcUg0aLEciWrv\
            NKcnNra2loAAAAA//8DADYuyGU1AAAA\"]"
          textDecoded:
            data:
              site:
                codyContextFilters:
                  raw: null
        cookies: []
        headers:
          - name: date
            value: Thu, 27 Jun 2024 01:53:44 GMT
          - name: content-type
            value: application/json
          - name: transfer-encoding
            value: chunked
          - name: connection
            value: keep-alive
          - name: retry-after
            value: "143"
          - name: access-control-allow-credentials
            value: "true"
          - name: access-control-allow-origin
            value: ""
          - name: cache-control
            value: no-cache, max-age=0
          - name: vary
            value: Cookie,Accept-Encoding,Authorization,Cookie, Authorization,
              X-Requested-With,Cookie
          - name: x-content-type-options
            value: nosniff
          - name: x-frame-options
            value: DENY
          - name: x-xss-protection
            value: 1; mode=block
          - name: strict-transport-security
            value: max-age=31536000; includeSubDomains; preload
          - name: content-encoding
            value: gzip
        headersSize: 1440
        httpVersion: HTTP/1.1
        redirectURL: ""
        status: 200
        statusText: OK
      startedDateTime: 2024-06-27T01:53:44.730Z
      time: 0
      timings:
        blocked: -1
        connect: -1
        dns: -1
        receive: 0
        send: 0
        ssl: -1
        wait: 0
    - _id: 9d0e130a38eaf9d3cd8d9512afc14b87
      _order: 0
      cache: {}
      request:
        bodySize: 144
        cookies: []
        headers:
          - _fromType: array
            name: authorization
            value: token
              REDACTED_d5e0f0a37c9821e856b923fe14e67a605e3f6c0a517d5a4f46a4e35943ee0f6d
          - _fromType: array
            name: content-type
            value: application/json; charset=utf-8
          - _fromType: array
            name: user-agent
            value: cody-cli / 0.0.5b
          - _fromType: array
            name: accept
            value: "*/*"
          - _fromType: array
            name: content-length
            value: "144"
          - _fromType: array
            name: accept-encoding
            value: gzip,deflate
          - name: host
            value: sourcegraph.com
        headersSize: 319
        httpVersion: HTTP/1.1
        method: POST
        postData:
          mimeType: application/json; charset=utf-8
          params: []
          textJSON:
            query: |-
              
              query ContextFilters {
                  site {
                      codyContextFilters(version: V1) {
                          raw
                      }
                  }
              }
            variables: {}
        queryString:
          - name: ContextFilters
            value: null
        url: https://sourcegraph.com/.api/graphql?ContextFilters
      response:
        bodySize: 111
        content:
          encoding: base64
          mimeType: application/json
          size: 111
          text: "[\"H4sIAAAAAAAAA6pWSkksSVSyqlYqzixJBdHJ+SmVzvl5JakVJW6ZOSWpRcUg0aLEciWrv\
            NKcnNra2loAAAAA//8=\",\"AwA2LshlNQAAAA==\"]"
        cookies: []
        headers:
          - name: date
            value: Thu, 27 Jun 2024 01:53:46 GMT
          - name: content-type
            value: application/json
          - name: transfer-encoding
            value: chunked
          - name: connection
            value: keep-alive
          - name: retry-after
            value: "142"
          - name: access-control-allow-credentials
            value: "true"
          - name: access-control-allow-origin
            value: ""
          - name: cache-control
            value: no-cache, max-age=0
          - name: vary
            value: Cookie,Accept-Encoding,Authorization,Cookie, Authorization,
              X-Requested-With,Cookie
          - name: x-content-type-options
            value: nosniff
          - name: x-frame-options
            value: DENY
          - name: x-xss-protection
            value: 1; mode=block
          - name: strict-transport-security
            value: max-age=31536000; includeSubDomains; preload
          - name: content-encoding
            value: gzip
        headersSize: 1440
        httpVersion: HTTP/1.1
        redirectURL: ""
        status: 200
        statusText: OK
      startedDateTime: 2024-06-27T01:53:45.861Z
      time: 0
      timings:
        blocked: -1
        connect: -1
        dns: -1
        receive: 0
        send: 0
        ssl: -1
        wait: 0
    - _id: 460fa85fef77ffa15bb82fa3a88049a3
      _order: 0
      cache: {}
      request:
        bodySize: 318
        cookies: []
        headers:
          - _fromType: array
            name: authorization
            value: token
              REDACTED_d5e0f0a37c9821e856b923fe14e67a605e3f6c0a517d5a4f46a4e35943ee0f6d
          - _fromType: array
            name: content-type
            value: application/json; charset=utf-8
          - _fromType: array
            name: user-agent
            value: cody-cli / 0.0.5b
          - _fromType: array
            name: accept
            value: "*/*"
          - _fromType: array
            name: content-length
            value: "318"
          - _fromType: array
            name: accept-encoding
            value: gzip,deflate
          - name: host
            value: sourcegraph.com
        headersSize: 336
        httpVersion: HTTP/1.1
        method: POST
        postData:
          mimeType: application/json; charset=utf-8
          params: []
          textJSON:
            query: |-
              
              query CurrentSiteCodyLlmConfiguration {
                  site {
                      codyLLMConfiguration {
                          chatModel
                          chatModelMaxTokens
                          fastChatModel
                          fastChatModelMaxTokens
                          completionModel
                          completionModelMaxTokens
                      }
                  }
              }
            variables: {}
        queryString:
          - name: CurrentSiteCodyLlmConfiguration
            value: null
        url: https://sourcegraph.com/.api/graphql?CurrentSiteCodyLlmConfiguration
      response:
        bodySize: 248
        content:
          encoding: base64
          mimeType: application/json
          size: 248
          text: "[\"H4sIAAAAAAAAA3zOwQqCQBAG4HeZs+K0BqFXr3rrBYbdMRdtJ3ZXKmTfPSyiSOg08PP/H\
            7OAoUhQLxBs5PVqMfe27RpxvT3NnqIV98wHip0YnqAGcnHwcrG60BPNhvMyD+Icx1yh\
            2qNSFWSfQUe3o4zsAtQ7hYgZ9BRi898byI7ziyvxAD+bLanlfJl4ffaN9tbzVfwYihD\
            JazHsYdP7gipETCmlBwAAAP//AwBQeP+1EwEAAA==\"]"
          textDecoded:
            data:
              site:
                codyLLMConfiguration:
                  chatModel: anthropic/claude-3-sonnet-20240229
                  chatModelMaxTokens: 12000
                  completionModel: fireworks/starcoder
                  completionModelMaxTokens: 9000
                  fastChatModel: anthropic/claude-3-haiku-20240307
                  fastChatModelMaxTokens: 12000
        cookies: []
        headers:
          - name: date
            value: Thu, 27 Jun 2024 01:53:45 GMT
          - name: content-type
            value: application/json
          - name: transfer-encoding
            value: chunked
          - name: connection
            value: keep-alive
          - name: retry-after
            value: "143"
          - name: access-control-allow-credentials
            value: "true"
          - name: access-control-allow-origin
            value: ""
          - name: cache-control
            value: no-cache, max-age=0
          - name: vary
            value: Cookie,Accept-Encoding,Authorization,Cookie, Authorization,
              X-Requested-With,Cookie
          - name: x-content-type-options
            value: nosniff
          - name: x-frame-options
            value: DENY
          - name: x-xss-protection
            value: 1; mode=block
          - name: strict-transport-security
            value: max-age=31536000; includeSubDomains; preload
          - name: content-encoding
            value: gzip
        headersSize: 1440
        httpVersion: HTTP/1.1
        redirectURL: ""
        status: 200
        statusText: OK
      startedDateTime: 2024-06-27T01:53:44.877Z
      time: 0
      timings:
        blocked: -1
        connect: -1
        dns: -1
        receive: 0
        send: 0
        ssl: -1
        wait: 0
    - _id: 7edf90ea650cb304fe26f9d57bd79477
      _order: 0
      cache: {}
      request:
        bodySize: 165
        cookies: []
        headers:
          - _fromType: array
            name: authorization
            value: token
              REDACTED_d5e0f0a37c9821e856b923fe14e67a605e3f6c0a517d5a4f46a4e35943ee0f6d
          - _fromType: array
            name: content-type
            value: application/json; charset=utf-8
          - _fromType: array
            name: user-agent
            value: cody-cli / 0.0.5b
          - _fromType: array
            name: accept
            value: "*/*"
          - _fromType: array
            name: content-length
            value: "165"
          - _fromType: array
            name: accept-encoding
            value: gzip,deflate
          - name: host
            value: sourcegraph.com
        headersSize: 336
        httpVersion: HTTP/1.1
        method: POST
        postData:
          mimeType: application/json; charset=utf-8
          params: []
          textJSON:
            query: |-
              
              query CurrentSiteCodyLlmConfiguration {
                  site {
                      codyLLMConfiguration {
                          smartContextWindow
                      }
                  }
              }
            variables: {}
        queryString:
          - name: CurrentSiteCodyLlmConfiguration
            value: null
        url: https://sourcegraph.com/.api/graphql?CurrentSiteCodyLlmConfiguration
      response:
        bodySize: 132
        content:
          encoding: base64
          mimeType: application/json
          size: 132
          text: "[\"H4sIAAAAAAAAA6pWSkksSVSyqlYqzixJBdHJ+SmVPj6+zvl5aZnppUWJJZn5eWD53MSiE\
            uf8vJLUipLwzLyU/HIlK6XUvMSknNQUpdra2loAAAAA//8DAOgINKVLAAAA\"]"
          textDecoded:
            data:
              site:
                codyLLMConfiguration:
                  smartContextWindow: enabled
        cookies: []
        headers:
          - name: date
            value: Thu, 27 Jun 2024 01:53:45 GMT
          - name: content-type
            value: application/json
          - name: transfer-encoding
            value: chunked
          - name: connection
            value: keep-alive
          - name: retry-after
            value: "143"
          - name: access-control-allow-credentials
            value: "true"
          - name: access-control-allow-origin
            value: ""
          - name: cache-control
            value: no-cache, max-age=0
          - name: vary
            value: Cookie,Accept-Encoding,Authorization,Cookie, Authorization,
              X-Requested-With,Cookie
          - name: x-content-type-options
            value: nosniff
          - name: x-frame-options
            value: DENY
          - name: x-xss-protection
            value: 1; mode=block
          - name: strict-transport-security
            value: max-age=31536000; includeSubDomains; preload
          - name: content-encoding
            value: gzip
        headersSize: 1440
        httpVersion: HTTP/1.1
        redirectURL: ""
        status: 200
        statusText: OK
      startedDateTime: 2024-06-27T01:53:44.900Z
      time: 0
      timings:
        blocked: -1
        connect: -1
        dns: -1
        receive: 0
        send: 0
        ssl: -1
        wait: 0
    - _id: d890a82b3cc2fe4d514f289e8fe6d158
      _order: 0
      cache: {}
      request:
        bodySize: 150
        cookies: []
        headers:
          - _fromType: array
            name: authorization
            value: token
              REDACTED_d5e0f0a37c9821e856b923fe14e67a605e3f6c0a517d5a4f46a4e35943ee0f6d
          - _fromType: array
            name: content-type
            value: application/json; charset=utf-8
          - _fromType: array
            name: user-agent
            value: cody-cli / 0.0.5b
          - _fromType: array
            name: accept
            value: "*/*"
          - _fromType: array
            name: content-length
            value: "150"
          - _fromType: array
            name: accept-encoding
            value: gzip,deflate
          - name: host
            value: sourcegraph.com
        headersSize: 331
        httpVersion: HTTP/1.1
        method: POST
        postData:
          mimeType: application/json; charset=utf-8
          params: []
          textJSON:
            query: |-
              
              query CurrentSiteCodyLlmProvider {
                  site {
                      codyLLMConfiguration {
                          provider
                      }
                  }
              }
            variables: {}
        queryString:
          - name: CurrentSiteCodyLlmProvider
            value: null
        url: https://sourcegraph.com/.api/graphql?CurrentSiteCodyLlmProvider
      response:
        bodySize: 128
        content:
          encoding: base64
          mimeType: application/json
          size: 128
          text: "[\"H4sIAAAAAAAAA6pWSkksSVSyqlYqzixJBdHJ+SmVPj6+zvl5aZnppUWJJZn5eSDxgqL8s\
            syU1CIlK6Xi/NKi5NT0osSCDKXa2tpaAAAAAP//AwAfFAXARQAAAA==\"]"
          textDecoded:
            data:
              site:
                codyLLMConfiguration:
                  provider: sourcegraph
        cookies: []
        headers:
          - name: date
            value: Thu, 27 Jun 2024 01:53:45 GMT
          - name: content-type
            value: application/json
          - name: transfer-encoding
            value: chunked
          - name: connection
            value: keep-alive
          - name: retry-after
            value: "143"
          - name: access-control-allow-credentials
            value: "true"
          - name: access-control-allow-origin
            value: ""
          - name: cache-control
            value: no-cache, max-age=0
          - name: vary
            value: Cookie,Accept-Encoding,Authorization,Cookie, Authorization,
              X-Requested-With,Cookie
          - name: x-content-type-options
            value: nosniff
          - name: x-frame-options
            value: DENY
          - name: x-xss-protection
            value: 1; mode=block
          - name: strict-transport-security
            value: max-age=31536000; includeSubDomains; preload
          - name: content-encoding
            value: gzip
        headersSize: 1440
        httpVersion: HTTP/1.1
        redirectURL: ""
        status: 200
        statusText: OK
      startedDateTime: 2024-06-27T01:53:44.878Z
      time: 0
      timings:
        blocked: -1
        connect: -1
        dns: -1
        receive: 0
        send: 0
        ssl: -1
        wait: 0
    - _id: 3fec40886d87367e761715c3159e6590
      _order: 0
      cache: {}
      request:
        bodySize: 341
        cookies: []
        headers:
          - _fromType: array
            name: authorization
            value: token
              REDACTED_d5e0f0a37c9821e856b923fe14e67a605e3f6c0a517d5a4f46a4e35943ee0f6d
          - _fromType: array
            name: content-type
            value: application/json; charset=utf-8
          - _fromType: array
            name: user-agent
            value: cody-cli / 0.0.5b
          - _fromType: array
            name: accept
            value: "*/*"
          - _fromType: array
            name: content-length
            value: "341"
          - _fromType: array
            name: accept-encoding
            value: gzip,deflate
          - name: host
            value: sourcegraph.com
        headersSize: 316
        httpVersion: HTTP/1.1
        method: POST
        postData:
          mimeType: application/json; charset=utf-8
          params: []
          textJSON:
            query: |-
              
              query CurrentUser {
                  currentUser {
                      id
                      hasVerifiedEmail
                      displayName
                      username
                      avatarURL
                      primaryEmail {
                          email
                      }
                      organizations {
                          nodes {
                              id
                              name
                          }
                      }
                  }
              }
            variables: {}
        queryString:
          - name: CurrentUser
            value: null
        url: https://sourcegraph.com/.api/graphql?CurrentUser
      response:
        bodySize: 376
        content:
          encoding: base64
          mimeType: application/json
          size: 376
          text: "[\"H4sIAAAAAAAAA2RPy07CQBT9l7tuaQ1R2klIFAQXaOMjNBjj4nZ6aaePmToPFJr+O2kwc\
            eHunJzHvaeHHC0C64E7rUnarSE9UpEDg3SXNLxSp+T+5eqp4nPwoESTkhZ7QfmqRdEA\
            s9qRB7kwXYPHBFsCBm/KaU6Fxq5cKOvHYRiCB86QlheD+TNkysa1v5ffrQMP8IAW9fb\
            1ERiU1naGBUFTTieFUkVDYwNX0pK0E67aAIO7ZREpvlnjV/ZOblFn1XW+Xp1+omyXRj\
            gTU5Nmm2XynM4eQnc81HMT3/gcPOi0aFEff0f0QBfw77PbYhTGazB4oHSBUpzQCiXNG\
            JMqJwPs43MYhuEMAAD//wMASoyTP04BAAA=\"]"
          textDecoded:
            data:
              currentUser:
                avatarURL: https://lh3.googleusercontent.com/a/ACg8ocKFaqbYeuBkbj5dFEzx8bXV8a7i3sVbKCNPV7G0uyvk=s96-c
                displayName: SourcegraphBot-9000
                hasVerifiedEmail: true
                id: VXNlcjozNDQ1Mjc=
                organizations:
                  nodes: []
                primaryEmail:
                  email: sourcegraphbot9k@gmail.com
                username: sourcegraphbot9k-fnwmu
        cookies: []
        headers:
          - name: date
            value: Thu, 27 Jun 2024 01:53:45 GMT
          - name: content-type
            value: application/json
          - name: transfer-encoding
            value: chunked
          - name: connection
            value: keep-alive
          - name: retry-after
            value: "143"
          - name: access-control-allow-credentials
            value: "true"
          - name: access-control-allow-origin
            value: ""
          - name: cache-control
            value: no-cache, max-age=0
          - name: vary
            value: Cookie,Accept-Encoding,Authorization,Cookie, Authorization,
              X-Requested-With,Cookie
          - name: x-content-type-options
            value: nosniff
          - name: x-frame-options
            value: DENY
          - name: x-xss-protection
            value: 1; mode=block
          - name: strict-transport-security
            value: max-age=31536000; includeSubDomains; preload
          - name: content-encoding
            value: gzip
        headersSize: 1440
        httpVersion: HTTP/1.1
        redirectURL: ""
        status: 200
        statusText: OK
      startedDateTime: 2024-06-27T01:53:44.920Z
      time: 0
      timings:
        blocked: -1
        connect: -1
        dns: -1
        receive: 0
        send: 0
        ssl: -1
        wait: 0
    - _id: 84b962509b12000d0eef7c8a8fa655f3
      _order: 0
      cache: {}
      request:
        bodySize: 268
        cookies: []
        headers:
          - _fromType: array
            name: authorization
            value: token
              REDACTED_d5e0f0a37c9821e856b923fe14e67a605e3f6c0a517d5a4f46a4e35943ee0f6d
          - _fromType: array
            name: content-type
            value: application/json; charset=utf-8
          - _fromType: array
            name: user-agent
            value: cody-cli / 0.0.5b
          - _fromType: array
            name: accept
            value: "*/*"
          - _fromType: array
            name: content-length
            value: "268"
          - _fromType: array
            name: accept-encoding
            value: gzip,deflate
          - name: host
            value: sourcegraph.com
        headersSize: 332
        httpVersion: HTTP/1.1
        method: POST
        postData:
          mimeType: application/json; charset=utf-8
          params: []
          textJSON:
            query: |-
              
              query CurrentUserCodySubscription {
                  currentUser {
                      codySubscription {
                          status
                          plan
                          applyProRateLimits
                          currentPeriodStartAt
                          currentPeriodEndAt
                      }
                  }
              }
            variables: {}
        queryString:
          - name: CurrentUserCodySubscription
            value: null
        url: https://sourcegraph.com/.api/graphql?CurrentUserCodySubscription
      response:
        bodySize: 228
        content:
          encoding: base64
          mimeType: application/json
          size: 228
          text: "[\"H4sIAAAAAAAAA1zMsQrCMBSF4Xc5c4U2FoVsRToIgqWtDm6xyRCoSbi5GUrJu4uCoI7n5\
            +Os0IoV5IopERnHl2joPb1ehnSPE9nA1rtXi6w4RUg0h/F4bVEgzMpBouvPKKBCmJeO\
            fK/YnOzDcoRkSqb4fHeGrNcDK+KGISFKUW/K3aaqRyFkVcmtuOFPt05/2f2vzTnnJwA\
            AAP//AwBuKtnYwgAAAA==\"]"
          textDecoded:
            data:
              currentUser:
                codySubscription:
                  applyProRateLimits: true
                  currentPeriodEndAt: 2024-07-14T22:11:32Z
                  currentPeriodStartAt: 2024-06-14T22:11:32Z
                  plan: PRO
                  status: ACTIVE
        cookies: []
        headers:
          - name: date
            value: Thu, 27 Jun 2024 01:53:45 GMT
          - name: content-type
            value: application/json
          - name: transfer-encoding
            value: chunked
          - name: connection
            value: keep-alive
          - name: retry-after
            value: "143"
          - name: access-control-allow-credentials
            value: "true"
          - name: access-control-allow-origin
            value: ""
          - name: cache-control
            value: no-cache, max-age=0
          - name: vary
            value: Cookie,Accept-Encoding,Authorization,Cookie, Authorization,
              X-Requested-With,Cookie
          - name: x-content-type-options
            value: nosniff
          - name: x-frame-options
            value: DENY
          - name: x-xss-protection
            value: 1; mode=block
          - name: strict-transport-security
            value: max-age=31536000; includeSubDomains; preload
          - name: content-encoding
            value: gzip
        headersSize: 1440
        httpVersion: HTTP/1.1
        redirectURL: ""
        status: 200
        statusText: OK
      startedDateTime: 2024-06-27T01:53:45.238Z
      time: 0
      timings:
        blocked: -1
        connect: -1
        dns: -1
        receive: 0
        send: 0
        ssl: -1
        wait: 0
    - _id: 0b8e788d38a93fd0c53c921e768bff46
      _order: 0
      cache: {}
      request:
        bodySize: 177
        cookies: []
        headers:
          - _fromType: array
            name: content-type
            value: application/json; charset=utf-8
          - _fromType: array
            name: user-agent
            value: cody-cli / 0.0.5b
          - _fromType: array
            name: accept
            value: "*/*"
          - _fromType: array
            name: content-length
            value: "177"
          - _fromType: array
            name: accept-encoding
            value: gzip,deflate
          - name: host
            value: sourcegraph.com
        headersSize: 240
        httpVersion: HTTP/1.1
        method: POST
        postData:
          mimeType: application/json; charset=utf-8
          params: []
          textJSON:
            query: |2
              
                  query EvaluateFeatureFlag($flagName: String!) {
                      evaluateFeatureFlag(flagName: $flagName)
                  }
            variables:
              flagName: cody-interactive-tutorial
        queryString:
          - name: EvaluateFeatureFlag
            value: null
        url: https://sourcegraph.com/.api/graphql?EvaluateFeatureFlag
      response:
        bodySize: 37
        content:
          mimeType: application/json
          size: 37
          text: "{\"data\":{\"evaluateFeatureFlag\":null}}"
        cookies: []
        headers:
          - name: date
            value: Thu, 27 Jun 2024 01:53:45 GMT
          - name: content-type
            value: application/json
          - name: content-length
            value: "37"
          - name: connection
            value: keep-alive
          - name: retry-after
            value: "143"
          - name: access-control-allow-credentials
            value: "true"
          - name: access-control-allow-origin
            value: ""
          - name: cache-control
            value: no-cache, max-age=0
          - name: vary
            value: Cookie,Accept-Encoding,Authorization,Cookie, Authorization,
              X-Requested-With,Cookie
          - name: x-content-type-options
            value: nosniff
          - name: x-frame-options
            value: DENY
          - name: x-xss-protection
            value: 1; mode=block
          - name: strict-transport-security
            value: max-age=31536000; includeSubDomains; preload
        headersSize: 1408
        httpVersion: HTTP/1.1
        redirectURL: ""
        status: 200
        statusText: OK
      startedDateTime: 2024-06-27T01:53:44.851Z
      time: 0
      timings:
        blocked: -1
        connect: -1
        dns: -1
        receive: 0
        send: 0
        ssl: -1
        wait: 0
    - _id: 1ec20348501c868d54ebf8a9c457da1d
      _order: 0
      cache: {}
      request:
        bodySize: 187
        cookies: []
        headers:
          - _fromType: array
            name: authorization
            value: token
              REDACTED_d5e0f0a37c9821e856b923fe14e67a605e3f6c0a517d5a4f46a4e35943ee0f6d
          - _fromType: array
            name: content-type
            value: application/json; charset=utf-8
          - _fromType: array
            name: user-agent
            value: cody-cli / 0.0.5b
          - _fromType: array
            name: accept
            value: "*/*"
          - _fromType: array
            name: content-length
            value: "187"
          - _fromType: array
            name: accept-encoding
            value: gzip,deflate
          - name: host
            value: sourcegraph.com
        headersSize: 324
        httpVersion: HTTP/1.1
        method: POST
        postData:
          mimeType: application/json; charset=utf-8
          params: []
          textJSON:
            query: |2
              
                  query EvaluateFeatureFlag($flagName: String!) {
                      evaluateFeatureFlag(flagName: $flagName)
                  }
            variables:
              flagName: cody-autocomplete-starcoder2-hybrid
        queryString:
          - name: EvaluateFeatureFlag
            value: null
        url: https://sourcegraph.com/.api/graphql?EvaluateFeatureFlag
      response:
        bodySize: 37
        content:
          mimeType: application/json
          size: 37
          text: "{\"data\":{\"evaluateFeatureFlag\":null}}"
        cookies: []
        headers:
          - name: date
            value: Thu, 27 Jun 2024 01:53:46 GMT
          - name: content-type
            value: application/json
          - name: content-length
            value: "37"
          - name: connection
            value: keep-alive
          - name: retry-after
            value: "142"
          - name: access-control-allow-credentials
            value: "true"
          - name: access-control-allow-origin
            value: ""
          - name: cache-control
            value: no-cache, max-age=0
          - name: vary
            value: Cookie,Accept-Encoding,Authorization,Cookie, Authorization,
              X-Requested-With,Cookie
          - name: x-content-type-options
            value: nosniff
          - name: x-frame-options
            value: DENY
          - name: x-xss-protection
            value: 1; mode=block
          - name: strict-transport-security
            value: max-age=31536000; includeSubDomains; preload
        headersSize: 1408
        httpVersion: HTTP/1.1
        redirectURL: ""
        status: 200
        statusText: OK
      startedDateTime: 2024-06-27T01:53:45.598Z
      time: 0
      timings:
        blocked: -1
        connect: -1
        dns: -1
        receive: 0
        send: 0
        ssl: -1
        wait: 0
    - _id: 207a60c979be7ee26fbddac01eb3ef77
      _order: 0
      cache: {}
      request:
        bodySize: 194
        cookies: []
        headers:
          - _fromType: array
            name: authorization
            value: token
              REDACTED_d5e0f0a37c9821e856b923fe14e67a605e3f6c0a517d5a4f46a4e35943ee0f6d
          - _fromType: array
            name: content-type
            value: application/json; charset=utf-8
          - _fromType: array
            name: user-agent
            value: cody-cli / 0.0.5b
          - _fromType: array
            name: accept
            value: "*/*"
          - _fromType: array
            name: content-length
            value: "194"
          - _fromType: array
            name: accept-encoding
            value: gzip,deflate
          - name: host
            value: sourcegraph.com
        headersSize: 324
        httpVersion: HTTP/1.1
        method: POST
        postData:
          mimeType: application/json; charset=utf-8
          params: []
          textJSON:
            query: |2
              
                  query EvaluateFeatureFlag($flagName: String!) {
                      evaluateFeatureFlag(flagName: $flagName)
                  }
            variables:
              flagName: cody-autocomplete-default-starcoder-hybrid
        queryString:
          - name: EvaluateFeatureFlag
            value: null
        url: https://sourcegraph.com/.api/graphql?EvaluateFeatureFlag
      response:
        bodySize: 37
        content:
          mimeType: application/json
          size: 37
          text: "{\"data\":{\"evaluateFeatureFlag\":true}}"
        cookies: []
        headers:
          - name: date
            value: Thu, 27 Jun 2024 01:53:46 GMT
          - name: content-type
            value: application/json
          - name: content-length
            value: "37"
          - name: connection
            value: keep-alive
          - name: retry-after
            value: "142"
          - name: access-control-allow-credentials
            value: "true"
          - name: access-control-allow-origin
            value: ""
          - name: cache-control
            value: no-cache, max-age=0
          - name: vary
            value: Cookie,Accept-Encoding,Authorization,Cookie, Authorization,
              X-Requested-With,Cookie
          - name: x-content-type-options
            value: nosniff
          - name: x-frame-options
            value: DENY
          - name: x-xss-protection
            value: 1; mode=block
          - name: strict-transport-security
            value: max-age=31536000; includeSubDomains; preload
        headersSize: 1408
        httpVersion: HTTP/1.1
        redirectURL: ""
        status: 200
        statusText: OK
      startedDateTime: 2024-06-27T01:53:45.618Z
      time: 0
      timings:
        blocked: -1
        connect: -1
        dns: -1
        receive: 0
        send: 0
        ssl: -1
        wait: 0
    - _id: 74724e3e831db4ec8637745ab221e71e
      _order: 0
      cache: {}
      request:
        bodySize: 178
        cookies: []
        headers:
          - _fromType: array
            name: authorization
            value: token
              REDACTED_d5e0f0a37c9821e856b923fe14e67a605e3f6c0a517d5a4f46a4e35943ee0f6d
          - _fromType: array
            name: content-type
            value: application/json; charset=utf-8
          - _fromType: array
            name: user-agent
            value: cody-cli / 0.0.5b
          - _fromType: array
            name: accept
            value: "*/*"
          - _fromType: array
            name: content-length
            value: "178"
          - _fromType: array
            name: accept-encoding
            value: gzip,deflate
          - name: host
            value: sourcegraph.com
        headersSize: 324
        httpVersion: HTTP/1.1
        method: POST
        postData:
          mimeType: application/json; charset=utf-8
          params: []
          textJSON:
            query: |2
              
                  query EvaluateFeatureFlag($flagName: String!) {
                      evaluateFeatureFlag(flagName: $flagName)
                  }
            variables:
              flagName: cody-autocomplete-claude-3
        queryString:
          - name: EvaluateFeatureFlag
            value: null
        url: https://sourcegraph.com/.api/graphql?EvaluateFeatureFlag
      response:
        bodySize: 37
        content:
          mimeType: application/json
          size: 37
          text: "{\"data\":{\"evaluateFeatureFlag\":true}}"
        cookies: []
        headers:
          - name: date
            value: Thu, 27 Jun 2024 01:53:46 GMT
          - name: content-type
            value: application/json
          - name: content-length
            value: "37"
          - name: connection
            value: keep-alive
          - name: retry-after
            value: "142"
          - name: access-control-allow-credentials
            value: "true"
          - name: access-control-allow-origin
            value: ""
          - name: cache-control
            value: no-cache, max-age=0
          - name: vary
            value: Cookie,Accept-Encoding,Authorization,Cookie, Authorization,
              X-Requested-With,Cookie
          - name: x-content-type-options
            value: nosniff
          - name: x-frame-options
            value: DENY
          - name: x-xss-protection
            value: 1; mode=block
          - name: strict-transport-security
            value: max-age=31536000; includeSubDomains; preload
        headersSize: 1408
        httpVersion: HTTP/1.1
        redirectURL: ""
        status: 200
        statusText: OK
      startedDateTime: 2024-06-27T01:53:45.637Z
      time: 0
      timings:
        blocked: -1
        connect: -1
        dns: -1
        receive: 0
        send: 0
        ssl: -1
        wait: 0
    - _id: 4d27f2b1a62a1732254d84ca289bdfa8
      _order: 0
      cache: {}
      request:
        bodySize: 197
        cookies: []
        headers:
          - _fromType: array
            name: authorization
            value: token
              REDACTED_d5e0f0a37c9821e856b923fe14e67a605e3f6c0a517d5a4f46a4e35943ee0f6d
          - _fromType: array
            name: content-type
            value: application/json; charset=utf-8
          - _fromType: array
            name: user-agent
            value: cody-cli / 0.0.5b
          - _fromType: array
            name: accept
            value: "*/*"
          - _fromType: array
            name: content-length
            value: "197"
          - _fromType: array
            name: accept-encoding
            value: gzip,deflate
          - name: host
            value: sourcegraph.com
        headersSize: 324
        httpVersion: HTTP/1.1
        method: POST
        postData:
          mimeType: application/json; charset=utf-8
          params: []
          textJSON:
            query: |2
              
                  query EvaluateFeatureFlag($flagName: String!) {
                      evaluateFeatureFlag(flagName: $flagName)
                  }
            variables:
              flagName: cody-autocomplete-fim-fine-tuned-model-hybrid
        queryString:
          - name: EvaluateFeatureFlag
            value: null
        url: https://sourcegraph.com/.api/graphql?EvaluateFeatureFlag
      response:
        bodySize: 38
        content:
          mimeType: application/json
          size: 38
          text: "{\"data\":{\"evaluateFeatureFlag\":false}}"
        cookies: []
        headers:
          - name: date
            value: Thu, 27 Jun 2024 01:53:46 GMT
          - name: content-type
            value: application/json
          - name: content-length
            value: "38"
          - name: connection
            value: keep-alive
          - name: retry-after
            value: "142"
          - name: access-control-allow-credentials
            value: "true"
          - name: access-control-allow-origin
            value: ""
          - name: cache-control
            value: no-cache, max-age=0
          - name: vary
            value: Cookie,Accept-Encoding,Authorization,Cookie, Authorization,
              X-Requested-With,Cookie
          - name: x-content-type-options
            value: nosniff
          - name: x-frame-options
            value: DENY
          - name: x-xss-protection
            value: 1; mode=block
          - name: strict-transport-security
            value: max-age=31536000; includeSubDomains; preload
        headersSize: 1408
        httpVersion: HTTP/1.1
        redirectURL: ""
        status: 200
        statusText: OK
      startedDateTime: 2024-06-27T01:53:45.656Z
      time: 0
      timings:
        blocked: -1
        connect: -1
        dns: -1
        receive: 0
        send: 0
        ssl: -1
        wait: 0
    - _id: f6a6852034fedfd9346c57954df025fb
      _order: 0
      cache: {}
      request:
        bodySize: 195
        cookies: []
        headers:
          - _fromType: array
            name: authorization
            value: token
              REDACTED_d5e0f0a37c9821e856b923fe14e67a605e3f6c0a517d5a4f46a4e35943ee0f6d
          - _fromType: array
            name: content-type
            value: application/json; charset=utf-8
          - _fromType: array
            name: user-agent
            value: cody-cli / 0.0.5b
          - _fromType: array
            name: accept
            value: "*/*"
          - _fromType: array
            name: content-length
            value: "195"
          - _fromType: array
            name: accept-encoding
            value: gzip,deflate
          - name: host
            value: sourcegraph.com
        headersSize: 324
        httpVersion: HTTP/1.1
        method: POST
        postData:
          mimeType: application/json; charset=utf-8
          params: []
          textJSON:
            query: |2
              
                  query EvaluateFeatureFlag($flagName: String!) {
                      evaluateFeatureFlag(flagName: $flagName)
                  }
            variables:
              flagName: cody-autocomplete-fim-model-experiment-flag
        queryString:
          - name: EvaluateFeatureFlag
            value: null
        url: https://sourcegraph.com/.api/graphql?EvaluateFeatureFlag
      response:
        bodySize: 37
        content:
          mimeType: application/json
          size: 37
          text: "{\"data\":{\"evaluateFeatureFlag\":true}}"
        cookies: []
        headers:
          - name: date
            value: Thu, 27 Jun 2024 01:53:46 GMT
          - name: content-type
            value: application/json
          - name: content-length
            value: "37"
          - name: connection
            value: keep-alive
          - name: retry-after
            value: "142"
          - name: access-control-allow-credentials
            value: "true"
          - name: access-control-allow-origin
            value: ""
          - name: cache-control
            value: no-cache, max-age=0
          - name: vary
            value: Cookie,Accept-Encoding,Authorization,Cookie, Authorization,
              X-Requested-With,Cookie
          - name: x-content-type-options
            value: nosniff
          - name: x-frame-options
            value: DENY
          - name: x-xss-protection
            value: 1; mode=block
          - name: strict-transport-security
            value: max-age=31536000; includeSubDomains; preload
        headersSize: 1408
        httpVersion: HTTP/1.1
        redirectURL: ""
        status: 200
        statusText: OK
      startedDateTime: 2024-06-27T01:53:45.676Z
      time: 0
      timings:
        blocked: -1
        connect: -1
        dns: -1
        receive: 0
        send: 0
        ssl: -1
        wait: 0
    - _id: 963f5410d3910880da2b2ddfa8d3f9aa
      _order: 0
      cache: {}
      request:
        bodySize: 187
        cookies: []
        headers:
          - _fromType: array
            name: authorization
            value: token
              REDACTED_d5e0f0a37c9821e856b923fe14e67a605e3f6c0a517d5a4f46a4e35943ee0f6d
          - _fromType: array
            name: content-type
            value: application/json; charset=utf-8
          - _fromType: array
            name: user-agent
            value: cody-cli / 0.0.5b
          - _fromType: array
            name: accept
            value: "*/*"
          - _fromType: array
            name: content-length
            value: "187"
          - _fromType: array
            name: accept-encoding
            value: gzip,deflate
          - name: host
            value: sourcegraph.com
        headersSize: 324
        httpVersion: HTTP/1.1
        method: POST
        postData:
          mimeType: application/json; charset=utf-8
          params: []
          textJSON:
            query: |2
              
                  query EvaluateFeatureFlag($flagName: String!) {
                      evaluateFeatureFlag(flagName: $flagName)
                  }
            variables:
              flagName: cody-autocomplete-context-bfg-mixed
        queryString:
          - name: EvaluateFeatureFlag
            value: null
        url: https://sourcegraph.com/.api/graphql?EvaluateFeatureFlag
      response:
        bodySize: 37
        content:
          mimeType: application/json
          size: 37
          text: "{\"data\":{\"evaluateFeatureFlag\":null}}"
        cookies: []
        headers:
          - name: date
            value: Thu, 27 Jun 2024 01:53:46 GMT
          - name: content-type
            value: application/json
          - name: content-length
            value: "37"
          - name: connection
            value: keep-alive
          - name: retry-after
            value: "142"
          - name: access-control-allow-credentials
            value: "true"
          - name: access-control-allow-origin
            value: ""
          - name: cache-control
            value: no-cache, max-age=0
          - name: vary
            value: Cookie,Accept-Encoding,Authorization,Cookie, Authorization,
              X-Requested-With,Cookie
          - name: x-content-type-options
            value: nosniff
          - name: x-frame-options
            value: DENY
          - name: x-xss-protection
            value: 1; mode=block
          - name: strict-transport-security
            value: max-age=31536000; includeSubDomains; preload
        headersSize: 1408
        httpVersion: HTTP/1.1
        redirectURL: ""
        status: 200
        statusText: OK
      startedDateTime: 2024-06-27T01:53:45.696Z
      time: 0
      timings:
        blocked: -1
        connect: -1
        dns: -1
        receive: 0
        send: 0
        ssl: -1
        wait: 0
    - _id: c3793ff05169c8be72b6985f8634964a
      _order: 0
      cache: {}
      request:
        bodySize: 180
        cookies: []
        headers:
          - _fromType: array
            name: authorization
            value: token
              REDACTED_d5e0f0a37c9821e856b923fe14e67a605e3f6c0a517d5a4f46a4e35943ee0f6d
          - _fromType: array
            name: content-type
            value: application/json; charset=utf-8
          - _fromType: array
            name: user-agent
            value: cody-cli / 0.0.5b
          - _fromType: array
            name: accept
            value: "*/*"
          - _fromType: array
            name: content-length
            value: "180"
          - _fromType: array
            name: accept-encoding
            value: gzip,deflate
          - name: host
            value: sourcegraph.com
        headersSize: 324
        httpVersion: HTTP/1.1
        method: POST
        postData:
          mimeType: application/json; charset=utf-8
          params: []
          textJSON:
            query: |2
              
                  query EvaluateFeatureFlag($flagName: String!) {
                      evaluateFeatureFlag(flagName: $flagName)
                  }
            variables:
              flagName: cody-autocomplete-hot-streak
        queryString:
          - name: EvaluateFeatureFlag
            value: null
        url: https://sourcegraph.com/.api/graphql?EvaluateFeatureFlag
      response:
        bodySize: 37
        content:
          mimeType: application/json
          size: 37
          text: "{\"data\":{\"evaluateFeatureFlag\":null}}"
        cookies: []
        headers:
          - name: date
            value: Thu, 27 Jun 2024 01:53:46 GMT
          - name: content-type
            value: application/json
          - name: content-length
            value: "37"
          - name: connection
            value: keep-alive
          - name: retry-after
            value: "142"
          - name: access-control-allow-credentials
            value: "true"
          - name: access-control-allow-origin
            value: ""
          - name: cache-control
            value: no-cache, max-age=0
          - name: vary
            value: Cookie,Accept-Encoding,Authorization,Cookie, Authorization,
              X-Requested-With,Cookie
          - name: x-content-type-options
            value: nosniff
          - name: x-frame-options
            value: DENY
          - name: x-xss-protection
            value: 1; mode=block
          - name: strict-transport-security
            value: max-age=31536000; includeSubDomains; preload
        headersSize: 1408
        httpVersion: HTTP/1.1
        redirectURL: ""
        status: 200
        statusText: OK
      startedDateTime: 2024-06-27T01:53:45.715Z
      time: 0
      timings:
        blocked: -1
        connect: -1
        dns: -1
        receive: 0
        send: 0
        ssl: -1
        wait: 0
    - _id: 76c31aa24b3a67ec1214b3c42323ded7
      _order: 0
      cache: {}
      request:
        bodySize: 182
        cookies: []
        headers:
          - _fromType: array
            name: authorization
            value: token
              REDACTED_d5e0f0a37c9821e856b923fe14e67a605e3f6c0a517d5a4f46a4e35943ee0f6d
          - _fromType: array
            name: content-type
            value: application/json; charset=utf-8
          - _fromType: array
            name: user-agent
            value: cody-cli / 0.0.5b
          - _fromType: array
            name: accept
            value: "*/*"
          - _fromType: array
            name: content-length
            value: "182"
          - _fromType: array
            name: accept-encoding
            value: gzip,deflate
          - name: host
            value: sourcegraph.com
        headersSize: 324
        httpVersion: HTTP/1.1
        method: POST
        postData:
          mimeType: application/json; charset=utf-8
          params: []
          textJSON:
            query: |2
              
                  query EvaluateFeatureFlag($flagName: String!) {
                      evaluateFeatureFlag(flagName: $flagName)
                  }
            variables:
              flagName: cody-autocomplete-user-latency
        queryString:
          - name: EvaluateFeatureFlag
            value: null
        url: https://sourcegraph.com/.api/graphql?EvaluateFeatureFlag
      response:
        bodySize: 37
        content:
          mimeType: application/json
          size: 37
          text: "{\"data\":{\"evaluateFeatureFlag\":null}}"
        cookies: []
        headers:
          - name: date
            value: Thu, 27 Jun 2024 01:53:46 GMT
          - name: content-type
            value: application/json
          - name: content-length
            value: "37"
          - name: connection
            value: keep-alive
          - name: retry-after
            value: "142"
          - name: access-control-allow-credentials
            value: "true"
          - name: access-control-allow-origin
            value: ""
          - name: cache-control
            value: no-cache, max-age=0
          - name: vary
            value: Cookie,Accept-Encoding,Authorization,Cookie, Authorization,
              X-Requested-With,Cookie
          - name: x-content-type-options
            value: nosniff
          - name: x-frame-options
            value: DENY
          - name: x-xss-protection
            value: 1; mode=block
          - name: strict-transport-security
            value: max-age=31536000; includeSubDomains; preload
        headersSize: 1408
        httpVersion: HTTP/1.1
        redirectURL: ""
        status: 200
        statusText: OK
      startedDateTime: 2024-06-27T01:53:45.736Z
      time: 0
      timings:
        blocked: -1
        connect: -1
        dns: -1
        receive: 0
        send: 0
        ssl: -1
        wait: 0
    - _id: 604462268ec5b09baad97dbd0f6d604f
      _order: 0
      cache: {}
      request:
        bodySize: 188
        cookies: []
        headers:
          - _fromType: array
            name: authorization
            value: token
              REDACTED_d5e0f0a37c9821e856b923fe14e67a605e3f6c0a517d5a4f46a4e35943ee0f6d
          - _fromType: array
            name: content-type
            value: application/json; charset=utf-8
          - _fromType: array
            name: user-agent
            value: cody-cli / 0.0.5b
          - _fromType: array
            name: accept
            value: "*/*"
          - _fromType: array
            name: content-length
            value: "188"
          - _fromType: array
            name: accept-encoding
            value: gzip,deflate
          - name: host
            value: sourcegraph.com
        headersSize: 324
        httpVersion: HTTP/1.1
        method: POST
        postData:
          mimeType: application/json; charset=utf-8
          params: []
          textJSON:
            query: |2
              
                  query EvaluateFeatureFlag($flagName: String!) {
                      evaluateFeatureFlag(flagName: $flagName)
                  }
            variables:
              flagName: cody-autocomplete-eager-cancellation
        queryString:
          - name: EvaluateFeatureFlag
            value: null
        url: https://sourcegraph.com/.api/graphql?EvaluateFeatureFlag
      response:
        bodySize: 37
        content:
          mimeType: application/json
          size: 37
          text: "{\"data\":{\"evaluateFeatureFlag\":null}}"
        cookies: []
        headers:
          - name: date
            value: Thu, 27 Jun 2024 01:53:46 GMT
          - name: content-type
            value: application/json
          - name: content-length
            value: "37"
          - name: connection
            value: keep-alive
          - name: retry-after
            value: "142"
          - name: access-control-allow-credentials
            value: "true"
          - name: access-control-allow-origin
            value: ""
          - name: cache-control
            value: no-cache, max-age=0
          - name: vary
            value: Cookie,Accept-Encoding,Authorization,Cookie, Authorization,
              X-Requested-With,Cookie
          - name: x-content-type-options
            value: nosniff
          - name: x-frame-options
            value: DENY
          - name: x-xss-protection
            value: 1; mode=block
          - name: strict-transport-security
            value: max-age=31536000; includeSubDomains; preload
        headersSize: 1408
        httpVersion: HTTP/1.1
        redirectURL: ""
        status: 200
        statusText: OK
      startedDateTime: 2024-06-27T01:53:45.756Z
      time: 0
      timings:
        blocked: -1
        connect: -1
        dns: -1
        receive: 0
        send: 0
        ssl: -1
        wait: 0
    - _id: 56e2fa2fdb34eda217dd58c7a61669a8
      _order: 0
      cache: {}
      request:
        bodySize: 177
        cookies: []
        headers:
          - _fromType: array
            name: authorization
            value: token
              REDACTED_d5e0f0a37c9821e856b923fe14e67a605e3f6c0a517d5a4f46a4e35943ee0f6d
          - _fromType: array
            name: content-type
            value: application/json; charset=utf-8
          - _fromType: array
            name: user-agent
            value: cody-cli / 0.0.5b
          - _fromType: array
            name: accept
            value: "*/*"
          - _fromType: array
            name: content-length
            value: "177"
          - _fromType: array
            name: accept-encoding
            value: gzip,deflate
          - name: host
            value: sourcegraph.com
        headersSize: 324
        httpVersion: HTTP/1.1
        method: POST
        postData:
          mimeType: application/json; charset=utf-8
          params: []
          textJSON:
            query: |2
              
                  query EvaluateFeatureFlag($flagName: String!) {
                      evaluateFeatureFlag(flagName: $flagName)
                  }
            variables:
              flagName: cody-autocomplete-tracing
        queryString:
          - name: EvaluateFeatureFlag
            value: null
        url: https://sourcegraph.com/.api/graphql?EvaluateFeatureFlag
      response:
        bodySize: 37
        content:
          mimeType: application/json
          size: 37
          text: "{\"data\":{\"evaluateFeatureFlag\":true}}"
        cookies: []
        headers:
          - name: date
            value: Thu, 27 Jun 2024 01:53:46 GMT
          - name: content-type
            value: application/json
          - name: content-length
            value: "37"
          - name: connection
            value: keep-alive
          - name: retry-after
            value: "142"
          - name: access-control-allow-credentials
            value: "true"
          - name: access-control-allow-origin
            value: ""
          - name: cache-control
            value: no-cache, max-age=0
          - name: vary
            value: Cookie,Accept-Encoding,Authorization,Cookie, Authorization,
              X-Requested-With,Cookie
          - name: x-content-type-options
            value: nosniff
          - name: x-frame-options
            value: DENY
          - name: x-xss-protection
            value: 1; mode=block
          - name: strict-transport-security
            value: max-age=31536000; includeSubDomains; preload
        headersSize: 1408
        httpVersion: HTTP/1.1
        redirectURL: ""
        status: 200
        statusText: OK
      startedDateTime: 2024-06-27T01:53:45.774Z
      time: 0
      timings:
        blocked: -1
        connect: -1
        dns: -1
        receive: 0
        send: 0
        ssl: -1
        wait: 0
    - _id: 70b638513d08c7752429f8e485a39ae9
      _order: 0
      cache: {}
      request:
        bodySize: 186
        cookies: []
        headers:
          - _fromType: array
            name: authorization
            value: token
              REDACTED_d5e0f0a37c9821e856b923fe14e67a605e3f6c0a517d5a4f46a4e35943ee0f6d
          - _fromType: array
            name: content-type
            value: application/json; charset=utf-8
          - _fromType: array
            name: user-agent
            value: cody-cli / 0.0.5b
          - _fromType: array
            name: accept
            value: "*/*"
          - _fromType: array
            name: content-length
            value: "186"
          - _fromType: array
            name: accept-encoding
            value: gzip,deflate
          - name: host
            value: sourcegraph.com
        headersSize: 324
        httpVersion: HTTP/1.1
        method: POST
        postData:
          mimeType: application/json; charset=utf-8
          params: []
          textJSON:
            query: |2
              
                  query EvaluateFeatureFlag($flagName: String!) {
                      evaluateFeatureFlag(flagName: $flagName)
                  }
            variables:
              flagName: cody-autocomplete-reduced-debounce
        queryString:
          - name: EvaluateFeatureFlag
            value: null
        url: https://sourcegraph.com/.api/graphql?EvaluateFeatureFlag
      response:
        bodySize: 37
        content:
          mimeType: application/json
          size: 37
          text: "{\"data\":{\"evaluateFeatureFlag\":null}}"
        cookies: []
        headers:
          - name: date
            value: Thu, 27 Jun 2024 01:53:46 GMT
          - name: content-type
            value: application/json
          - name: content-length
            value: "37"
          - name: connection
            value: keep-alive
          - name: retry-after
            value: "142"
          - name: access-control-allow-credentials
            value: "true"
          - name: access-control-allow-origin
            value: ""
          - name: cache-control
            value: no-cache, max-age=0
          - name: vary
            value: Cookie,Accept-Encoding,Authorization,Cookie, Authorization,
              X-Requested-With,Cookie
          - name: x-content-type-options
            value: nosniff
          - name: x-frame-options
            value: DENY
          - name: x-xss-protection
            value: 1; mode=block
          - name: strict-transport-security
            value: max-age=31536000; includeSubDomains; preload
        headersSize: 1408
        httpVersion: HTTP/1.1
        redirectURL: ""
        status: 200
        statusText: OK
      startedDateTime: 2024-06-27T01:53:45.794Z
      time: 0
      timings:
        blocked: -1
        connect: -1
        dns: -1
        receive: 0
        send: 0
        ssl: -1
        wait: 0
    - _id: 18c0723299bab37654867ab53ab5d1fc
      _order: 0
      cache: {}
      request:
        bodySize: 198
        cookies: []
        headers:
          - _fromType: array
            name: authorization
            value: token
              REDACTED_d5e0f0a37c9821e856b923fe14e67a605e3f6c0a517d5a4f46a4e35943ee0f6d
          - _fromType: array
            name: content-type
            value: application/json; charset=utf-8
          - _fromType: array
            name: user-agent
            value: cody-cli / 0.0.5b
          - _fromType: array
            name: accept
            value: "*/*"
          - _fromType: array
            name: content-length
            value: "198"
          - _fromType: array
            name: accept-encoding
            value: gzip,deflate
          - name: host
            value: sourcegraph.com
        headersSize: 324
        httpVersion: HTTP/1.1
        method: POST
        postData:
          mimeType: application/json; charset=utf-8
          params: []
          textJSON:
            query: |2
              
                  query EvaluateFeatureFlag($flagName: String!) {
                      evaluateFeatureFlag(flagName: $flagName)
                  }
            variables:
              flagName: cody-autocomplete-context-extend-language-pool
        queryString:
          - name: EvaluateFeatureFlag
            value: null
        url: https://sourcegraph.com/.api/graphql?EvaluateFeatureFlag
      response:
        bodySize: 37
        content:
          mimeType: application/json
          size: 37
          text: "{\"data\":{\"evaluateFeatureFlag\":null}}"
        cookies: []
        headers:
          - name: date
            value: Thu, 27 Jun 2024 01:53:46 GMT
          - name: content-type
            value: application/json
          - name: content-length
            value: "37"
          - name: connection
            value: keep-alive
          - name: retry-after
            value: "142"
          - name: access-control-allow-credentials
            value: "true"
          - name: access-control-allow-origin
            value: ""
          - name: cache-control
            value: no-cache, max-age=0
          - name: vary
            value: Cookie,Accept-Encoding,Authorization,Cookie, Authorization,
              X-Requested-With,Cookie
          - name: x-content-type-options
            value: nosniff
          - name: x-frame-options
            value: DENY
          - name: x-xss-protection
            value: 1; mode=block
          - name: strict-transport-security
            value: max-age=31536000; includeSubDomains; preload
        headersSize: 1408
        httpVersion: HTTP/1.1
        redirectURL: ""
        status: 200
        statusText: OK
      startedDateTime: 2024-06-27T01:53:45.813Z
      time: 0
      timings:
        blocked: -1
        connect: -1
        dns: -1
        receive: 0
        send: 0
        ssl: -1
        wait: 0
    - _id: 6011eefd22588c60a4d073dc004689b7
      _order: 0
      cache: {}
      request:
        bodySize: 177
        cookies: []
        headers:
          - _fromType: array
            name: authorization
            value: token
              REDACTED_d5e0f0a37c9821e856b923fe14e67a605e3f6c0a517d5a4f46a4e35943ee0f6d
          - _fromType: array
            name: content-type
            value: application/json; charset=utf-8
          - _fromType: array
            name: user-agent
            value: cody-cli / 0.0.5b
          - _fromType: array
            name: accept
            value: "*/*"
          - _fromType: array
            name: content-length
            value: "177"
          - _fromType: array
            name: accept-encoding
            value: gzip,deflate
          - name: host
            value: sourcegraph.com
        headersSize: 324
        httpVersion: HTTP/1.1
        method: POST
        postData:
          mimeType: application/json; charset=utf-8
          params: []
          textJSON:
            query: |2
              
                  query EvaluateFeatureFlag($flagName: String!) {
                      evaluateFeatureFlag(flagName: $flagName)
                  }
            variables:
              flagName: cody-interactive-tutorial
        queryString:
          - name: EvaluateFeatureFlag
            value: null
        url: https://sourcegraph.com/.api/graphql?EvaluateFeatureFlag
      response:
        bodySize: 38
        content:
          mimeType: application/json
          size: 38
          text: "{\"data\":{\"evaluateFeatureFlag\":false}}"
        cookies: []
        headers:
          - name: date
            value: Thu, 27 Jun 2024 01:53:59 GMT
          - name: content-type
            value: application/json
          - name: content-length
            value: "38"
          - name: connection
            value: keep-alive
          - name: retry-after
            value: "595"
          - name: access-control-allow-credentials
            value: "true"
          - name: access-control-allow-origin
            value: ""
          - name: cache-control
            value: no-cache, max-age=0
          - name: vary
            value: Cookie,Accept-Encoding,Authorization,Cookie, Authorization,
              X-Requested-With,Cookie
          - name: x-content-type-options
            value: nosniff
          - name: x-frame-options
            value: DENY
          - name: x-xss-protection
            value: 1; mode=block
          - name: strict-transport-security
            value: max-age=31536000; includeSubDomains; preload
        headersSize: 1408
        httpVersion: HTTP/1.1
        redirectURL: ""
        status: 200
        statusText: OK
      startedDateTime: 2024-06-27T01:53:58.794Z
      time: 0
      timings:
        blocked: -1
        connect: -1
        dns: -1
        receive: 0
        send: 0
        ssl: -1
        wait: 0
    - _id: 62498f2d11167bd2d5d002a799a49338
      _order: 0
      cache: {}
      request:
        bodySize: 147
        cookies: []
        headers:
          - _fromType: array
            name: content-type
            value: application/json; charset=utf-8
          - _fromType: array
            name: user-agent
            value: cody-cli / 0.0.5b
          - _fromType: array
            name: accept
            value: "*/*"
          - _fromType: array
            name: content-length
            value: "147"
          - _fromType: array
            name: accept-encoding
            value: gzip,deflate
          - name: host
            value: sourcegraph.com
        headersSize: 233
        httpVersion: HTTP/1.1
        method: POST
        postData:
          mimeType: application/json; charset=utf-8
          params: []
          textJSON:
            query: |2
              
                  query FeatureFlags {
                      evaluatedFeatureFlags() {
                          name
                          value
                        }
                  }
            variables: {}
        queryString:
          - name: FeatureFlags
            value: null
        url: https://sourcegraph.com/.api/graphql?FeatureFlags
      response:
        bodySize: 37
        content:
          mimeType: application/json
          size: 37
          text: "{\"data\":{\"evaluatedFeatureFlags\":[]}}"
        cookies: []
        headers:
          - name: date
            value: Thu, 27 Jun 2024 01:53:44 GMT
          - name: content-type
            value: application/json
          - name: content-length
            value: "37"
          - name: connection
            value: keep-alive
          - name: retry-after
            value: "143"
          - name: access-control-allow-credentials
            value: "true"
          - name: access-control-allow-origin
            value: ""
          - name: cache-control
            value: no-cache, max-age=0
          - name: vary
            value: Cookie,Accept-Encoding,Authorization,Cookie, Authorization,
              X-Requested-With,Cookie
          - name: x-content-type-options
            value: nosniff
          - name: x-frame-options
            value: DENY
          - name: x-xss-protection
            value: 1; mode=block
          - name: strict-transport-security
            value: max-age=31536000; includeSubDomains; preload
        headersSize: 1408
        httpVersion: HTTP/1.1
        redirectURL: ""
        status: 200
        statusText: OK
      startedDateTime: 2024-06-27T01:53:44.396Z
      time: 0
      timings:
        blocked: -1
        connect: -1
        dns: -1
        receive: 0
        send: 0
        ssl: -1
        wait: 0
    - _id: 733f60b08a7598b02125f522e171b133
      _order: 0
      cache: {}
      request:
        bodySize: 147
        cookies: []
        headers:
          - _fromType: array
            name: authorization
            value: token
              REDACTED_d5e0f0a37c9821e856b923fe14e67a605e3f6c0a517d5a4f46a4e35943ee0f6d
          - _fromType: array
            name: content-type
            value: application/json; charset=utf-8
          - _fromType: array
            name: user-agent
            value: cody-cli / 0.0.5b
          - _fromType: array
            name: accept
            value: "*/*"
          - _fromType: array
            name: content-length
            value: "147"
          - _fromType: array
            name: accept-encoding
            value: gzip,deflate
          - name: host
            value: sourcegraph.com
        headersSize: 317
        httpVersion: HTTP/1.1
        method: POST
        postData:
          mimeType: application/json; charset=utf-8
          params: []
          textJSON:
            query: |2
              
                  query FeatureFlags {
                      evaluatedFeatureFlags() {
                          name
                          value
                        }
                  }
            variables: {}
        queryString:
          - name: FeatureFlags
            value: null
        url: https://sourcegraph.com/.api/graphql?FeatureFlags
      response:
        bodySize: 504
        content:
          encoding: base64
          mimeType: application/json
          size: 504
          text: "[\"H4sIAAAAAAAAA5SSzW7jMAyE30Xn8rS3PEBfYrEHWhxLAmTKoKhugiDvXtj713brBL1zv\
            hmScw3CzuF0DXjhOtghz2AfhufKqYfT92tQXhBOITa5EA9vsS1rhYPmstDSBJVwXmFl\
            gTrNlVN4ChsN4eQ2cHv6y2grNDZBMl7zv6mZa387NtU20coJ1H8Wj5nYwJ16buZxeD9\
            W/h8yVh4C+naYqYMtZhJMIx2DeUjx2tK2KmsvTQ+Be4aiDuPo5QXkw5sVrl+J7caxaL\
            pv8k4hmHlUp+5s242N8mWyIvcRWCaIFE19p1FRwfmeMVRodBg1nRqbPAw5Oqi3YfHX1\
            984Hup2SY80N6Od0cfUo5XVH959WKXY1HH2r5x7q/JcdPuVQn63+uP9PsXEzP7HkaYh\
            Cf6oavu0Ok3cIVRZEwkc8cF26sZ981rWWlid+kWdz5RLyrWk7O9e8WnY1Rr5VkWCCj5\
            W48ft9goAAP//AwBSH2U5EAQAAA==\"]"
          textDecoded:
            data:
              evaluatedFeatureFlags:
                - name: cody-autocomplete-fim-model-experiment-flag
                  value: true
                - name: opencodegraph
                  value: false
                - name: blob-page-switch-areas-shortcuts
                  value: false
                - name: cody-autocomplete-claude-3
                  value: true
                - name: search-debug
                  value: false
                - name: auditlog-expansion
                  value: true
                - name: cody-interactive-tutorial
                  value: false
                - name: cody-autocomplete-tracing
                  value: true
                - name: cody-autocomplete-default-starcoder-hybrid
                  value: true
                - name: cody-embeddings-auto-indexing
                  value: true
                - name: end-user-onboarding
                  value: true
                - name: cody-use-sourcegraph-embeddings
                  value: true
                - name: use-ssc-for-cody-subscription
                  value: true
                - name: cody-url-context
                  value: false
                - name: cody-autocomplete-fim-fine-tuned-model-hybrid
                  value: false
                - name: cody-chat-context-budget
                  value: true
                - name: search-content-based-lang-detection
                  value: true
                - name: contrast-compliant-syntax-highlighting
                  value: false
                - name: cody-pro-trial-ended
                  value: true
        cookies: []
        headers:
          - name: date
            value: Thu, 27 Jun 2024 01:53:45 GMT
          - name: content-type
            value: application/json
          - name: transfer-encoding
            value: chunked
          - name: connection
            value: keep-alive
          - name: retry-after
            value: "142"
          - name: access-control-allow-credentials
            value: "true"
          - name: access-control-allow-origin
            value: ""
          - name: cache-control
            value: no-cache, max-age=0
          - name: vary
            value: Cookie,Accept-Encoding,Authorization,Cookie, Authorization,
              X-Requested-With,Cookie
          - name: x-content-type-options
            value: nosniff
          - name: x-frame-options
            value: DENY
          - name: x-xss-protection
            value: 1; mode=block
          - name: strict-transport-security
            value: max-age=31536000; includeSubDomains; preload
          - name: content-encoding
            value: gzip
        headersSize: 1440
        httpVersion: HTTP/1.1
        redirectURL: ""
        status: 200
        statusText: OK
      startedDateTime: 2024-06-27T01:53:45.535Z
      time: 0
      timings:
        blocked: -1
        connect: -1
        dns: -1
        receive: 0
        send: 0
        ssl: -1
        wait: 0
    - _id: e3e9d3db6d23d195bf9fcf9d8e2fe36f
      _order: 0
      cache: {}
      request:
        bodySize: 253
        cookies: []
        headers:
          - _fromType: array
            name: authorization
            value: token
              REDACTED_d5e0f0a37c9821e856b923fe14e67a605e3f6c0a517d5a4f46a4e35943ee0f6d
          - _fromType: array
            name: content-type
            value: application/json; charset=utf-8
          - _fromType: array
            name: user-agent
            value: cody-cli / 0.0.5b
          - _fromType: array
            name: accept
            value: "*/*"
          - _fromType: array
            name: content-length
            value: "253"
          - _fromType: array
            name: accept-encoding
            value: gzip,deflate
          - name: host
            value: sourcegraph.com
        headersSize: 317
        httpVersion: HTTP/1.1
        method: POST
        postData:
          mimeType: application/json; charset=utf-8
          params: []
          textJSON:
            query: |
              
              query Repositories($names: [String!]!, $first: Int!) {
                  repositories(names: $names, first: $first) {
                    nodes {
                      name
                      id
                    }
                  }
                }
            variables:
              first: 1
              names:
                - github.com/sourcegraph/sourcegraph
        queryString:
          - name: Repositories
            value: null
        url: https://sourcegraph.com/.api/graphql?Repositories
      response:
        bodySize: 180
        content:
          encoding: base64
          mimeType: application/json
          size: 180
          text: "[\"H4sIAAAAAAAAA6pWSkksSVSyqlYqSi3IL84syS/KTC0G8fPyU0CM6GqlvMTcVCUrpfTMk\
            ozSJL3k/Fz94vzSouTU9KLEggxktpKOUmaKkpVSaG5YeZKxX0GKu2Vlakh+lV9Werl/\
            iKehr6OtrVJtbG1tLQAAAP//AwAClJdVdwAAAA==\"]"
          textDecoded:
            data:
              repositories:
                nodes:
                  - id: UmVwb3NpdG9yeTozNjgwOTI1MA==
                    name: github.com/sourcegraph/sourcegraph
        cookies: []
        headers:
          - name: date
            value: Thu, 27 Jun 2024 01:53:49 GMT
          - name: content-type
            value: application/json
          - name: transfer-encoding
            value: chunked
          - name: connection
            value: keep-alive
          - name: retry-after
            value: "138"
          - name: access-control-allow-credentials
            value: "true"
          - name: access-control-allow-origin
            value: ""
          - name: cache-control
            value: no-cache, max-age=0
          - name: vary
            value: Cookie,Accept-Encoding,Authorization,Cookie, Authorization,
              X-Requested-With,Cookie
          - name: x-content-type-options
            value: nosniff
          - name: x-frame-options
            value: DENY
          - name: x-xss-protection
            value: 1; mode=block
          - name: strict-transport-security
            value: max-age=31536000; includeSubDomains; preload
          - name: content-encoding
            value: gzip
        headersSize: 1440
        httpVersion: HTTP/1.1
        redirectURL: ""
        status: 200
        statusText: OK
      startedDateTime: 2024-06-27T01:53:49.334Z
      time: 0
      timings:
        blocked: -1
        connect: -1
        dns: -1
        receive: 0
        send: 0
        ssl: -1
        wait: 0
    - _id: 8d297306aeea324b87ef494954016fba
      _order: 0
      cache: {}
      request:
        bodySize: 164
        cookies: []
        headers:
          - _fromType: array
            name: content-type
            value: application/json; charset=utf-8
          - _fromType: array
            name: user-agent
            value: cody-cli / 0.0.5b
          - _fromType: array
            name: accept
            value: "*/*"
          - _fromType: array
            name: content-length
            value: "164"
          - _fromType: array
            name: accept-encoding
            value: gzip,deflate
          - name: host
            value: sourcegraph.com
        headersSize: 239
        httpVersion: HTTP/1.1
        method: POST
        postData:
          mimeType: application/json; charset=utf-8
          params: []
          textJSON:
            query: |-
              
              query SiteIdentification {
              	site {
              		siteID
              		productSubscription {
              			license {
              				hashedKey
              			}
              		}
              	}
              }
            variables: {}
        queryString:
          - name: SiteIdentification
            value: null
        url: https://sourcegraph.com/.api/graphql?SiteIdentification
      response:
        bodySize: 212
        content:
          encoding: base64
          mimeType: application/json
          size: 212
          text: "[\"H4sIAAAAAAAAAzTLsQ6CMBCA4Xe52YX2rgVmF+PI4HztXaWJAdKWwRDf3WDiv/zTd4BwY\
            xgPqLnp/7crjDCte4n6LLzNDw1wga2sssc27aHGkreW1+UErxx1qT87c51V7vqGEYbo\
            u9AZm/okmgxi70QZlZzzqNEaJOMNReocCdkgiCk4j4btwJwIPmdfAAAA//8DABj2u36\
            gAAAA\"]"
          textDecoded:
            data:
              site:
                productSubscription:
                  license:
                    hashedKey: 9c71b123f8fdef24486dea4e56674ec32452725c5165d53bd44fb6742a39aaf5
                siteID: SourcegraphWeb
        cookies: []
        headers:
          - name: date
            value: Thu, 27 Jun 2024 01:53:44 GMT
          - name: content-type
            value: application/json
          - name: transfer-encoding
            value: chunked
          - name: connection
            value: keep-alive
          - name: retry-after
            value: "143"
          - name: access-control-allow-credentials
            value: "true"
          - name: access-control-allow-origin
            value: ""
          - name: cache-control
            value: no-cache, max-age=0
          - name: vary
            value: Cookie,Accept-Encoding,Authorization,Cookie, Authorization,
              X-Requested-With,Cookie
          - name: x-content-type-options
            value: nosniff
          - name: x-frame-options
            value: DENY
          - name: x-xss-protection
            value: 1; mode=block
          - name: strict-transport-security
            value: max-age=31536000; includeSubDomains; preload
          - name: content-encoding
            value: gzip
        headersSize: 1440
        httpVersion: HTTP/1.1
        redirectURL: ""
        status: 200
        statusText: OK
      startedDateTime: 2024-06-27T01:53:44.208Z
      time: 0
      timings:
        blocked: -1
        connect: -1
        dns: -1
        receive: 0
        send: 0
        ssl: -1
        wait: 0
    - _id: b584bf96a3d88ab96114e5cbea1e4bca
      _order: 0
      cache: {}
      request:
        bodySize: 164
        cookies: []
        headers:
          - _fromType: array
            name: authorization
            value: token
              REDACTED_d5e0f0a37c9821e856b923fe14e67a605e3f6c0a517d5a4f46a4e35943ee0f6d
          - _fromType: array
            name: content-type
            value: application/json; charset=utf-8
          - _fromType: array
            name: user-agent
            value: cody-cli / 0.0.5b
          - _fromType: array
            name: accept
            value: "*/*"
          - _fromType: array
            name: content-length
            value: "164"
          - _fromType: array
            name: accept-encoding
            value: gzip,deflate
          - name: host
            value: sourcegraph.com
        headersSize: 323
        httpVersion: HTTP/1.1
        method: POST
        postData:
          mimeType: application/json; charset=utf-8
          params: []
          textJSON:
            query: |-
              
              query SiteIdentification {
              	site {
              		siteID
              		productSubscription {
              			license {
              				hashedKey
              			}
              		}
              	}
              }
            variables: {}
        queryString:
          - name: SiteIdentification
            value: null
        url: https://sourcegraph.com/.api/graphql?SiteIdentification
      response:
        bodySize: 212
        content:
          encoding: base64
          mimeType: application/json
          size: 212
          text: "[\"H4sIAAAAAAAAAzTLsQ6CMBCA4Xe52YX2rgVmF+PI4HztXaWJAdKWwRDf3WDiv/zTd4BwY\
            xgPqLnp/7crjDCte4n6LLzNDw1wga2sssc27aHGkreW1+UErxx1qT87c51V7vqGEYbo\
            u9AZm/okmgxi70QZlZzzqNEaJOMNReocCdkgiCk4j4btwJwIPmdfAAAA//8DABj2u36\
            gAAAA\"]"
          textDecoded:
            data:
              site:
                productSubscription:
                  license:
                    hashedKey: 9c71b123f8fdef24486dea4e56674ec32452725c5165d53bd44fb6742a39aaf5
                siteID: SourcegraphWeb
        cookies: []
        headers:
          - name: date
            value: Thu, 27 Jun 2024 01:53:46 GMT
          - name: content-type
            value: application/json
          - name: transfer-encoding
            value: chunked
          - name: connection
            value: keep-alive
          - name: retry-after
            value: "142"
          - name: access-control-allow-credentials
            value: "true"
          - name: access-control-allow-origin
            value: ""
          - name: cache-control
            value: no-cache, max-age=0
          - name: vary
            value: Cookie,Accept-Encoding,Authorization,Cookie, Authorization,
              X-Requested-With,Cookie
          - name: x-content-type-options
            value: nosniff
          - name: x-frame-options
            value: DENY
          - name: x-xss-protection
            value: 1; mode=block
          - name: strict-transport-security
            value: max-age=31536000; includeSubDomains; preload
          - name: content-encoding
            value: gzip
        headersSize: 1440
        httpVersion: HTTP/1.1
        redirectURL: ""
        status: 200
        statusText: OK
      startedDateTime: 2024-06-27T01:53:45.557Z
      time: 0
      timings:
        blocked: -1
        connect: -1
        dns: -1
        receive: 0
        send: 0
        ssl: -1
        wait: 0
    - _id: 203c1896021c3a09dfe619120ea1b725
      _order: 0
      cache: {}
      request:
        bodySize: 101
        cookies: []
        headers:
          - _fromType: array
            name: content-type
            value: application/json; charset=utf-8
          - _fromType: array
            name: user-agent
            value: cody-cli / 0.0.5b
          - _fromType: array
            name: x-sourcegraph-actor-anonymous-uid
            value: 83d9c2cd-5ef6-4d4a-af23-058f8d100052
          - _fromType: array
            name: accept
            value: "*/*"
          - _fromType: array
            name: content-length
            value: "101"
          - _fromType: array
            name: accept-encoding
            value: gzip,deflate
          - name: host
            value: sourcegraph.com
        headersSize: 312
        httpVersion: HTTP/1.1
        method: POST
        postData:
          mimeType: application/json; charset=utf-8
          params: []
          textJSON:
            query: |-
              
              query SiteProductVersion {
                  site {
                      productVersion
                  }
              }
            variables: {}
        queryString:
          - name: SiteProductVersion
            value: null
        url: https://sourcegraph.com/.api/graphql?SiteProductVersion
      response:
        bodySize: 139
        content:
          encoding: base64
          mimeType: application/json
          size: 139
          text: "[\"H4sIAAAAAAAAA6pWSkksSVSyqlYqzixJBdEFRfkppcklYalFxZn5eUpWSkYWBgZGZvFGB\
            kYmugZmukbm8aZ6JrqGxknGhqbJ5smmpmZKtbW1AAAAAP//\",\"AwAok7tZSQAAAA==\
            \"]"
        cookies: []
        headers:
          - name: date
            value: Thu, 27 Jun 2024 01:53:44 GMT
          - name: content-type
            value: application/json
          - name: transfer-encoding
            value: chunked
          - name: connection
            value: keep-alive
          - name: retry-after
            value: "143"
          - name: access-control-allow-credentials
            value: "true"
          - name: access-control-allow-origin
            value: ""
          - name: cache-control
            value: no-cache, max-age=0
          - name: vary
            value: Cookie,Accept-Encoding,Authorization,Cookie, Authorization,
              X-Requested-With,Cookie
          - name: x-content-type-options
            value: nosniff
          - name: x-frame-options
            value: DENY
          - name: x-xss-protection
            value: 1; mode=block
          - name: strict-transport-security
            value: max-age=31536000; includeSubDomains; preload
          - name: content-encoding
            value: gzip
        headersSize: 1440
        httpVersion: HTTP/1.1
        redirectURL: ""
        status: 200
        statusText: OK
      startedDateTime: 2024-06-27T01:53:44.369Z
      time: 0
      timings:
        blocked: -1
        connect: -1
        dns: -1
        receive: 0
        send: 0
        ssl: -1
        wait: 0
    - _id: 2aa42833ae189b030c5bc322f1d27b0c
      _order: 0
      cache: {}
      request:
        bodySize: 101
        cookies: []
        headers:
          - _fromType: array
            name: authorization
            value: token
              REDACTED_d5e0f0a37c9821e856b923fe14e67a605e3f6c0a517d5a4f46a4e35943ee0f6d
          - _fromType: array
            name: content-type
            value: application/json; charset=utf-8
          - _fromType: array
            name: user-agent
            value: cody-cli / 0.0.5b
          - _fromType: array
            name: accept
            value: "*/*"
          - _fromType: array
            name: content-length
            value: "101"
          - _fromType: array
            name: accept-encoding
            value: gzip,deflate
          - name: host
            value: sourcegraph.com
        headersSize: 323
        httpVersion: HTTP/1.1
        method: POST
        postData:
          mimeType: application/json; charset=utf-8
          params: []
          textJSON:
            query: |-
              
              query SiteProductVersion {
                  site {
                      productVersion
                  }
              }
            variables: {}
        queryString:
          - name: SiteProductVersion
            value: null
        url: https://sourcegraph.com/.api/graphql?SiteProductVersion
      response:
        bodySize: 136
        content:
          encoding: base64
          mimeType: application/json
          size: 136
          text: "[\"H4sIAAAAAAAAA6pWSkksSVSyqlYqzixJBdEFRfkppcklYalFxZn5eUpWSkYWBgZGZvFGB\
            kYmugZmukbm8aZ6JrqGxknGhqbJ5smmpmZKtbW1AAAAAP//AwAok7tZSQAAAA==\"]"
          textDecoded:
            data:
              site:
                productVersion: 280026_2024-06-27_5.4-13b315c7c556
        cookies: []
        headers:
          - name: date
            value: Thu, 27 Jun 2024 01:53:45 GMT
          - name: content-type
            value: application/json
          - name: transfer-encoding
            value: chunked
          - name: connection
            value: keep-alive
          - name: retry-after
            value: "143"
          - name: access-control-allow-credentials
            value: "true"
          - name: access-control-allow-origin
            value: ""
          - name: cache-control
            value: no-cache, max-age=0
          - name: vary
            value: Cookie,Accept-Encoding,Authorization,Cookie, Authorization,
              X-Requested-With,Cookie
          - name: x-content-type-options
            value: nosniff
          - name: x-frame-options
            value: DENY
          - name: x-xss-protection
            value: 1; mode=block
          - name: strict-transport-security
            value: max-age=31536000; includeSubDomains; preload
          - name: content-encoding
            value: gzip
        headersSize: 1440
        httpVersion: HTTP/1.1
        redirectURL: ""
        status: 200
        statusText: OK
      startedDateTime: 2024-06-27T01:53:44.876Z
      time: 0
      timings:
        blocked: -1
        connect: -1
        dns: -1
        receive: 0
        send: 0
        ssl: -1
        wait: 0
  pages: []
  version: "1.2"<|MERGE_RESOLUTION|>--- conflicted
+++ resolved
@@ -206,11 +206,7 @@
         send: 0
         ssl: -1
         wait: 0
-<<<<<<< HEAD
-    - _id: 3df60fd06ff0eb1dc030876c3522afc5
-=======
-    - _id: 4b9ab34799ecb6bc4e4aafdfdbedced9
->>>>>>> 7fa1fa3b
+    - _id: bac2434db3d9f734b6ba207ccbeeed54
       _order: 0
       cache: {}
       request:
@@ -285,11 +281,7 @@
         cookies: []
         headers:
           - name: date
-<<<<<<< HEAD
-            value: Tue, 02 Jul 2024 16:02:55 GMT
-=======
-            value: Tue, 02 Jul 2024 09:56:04 GMT
->>>>>>> 7fa1fa3b
+            value: Tue, 02 Jul 2024 16:07:35 GMT
           - name: content-type
             value: text/event-stream
           - name: transfer-encoding
@@ -318,11 +310,7 @@
         redirectURL: ""
         status: 200
         statusText: OK
-<<<<<<< HEAD
-      startedDateTime: 2024-07-02T16:02:53.916Z
-=======
-      startedDateTime: 2024-07-02T09:56:03.436Z
->>>>>>> 7fa1fa3b
+      startedDateTime: 2024-07-02T16:07:34.284Z
       time: 0
       timings:
         blocked: -1
