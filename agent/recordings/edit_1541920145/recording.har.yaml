--- conflicted
+++ resolved
@@ -692,7 +692,7 @@
           params: []
           textJSON:
             query: |-
-              
+
               query CodyConfigFeaturesResponse {
                   site {
                       codyConfigFeatures {
@@ -803,7 +803,7 @@
           params: []
           textJSON:
             query: |-
-              
+
               query ContextFilters {
                   site {
                       codyContextFilters(version: V1) {
@@ -906,7 +906,7 @@
           params: []
           textJSON:
             query: |-
-              
+
               query ContextFilters {
                   site {
                       codyContextFilters(version: V1) {
@@ -1009,7 +1009,7 @@
           params: []
           textJSON:
             query: |-
-              
+
               query CurrentSiteCodyLlmConfiguration {
                   site {
                       codyLLMConfiguration {
@@ -1119,7 +1119,7 @@
           params: []
           textJSON:
             query: |-
-              
+
               query CurrentSiteCodyLlmConfiguration {
                   site {
                       codyLLMConfiguration {
@@ -1227,7 +1227,7 @@
           params: []
           textJSON:
             query: |-
-              
+
               query CurrentSiteCodyLlmProvider {
                   site {
                       codyLLMConfiguration {
@@ -1335,7 +1335,7 @@
           params: []
           textJSON:
             query: |-
-              
+
               query CurrentUser {
                   currentUser {
                       id
@@ -1386,11 +1386,7 @@
         cookies: []
         headers:
           - name: date
-<<<<<<< HEAD
             value: Tue, 25 Jun 2024 06:04:27 GMT
-=======
-            value: Tue, 25 Jun 2024 17:12:43 GMT
->>>>>>> 3036aca6
           - name: content-type
             value: application/json
           - name: transfer-encoding
@@ -1423,11 +1419,7 @@
         redirectURL: ""
         status: 200
         statusText: OK
-<<<<<<< HEAD
       startedDateTime: 2024-06-25T06:04:26.713Z
-=======
-      startedDateTime: 2024-06-25T17:12:42.878Z
->>>>>>> 3036aca6
       time: 0
       timings:
         blocked: -1
@@ -1473,7 +1465,7 @@
           params: []
           textJSON:
             query: |-
-              
+
               query CurrentUserCodySubscription {
                   currentUser {
                       codySubscription {
@@ -1587,7 +1579,7 @@
           params: []
           textJSON:
             query: |-
-              
+
               query Repository($name: String!) {
               	repository(name: $name) {
               		id
@@ -1689,7 +1681,7 @@
           params: []
           textJSON:
             query: |-
-              
+
               query SiteIdentification {
               	site {
               		siteID
@@ -1804,7 +1796,7 @@
           params: []
           textJSON:
             query: |-
-              
+
               query SiteIdentification {
               	site {
               		siteID
@@ -1915,7 +1907,7 @@
           params: []
           textJSON:
             query: |-
-              
+
               query SiteProductVersion {
                   site {
                       productVersion
@@ -2017,7 +2009,7 @@
           params: []
           textJSON:
             query: |-
-              
+
               query SiteProductVersion {
                   site {
                       productVersion
