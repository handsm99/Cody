--- conflicted
+++ resolved
@@ -238,12 +238,7 @@
           text: >+
             event: completion
 
-<<<<<<< HEAD
             data: {"completion":"// Record the start time using the Performance API's `now` method.\n// This captures a high resolution monotonic timestamp in milliseconds.","stopReason":"stop_sequence"}
-=======
-            data: {"completion":"// Record the start time using the browser's performance API.\n","stopReason":"stop_sequence"}
->>>>>>> 00776a4a
-
 
             event: done
 
@@ -327,7 +322,7 @@
           params: []
           textJSON:
             query: |-
-              
+
               query CodyConfigFeaturesResponse {
                   site {
                       codyConfigFeatures {
@@ -432,7 +427,7 @@
           params: []
           textJSON:
             query: |-
-              
+
               query ContextFilters {
                   site {
                       codyContextFilters(version: V1) {
@@ -535,7 +530,7 @@
           params: []
           textJSON:
             query: |-
-              
+
               query CurrentSiteCodyLlmConfiguration {
                   site {
                       codyLLMConfiguration {
@@ -643,7 +638,7 @@
           params: []
           textJSON:
             query: |-
-              
+
               query CurrentSiteCodyLlmConfiguration {
                   site {
                       codyLLMConfiguration {
@@ -746,7 +741,7 @@
           params: []
           textJSON:
             query: |-
-              
+
               query CurrentSiteCodyLlmProvider {
                   site {
                       codyLLMConfiguration {
@@ -847,7 +842,7 @@
           params: []
           textJSON:
             query: |-
-              
+
               query CurrentUser {
                   currentUser {
                       id
@@ -961,7 +956,7 @@
           params: []
           textJSON:
             query: |
-              
+
               query Repositories($first: Int!, $after: String) {
                   repositories(first: $first, after: $after) {
                       nodes {
@@ -1318,7 +1313,7 @@
           params: []
           textJSON:
             query: |
-              
+
               query Repositories($first: Int!, $after: String) {
                   repositories(first: $first, after: $after) {
                       nodes {
@@ -1669,7 +1664,7 @@
           params: []
           textJSON:
             query: |
-              
+
               query Repositories($first: Int!, $after: String) {
                   repositories(first: $first, after: $after) {
                       nodes {
@@ -2022,7 +2017,7 @@
           params: []
           textJSON:
             query: |
-              
+
               query Repositories($first: Int!, $after: String) {
                   repositories(first: $first, after: $after) {
                       nodes {
@@ -2362,7 +2357,7 @@
           params: []
           textJSON:
             query: |
-              
+
               query Repositories($first: Int!, $after: String) {
                   repositories(first: $first, after: $after) {
                       nodes {
@@ -2725,7 +2720,7 @@
           params: []
           textJSON:
             query: |
-              
+
               query Repositories($first: Int!, $after: String) {
                   repositories(first: $first, after: $after) {
                       nodes {
@@ -3090,7 +3085,7 @@
           params: []
           textJSON:
             query: |
-              
+
               query Repositories($first: Int!, $after: String) {
                   repositories(first: $first, after: $after) {
                       nodes {
@@ -3449,7 +3444,7 @@
           params: []
           textJSON:
             query: |
-              
+
               query Repositories($first: Int!, $after: String) {
                   repositories(first: $first, after: $after) {
                       nodes {
@@ -3719,7 +3714,7 @@
           params: []
           textJSON:
             query: |
-              
+
               query Repositories($first: Int!, $after: String) {
                   repositories(first: $first, after: $after) {
                       nodes {
@@ -3832,7 +3827,7 @@
           params: []
           textJSON:
             query: |
-              
+
               query Repositories($names: [String!]!, $first: Int!) {
                   repositories(names: $names, first: $first) {
                     nodes {
@@ -3934,7 +3929,7 @@
           params: []
           textJSON:
             query: |-
-              
+
               query Repository($name: String!) {
               	repository(name: $name) {
               		id
@@ -4030,7 +4025,7 @@
           params: []
           textJSON:
             query: |-
-              
+
               query Repository($name: String!) {
               	repository(name: $name) {
               		id
@@ -4134,7 +4129,7 @@
           params: []
           textJSON:
             query: |
-              
+
               query ResolveRepoName($cloneURL: String!) {
                   repository(cloneURL: $cloneURL) {
                       name
@@ -4234,7 +4229,7 @@
           params: []
           textJSON:
             query: |-
-              
+
               query SiteGraphQLFields {
                   __type(name: "Site") {
                       fields {
@@ -4342,7 +4337,7 @@
           params: []
           textJSON:
             query: |-
-              
+
               query SiteHasCodyEnabled {
                   site {
                       isCodyEnabled
@@ -4433,7 +4428,7 @@
           params: []
           textJSON:
             query: |-
-              
+
               query SiteIdentification {
               	site {
               		siteID
@@ -4533,7 +4528,7 @@
           params: []
           textJSON:
             query: |-
-              
+
               query SiteIdentification {
               	site {
               		siteID
@@ -4639,7 +4634,7 @@
           params: []
           textJSON:
             query: |-
-              
+
               query SiteProductVersion {
                   site {
                       productVersion
@@ -4738,7 +4733,7 @@
           params: []
           textJSON:
             query: |-
-              
+
               query SiteProductVersion {
                   site {
                       productVersion
