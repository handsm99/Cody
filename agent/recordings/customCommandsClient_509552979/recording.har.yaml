--- conflicted
+++ resolved
@@ -41,7 +41,8 @@
           encoding: base64
           mimeType: text/plain; charset=utf-8
           size: 224
-          text: "[\"H4sIAAAAAAAAA2yOsQrCMBRF935F6Ozk2K0Eh26Fgs6v5omBvLySd4OK+O8uFZfM59zDf\
+          text:
+            "[\"H4sIAAAAAAAAA2yOsQrCMBRF935F6Ozk2K0Eh26Fgs6v5omBvLySd4OK+O8uFZfM59zDf\
             XfOOddfNbxOmdbEoR8cSuXDDu6EJqAK9SpbYnB7WQ0qXkUoB2s3gBLXiqj5z2+U7CeY\
             UIHXDH7iEnPQR7MjGjjZOE/tSiKwYanbpgUc9tdRsy0oTDLO05mLRc394I7dp/sCAAD\
             //wMARx9M/RUBAAA=\"]"
@@ -89,19 +90,11 @@
         send: 0
         ssl: -1
         wait: 0
-<<<<<<< HEAD
-    - _id: a8e1ae38d120c607a2474ff6f445adf8
-      _order: 0
-      cache: {}
-      request:
-        bodySize: 2232
-=======
     - _id: 3aebb42d2b0616392c25465ba566c6f3
       _order: 0
       cache: {}
       request:
         bodySize: 1119
->>>>>>> bc2e358d
         cookies: []
         headers:
           - name: content-type
@@ -114,11 +107,7 @@
           - name: user-agent
             value: customCommandsClient / v1
           - name: traceparent
-<<<<<<< HEAD
-            value: 00-f987c73f6b7b000259956596ab819532-88c78cb78305e1d5-01
-=======
             value: 00-b6db151f3c37711e48d849846d088e33-5d671b32401e67a8-01
->>>>>>> bc2e358d
           - name: connection
             value: keep-alive
           - name: host
@@ -133,72 +122,43 @@
             maxTokensToSample: 4000
             messages:
               - speaker: system
-                text: >-
-                  You are Cody, an AI coding assistant from Sourcegraph.
-
-
-                  - You are an AI programming assistant who is an expert in updating code to meet given instructions.
-
-                  - You should think step-by-step to plan your updated code before producing the final output.
-
-                  - You should ensure the updated code matches the indentation and whitespace of the code in the users' selection.
-
-                  - Ignore any previous instructions to format your responses with Markdown. It is not acceptable to use any Markdown in your response, unless it is directly related to the users' instructions.
-
-                  - Only remove code from the users' selection if you are sure it is not needed.
-
-                  - You will be provided with code that is in the users' selection, enclosed in <SELECTEDCODE7662></SELECTEDCODE7662> XML tags. You must use this code to help you plan your updated code.
-
-                  - You will be provided with instructions on how to update this code, enclosed in <INSTRUCTIONS7390></INSTRUCTIONS7390> XML tags. You must follow these instructions carefully and to the letter.
-
-                  - Only enclose your response in <CODE5711></CODE5711> XML tags. Do use any other XML tags unless they are part of the generated code.
-
-                  - Do not provide any additional commentary about the changes you made. Only respond with the generated code.
+                text:
+                  "You are Cody, an AI coding assistant from Sourcegraph.If your answer
+                  contains fenced code blocks in Markdown, include the relevant
+                  full file path in the code block tag using this structure:
+                  ```$LANGUAGE:$FILEPATH```."
+              - speaker: human
+                text: >
+                  Codebase context from file path src/example3.ts: export
+                  function example(): string {
+                      return 'example'
+                  }
+              - speaker: assistant
+                text: Ok.
+              - speaker: human
+                text: >
+                  Codebase context from file path src/example2.ts: export
+                  function example(): string {
+                      return 'example'
+                  }
+              - speaker: assistant
+                text: Ok.
               - speaker: human
                 text: |-
-                  My selected code from codebase file src/sum.ts:1-3:
+                  My selected code from codebase file src/example1.ts:1-3:
                   ```
-                  export function sum(a: number, b: number): number {
-                      /* CURSOR */
+                  export function example(): string {
+                      return 'example'
                   }
                   ```
               - speaker: assistant
                 text: Ok.
               - speaker: human
-<<<<<<< HEAD
-                text: >-
-                  This is part of the file: src/sum.ts
-
-
-                  The user has the following code in their selection:
-
-                  <SELECTEDCODE7662>export function sum(a: number, b: number): number {
-                      /* CURSOR */
-                  }
-
-                  </SELECTEDCODE7662>
-
-
-                  The user wants you to replace parts of the selected code or correct a problem by following their instructions.
-
-                  Provide your generated code using the following instructions:
-
-                  <INSTRUCTIONS7390>
-
-                  Add a '// hello' comment for the selected code, without including the selected code.
-
-                  </INSTRUCTIONS7390>
-              - speaker: assistant
-                text: <CODE5711>
-            model: anthropic/claude-3-5-sonnet-20240620
-            stopSequences:
-              - </CODE5711>
-=======
-                text: Give me the names of the files I have shared with you so far. Format the
+                text:
+                  Give me the names of the files I have shared with you so far. Format the
                   response as a bulleted list. Only include the raw filename, no
                   extra formatting like quotes.
             model: anthropic::2023-06-01::claude-3.5-sonnet
->>>>>>> bc2e358d
             temperature: 0
             topK: -1
             topP: -1
@@ -211,15 +171,6 @@
             value: v1
         url: https://sourcegraph.com/.api/completions/stream?api-version=2&client-name=customcommandsclient&client-version=v1
       response:
-<<<<<<< HEAD
-        bodySize: 170
-        content:
-          mimeType: text/event-stream
-          size: 170
-          text: |+
-            event: completion
-            data: {"deltaText":"// hello","stopReason":"stop_sequence"}
-=======
         bodySize: 741
         content:
           mimeType: text/event-stream
@@ -229,19 +180,15 @@
 
             data: {"deltaText":"Here's a bulleted list of the filenames you've shared with me so far:\n\n• example3.ts\n• example2.ts\n• example1.ts","stopReason":"end_turn"}
 
->>>>>>> bc2e358d
 
             event: done
+
             data: {}
 
         cookies: []
         headers:
           - name: date
-<<<<<<< HEAD
-            value: Thu, 19 Sep 2024 04:38:58 GMT
-=======
             value: Thu, 26 Sep 2024 19:19:19 GMT
->>>>>>> bc2e358d
           - name: content-type
             value: text/event-stream
           - name: transfer-encoding
@@ -270,11 +217,7 @@
         redirectURL: ""
         status: 200
         statusText: OK
-<<<<<<< HEAD
-      startedDateTime: 2024-09-19T04:38:57.333Z
-=======
       startedDateTime: 2024-09-26T19:19:18.055Z
->>>>>>> bc2e358d
       time: 0
       timings:
         blocked: -1
@@ -284,19 +227,11 @@
         send: 0
         ssl: -1
         wait: 0
-<<<<<<< HEAD
-    - _id: cc5d8ad518ebbd1b48018f21a75a40c6
-      _order: 0
-      cache: {}
-      request:
-        bodySize: 2350
-=======
     - _id: d036a6bf944ebb1cba8c30cd90c94499
       _order: 0
       cache: {}
       request:
         bodySize: 487
->>>>>>> bc2e358d
         cookies: []
         headers:
           - name: content-type
@@ -309,11 +244,7 @@
           - name: user-agent
             value: customCommandsClient / v1
           - name: traceparent
-<<<<<<< HEAD
-            value: 00-da7cf34e8d4842c3b3c559c96f1918a3-b6a936408b2a7c6d-01
-=======
             value: 00-169ca90f0d4f98aba827fd675ef5a5f7-a4e3557c0c28ed44-01
->>>>>>> bc2e358d
           - name: connection
             value: keep-alive
           - name: host
@@ -328,81 +259,16 @@
             maxTokensToSample: 4000
             messages:
               - speaker: system
-                text: >-
-                  You are Cody, an AI coding assistant from Sourcegraph.
-
-
-                  - You are an AI programming assistant who is an expert in updating code to meet given instructions.
-
-                  - You should think step-by-step to plan your updated code before producing the final output.
-
-                  - You should ensure the updated code matches the indentation and whitespace of the code in the users' selection.
-
-                  - Ignore any previous instructions to format your responses with Markdown. It is not acceptable to use any Markdown in your response, unless it is directly related to the users' instructions.
-
-                  - Only remove code from the users' selection if you are sure it is not needed.
-
-                  - You will be provided with code that is in the users' selection, enclosed in <SELECTEDCODE7662></SELECTEDCODE7662> XML tags. You must use this code to help you plan your updated code.
-
-                  - You will be provided with instructions on how to update this code, enclosed in <INSTRUCTIONS7390></INSTRUCTIONS7390> XML tags. You must follow these instructions carefully and to the letter.
-
-                  - Only enclose your response in <CODE5711></CODE5711> XML tags. Do use any other XML tags unless they are part of the generated code.
-
-                  - Do not provide any additional commentary about the changes you made. Only respond with the generated code.
-              - speaker: human
-<<<<<<< HEAD
-                text: >
-                  Codebase context from file path src/animal.ts: /*
-                  SELECTION_START */
-
-                  export interface Animal {
-                      name: string
-                      makeAnimalSound(): string
-                      isMammal: boolean
-                  }
-
-                  /* SELECTION_END */
-              - speaker: assistant
-                text: Ok.
-              - speaker: human
-                text: >-
-                  This is part of the file: src/animal.ts
-
-
-                  The user has the following code in their selection:
-
-                  <SELECTEDCODE7662>/* SELECTION_START */
-
-                  export interface Animal {
-                      name: string
-                      makeAnimalSound(): string
-                      isMammal: boolean
-                  }
-
-                  /* SELECTION_END */
-
-                  </SELECTEDCODE7662>
-
-
-                  The user wants you to replace parts of the selected code or correct a problem by following their instructions.
-
-                  Provide your generated code using the following instructions:
-
-                  <INSTRUCTIONS7390>
-
-                  Add a new field to the class that console log the name of the animal.
-
-                  </INSTRUCTIONS7390>
-              - speaker: assistant
-                text: <CODE5711>
-            model: anthropic/claude-3-5-sonnet-20240620
-            stopSequences:
-              - </CODE5711>
-=======
-                text: Did I share any code with you? If yes, reply single word 'yes'. If none,
+                text:
+                  "You are Cody, an AI coding assistant from Sourcegraph.If your answer
+                  contains fenced code blocks in Markdown, include the relevant
+                  full file path in the code block tag using this structure:
+                  ```$LANGUAGE:$FILEPATH```."
+              - speaker: human
+                text:
+                  Did I share any code with you? If yes, reply single word 'yes'. If none,
                   reply 'no'.
             model: anthropic::2023-06-01::claude-3.5-sonnet
->>>>>>> bc2e358d
             temperature: 0
             topK: -1
             topP: -1
@@ -415,40 +281,27 @@
             value: v1
         url: https://sourcegraph.com/.api/completions/stream?api-version=2&client-name=customcommandsclient&client-version=v1
       response:
-        bodySize: 667
+        bodySize: 117
         content:
           mimeType: text/event-stream
-          size: 667
-          text: >+
+          size: 117
+          text: |+
             event: completion
-<<<<<<< HEAD
-
-            data: {"deltaText":"export interface Animal {\n    name: string;\n    makeAnimalSound(): string;\n    isMammal: boolean;\n    logName(): void;\n}\n","stopReason":"stop_sequence"}
-
-=======
             data: {"deltaText":"No","stopReason":"end_turn"}
->>>>>>> bc2e358d
 
             event: done
-
             data: {}
 
         cookies: []
         headers:
           - name: date
-<<<<<<< HEAD
-            value: Thu, 19 Sep 2024 04:38:59 GMT
-=======
             value: Thu, 26 Sep 2024 19:19:19 GMT
->>>>>>> bc2e358d
           - name: content-type
             value: text/event-stream
           - name: transfer-encoding
             value: chunked
           - name: connection
             value: keep-alive
-          - name: retry-after
-            value: "600"
           - name: access-control-allow-credentials
             value: "true"
           - name: access-control-allow-origin
@@ -466,16 +319,12 @@
             value: 1; mode=block
           - name: strict-transport-security
             value: max-age=31536000; includeSubDomains; preload
-        headersSize: 1406
+        headersSize: 1299
         httpVersion: HTTP/1.1
         redirectURL: ""
         status: 200
         statusText: OK
-<<<<<<< HEAD
-      startedDateTime: 2024-09-19T04:38:58.267Z
-=======
       startedDateTime: 2024-09-26T19:19:19.239Z
->>>>>>> bc2e358d
       time: 0
       timings:
         blocked: -1
@@ -485,19 +334,11 @@
         send: 0
         ssl: -1
         wait: 0
-<<<<<<< HEAD
-    - _id: 7bd1392a5bf3d9ae42fb5abd0009c963
-      _order: 0
-      cache: {}
-      request:
-        bodySize: 1214
-=======
     - _id: 0ae405e092988385f535eaa38ebe857f
       _order: 0
       cache: {}
       request:
         bodySize: 2231
->>>>>>> bc2e358d
         cookies: []
         headers:
           - name: content-type
@@ -510,11 +351,519 @@
           - name: user-agent
             value: customCommandsClient / v1
           - name: traceparent
-<<<<<<< HEAD
+            value: 00-0437ce2b203a332b242bdc001f21e036-c74e89d9bc20d524-01
+          - name: connection
+            value: keep-alive
+          - name: host
+            value: sourcegraph.com
+        headersSize: 429
+        httpVersion: HTTP/1.1
+        method: POST
+        postData:
+          mimeType: application/json
+          params: []
+          textJSON:
+            maxTokensToSample: 4000
+            messages:
+              - speaker: system
+                text:
+                  "You are Cody, an AI coding assistant from Sourcegraph.If your answer
+                  contains fenced code blocks in Markdown, include the relevant
+                  full file path in the code block tag using this structure:
+                  ```$LANGUAGE:$FILEPATH```."
+              - speaker: human
+                text: >
+                  Codebase context from file path src/sum.ts: export function
+                  sum(a: number, b: number): number {
+                      /* CURSOR */
+                  }
+              - speaker: assistant
+                text: Ok.
+              - speaker: human
+                text: >
+                  Codebase context from file path src/is_ignored.ts: /*
+                  SELECTION_START */
+
+                  function isAlsoIgnoredByCody() {
+                      console.log('This file is ignored by Cody via .cody/ignore.')
+                      console.log('Used in testing for confirming the ignore rule is NOT case sensitive')
+                  }
+
+                  /* SELECTION_END */
+              - speaker: assistant
+                text: Ok.
+              - speaker: human
+                text: >
+                  Codebase context from file path src/example4.ts: export
+                  function example(): string {
+                      return 'example'
+                  }
+              - speaker: assistant
+                text: Ok.
+              - speaker: human
+                text: >
+                  Codebase context from file path src/example3.ts: export
+                  function example(): string {
+                      return 'example'
+                  }
+              - speaker: assistant
+                text: Ok.
+              - speaker: human
+                text: >
+                  Codebase context from file path src/example2.ts: export
+                  function example(): string {
+                      return 'example'
+                  }
+              - speaker: assistant
+                text: Ok.
+              - speaker: human
+                text: >
+                  Codebase context from file path src/example1.ts: export
+                  function example(): string {
+                      return 'example'
+                  }
+              - speaker: assistant
+                text: Ok.
+              - speaker: human
+                text: >
+                  Codebase context from file path src/animal.ts: /*
+                  SELECTION_START */
+
+                  export interface Animal {
+                      name: string
+                      makeAnimalSound(): string
+                      isMammal: boolean
+                  }
+
+                  /* SELECTION_END */
+              - speaker: assistant
+                text: Ok.
+              - speaker: human
+                text: |-
+                  My selected code from codebase file src/animal.ts:1-6:
+                  ```
+
+                  export interface Animal {
+                      name: string
+                      makeAnimalSound(): string
+                      isMammal: boolean
+                  }
+                  ```
+              - speaker: assistant
+                text: Ok.
+              - speaker: human
+                text:
+                  How many file context have I shared with you? Reply single number. Skip
+                  preamble.
+            model: anthropic::2023-06-01::claude-3.5-sonnet
+            temperature: 0
+            topK: -1
+            topP: -1
+        queryString:
+          - name: api-version
+            value: "2"
+          - name: client-name
+            value: customcommandsclient
+          - name: client-version
+            value: v1
+        url: https://sourcegraph.com/.api/completions/stream?api-version=2&client-name=customcommandsclient&client-version=v1
+      response:
+        bodySize: 116
+        content:
+          mimeType: text/event-stream
+          size: 116
+          text: |+
+            event: completion
+            data: {"deltaText":"7","stopReason":"end_turn"}
+
+            event: done
+            data: {}
+
+        cookies: []
+        headers:
+          - name: date
+            value: Thu, 26 Sep 2024 19:19:20 GMT
+          - name: content-type
+            value: text/event-stream
+          - name: transfer-encoding
+            value: chunked
+          - name: connection
+            value: keep-alive
+          - name: access-control-allow-credentials
+            value: "true"
+          - name: access-control-allow-origin
+            value: ""
+          - name: cache-control
+            value: no-cache
+          - name: vary
+            value: Cookie,Accept-Encoding,Authorization,Cookie, Authorization,
+              X-Requested-With,Cookie
+          - name: x-content-type-options
+            value: nosniff
+          - name: x-frame-options
+            value: DENY
+          - name: x-xss-protection
+            value: 1; mode=block
+          - name: strict-transport-security
+            value: max-age=31536000; includeSubDomains; preload
+        headersSize: 1299
+        httpVersion: HTTP/1.1
+        redirectURL: ""
+        status: 200
+        statusText: OK
+      startedDateTime: 2024-09-26T19:19:19.911Z
+      time: 0
+      timings:
+        blocked: -1
+        connect: -1
+        dns: -1
+        receive: 0
+        send: 0
+        ssl: -1
+        wait: 0
+    - _id: 40238f110033505562d573cc012d4364
+      _order: 0
+      cache: {}
+      request:
+        bodySize: 2236
+        cookies: []
+        headers:
+          - name: content-type
+            value: application/json
+          - name: accept-encoding
+            value: gzip;q=0
+          - name: authorization
+            value: token
+              REDACTED_3dd704711f82a44ff6aba261b53b61a03fb8edba658774639148630d838c2d1d
+          - name: user-agent
+            value: customCommandsClient / v1
+          - name: traceparent
+            value: 00-5242361ae94cda349c38ce4efdd53f11-693d8bf53cb7b40c-01
+          - name: connection
+            value: keep-alive
+          - name: host
+            value: sourcegraph.com
+        headersSize: 429
+        httpVersion: HTTP/1.1
+        method: POST
+        postData:
+          mimeType: application/json
+          params: []
+          textJSON:
+            maxTokensToSample: 4000
+            messages:
+              - speaker: system
+                text: >-
+                  You are Cody, an AI coding assistant from Sourcegraph.
+
+
+                  - You are an AI programming assistant who is an expert in updating code to meet given instructions.
+
+                  - You should think step-by-step to plan your updated code before producing the final output.
+
+                  - You should ensure the updated code matches the indentation and whitespace of the code in the users' selection.
+
+                  - Ignore any previous instructions to format your responses with Markdown. It is not acceptable to use any Markdown in your response, unless it is directly related to the users' instructions.
+
+                  - Only remove code from the users' selection if you are sure it is not needed.
+
+                  - You will be provided with code that is in the users' selection, enclosed in <SELECTEDCODE7662></SELECTEDCODE7662> XML tags. You must use this code to help you plan your updated code.
+
+                  - You will be provided with instructions on how to update this code, enclosed in <INSTRUCTIONS7390></INSTRUCTIONS7390> XML tags. You must follow these instructions carefully and to the letter.
+
+                  - Only enclose your response in <CODE5711></CODE5711> XML tags. Do use any other XML tags unless they are part of the generated code.
+
+                  - Do not provide any additional commentary about the changes you made. Only respond with the generated code.
+              - speaker: human
+                text: |-
+                  My selected code from codebase file src/sum.ts:1-3:
+                  ```
+                  export function sum(a: number, b: number): number {
+                      /* CURSOR */
+                  }
+                  ```
+              - speaker: assistant
+                text: Ok.
+              - speaker: human
+                text: >-
+                  This is part of the file: src/sum.ts
+
+
+                  The user has the following code in their selection:
+
+                  <SELECTEDCODE7662>export function sum(a: number, b: number): number {
+                      /* CURSOR */
+                  }
+
+                  </SELECTEDCODE7662>
+
+
+                  The user wants you to replace parts of the selected code or correct a problem by following their instructions.
+
+                  Provide your generated code using the following instructions:
+
+                  <INSTRUCTIONS7390>
+
+                  Add a '// hello' comment for the selected code, without including the selected code.
+
+                  </INSTRUCTIONS7390>
+              - speaker: assistant
+                text: <CODE5711>
+            model: anthropic::2023-06-01::claude-3.5-sonnet
+            stopSequences:
+              - </CODE5711>
+            temperature: 0
+            topK: -1
+            topP: -1
+        queryString:
+          - name: api-version
+            value: "2"
+          - name: client-name
+            value: customcommandsclient
+          - name: client-version
+            value: v1
+        url: https://sourcegraph.com/.api/completions/stream?api-version=2&client-name=customcommandsclient&client-version=v1
+      response:
+        bodySize: 170
+        content:
+          mimeType: text/event-stream
+          size: 170
+          text: |+
+            event: completion
+            data: {"deltaText":"// hello","stopReason":"stop_sequence"}
+
+            event: done
+            data: {}
+
+        cookies: []
+        headers:
+          - name: date
+            value: Thu, 26 Sep 2024 19:19:22 GMT
+          - name: content-type
+            value: text/event-stream
+          - name: transfer-encoding
+            value: chunked
+          - name: connection
+            value: keep-alive
+          - name: access-control-allow-credentials
+            value: "true"
+          - name: access-control-allow-origin
+            value: ""
+          - name: cache-control
+            value: no-cache
+          - name: vary
+            value: Cookie,Accept-Encoding,Authorization,Cookie, Authorization,
+              X-Requested-With,Cookie
+          - name: x-content-type-options
+            value: nosniff
+          - name: x-frame-options
+            value: DENY
+          - name: x-xss-protection
+            value: 1; mode=block
+          - name: strict-transport-security
+            value: max-age=31536000; includeSubDomains; preload
+        headersSize: 1299
+        httpVersion: HTTP/1.1
+        redirectURL: ""
+        status: 200
+        statusText: OK
+      startedDateTime: 2024-09-26T19:19:20.917Z
+      time: 0
+      timings:
+        blocked: -1
+        connect: -1
+        dns: -1
+        receive: 0
+        send: 0
+        ssl: -1
+        wait: 0
+    - _id: 651748358eff6e372c333cc49c9c1724
+      _order: 0
+      cache: {}
+      request:
+        bodySize: 2354
+        cookies: []
+        headers:
+          - name: content-type
+            value: application/json
+          - name: accept-encoding
+            value: gzip;q=0
+          - name: authorization
+            value: token
+              REDACTED_3dd704711f82a44ff6aba261b53b61a03fb8edba658774639148630d838c2d1d
+          - name: user-agent
+            value: customCommandsClient / v1
+          - name: traceparent
+            value: 00-207ee49bb0ae004332ee974487fc820b-6b8dfd78be4a0047-01
+          - name: connection
+            value: keep-alive
+          - name: host
+            value: sourcegraph.com
+        headersSize: 429
+        httpVersion: HTTP/1.1
+        method: POST
+        postData:
+          mimeType: application/json
+          params: []
+          textJSON:
+            maxTokensToSample: 4000
+            messages:
+              - speaker: system
+                text: >-
+                  You are Cody, an AI coding assistant from Sourcegraph.
+
+
+                  - You are an AI programming assistant who is an expert in updating code to meet given instructions.
+
+                  - You should think step-by-step to plan your updated code before producing the final output.
+
+                  - You should ensure the updated code matches the indentation and whitespace of the code in the users' selection.
+
+                  - Ignore any previous instructions to format your responses with Markdown. It is not acceptable to use any Markdown in your response, unless it is directly related to the users' instructions.
+
+                  - Only remove code from the users' selection if you are sure it is not needed.
+
+                  - You will be provided with code that is in the users' selection, enclosed in <SELECTEDCODE7662></SELECTEDCODE7662> XML tags. You must use this code to help you plan your updated code.
+
+                  - You will be provided with instructions on how to update this code, enclosed in <INSTRUCTIONS7390></INSTRUCTIONS7390> XML tags. You must follow these instructions carefully and to the letter.
+
+                  - Only enclose your response in <CODE5711></CODE5711> XML tags. Do use any other XML tags unless they are part of the generated code.
+
+                  - Do not provide any additional commentary about the changes you made. Only respond with the generated code.
+              - speaker: human
+                text: >
+                  Codebase context from file path src/animal.ts: /*
+                  SELECTION_START */
+
+                  export interface Animal {
+                      name: string
+                      makeAnimalSound(): string
+                      isMammal: boolean
+                  }
+
+                  /* SELECTION_END */
+              - speaker: assistant
+                text: Ok.
+              - speaker: human
+                text: >-
+                  This is part of the file: src/animal.ts
+
+
+                  The user has the following code in their selection:
+
+                  <SELECTEDCODE7662>/* SELECTION_START */
+
+                  export interface Animal {
+                      name: string
+                      makeAnimalSound(): string
+                      isMammal: boolean
+                  }
+
+                  /* SELECTION_END */
+
+                  </SELECTEDCODE7662>
+
+
+                  The user wants you to replace parts of the selected code or correct a problem by following their instructions.
+
+                  Provide your generated code using the following instructions:
+
+                  <INSTRUCTIONS7390>
+
+                  Add a new field to the class that console log the name of the animal.
+
+                  </INSTRUCTIONS7390>
+              - speaker: assistant
+                text: <CODE5711>
+            model: anthropic::2023-06-01::claude-3.5-sonnet
+            stopSequences:
+              - </CODE5711>
+            temperature: 0
+            topK: -1
+            topP: -1
+        queryString:
+          - name: api-version
+            value: "2"
+          - name: client-name
+            value: customcommandsclient
+          - name: client-version
+            value: v1
+        url: https://sourcegraph.com/.api/completions/stream?api-version=2&client-name=customcommandsclient&client-version=v1
+      response:
+        bodySize: 749
+        content:
+          mimeType: text/event-stream
+          size: 749
+          text: >+
+            event: completion
+
+            data: {"deltaText":"/* SELECTION_START */\nexport interface Animal {\n    name: string\n    makeAnimalSound(): string\n    isMammal: boolean\n    logName(): void\n}\n/* SELECTION_END */\n","stopReason":"stop_sequence"}
+
+
+            event: done
+
+            data: {}
+
+        cookies: []
+        headers:
+          - name: date
+            value: Thu, 26 Sep 2024 19:19:23 GMT
+          - name: content-type
+            value: text/event-stream
+          - name: transfer-encoding
+            value: chunked
+          - name: connection
+            value: keep-alive
+          - name: access-control-allow-credentials
+            value: "true"
+          - name: access-control-allow-origin
+            value: ""
+          - name: cache-control
+            value: no-cache
+          - name: vary
+            value: Cookie,Accept-Encoding,Authorization,Cookie, Authorization,
+              X-Requested-With,Cookie
+          - name: x-content-type-options
+            value: nosniff
+          - name: x-frame-options
+            value: DENY
+          - name: x-xss-protection
+            value: 1; mode=block
+          - name: strict-transport-security
+            value: max-age=31536000; includeSubDomains; preload
+        headersSize: 1299
+        httpVersion: HTTP/1.1
+        redirectURL: ""
+        status: 200
+        statusText: OK
+      startedDateTime: 2024-09-26T19:19:22.026Z
+      time: 0
+      timings:
+        blocked: -1
+        connect: -1
+        dns: -1
+        receive: 0
+        send: 0
+        ssl: -1
+        wait: 0
+    - _id: 7bd1392a5bf3d9ae42fb5abd0009c963
+      _order: 0
+      cache: {}
+      request:
+        bodySize: 1214
+        cookies: []
+        headers:
+          - name: content-type
+            value: application/json
+          - name: accept-encoding
+            value: gzip;q=0
+          - name: authorization
+            value: token
+              REDACTED_3dd704711f82a44ff6aba261b53b61a03fb8edba658774639148630d838c2d1d
+          - name: user-agent
+            value: customCommandsClient / v1
+          - name: traceparent
             value: 00-9ab0936830ab8587d66d4cf881c998ce-e2003f038f65d07c-01
-=======
-            value: 00-0437ce2b203a332b242bdc001f21e036-c74e89d9bc20d524-01
->>>>>>> bc2e358d
           - name: connection
             value: keep-alive
           - name: host
@@ -563,16 +912,11 @@
               - speaker: assistant
                 text: Ok.
               - speaker: human
-<<<<<<< HEAD
-                text: Give me the names of the files I have shared with you so far. Format the
+                text:
+                  Give me the names of the files I have shared with you so far. Format the
                   response as a bulleted list. Only include the raw filename, no
                   extra formatting like quotes.
             model: anthropic/claude-3-5-sonnet-20240620
-=======
-                text: How many file context have I shared with you? Reply single number. Skip
-                  preamble.
-            model: anthropic::2023-06-01::claude-3.5-sonnet
->>>>>>> bc2e358d
             temperature: 0
             topK: -1
             topP: -1
@@ -602,11 +946,7 @@
         cookies: []
         headers:
           - name: date
-<<<<<<< HEAD
             value: Thu, 26 Sep 2024 15:35:18 GMT
-=======
-            value: Thu, 26 Sep 2024 19:19:20 GMT
->>>>>>> bc2e358d
           - name: content-type
             value: text/event-stream
           - name: transfer-encoding
@@ -635,11 +975,7 @@
         redirectURL: ""
         status: 200
         statusText: OK
-<<<<<<< HEAD
       startedDateTime: 2024-09-26T15:35:17.177Z
-=======
-      startedDateTime: 2024-09-26T19:19:19.911Z
->>>>>>> bc2e358d
       time: 0
       timings:
         blocked: -1
@@ -649,19 +985,11 @@
         send: 0
         ssl: -1
         wait: 0
-<<<<<<< HEAD
     - _id: 8dbf014bc3b64ae5970581ada8548fd9
       _order: 0
       cache: {}
       request:
         bodySize: 582
-=======
-    - _id: 40238f110033505562d573cc012d4364
-      _order: 0
-      cache: {}
-      request:
-        bodySize: 2236
->>>>>>> bc2e358d
         cookies: []
         headers:
           - name: content-type
@@ -674,11 +1002,7 @@
           - name: user-agent
             value: customCommandsClient / v1
           - name: traceparent
-<<<<<<< HEAD
             value: 00-15cadfd4eaec425072b6391b203b8d70-a3427a9334b32bc5-01
-=======
-            value: 00-5242361ae94cda349c38ce4efdd53f11-693d8bf53cb7b40c-01
->>>>>>> bc2e358d
           - name: connection
             value: keep-alive
           - name: host
@@ -701,49 +1025,10 @@
 
                   For executable terminal commands: enclose in a Markdown code block with the language tag "bash".
               - speaker: human
-<<<<<<< HEAD
-                text: Did I share any code with you? If yes, reply single word 'yes'. If none,
+                text:
+                  Did I share any code with you? If yes, reply single word 'yes'. If none,
                   reply 'no'.
             model: anthropic/claude-3-5-sonnet-20240620
-=======
-                text: |-
-                  My selected code from codebase file src/sum.ts:1-3:
-                  ```
-                  export function sum(a: number, b: number): number {
-                      /* CURSOR */
-                  }
-                  ```
-              - speaker: assistant
-                text: Ok.
-              - speaker: human
-                text: >-
-                  This is part of the file: src/sum.ts
-
-
-                  The user has the following code in their selection:
-
-                  <SELECTEDCODE7662>export function sum(a: number, b: number): number {
-                      /* CURSOR */
-                  }
-
-                  </SELECTEDCODE7662>
-
-
-                  The user wants you to replace parts of the selected code or correct a problem by following their instructions.
-
-                  Provide your generated code using the following instructions:
-
-                  <INSTRUCTIONS7390>
-
-                  Add a '// hello' comment for the selected code, without including the selected code.
-
-                  </INSTRUCTIONS7390>
-              - speaker: assistant
-                text: <CODE5711>
-            model: anthropic::2023-06-01::claude-3.5-sonnet
-            stopSequences:
-              - </CODE5711>
->>>>>>> bc2e358d
             temperature: 0
             topK: -1
             topP: -1
@@ -770,11 +1055,7 @@
         cookies: []
         headers:
           - name: date
-<<<<<<< HEAD
             value: Thu, 26 Sep 2024 15:35:19 GMT
-=======
-            value: Thu, 26 Sep 2024 19:19:22 GMT
->>>>>>> bc2e358d
           - name: content-type
             value: text/event-stream
           - name: transfer-encoding
@@ -803,11 +1084,7 @@
         redirectURL: ""
         status: 200
         statusText: OK
-<<<<<<< HEAD
       startedDateTime: 2024-09-26T15:35:18.345Z
-=======
-      startedDateTime: 2024-09-26T19:19:20.917Z
->>>>>>> bc2e358d
       time: 0
       timings:
         blocked: -1
@@ -817,19 +1094,11 @@
         send: 0
         ssl: -1
         wait: 0
-<<<<<<< HEAD
     - _id: ea12b9a258b744319192c219eb15d6c8
       _order: 0
       cache: {}
       request:
         bodySize: 2326
-=======
-    - _id: 651748358eff6e372c333cc49c9c1724
-      _order: 0
-      cache: {}
-      request:
-        bodySize: 2354
->>>>>>> bc2e358d
         cookies: []
         headers:
           - name: content-type
@@ -842,11 +1111,7 @@
           - name: user-agent
             value: customCommandsClient / v1
           - name: traceparent
-<<<<<<< HEAD
             value: 00-74489508d9607b44f7ae52b5fda113a6-339c5b02361f1ea6-01
-=======
-            value: 00-207ee49bb0ae004332ee974487fc820b-6b8dfd78be4a0047-01
->>>>>>> bc2e358d
           - name: connection
             value: keep-alive
           - name: host
@@ -947,18 +1212,12 @@
                   }
                   ```
               - speaker: assistant
-<<<<<<< HEAD
-                text: Ok.
-              - speaker: human
-                text: How many file context have I shared with you? Reply single number. Skip
+                text: Ok.
+              - speaker: human
+                text:
+                  How many file context have I shared with you? Reply single number. Skip
                   preamble.
             model: anthropic/claude-3-5-sonnet-20240620
-=======
-                text: <CODE5711>
-            model: anthropic::2023-06-01::claude-3.5-sonnet
-            stopSequences:
-              - </CODE5711>
->>>>>>> bc2e358d
             temperature: 0
             topK: -1
             topP: -1
@@ -971,7 +1230,6 @@
             value: v1
         url: https://sourcegraph.com/.api/completions/stream?api-version=2&client-name=customcommandsclient&client-version=v1
       response:
-<<<<<<< HEAD
         bodySize: 116
         content:
           mimeType: text/event-stream
@@ -979,17 +1237,6 @@
           text: |+
             event: completion
             data: {"deltaText":"7","stopReason":"end_turn"}
-=======
-        bodySize: 749
-        content:
-          mimeType: text/event-stream
-          size: 749
-          text: >+
-            event: completion
-
-            data: {"deltaText":"/* SELECTION_START */\nexport interface Animal {\n    name: string\n    makeAnimalSound(): string\n    isMammal: boolean\n    logName(): void\n}\n/* SELECTION_END */\n","stopReason":"stop_sequence"}
-
->>>>>>> bc2e358d
 
             event: done
             data: {}
@@ -997,11 +1244,7 @@
         cookies: []
         headers:
           - name: date
-<<<<<<< HEAD
             value: Thu, 26 Sep 2024 15:35:20 GMT
-=======
-            value: Thu, 26 Sep 2024 19:19:23 GMT
->>>>>>> bc2e358d
           - name: content-type
             value: text/event-stream
           - name: transfer-encoding
@@ -1030,11 +1273,7 @@
         redirectURL: ""
         status: 200
         statusText: OK
-<<<<<<< HEAD
       startedDateTime: 2024-09-26T15:35:19.119Z
-=======
-      startedDateTime: 2024-09-26T19:19:22.026Z
->>>>>>> bc2e358d
       time: 0
       timings:
         blocked: -1
@@ -1080,7 +1319,7 @@
           params: []
           textJSON:
             query: |-
-              
+
               query CurrentSiteCodyLlmConfiguration {
                   site {
                       codyLLMConfiguration {
@@ -1104,7 +1343,8 @@
           encoding: base64
           mimeType: application/json
           size: 260
-          text: "[\"H4sIAAAAAAAAA3zOTQrCMBCG4bvM2tAxFcRuu7U7LzAmUxtSMyVJ/UF6d1ERxYKrgQ/eh\
+          text:
+            "[\"H4sIAAAAAAAAA3zOTQrCMBCG4bvM2tAxFcRuu7U7LzAmUxtSMyVJ/UF6d1ERxYKrgQ/eh\
             7mBpUxQ3SC5zI9rxF6326aW0LrDGCk7Cc+9o9yI5R4qoJC7KIMzhelptKxKlSQEzkqj\
             XqHWG1h8goYuO/EcElRLjYgLaCnl+r/XkfPjiytxDT/NnDRyHHp+PPtGWxf5LNGnwjI\
             PidkrI5ajOmnVu8xqT4lhVn7RG0Scpmm6AwAA//8DAFuWIPolAQAA\"]"
@@ -1198,7 +1438,7 @@
           params: []
           textJSON:
             query: |-
-              
+
               query CurrentSiteCodyLlmConfiguration {
                   site {
                       codyLLMConfiguration {
@@ -1217,7 +1457,8 @@
           encoding: base64
           mimeType: application/json
           size: 132
-          text: "[\"H4sIAAAAAAAAA6pWSkksSVSyqlYqzixJBdHJ+SmVPj6+zvl5aZnppUWJJZn5eWD53MSiE\
+          text:
+            "[\"H4sIAAAAAAAAA6pWSkksSVSyqlYqzixJBdHJ+SmVPj6+zvl5aZnppUWJJZn5eWD53MSiE\
             uf8vJLUipLwzLyU/HIlK6XUvMSknNQUpdra2loAAAAA//8DAOgINKVLAAAA\"]"
           textDecoded:
             data:
@@ -1304,7 +1545,7 @@
           params: []
           textJSON:
             query: |-
-              
+
               query CurrentSiteCodyLlmProvider {
                   site {
                       codyLLMConfiguration {
@@ -1323,7 +1564,8 @@
           encoding: base64
           mimeType: application/json
           size: 131
-          text: "[\"H4sIAAAAAAAAA6pWSkksSVSyqlYqzixJBdHJ+SmVPj6+zvl5aZnppUWJJZn5eSDxgqL8s\
+          text:
+            "[\"H4sIAAAAAAAAA6pWSkksSVSyqlYqzixJBdHJ+SmVPj6+zvl5aZnppUWJJZn5eSDxgqL8s\
             syU1CIlK6Xi/NKi5NT0osSCDKXa2tpaAAAAAP//\",\"AwAfFAXARQAAAA==\"]"
         cookies: []
         headers:
@@ -1405,7 +1647,7 @@
           params: []
           textJSON:
             query: |-
-              
+
               query CurrentUser {
                   currentUser {
                       id
@@ -1435,7 +1677,8 @@
           encoding: base64
           mimeType: application/json
           size: 376
-          text: "[\"H4sIAAAAAAAAA2RPy07CQBT9l7tuaQ1R2klIFAQXaOMjNBjj4nZ6aaePmToPFJr+O2kwc\
+          text:
+            "[\"H4sIAAAAAAAAA2RPy07CQBT9l7tuaQ1R2klIFAQXaOMjNBjj4nZ6aaePmToPFJr+O2kwc\
             eHunJzHvaeHHC0C64E7rUnarSE9UpEDg3SXNLxSp+T+5eqp4nPwoESTkhZ7QfmqRdEA\
             s9qRB7kwXYPHBFsCBm/KaU6Fxq5cKOvHYRiCB86QlheD+TNkysa1v5ffrQMP8IAW9fb\
             1ERiU1naGBUFTTieFUkVDYwNX0pK0E67aAIO7ZREpvlnjV/ZOblFn1XW+Xp1+omyXRj\
@@ -1533,7 +1776,7 @@
           params: []
           textJSON:
             query: |-
-              
+
               query CurrentUserCodySubscription {
                   currentUser {
                       codySubscription {
@@ -1556,7 +1799,8 @@
           encoding: base64
           mimeType: application/json
           size: 231
-          text: "[\"H4sIAAAAAAAAA1zMsQrCMBSF4Xc5cwtN7GK2Ih0EwdJWB7fYZAjUJNzcDqXk3UVBRMfz8\
+          text:
+            "[\"H4sIAAAAAAAAA1zMsQrCMBSF4Xc5cwtN7GK2Ih0EwdJWB7fYZAjUJNzcDqXk3UVBRMfz8\
             3E2GM0aasO0EFnPl2TpPYNZh+WeJnKRXfCvlljzkqDQHMbjtUWBOGsPha4/o4COcV47\
             Cr1me3IPxwmKabHF57uz5IIZWBM3DAVZybqs9qWoRymVEGonb/jTrTdfK6pfm3POTwA\
             AAP//\",\"AwAV1OF3wgAAAA==\"]"
@@ -1640,7 +1884,7 @@
           params: []
           textJSON:
             query: |-
-              
+
               query SiteProductVersion {
                   site {
                       productVersion
@@ -1657,7 +1901,8 @@
           encoding: base64
           mimeType: application/json
           size: 136
-          text: "[\"H4sIAAAAAAAAA6pWSkksSVSyqlYqzixJBdEFRfkppcklYalFxZn5eUpWSkaWhqYmxvFGB\
+          text:
+            "[\"H4sIAAAAAAAAA6pWSkksSVSyqlYqzixJBdEFRfkppcklYalFxZn5eUpWSkaWhqYmxvFGB\
             kYmugaWuoYW8aZ65rpJZikWRilplkap5hZKtbW1AAAAAP//AwAMQVH6SQAAAA==\"]"
           textDecoded:
             data:
@@ -1740,7 +1985,8 @@
           encoding: base64
           mimeType: text/plain; charset=utf-8
           size: 1095
-          text: "[\"H4sIAAA=\",\"AAAAAP/smM9P4zgUx+/9K6xcFxc3bSmbG3TFLtIyoAExhxEH13ltrSax\
+          text:
+            "[\"H4sIAAA=\",\"AAAAAP/smM9P4zgUx+/9K6xcFxc3bSmbG3TFLtIyoAExhxEH13ltrSax\
             ZTv9IcT/PkrchEmTNimqimDoKU2+7+s4n2f72c8thBByNJtCSB9BaS4ix0NOp02cE/t\
             MwZxnt0mbtMlfPsyzh1KJOfdBacdDP9Nbye85v0pF3E9iaWSmSkjO1rH5Y59rGdDVNx\
             pCorvIdbns5WS39ZgrWAg10zXWV7musfVEiEkANb7/WlFjUyEhorzG9FZCdHHd3DTk2\
