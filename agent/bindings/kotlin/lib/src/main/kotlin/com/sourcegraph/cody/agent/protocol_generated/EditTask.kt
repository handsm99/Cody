@file:Suppress("FunctionName", "ClassName", "unused", "EnumEntryName", "UnusedImport")
package com.sourcegraph.cody.agent.protocol_generated;

data class EditTask(
  val id: String,
  val state: CodyTaskState, // Oneof: Idle, Working, Inserting, Applying, Applied, Finished, Error, Pending
  val error: CodyError? = null,
  val selectionRange: Range,
  val instruction: String? = null,
<<<<<<< HEAD
  val edits: List<TextEdit> 
)
=======
  val model: String? = null,
  val originalText: String? = null,
)
>>>>>>> 0223fb32
<|MERGE_RESOLUTION|>--- conflicted
+++ resolved
@@ -7,11 +7,7 @@
   val error: CodyError? = null,
   val selectionRange: Range,
   val instruction: String? = null,
-<<<<<<< HEAD
   val edits: List<TextEdit> 
-)
-=======
   val model: String? = null,
   val originalText: String? = null,
-)
->>>>>>> 0223fb32
+)