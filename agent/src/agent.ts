import { spawn } from 'node:child_process'
import path from 'node:path'

import type { Polly, Request } from '@pollyjs/core'
import { type CodyCommand, isWindows, telemetryRecorder } from '@sourcegraph/cody-shared'
import * as vscode from 'vscode'
import { StreamMessageReader, StreamMessageWriter, createMessageConnection } from 'vscode-jsonrpc/node'

import {
    type AuthStatus,
    type BillingCategory,
    type BillingProduct,
    FeatureFlag,
    ModelsService,
    PromptString,
    contextFiltersProvider,
    convertGitCloneURLToCodebaseName,
    featureFlagProvider,
    graphqlClient,
    isError,
    isFileURI,
    isRateLimitError,
    logDebug,
    logError,
    setUserAgent,
} from '@sourcegraph/cody-shared'
import type { TelemetryEventParameters } from '@sourcegraph/telemetry'

import { chatHistory } from '../../vscode/src/chat/chat-view/ChatHistoryManager'
import { SimpleChatModel } from '../../vscode/src/chat/chat-view/SimpleChatModel'
import type { ExtensionMessage, WebviewMessage } from '../../vscode/src/chat/protocol'
import { ProtocolTextDocumentWithUri } from '../../vscode/src/jsonrpc/TextDocumentWithUri'
import type * as agent_protocol from '../../vscode/src/jsonrpc/agent-protocol'

import { copyFileSync, mkdirSync, statSync } from 'node:fs'
import { PassThrough } from 'node:stream'
import type { Har } from '@pollyjs/persister'
import levenshtein from 'js-levenshtein'
import * as uuid from 'uuid'
import type { MessageConnection } from 'vscode-jsonrpc'
import type { CommandResult } from '../../vscode/src/CommandResult'
import { loadTscRetriever } from '../../vscode/src/completions/context/retrievers/tsc/load-tsc-retriever'
import { supportedTscLanguages } from '../../vscode/src/completions/context/retrievers/tsc/supportedTscLanguages'
import type { CompletionItemID } from '../../vscode/src/completions/logger'
import { type ExecuteEditArguments, executeEdit } from '../../vscode/src/edit/execute'
import { getEditSmartSelection } from '../../vscode/src/edit/utils/edit-selection'
import type { ExtensionClient, ExtensionObjects } from '../../vscode/src/extension-client'
import { IndentationBasedFoldingRangeProvider } from '../../vscode/src/lsp/foldingRanges'
import type { FixupActor, FixupFileCollection } from '../../vscode/src/non-stop/roles'
import type { FixupControlApplicator } from '../../vscode/src/non-stop/strategies'
import { AgentWorkspaceEdit } from '../../vscode/src/testutils/AgentWorkspaceEdit'
import { emptyEvent } from '../../vscode/src/testutils/emptyEvent'
import { AgentFixupControls } from './AgentFixupControls'
import { AgentGlobalState } from './AgentGlobalState'
import { AgentProviders } from './AgentProviders'
import { AgentWebviewPanel, AgentWebviewPanels } from './AgentWebviewPanel'
import { AgentWorkspaceDocuments } from './AgentWorkspaceDocuments'
import type { PollyRequestError } from './cli/command-jsonrpc-stdio'
import { codyPaths } from './codyPaths'
import {
    MessageHandler,
    type RequestCallback,
    type RequestMethodName,
    type RpcMessageHandler,
} from './jsonrpc-alias'
import { getLanguageForFileName } from './language'
import type {
    AutocompleteItem,
    ClientInfo,
    CodyError,
    CustomCommandResult,
    EditTask,
    ExtensionConfiguration,
    GetDocumentsParams,
    GetDocumentsResult,
    GetFoldingRangeResult,
    ProtocolCommand,
    ProtocolTextDocument,
    TextEdit,
} from './protocol-alias'
import * as vscode_shim from './vscode-shim'
import { vscodeLocation, vscodeRange } from './vscode-type-converters'

const inMemorySecretStorageMap = new Map<string, string>()
const globalState = new AgentGlobalState()

/** The VS Code extension's `activate` function. */
type ExtensionActivate = (
    context: vscode.ExtensionContext,
    extensionClient?: ExtensionClient
) => Promise<unknown>

// In certs.js, we run `win-ca` to install self-signed certificates.  The
// `win-ca` package needs access to a "roots.exe" file, which we bundle
// alongside the agent as 'win-ca-roots.exe'. In VS Code, we use
// `vscode.ExtensionContext.extensionUri` to discover the location of this file.
// In the agent, we assume this file is placed next to the bundled `index.js`
// file, and we copy it over to the `extensionPath` so the VS Code logic works
// without changes.
function copyWinCaRootsBinary(extensionPath: string): void {
    const source = path.join(__dirname, 'win-ca-roots.exe')
    const target = path.join(extensionPath, 'dist', 'win-ca-roots.exe')
    try {
        const stat = statSync(source)
        if (!stat.isFile()) {
            return
        }
    } catch {
        if (isWindows()) {
            logDebug('win-ca', `Failed to find ${source}, skipping copy`)
        }
        return
    }
    try {
        mkdirSync(path.dirname(target), { recursive: true })
        copyFileSync(source, target)
    } catch (err) {
        logDebug('win-ca', `Failed to copy ${source} to dist ${target}`, err)
    }
}

export async function initializeVscodeExtension(
    workspaceRoot: vscode.Uri,
    extensionActivate: ExtensionActivate,
    extensionClient: ExtensionClient
): Promise<void> {
    const paths = codyPaths()
    const extensionPath = paths.config
    copyWinCaRootsBinary(extensionPath)

    const context: vscode.ExtensionContext = {
        asAbsolutePath(relativePath) {
            return path.resolve(workspaceRoot.fsPath, relativePath)
        },
        environmentVariableCollection: {} as any,
        extension: {} as any,
        extensionMode: {} as any,
        // Placeholder string values for extension path/uri. These are only used
        // to resolve paths to icon in the UI. They need to have compatible
        // types but don't have to point to a meaningful path/URI.
        extensionPath,
        extensionUri: vscode.Uri.file(paths.config),
        globalState,
        logUri: vscode.Uri.file(paths.log),
        logPath: paths.log,
        secrets: {
            onDidChange: emptyEvent(),
            get(key) {
                return Promise.resolve(inMemorySecretStorageMap.get(key))
            },
            store(key, value) {
                inMemorySecretStorageMap.set(key, value)
                return Promise.resolve()
            },
            delete() {
                return Promise.resolve()
            },
        },
        storageUri: vscode.Uri.file(paths.data),
        subscriptions: [],

        workspaceState: {} as any,
        globalStorageUri: vscode.Uri.file(paths.data),
        storagePath: paths.data,
        globalStoragePath: vscode.Uri.file(paths.data).fsPath,
    }

    await extensionActivate(context, extensionClient)
}

export async function newAgentClient(
    clientInfo: ClientInfo & {
        codyAgentPath?: string
        inheritStderr?: boolean
        extraEnvVariables?: Record<string, string>
    }
): Promise<InitializedClient> {
    const asyncHandler = async (reject: (reason?: any) => void): Promise<InitializedClient> => {
        const nodeArguments = process.argv0.endsWith('node')
            ? ['--enable-source-maps', ...process.argv.slice(1, 2)]
            : []
        nodeArguments.push('api', 'jsonrpc-stdio')
        const arg0 = clientInfo.codyAgentPath ?? process.argv[0]
        const args = clientInfo.codyAgentPath ? [] : nodeArguments
        const child = spawn(arg0, args, {
            env: { ...clientInfo.extraEnvVariables, ENABLE_SENTRY: 'false', ...process.env },
        })
        child.on('error', error => reject?.(error))
        child.on('exit', code => {
            if (code !== 0) {
                reject?.(new Error(`exit: ${code}`))
            }
        })

        if (clientInfo.inheritStderr) {
            child.stderr.pipe(process.stderr)
        }

        const conn = createMessageConnection(
            new StreamMessageReader(child.stdout),
            new StreamMessageWriter(child.stdin)
        )
        const serverHandler = new MessageHandler(conn)
        serverHandler.registerNotification('debug/message', params => {
            console.error(`${params.channel}: ${params.message}`)
        })
        serverHandler.registerRequest('window/showMessage', async (params): Promise<null> => {
            console.log(`window/showMessage: ${JSON.stringify(params, null, 2)}`)
            return null
        })
        conn.listen()
        serverHandler.conn.onClose(() => reject())
        const serverInfo = await serverHandler.request('initialize', clientInfo)
        serverHandler.notify('initialized', null)
        return { client: serverHandler, serverInfo }
    }
    return new Promise<InitializedClient>((resolve, reject) => {
        asyncHandler(reject).then(
            handler => resolve(handler),
            error => reject(error)
        )
    })
}
export interface InitializedClient {
    serverInfo: agent_protocol.ServerInfo
    client: RpcMessageHandler
}

export async function newEmbeddedAgentClient(
    clientInfo: ClientInfo,
    extensionActivate: ExtensionActivate
): Promise<InitializedClient & { agent: Agent; messageHandler: MessageHandler }> {
    process.env.ENABLE_SENTRY = 'false'
    const serverToClient = new PassThrough()
    const clientToServer = new PassThrough()
    const serverConnection = createMessageConnection(
        new StreamMessageReader(clientToServer),
        new StreamMessageWriter(serverToClient)
    )
    const clientConnection = createMessageConnection(
        new StreamMessageReader(serverToClient),
        new StreamMessageWriter(clientToServer)
    )
    const agent = new Agent({ conn: serverConnection, extensionActivate })
    serverConnection.listen()
    const messageHandler = new MessageHandler(clientConnection)
    clientConnection.listen()
    agent.registerNotification('debug/message', params => {
        console.error(`${params.channel}: ${params.message}`)
    })
    const client = agent.clientForThisInstance()
    const serverInfo = await client.request('initialize', clientInfo)
    client.notify('initialized', null)
    return { agent, serverInfo, client, messageHandler }
}

export function errorToCodyError(error?: Error): CodyError | undefined {
    return error
        ? {
              message: error.message,
              stack: error.stack,
              cause: error.cause instanceof Error ? errorToCodyError(error.cause) : undefined,
          }
        : undefined
}

export class Agent extends MessageHandler implements ExtensionClient {
    // Used to track background work of the extension, like tree-sitter parsing.
    // In several places in the extension, we register event handler that run
    // background work (`Promise<void>` that we don't await on). We sometimes
    // need to await on these promises, for example when writing deterministic
    // tests.
    private pendingPromises = new Set<Promise<any>>()
    public codeLens = new AgentProviders<vscode.CodeLensProvider>()
    public codeAction = new AgentProviders<vscode.CodeActionProvider>()
    public workspace = new AgentWorkspaceDocuments({
        doPanic: (message: string) => {
            const panicMessage =
                '!PANIC! Client document content is out of sync with server document content'
            process.stderr.write(panicMessage)
            process.stderr.write(message + '\n')
            this.notify('debug/message', {
                channel: 'Document Sync Check',
                message: panicMessage + '\n' + message,
            })
        },
        edit: (uri, callback, options) => {
            if (this.clientInfo?.capabilities?.edit !== 'enabled') {
                logDebug('CodyAgent', 'client does not support operation: textDocument/edit')
                return Promise.resolve(false)
            }
            const edits: TextEdit[] = []
            callback({
                delete(location) {
                    edits.push({
                        type: 'delete',
                        range: location,
                    })
                },
                insert(location, value) {
                    edits.push({
                        type: 'insert',
                        position: location,
                        value,
                    })
                },
                replace(location, value) {
                    edits.push({
                        type: 'replace',
                        range:
                            location instanceof vscode.Position
                                ? new vscode.Range(location, location)
                                : location,
                        value,
                    })
                },
                setEndOfLine(): void {
                    throw new Error('Not implemented')
                },
            })
            return this.request('textDocument/edit', {
                uri: uri.toString(),
                edits,
                options,
            })
        },
    })

    public webPanels = new AgentWebviewPanels()

    private authenticationPromise: Promise<AuthStatus | undefined> = Promise.resolve(undefined)

    private clientInfo: ClientInfo | null = null

    constructor(
        private readonly params: {
            polly?: Polly | undefined
            networkRequests?: Request[]
            requestErrors?: PollyRequestError[]
            conn: MessageConnection
            extensionActivate: ExtensionActivate
        }
    ) {
        super(params.conn)
        vscode_shim.setAgent(this)
        this.registerRequest('initialize', async clientInfo => {
            vscode.languages.registerFoldingRangeProvider(
                '*',
                new IndentationBasedFoldingRangeProvider()
            )
            if (clientInfo.extensionConfiguration?.baseGlobalState) {
                for (const key in clientInfo.extensionConfiguration.baseGlobalState) {
                    const value = clientInfo.extensionConfiguration.baseGlobalState[key]
                    globalState.update(key, value)
                }
            }
            this.workspace.workspaceRootUri = vscode.Uri.parse(clientInfo.workspaceRootUri)
            vscode_shim.setWorkspaceDocuments(this.workspace)
            if (clientInfo.capabilities?.codeActions === 'enabled') {
                vscode_shim.onDidRegisterNewCodeActionProvider(codeActionProvider => {
                    this.codeAction.addProvider(codeActionProvider, undefined)
                })
                vscode_shim.onDidUnregisterNewCodeActionProvider(codeActionProvider =>
                    this.codeAction.removeProvider(codeActionProvider)
                )
            }
            if (clientInfo.capabilities?.codeLenses === 'enabled') {
                vscode_shim.onDidRegisterNewCodeLensProvider(codeLensProvider => {
                    this.codeLens.addProvider(
                        codeLensProvider,
                        codeLensProvider.onDidChangeCodeLenses?.(() => this.updateCodeLenses())
                    )
                    this.updateCodeLenses()
                })
                vscode_shim.onDidUnregisterNewCodeLensProvider(codeLensProvider =>
                    this.codeLens.removeProvider(codeLensProvider)
                )
            }
            if (clientInfo.capabilities?.ignore === 'enabled') {
                contextFiltersProvider.onContextFiltersChanged(() => {
                    // Forward policy change notifications to the client.
                    this.notify('ignore/didChange', null)
                })
            }
            if (process.env.CODY_DEBUG === 'true') {
                console.error(
                    `Cody Agent: handshake with client '${clientInfo.name}' (version '${clientInfo.version}') at workspace root path '${clientInfo.workspaceRootUri}'\n`
                )
            }

            vscode_shim.setClientInfo(clientInfo)
            this.clientInfo = clientInfo
            setUserAgent(`${clientInfo?.name} / ${clientInfo?.version}`)

            this.workspace.workspaceRootUri = clientInfo.workspaceRootUri
                ? vscode.Uri.parse(clientInfo.workspaceRootUri)
                : vscode.Uri.from({
                      scheme: 'file',
                      path: clientInfo.workspaceRootPath ?? undefined,
                  })
            try {
                await initializeVscodeExtension(
                    this.workspace.workspaceRootUri,
                    params.extensionActivate,
                    this
                )
                this.registerWebviewHandlers()

                this.authenticationPromise = clientInfo.extensionConfiguration
                    ? this.handleConfigChanges(clientInfo.extensionConfiguration, {
                          forceAuthentication: true,
                      })
                    : this.authStatus()
                const authStatus = await this.authenticationPromise

                return {
                    name: 'cody-agent',
                    authenticated: authStatus?.authenticated,
                    codyEnabled: authStatus?.siteHasCodyEnabled,
                    codyVersion: authStatus?.siteVersion,
                    authStatus,
                }
            } catch (error) {
                console.error(
                    `Cody Agent: failed to initialize VSCode extension at workspace root path '${clientInfo.workspaceRootUri}': ${error}\n`
                )
                process.exit(1)
            }
        })

        this.registerNotification('initialized', () => {})

        this.registerRequest('shutdown', async () => {
            if (this?.params?.polly) {
                this.params.polly.disconnectFrom('node-http')
                await this.params.polly.stop()
            }
            return null
        })

        this.registerNotification('exit', () => {
            process.exit(0)
        })

        this.registerNotification('textDocument/didFocus', (document: ProtocolTextDocument) => {
            const documentWithUri = ProtocolTextDocumentWithUri.fromDocument(document)
            this.workspace.setActiveTextEditor(
                this.workspace.newTextEditor(this.workspace.loadDocument(documentWithUri))
            )
            this.pushPendingPromise(this.workspace.fireVisibleTextEditorsDidChange())
        })

        this.registerNotification('textDocument/didOpen', document => {
            const documentWithUri = ProtocolTextDocumentWithUri.fromDocument(document)
            const textDocument = this.workspace.loadDocument(documentWithUri)
            vscode_shim.onDidOpenTextDocument.fire(textDocument)
            this.pushPendingPromise(this.workspace.fireVisibleTextEditorsDidChange())
            this.workspace.setActiveTextEditor(this.workspace.newTextEditor(textDocument))
        })

        this.registerNotification('textDocument/didChange', async document => {
            this.handleDocumentChange(document)
        })

        this.registerRequest('textDocument/change', async document => {
            // We don't await the promise here, as it's got a fragile implicit contract.
            // Call testing/awaitPendingPromises if you want to wait for changes to settle.
            this.handleDocumentChange(document)
            return { success: true }
        })

        this.registerNotification('textDocument/didClose', document => {
            const documentWithUri = ProtocolTextDocumentWithUri.fromDocument(document)
            const oldDocument = this.workspace.getDocument(documentWithUri.uri)
            if (oldDocument) {
                this.workspace.deleteDocument(documentWithUri.uri)
                vscode_shim.onDidCloseTextDocument.fire(oldDocument)
            }
            this.pushPendingPromise(this.workspace.fireVisibleTextEditorsDidChange())
        })

        this.registerNotification('textDocument/didSave', async params => {
            const uri = vscode.Uri.parse(params.uri)
            const document = await vscode.workspace.openTextDocument(uri)
            vscode_shim.onDidSaveTextDocument.fire(document)
        })

        this.registerNotification('extensionConfiguration/didChange', config => {
            this.authenticationPromise = this.handleConfigChanges(config)
        })

        this.registerRequest('extensionConfiguration/change', async config => {
            this.authenticationPromise = this.handleConfigChanges(config)
            const result = await this.authenticationPromise
            return result ?? null
        })

        this.registerRequest('extensionConfiguration/status', async () => {
            const result = await this.authenticationPromise
            return result ?? null
        })

        this.registerNotification('progress/cancel', ({ id }) => {
            const token = vscode_shim.progressBars.get(id)
            if (token) {
                token.cancel()
            } else {
                console.error(`progress/cancel: unknown ID ${id}`)
            }
        })

        // Store in-memory copy of the most recent Code action
        const codeActionById = new Map<string, vscode.CodeAction>()
        this.registerAuthenticatedRequest('codeActions/provide', async (params, token) => {
            codeActionById.clear()
            const document = this.workspace.getDocument(vscode.Uri.parse(params.location.uri))
            if (!document) {
                throw new Error(`codeActions/provide: document not found for ${params.location.uri}`)
            }
            const codeActions: agent_protocol.ProtocolCodeAction[] = []
            const diagnostics = vscode.languages.getDiagnostics(document.uri)
            for (const providers of this.codeAction.providers()) {
                const result = await providers.provideCodeActions(
                    document,
                    vscodeRange(params.location.range),
                    {
                        diagnostics,
                        only: undefined,
                        triggerKind:
                            params.triggerKind === 'Automatic'
                                ? vscode.CodeActionTriggerKind.Automatic
                                : vscode.CodeActionTriggerKind.Invoke,
                    },
                    token
                )
                for (const vscAction of result ?? []) {
                    if (vscAction instanceof vscode.CodeAction) {
                        const diagnostics: agent_protocol.ProtocolDiagnostic[] = []
                        for (const diagnostic of vscAction.diagnostics ?? []) {
                            diagnostics.push({
                                location: {
                                    uri: params.location.uri,
                                    range: diagnostic.range,
                                },
                                severity: 'error',
                                source: diagnostic.source,
                                message: diagnostic.message,
                            })
                        }
                        const id = uuid.v4()
                        const codeAction: agent_protocol.ProtocolCodeAction = {
                            id,
                            title: vscAction.title,
                            commandID: vscAction.command?.command,
                            diagnostics,
                        }
                        codeActionById.set(id, vscAction)
                        codeActions.push(codeAction)
                    }
                }
            }
            return { codeActions }
        })

        this.registerAuthenticatedRequest('codeActions/trigger', async ({ id }) => {
            const codeAction = codeActionById.get(id)
            if (!codeAction || !codeAction.command) {
                throw new Error(`codeActions/trigger: unknown ID ${id}`)
            }
            const args: ExecuteEditArguments = codeAction.command.arguments?.[0]
            if (!args) {
                throw new Error(`codeActions/trigger: no arguments for ID ${id}`)
            }
            return this.createEditTask(
                executeEdit(args).then<CommandResult | undefined>(task => ({ type: 'edit', task }))
            )
        })

        this.registerAuthenticatedRequest('diagnostics/publish', async params => {
            const result = new Map<string, vscode.Diagnostic[]>()
            for (const diagnostic of params.diagnostics) {
                let diagnostics = result.get(diagnostic.location.uri)
                if (diagnostics === undefined) {
                    diagnostics = []
                    result.set(diagnostic.location.uri, diagnostics)
                }
                const relatedInformation: vscode.DiagnosticRelatedInformation[] = []
                for (const related of diagnostic.relatedInformation ?? []) {
                    relatedInformation.push({
                        location: vscodeLocation(related.location),
                        message: related.message,
                    })
                }
                diagnostics.push({
                    message: diagnostic.message,
                    range: vscodeRange(diagnostic.location.range),
                    severity: vscode.DiagnosticSeverity.Error,
                    code: diagnostic.code ?? undefined,
                    source: diagnostic.source ?? undefined,
                    relatedInformation,
                })
            }
            vscode_shim.diagnostics.publish(result)
            return null
        })

        this.registerAuthenticatedRequest('testing/diagnostics', async params => {
            const uri = vscode.Uri.parse(params.uri)
            const language = getLanguageForFileName(uri.fsPath)
            const retriever = loadTscRetriever()
            if (!isFileURI(uri) || !supportedTscLanguages.has(language) || !retriever) {
                throw new Error(`testing/diagnostics: unsupported file type ${language} for URI ${uri}`)
            }
            const diagnostics = retriever.diagnostics(uri)
            return { diagnostics }
        })

        this.registerAuthenticatedRequest('testing/awaitPendingPromises', async () => {
            if (!(vscode_shim.isTesting || vscode_shim.isIntegrationTesting)) {
                throw new Error(
                    'testing/awaitPendingPromises can only be called from tests. ' +
                        'To fix this problem, set the environment variable CODY_SHIM_TESTING=true.'
                )
            }
            await Promise.all(this.pendingPromises.values())
            return null
        })

        this.registerAuthenticatedRequest('testing/memoryUsage', async () => {
            if (!global.gc) {
                throw new Error('testing/memoryUsage requires running node with --expose-gc')
            }
            global.gc()
            return { usage: process.memoryUsage() }
        })

        this.registerAuthenticatedRequest('testing/networkRequests', async () => {
            const requests = this.params.networkRequests ?? []
            return {
                requests: requests.map(req => ({ url: req.url, body: req.body })),
            }
        })
        this.registerAuthenticatedRequest('testing/closestPostData', async ({ url, postData }) => {
            const polly = this.params.polly
            let closestDistance = Number.MAX_VALUE
            let closest = ''
            if (!polly) {
                throw new Error('testing/closestPostData: Polly is not enabled')
            }
            // @ts-ignore
            const persister = polly.persister._cache as Map<string, Promise<Har>>
            for (const [, har] of persister) {
                for (const entry of (await har)?.log?.entries ?? []) {
                    if (entry.request.url !== url) {
                        continue
                    }
                    const entryPostData = entry.request.postData?.text ?? ''
                    const distance = levenshtein(postData, entryPostData)
                    if (distance < closestDistance) {
                        closest = entryPostData
                        closestDistance = distance
                    }
                }
            }
            return { closestBody: closest }
        })
        this.registerAuthenticatedRequest('testing/requestErrors', async () => {
            const requests = this.params.requestErrors ?? []
            return {
                errors: requests.map(({ request, error }) => ({
                    url: request.url,
                    error,
                })),
            }
        })
        this.registerAuthenticatedRequest('testing/progress', async ({ title }) => {
            const thenable = await vscode.window.withProgress(
                {
                    title: 'testing/progress',
                    location: vscode.ProgressLocation.Notification,
                    cancellable: true,
                },
                progress => {
                    progress.report({ message: 'message1' })
                    progress.report({ increment: 50 })
                    progress.report({ increment: 50 })
                    return Promise.resolve({ result: `Hello ${title}` })
                }
            )
            return thenable
        })

        this.registerAuthenticatedRequest('testing/progressCancelation', async ({ title }) => {
            const message = await vscode.window.withProgress<string>(
                {
                    title: 'testing/progressCancelation',
                    location: vscode.ProgressLocation.Notification,
                    cancellable: true,
                },
                (progress, token) => {
                    return new Promise<string>((resolve, reject) => {
                        token.onCancellationRequested(() => {
                            progress.report({
                                message: 'before resolution',
                            })
                            resolve(`request with title '${title}' cancelled`)
                            progress.report({
                                message: 'after resolution',
                            })
                        })
                        setTimeout(
                            () =>
                                reject(
                                    new Error(
                                        'testing/progressCancelation did not resolve within 5 seconds. ' +
                                            'To fix this problem, send a progress/cancel notification with the same ID ' +
                                            'as the progress/start notification with title "testing/progressCancelation"'
                                    )
                                ),
                            5_000
                        )
                    })
                }
            )
            return { result: message }
        })

        this.registerAuthenticatedRequest('testing/reset', async () => {
            await this.workspace.reset()
            globalState.reset()
            return null
        })

        this.registerAuthenticatedRequest(
            'testing/workspaceDocuments',
            async (params: GetDocumentsParams): Promise<GetDocumentsResult> => {
                const uris = params?.uris ?? this.workspace.allDocuments().map(doc => doc.uri.toString())

                const documents: ProtocolTextDocument[] = []

                for (const uri of uris) {
                    const document = this.workspace.getDocument(vscode.Uri.parse(uri))
                    if (document) {
                        documents.push({
                            uri: document.uri.toString(),
                            content: document.content ?? undefined,
                            selection: document.protocolDocument?.selection ?? undefined,
                        })
                    }
                }
                return { documents }
            }
        )

        this.registerAuthenticatedRequest('command/execute', async params => {
            await vscode.commands.executeCommand(params.command, ...(params.arguments ?? []))
        })

        this.registerAuthenticatedRequest('customCommands/list', async () => {
            const commands = await vscode.commands.executeCommand('cody.commands.get-custom-commands')
            return (commands as CodyCommand[]) ?? []
        })

        this.registerAuthenticatedRequest('autocomplete/execute', async (params, token) => {
            const provider = await vscode_shim.completionProvider()
            if (!provider) {
                logError('Agent', 'autocomplete/execute', 'Completion provider is not initialized')
                return { items: [] }
            }
            const uri =
                typeof params.uri === 'string'
                    ? vscode.Uri.parse(params.uri)
                    : params?.filePath
                      ? vscode.Uri.file(params.filePath)
                      : undefined
            if (!uri) {
                logError(
                    'Agent',
                    'autocomplete/execute',
                    `No uri provided for autocomplete request ${JSON.stringify(
                        params
                    )}. To fix this problem, set the 'uri' property.`
                )
                return { items: [] }
            }
            const document = this.workspace.getDocument(uri)
            if (!document) {
                logError(
                    'Agent',
                    'autocomplete/execute',
                    'No document found for file path',
                    params.uri,
                    [...this.workspace.allUris()]
                )
                return { items: [] }
            }

            try {
                if (params.triggerKind === 'Invoke') {
                    await provider?.manuallyTriggerCompletion?.()
                }

                const result = await provider.provideInlineCompletionItems(
                    document,
                    new vscode.Position(params.position.line, params.position.character),
                    {
                        triggerKind:
                            vscode.InlineCompletionTriggerKind[params.triggerKind ?? 'Automatic'],
                        selectedCompletionInfo:
                            params.selectedCompletionInfo?.text === undefined ||
                            params.selectedCompletionInfo?.text === null
                                ? undefined
                                : {
                                      text: params.selectedCompletionInfo.text,
                                      range: new vscode.Range(
                                          params.selectedCompletionInfo.range.start.line,
                                          params.selectedCompletionInfo.range.start.character,
                                          params.selectedCompletionInfo.range.end.line,
                                          params.selectedCompletionInfo.range.end.character
                                      ),
                                  },
                    },
                    token
                )

                const items: AutocompleteItem[] =
                    result?.items.flatMap(({ insertText, range, id }) =>
                        typeof insertText === 'string' && range !== undefined
                            ? [{ id, insertText, range }]
                            : []
                    ) ?? []

                return { items, completionEvent: result?.completionEvent }
            } catch (error) {
                if (isRateLimitError(error)) {
                    throw error
                }
                return Promise.reject(error)
            }
        })

        this.registerNotification('autocomplete/completionAccepted', async ({ completionID }) => {
            const provider = await vscode_shim.completionProvider()
            await provider.handleDidAcceptCompletionItem(completionID as CompletionItemID)
        })

        this.registerNotification('autocomplete/completionSuggested', async ({ completionID }) => {
            const provider = await vscode_shim.completionProvider()
            provider.unstable_handleDidShowCompletionItem(completionID as CompletionItemID)
        })

        this.registerAuthenticatedRequest('graphql/getRepoIds', async ({ names, first }) => {
            const repos = await graphqlClient.getRepoIds(names, first)
            if (isError(repos)) {
                throw repos
            }
            return { repos }
        })
        this.registerAuthenticatedRequest('graphql/currentUserId', async () => {
            const id = await graphqlClient.getCurrentUserId()
            if (typeof id === 'string') {
                return id
            }

            throw id
        })

        this.registerAuthenticatedRequest('graphql/currentUserIsPro', async () => {
            const res = await graphqlClient.getCurrentUserCodyProEnabled()
            if (res instanceof Error) {
                throw res
            }

            return res.codyProEnabled
        })

        this.registerAuthenticatedRequest('graphql/getCurrentUserCodySubscription', async () => {
            const res = await graphqlClient.getCurrentUserCodySubscription()
            if (res instanceof Error) {
                throw res
            }

            return res
        })

        this.registerAuthenticatedRequest('telemetry/recordEvent', async event => {
            telemetryRecorder.recordEvent(
                // 👷 HACK: We have no control over what gets sent over JSON RPC,
                // so we depend on client implementations to give type guidance
                // to ensure that we don't accidentally share arbitrary,
                // potentially sensitive string values. In this RPC handler,
                // when passing the provided event to the TelemetryRecorder
                // implementation, we forcibly cast all the inputs below
                // (feature, action, parameters) into known types (strings
                // 'feature', 'action', 'key') so that the recorder will accept
                // it. DO NOT do this elsewhere!
                event.feature as 'feature',
                event.action as 'action',
                event.parameters as TelemetryEventParameters<
                    { key: number },
                    BillingProduct,
                    BillingCategory
                >
            )
            return Promise.resolve(null)
        })

        /**
         * @deprecated use 'telemetry/recordEvent' instead.
         */
        this.registerAuthenticatedRequest('graphql/logEvent', async event => {
            if (typeof event.argument === 'object') {
                event.argument = JSON.stringify(event.argument)
            }
            if (typeof event.publicArgument === 'object') {
                event.publicArgument = JSON.stringify(event.publicArgument)
            }
            await graphqlClient.logEvent(event, 'connected-instance-only')
            return null
        })

        this.registerRequest('graphql/getRepoIdIfEmbeddingExists', () => {
            return Promise.resolve(null)
        })

        this.registerRequest('graphql/getRepoId', async ({ repoName }) => {
            const result = await graphqlClient.getRepoId(repoName)
            if (result instanceof Error) {
                console.error('getRepoId', result)
            }
            return typeof result === 'string' ? result : null
        })

        this.registerAuthenticatedRequest('git/codebaseName', ({ url }) => {
            const result = convertGitCloneURLToCodebaseName(url)
            return Promise.resolve(typeof result === 'string' ? result : null)
        })

        this.registerNotification('autocomplete/clearLastCandidate', async () => {
            const provider = await vscode_shim.completionProvider()
            if (!provider) {
                console.log('Completion provider is not initialized: unable to clear last candidate')
            }
            provider.clearLastCandidate()
        })

        this.registerAuthenticatedRequest('webview/didDispose', ({ id }) => {
            const panel = this.webPanels.panels.get(id)
            if (!panel) {
                console.log(`No panel with id ${id} found`)
                return Promise.resolve(null)
            }
            panel.dispose()
            return Promise.resolve(null)
        })

        // The arguments to pass to the command to make sure edit commands would also run in chat mode
        const commandArgs = [{ source: 'editor' }]

        this.registerAuthenticatedRequest('commands/explain', () => {
            return this.createChatPanel(
                vscode.commands.executeCommand('cody.command.explain-code', commandArgs)
            )
        })

        this.registerAuthenticatedRequest('commands/test', () => {
            return this.createChatPanel(
                vscode.commands.executeCommand('cody.command.generate-tests', commandArgs)
            )
        })

        this.registerAuthenticatedRequest('editCommands/test', () => {
            return this.createEditTask(
                vscode.commands.executeCommand<CommandResult | undefined>('cody.command.unit-tests')
            )
        })

        this.registerAuthenticatedRequest('editTask/accept', async ({ id }) => {
            this.fixups?.accept(id)
            return null
        })

        this.registerAuthenticatedRequest('editTask/undo', async ({ id }) => {
            this.fixups?.undo(id)
            return null
        })

        this.registerAuthenticatedRequest('editTask/cancel', async ({ id }) => {
            this.fixups?.cancel(id)
            return null
        })

        this.registerAuthenticatedRequest(
            'editTask/getFoldingRanges',
            async (params): Promise<GetFoldingRangeResult> => {
                const uri = vscode.Uri.parse(params.uri)
                const vscodeRange = new vscode.Range(
                    params.range.start.line,
                    params.range.start.character,
                    params.range.end.line,
                    params.range.end.character
                )
                const document = this.workspace.getDocument(uri)
                if (!document) {
                    logError(
                        'Agent',
                        'editTask/getFoldingRanges',
                        'No document found for file path',
                        params.uri,
                        [...this.workspace.allUris()]
                    )
                    return Promise.resolve({ range: vscodeRange })
                }
                const range = await getEditSmartSelection(document, vscodeRange, {})
                return { range }
            }
        )

        this.registerAuthenticatedRequest('editCommands/code', params => {
            const instruction = PromptString.unsafe_fromUserQuery(params.instruction)
            const args: ExecuteEditArguments = {
                configuration: {
                    instruction,
                    model: params.model ?? undefined,
                    mode: params.mode ?? 'edit',
                },
            }
            return this.createEditTask(executeEdit(args).then(task => task && { type: 'edit', task }))
        })

        this.registerAuthenticatedRequest('editCommands/document', () => {
            return this.createEditTask(
                vscode.commands.executeCommand<CommandResult | undefined>('cody.command.document-code')
            )
        })

        this.registerAuthenticatedRequest('commands/smell', () => {
            return this.createChatPanel(
                vscode.commands.executeCommand('cody.command.smell-code', commandArgs)
            )
        })

        this.registerAuthenticatedRequest('commands/custom', ({ key }) => {
            return this.executeCustomCommand(
                vscode.commands.executeCommand<CommandResult | undefined>(
                    'cody.action.command',
                    key,
                    commandArgs
                )
            )
        })

        this.registerAuthenticatedRequest('chat/new', async () => {
            return this.createChatPanel(
                Promise.resolve({
                    type: 'chat',
                    session: await vscode.commands.executeCommand('cody.chat.panel.new'),
                })
            )
        })

        this.registerAuthenticatedRequest('chat/web/new', async () => {
            const panelId = await this.createChatPanel(
                Promise.resolve({
                    type: 'chat',
                    session: await vscode.commands.executeCommand('cody.chat.panel.new'),
                })
            )

            const chatId = this.webPanels.panels.get(panelId)?.chatID ?? ''
            return { panelId, chatId }
        })

        this.registerAuthenticatedRequest('chat/restore', async ({ modelID, messages, chatID }) => {
            const authStatus = await vscode.commands.executeCommand<AuthStatus>('cody.auth.status')
<<<<<<< HEAD
            if (!modelID) {
                modelID = ModelsService.getDefaultChatModel(authStatus)
            }

            const chatModel = new SimpleChatModel(modelID!, chatID)
            for (const message of messages) {
                const deserializedMessage = PromptString.unsafe_deserializeChatMessage(message)
                if (deserializedMessage.error) {
                    chatModel.addErrorAsBotMessage(deserializedMessage.error)
                } else if (deserializedMessage.speaker === 'assistant') {
                    chatModel.addBotMessage(deserializedMessage)
                } else if (deserializedMessage.speaker === 'human') {
                    chatModel.addHumanMessage(deserializedMessage)
                }
            }
=======
            const theModel = modelID
                ? modelID
                : ModelsService.getModels(
                      ModelUsage.Chat,
                      authStatus.isDotCom && !authStatus.userCanUpgrade
                  ).at(0)?.model ?? ''
            const chatMessages = messages?.map(m => PromptString.unsafe_deserializeChatMessage(m)) ?? []
            const chatModel = new SimpleChatModel(theModel, chatMessages, chatID)
>>>>>>> 6638fbaa
            await chatHistory.saveChat(authStatus, chatModel.toSerializedChatTranscript())
            return this.createChatPanel(
                Promise.resolve({
                    type: 'chat',
                    session: await vscode.commands.executeCommand('cody.chat.panel.restore', [chatID]),
                })
            )
        })

        this.registerAuthenticatedRequest('chat/models', async ({ modelUsage }) => {
            const authStatus = await vscode.commands.executeCommand<AuthStatus>('cody.auth.status')
            const providers = ModelsService.getModels(modelUsage, authStatus)
            return { models: providers ?? [] }
        })

        this.registerAuthenticatedRequest('chat/export', async input => {
            const { fullHistory = false } = input ?? {}
            const authStatus = await vscode.commands.executeCommand<AuthStatus>('cody.auth.status')
            const localHistory = chatHistory.getLocalHistory(authStatus)

            if (localHistory != null) {
                return (
                    Object.entries(localHistory?.chat)
                        // Return filtered (non-empty) chats by default, but if requests has fullHistory: true
                        // return the full list of chats from the storage, empty chats included
                        .filter(
                            ([_, chatTranscript]) =>
                                chatTranscript.interactions.length > 0 || fullHistory
                        )
                        .map(([chatID, chatTranscript]) => ({
                            chatID: chatID,
                            transcript: chatTranscript,
                        }))
                )
            }

            return []
        })

        this.registerAuthenticatedRequest('chat/delete', async params => {
            await vscode.commands.executeCommand<AuthStatus>('cody.chat.history.delete', {
                id: params.chatId,
            })

            const authStatus = await vscode.commands.executeCommand<AuthStatus>('cody.auth.status')
            const localHistory = await chatHistory.getLocalHistory(authStatus)

            if (localHistory != null) {
                return Object.entries(localHistory?.chat).map(([chatID, chatTranscript]) => ({
                    chatID: chatID,
                    transcript: chatTranscript,
                }))
            }

            return []
        })

        this.registerAuthenticatedRequest('chat/remoteRepos', async ({ id }) => {
            const panel = this.webPanels.getPanelOrError(id)
            await this.receiveWebviewMessage(id, {
                command: 'context/get-remote-search-repos',
            })
            return { remoteRepos: panel.remoteRepos }
        })

        const submitOrEditHandler = async (
            { id, message }: { id: string; message: WebviewMessage },
            token: vscode.CancellationToken
        ): Promise<ExtensionMessage> => {
            if (message.command !== 'submit' && message.command !== 'edit') {
                throw new Error('Invalid message, must have a command of "submit"')
            }
            const panel = this.webPanels.getPanelOrError(id)
            if (panel.isMessageInProgress) {
                throw new Error('Message is already in progress')
            }
            const disposables: vscode.Disposable[] = []
            const result = new Promise<ExtensionMessage>((resolve, reject) => {
                disposables.push(
                    panel.onMessageInProgressDidChange(message => {
                        if (message.type === 'transcript' && !message.isMessageInProgress) {
                            resolve(message)
                        } else if (message.type !== 'transcript') {
                            reject(
                                new Error(
                                    `expected transcript message, received ${JSON.stringify(message)}`
                                )
                            )
                        }
                    })
                )
                this.receiveWebviewMessage(id, message).then(
                    () => {},
                    error => reject(error)
                )
                disposables.push(
                    token.onCancellationRequested(() => {
                        this.receiveWebviewMessage(id, {
                            command: 'abort',
                        }).then(
                            () => {},
                            error => reject(error)
                        )
                    })
                )
            })

            // TODO: capture a rate-limit error if submitting this message triggered the rate limit

            return result.finally(() => {
                vscode.Disposable.from(...disposables).dispose()
            })
        }
        this.registerAuthenticatedRequest('chat/submitMessage', submitOrEditHandler)
        this.registerAuthenticatedRequest('chat/editMessage', submitOrEditHandler)

        this.registerAuthenticatedRequest('webview/receiveMessage', async ({ id, message }) => {
            await this.receiveWebviewMessage(id, message)
            return null
        })
        this.registerAuthenticatedRequest(
            'webview/receiveMessageStringEncoded',
            async ({ id, messageStringEncoded }) => {
                await this.receiveWebviewMessage(id, JSON.parse(messageStringEncoded))
                return null
            }
        )

        this.registerAuthenticatedRequest('featureFlags/getFeatureFlag', async ({ flagName }) => {
            return featureFlagProvider.evaluateFeatureFlag(
                FeatureFlag[flagName as keyof typeof FeatureFlag]
            )
        })

        this.registerAuthenticatedRequest('attribution/search', async ({ id, snippet }) => {
            const panel = this.webPanels.getPanelOrError(id)
            await this.receiveWebviewMessage(id, {
                command: 'attribution-search',
                snippet,
            })
            const result = panel.popAttribution(snippet)
            return {
                error: result.error || null,
                repoNames: result?.attribution?.repositoryNames || [],
                limitHit: result?.attribution?.limitHit || false,
            }
        })

        this.registerAuthenticatedRequest('remoteRepo/has', async ({ repoName }, cancelToken) => {
            return {
                result: await this.extension.enterpriseContextFactory.repoSearcher.has(repoName),
            }
        })

        this.registerAuthenticatedRequest('remoteRepo/list', async ({ query, first, afterId }) => {
            const result = await this.extension.enterpriseContextFactory.repoSearcher.list(
                query ?? undefined,
                first,
                afterId ?? undefined
            )
            return {
                repos: result.repos,
                startIndex: result.startIndex,
                count: result.count,
                state: {
                    state: result.state,
                    error: errorToCodyError(result.lastError),
                },
            }
        })

        this.registerAuthenticatedRequest('ignore/test', async ({ uri: uriString }) => {
            const uri = vscode.Uri.parse(uriString)
            const isIgnored = await contextFiltersProvider.isUriIgnored(uri)
            return {
                policy: isIgnored ? 'ignore' : 'use',
            } as const
        })

        this.registerAuthenticatedRequest('testing/ignore/overridePolicy', async contextFilters => {
            contextFiltersProvider.setTestingContextFilters(contextFilters)
            return null
        })
    }

    private pushPendingPromise(pendingPromise: Promise<unknown>): void {
        if (vscode_shim.isTesting || vscode_shim.isIntegrationTesting) {
            this.pendingPromises.add(pendingPromise)
            pendingPromise.finally(() => this.pendingPromises.delete(pendingPromise))
        }
    }

    // ExtensionClient callbacks.

    private fixups: AgentFixupControls | undefined

    public createFixupControlApplicator(
        files: FixupActor & FixupFileCollection
    ): FixupControlApplicator {
        this.fixups = new AgentFixupControls(files, this.notify.bind(this))
        return this.fixups
    }

    private maybeExtension: ExtensionObjects | undefined

    public async provide(extension: ExtensionObjects): Promise<vscode.Disposable> {
        this.maybeExtension = extension

        const disposables: vscode.Disposable[] = []

        const repoSearcher = this.extension.enterpriseContextFactory.repoSearcher
        disposables.push(
            repoSearcher.onFetchStateChanged(({ state, error }) => {
                this.notify('remoteRepo/didChangeState', {
                    state,
                    error: errorToCodyError(error),
                })
            }),
            repoSearcher.onRepoListChanged(() => {
                this.notify('remoteRepo/didChange', null)
            }),
            {
                dispose: () => {
                    this.maybeExtension = undefined
                },
            }
        )

        return vscode.Disposable.from(...disposables)
    }

    get clientName(): string {
        return this.clientInfo?.name.toLowerCase() || 'uninitialized-agent'
    }

    get clientVersion(): string {
        return this.clientInfo?.version || '0.0.0'
    }

    /**
     * Gets provided extension objects. This may only be called after
     * registration is complete.
     */
    private get extension(): ExtensionObjects {
        if (!this.maybeExtension) {
            throw new Error('Extension registration not yet complete')
        }
        return this.maybeExtension
    }

    private codeLensToken = new vscode.CancellationTokenSource()
    /**
     * Matches VS Code codicon syntax, e.g. $(cody-logo)
     * Source: https://sourcegraph.com/github.com/microsoft/vscode@f34d4/-/blob/src/vs/base/browser/ui/iconLabel/iconLabels.ts?L9
     */
    private labelWithIconsRegex = /(\\)?\$\(([A-Za-z0-9-]+(?:~[A-Za-z]+)?)\)/g
    /**
     * Given a title, such as "$(cody-logo) Cody", returns the raw
     * title without icons and the icons matched with their respective positions.
     */
    private splitIconsFromTitle(title: string): ProtocolCommand['title'] {
        const icons: { value: string; position: number }[] = []
        const matches = [...title.matchAll(this.labelWithIconsRegex)]

        for (const match of matches) {
            if (match.index !== undefined) {
                icons.push({ value: match[0], position: match.index })
            }
        }

        return { text: title.replace(this.labelWithIconsRegex, ''), icons }
    }

    private async updateCodeLenses(): Promise<void> {
        const uri = this.workspace.activeDocumentFilePath
        if (!uri) {
            return
        }
        const document = this.workspace.getDocument(uri)
        if (!document) {
            return
        }
        this.codeLensToken.cancel()
        this.codeLensToken = new vscode.CancellationTokenSource()
        const promises: Promise<vscode.CodeLens[]>[] = []
        for (const provider of this.codeLens.providers()) {
            promises.push(this.provideCodeLenses(provider, document))
        }
        const lenses = (await Promise.all(promises)).flat()

        // VS Code supports icons in code lenses, but we cannot render these through agent.
        // We need to strip any icons from the title and provide those seperately, so the client can decide how to render them.
        const agentLenses = lenses.map(lens => {
            if (!lens.command) {
                return {
                    ...lens,
                    command: undefined,
                }
            }

            return {
                ...lens,
                command: {
                    ...lens.command,
                    title: this.splitIconsFromTitle(lens.command.title),
                },
            }
        })

        this.notify('codeLenses/display', {
            uri: uri.toString(),
            codeLenses: agentLenses,
        })
    }
    private async provideCodeLenses(
        provider: vscode.CodeLensProvider,
        document: vscode.TextDocument
    ): Promise<vscode.CodeLens[]> {
        const result = await provider.provideCodeLenses(document, this.codeLensToken.token)
        return result ?? []
    }

    private async handleConfigChanges(
        config: ExtensionConfiguration,
        params?: { forceAuthentication: boolean }
    ): Promise<AuthStatus | undefined> {
        const isAuthChange = vscode_shim.isAuthenticationChange(config)
        vscode_shim.setExtensionConfiguration(config)
        // If this is an authentication change we need to reauthenticate prior to firing events
        // that update the clients
        if (isAuthChange || params?.forceAuthentication) {
            try {
                const authStatus = await vscode_shim.commands.executeCommand<AuthStatus | undefined>(
                    'cody.agent.auth.authenticate',
                    [config]
                )
                // Critical: we need to await for the handling of `onDidChangeConfiguration` to
                // let the new credentials propagate. If we remove the statement below, then
                // autocomplete may return empty results because we can't await for the updated
                // `InlineCompletionItemProvider` to register.
                await vscode_shim.onDidChangeConfiguration.cody_fireAsync({
                    affectsConfiguration: () =>
                        // assuming the return value below only impacts performance (not
                        // functionality), we return true to always triggger the callback.
                        true,
                })
                // await new Promise<void>(resolve => setTimeout(resolve, 3_000))
                // TODO(#56621): JetBrains: persistent chat history:
                // This is a temporary workaround to ensure that a new chat panel is created and properly initialized after the auth change.
                this.webPanels.panels.clear()
                return authStatus
            } catch (error) {
                console.log('Authentication failed', error)
            }
        }
        return this.authStatus()
    }

    private async authStatus(): Promise<AuthStatus | undefined> {
        // Do explicit `await` because `executeCommand()` returns `Thenable`.
        const result = await vscode_shim.commands.executeCommand<AuthStatus | undefined>(
            'cody.auth.status'
        )
        return result
    }

    private async handleDocumentChange(document: ProtocolTextDocument) {
        const documentWithUri = ProtocolTextDocumentWithUri.fromDocument(document)
        const { document: textDocument, contentChanges } =
            this.workspace.loadDocumentWithChanges(documentWithUri)
        const textEditor = this.workspace.newTextEditor(textDocument)
        this.workspace.setActiveTextEditor(textEditor)

        if (contentChanges.length > 0) {
            this.pushPendingPromise(
                vscode_shim.onDidChangeTextDocument.cody_fireAsync({
                    document: textDocument,
                    contentChanges,
                    reason: undefined,
                })
            )
        }
        if (document.selection) {
            this.pushPendingPromise(
                vscode_shim.onDidChangeTextEditorSelection.cody_fireAsync({
                    textEditor,
                    kind: undefined,
                    selections: [textEditor.selection],
                })
            )
        }
    }

    private registerWebviewHandlers(): void {
        vscode_shim.setCreateWebviewPanel((viewType, title, showOptions, options) => {
            const panel = new AgentWebviewPanel(viewType, title, showOptions, options)
            this.webPanels.add(panel)

            panel.onDidPostMessage(message => {
                if (message.type === 'transcript') {
                    panel.chatID = message.chatID
                    for (const chatMessage of message.messages) {
                        if (chatMessage?.error?.retryAfterDate) {
                            // HACK: for some reason, `JSON.stringify()` on the
                            // date class introduced JSON-RPC parse errors in
                            // the JetBrains plugin. This solution shouldn't be
                            // necessary because `JSON.stringify()` does convert
                            // dates into string literals, but it unblocked the
                            // JetBrains plugin from updating to the new chat
                            // UI. If changing this, at least manually confirm that
                            // it works OK to get rate limit errors in JetBrains.
                            chatMessage.error.retryAfterDateString = JSON.stringify(
                                chatMessage.error.retryAfterDate
                            )
                            chatMessage.error.retryAfterDate = undefined
                        }
                    }
                    if (panel.isMessageInProgress !== message.isMessageInProgress) {
                        panel.isMessageInProgress = message.isMessageInProgress
                        panel.messageInProgressChange.fire(message)
                    }
                } else if (message.type === 'chatModels') {
                    panel.models = message.models
                } else if (message.type === 'context/remote-repos') {
                    panel.remoteRepos = message.repos
                } else if (message.type === 'errors') {
                    panel.messageInProgressChange.fire(message)
                } else if (message.type === 'attribution') {
                    panel.pushAttribution({
                        ...message,
                        attribution: message.attribution ?? undefined,
                        error: message.error ?? undefined,
                    })
                }

                if (this.clientInfo?.capabilities?.webviewMessages === 'string-encoded') {
                    this.notify('webview/postMessageStringEncoded', {
                        id: panel.panelID,
                        stringEncodedMessage: JSON.stringify(message),
                    })
                } else {
                    this.notify('webview/postMessage', {
                        id: panel.panelID,
                        message,
                    })
                }
            })

            return panel
        })
    }

    private async receiveWebviewMessage(id: string, message: WebviewMessage): Promise<void> {
        const panel = this.webPanels.panels.get(id)
        if (!panel) {
            console.log(`No panel with id ${id} found`)
            return
        }
        await panel.receiveMessage.cody_fireAsync(message)
    }

    private async createEditTask(commandResult: Thenable<CommandResult | undefined>): Promise<EditTask> {
        const result = (await commandResult) ?? { type: 'empty-command-result' }
        if (result?.type !== 'edit' || result.task === undefined) {
            throw new TypeError(
                `Expected a non-empty edit command result. Got ${JSON.stringify(result)}`
            )
        }
        return AgentFixupControls.serialize(result.task)
    }

    private async createChatPanel(commandResult: Thenable<CommandResult | undefined>): Promise<string> {
        const result = (await commandResult) ?? { type: 'empty-command-result' }
        if (result?.type !== 'chat') {
            throw new TypeError(`Expected chat command result, got ${result.type}`)
        }

        const { sessionID, webviewPanelOrView: webviewPanel } = result.session ?? {}
        if (sessionID === undefined || webviewPanel === undefined) {
            throw new Error('chatID is undefined')
        }
        if (!(webviewPanel instanceof AgentWebviewPanel)) {
            throw new TypeError('')
        }

        if (webviewPanel.chatID === undefined) {
            webviewPanel.chatID = sessionID
        }
        if (sessionID !== webviewPanel.chatID) {
            throw new TypeError(
                `Mismatching chatID, (sessionID) ${sessionID} !== ${webviewPanel.chatID} (webviewPanel.chatID)`
            )
        }
        webviewPanel.initialize()
        return webviewPanel.panelID
    }

    private async executeCustomCommand(
        commandResult: Thenable<CommandResult | undefined>
    ): Promise<CustomCommandResult> {
        const result = (await commandResult) ?? { type: 'empty-command-result' }

        if (result?.type === 'chat') {
            return {
                type: 'chat',
                chatResult: await this.createChatPanel(commandResult),
            }
        }

        if (result?.type === 'edit') {
            return {
                type: 'edit',
                editResult: await this.createEditTask(commandResult),
            }
        }

        throw new Error('Invalid custom command result')
    }

    // Alternative to `registerRequest` that awaits on authentication changes to
    // propagate before calling the method handler.
    public registerAuthenticatedRequest<M extends RequestMethodName>(
        method: M,
        callback: RequestCallback<M>
    ): void {
        this.registerRequest(method, async (params, token) => {
            await this.authenticationPromise
            if (vscode_shim.isTesting) {
                await Promise.all(this.pendingPromises.values())
            }
            return callback(params, token)
        })
    }

    public applyWorkspaceEdit(
        edit: vscode.WorkspaceEdit,
        metadata: vscode.WorkspaceEditMetadata | undefined
    ): Promise<boolean> {
        if (edit instanceof AgentWorkspaceEdit) {
            if (this.clientInfo?.capabilities?.editWorkspace === 'enabled') {
                return this.request('workspace/edit', {
                    operations: edit.operations,
                    metadata,
                })
            }
            logError(
                'Agent',
                'client does not support vscode.workspace.applyEdit() yet. ' +
                    'If you are a client author, enable this operation by setting ' +
                    'the client capability `editWorkspace: "enabled"`',
                new Error().stack // adding the stack trace to help debugging by this method is being called
            )
            return Promise.resolve(false)
        }

        throw new TypeError(`Expected AgentWorkspaceEdit, got ${edit}`)
    }
}<|MERGE_RESOLUTION|>--- conflicted
+++ resolved
@@ -1073,32 +1073,9 @@
 
         this.registerAuthenticatedRequest('chat/restore', async ({ modelID, messages, chatID }) => {
             const authStatus = await vscode.commands.executeCommand<AuthStatus>('cody.auth.status')
-<<<<<<< HEAD
-            if (!modelID) {
-                modelID = ModelsService.getDefaultChatModel(authStatus)
-            }
-
-            const chatModel = new SimpleChatModel(modelID!, chatID)
-            for (const message of messages) {
-                const deserializedMessage = PromptString.unsafe_deserializeChatMessage(message)
-                if (deserializedMessage.error) {
-                    chatModel.addErrorAsBotMessage(deserializedMessage.error)
-                } else if (deserializedMessage.speaker === 'assistant') {
-                    chatModel.addBotMessage(deserializedMessage)
-                } else if (deserializedMessage.speaker === 'human') {
-                    chatModel.addHumanMessage(deserializedMessage)
-                }
-            }
-=======
-            const theModel = modelID
-                ? modelID
-                : ModelsService.getModels(
-                      ModelUsage.Chat,
-                      authStatus.isDotCom && !authStatus.userCanUpgrade
-                  ).at(0)?.model ?? ''
-            const chatMessages = messages?.map(m => PromptString.unsafe_deserializeChatMessage(m)) ?? []
-            const chatModel = new SimpleChatModel(theModel, chatMessages, chatID)
->>>>>>> 6638fbaa
+            modelID ??= ModelsService.getDefaultChatModel(authStatus) ?? ''
+            const chatMessages = messages?.map(PromptString.unsafe_deserializeChatMessage) ?? []
+            const chatModel = new SimpleChatModel(modelID, chatID, chatMessages)
             await chatHistory.saveChat(authStatus, chatModel.toSerializedChatTranscript())
             return this.createChatPanel(
                 Promise.resolve({
