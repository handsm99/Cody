--- conflicted
+++ resolved
@@ -35,12 +35,9 @@
 import { mkdirSync, statSync } from 'node:fs'
 import { PassThrough } from 'node:stream'
 import type { Har } from '@pollyjs/persister'
-<<<<<<< HEAD
 import { TESTING_TELEMETRY_EXPORTER } from '@sourcegraph/cody-shared/src/telemetry-v2/TelemetryRecorderProvider'
 import { type TelemetryEventParameters, TestTelemetryExporter } from '@sourcegraph/telemetry'
-=======
 import { copySync } from 'fs-extra'
->>>>>>> 0ea7e25b
 import levenshtein from 'js-levenshtein'
 import * as uuid from 'uuid'
 import type { MessageConnection } from 'vscode-jsonrpc'
