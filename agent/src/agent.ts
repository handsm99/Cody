import { spawn } from 'node:child_process'
import path, { join } from 'node:path'

import type { Polly, Request } from '@pollyjs/core'
import { type CodyCommand, ModelUsage, telemetryRecorder } from '@sourcegraph/cody-shared'
import * as vscode from 'vscode'
import { StreamMessageReader, StreamMessageWriter, createMessageConnection } from 'vscode-jsonrpc/node'
import packageJson from '../../vscode/package.json'

import {
    type AuthStatus,
    type BillingCategory,
    type BillingProduct,
    FeatureFlag,
    ModelsService,
    PromptString,
    contextFiltersProvider,
    convertGitCloneURLToCodebaseName,
    featureFlagProvider,
    graphqlClient,
    isError,
    isFileURI,
    isRateLimitError,
    logDebug,
    logError,
    setUserAgent,
} from '@sourcegraph/cody-shared'
import type { TelemetryEventParameters } from '@sourcegraph/telemetry'

import { chatHistory } from '../../vscode/src/chat/chat-view/ChatHistoryManager'
import { ChatModel } from '../../vscode/src/chat/chat-view/ChatModel'
import type { ExtensionMessage, WebviewMessage } from '../../vscode/src/chat/protocol'
import { ProtocolTextDocumentWithUri } from '../../vscode/src/jsonrpc/TextDocumentWithUri'
import type * as agent_protocol from '../../vscode/src/jsonrpc/agent-protocol'

import { mkdirSync, statSync } from 'node:fs'
import { PassThrough } from 'node:stream'
import type { Har } from '@pollyjs/persister'
import { copySync } from 'fs-extra'
import levenshtein from 'js-levenshtein'
import * as uuid from 'uuid'
import type { MessageConnection } from 'vscode-jsonrpc'
import type { CommandResult } from '../../vscode/src/CommandResult'
import { loadTscRetriever } from '../../vscode/src/completions/context/retrievers/tsc/load-tsc-retriever'
import { supportedTscLanguages } from '../../vscode/src/completions/context/retrievers/tsc/supportedTscLanguages'
import type { CompletionItemID } from '../../vscode/src/completions/logger'
import { type ExecuteEditArguments, executeEdit } from '../../vscode/src/edit/execute'
import type { QuickPickInput } from '../../vscode/src/edit/input/get-input'
import { getModelOptionItems } from '../../vscode/src/edit/input/get-items/model'
import { getEditSmartSelection } from '../../vscode/src/edit/utils/edit-selection'
import type { ExtensionClient, ExtensionObjects } from '../../vscode/src/extension-client'
import { IndentationBasedFoldingRangeProvider } from '../../vscode/src/lsp/foldingRanges'
import type { FixupActor, FixupFileCollection } from '../../vscode/src/non-stop/roles'
import type { FixupControlApplicator } from '../../vscode/src/non-stop/strategies'
import { AgentWorkspaceEdit } from '../../vscode/src/testutils/AgentWorkspaceEdit'
import { emptyEvent } from '../../vscode/src/testutils/emptyEvent'
import { AgentFixupControls } from './AgentFixupControls'
import { AgentGlobalState } from './AgentGlobalState'
import { AgentProviders } from './AgentProviders'
import { AgentWebviewPanel, AgentWebviewPanels } from './AgentWebviewPanel'
import { AgentWorkspaceDocuments } from './AgentWorkspaceDocuments'
import { registerNativeWebviewHandlers, resolveWebviewView } from './NativeWebview'
import type { PollyRequestError } from './cli/command-jsonrpc-stdio'
import { codyPaths } from './codyPaths'
import {
    MessageHandler,
    type RequestCallback,
    type RequestMethodName,
    type RpcMessageHandler,
} from './jsonrpc-alias'
import { getLanguageForFileName } from './language'
import type {
    AutocompleteItem,
    ClientInfo,
    CodyError,
    CustomCommandResult,
    EditTask,
    ExtensionConfiguration,
    GetDocumentsParams,
    GetDocumentsResult,
    GetFoldingRangeResult,
    ProtocolCommand,
    ProtocolTextDocument,
    TextEdit,
} from './protocol-alias'
import * as vscode_shim from './vscode-shim'
import { vscodeLocation, vscodeRange } from './vscode-type-converters'

const inMemorySecretStorageMap = new Map<string, string>()
// const globalState = new AgentGlobalState()

/** The VS Code extension's `activate` function. */
type ExtensionActivate = (
    context: vscode.ExtensionContext,
    extensionClient?: ExtensionClient
) => Promise<unknown>

// In certs.js, we run `win-ca` to install self-signed certificates.  The
// `win-ca` package needs access to a "roots.exe" file, which we bundle
// alongside the agent as 'win-ca-roots.exe'. In VS Code, we use
// `vscode.ExtensionContext.extensionUri` to discover the location of this file.
// In the agent, we assume this file is placed next to the bundled `index.js`
// file, and we copy it over to the `extensionPath` so the VS Code logic works
// without changes.
function copyExtensionRelativeResources(extensionPath: string, extensionClient: ExtensionClient): void {
    const copySources = (relativeSource: string): void => {
        const source = path.join(__dirname, relativeSource)
        const target = path.join(extensionPath, 'dist', relativeSource)
        try {
            const stat = statSync(source)
            if (!(stat.isFile() || stat.isDirectory())) {
                return
            }
        } catch {
            logDebug('copyExtensionRelativeResources', `Failed to find ${source}, skipping copy`)
            return
        }
        try {
            mkdirSync(path.dirname(target), { recursive: true })
            copySync(source, target)
        } catch (err) {
            logDebug('copyExtensionRelativeResources', `Failed to copy ${source} to dist ${target}`, err)
        }
    }
    copySources('win-ca-roots.exe')
    if (extensionClient.capabilities?.webview === 'native') {
        copySources('webviews')
    }
}

export async function initializeVscodeExtension(
    workspaceRoot: vscode.Uri,
    extensionActivate: ExtensionActivate,
    extensionClient: ExtensionClient,
    globalState: AgentGlobalState
): Promise<void> {
    const paths = codyPaths()
    const extensionPath = paths.config
    copyExtensionRelativeResources(extensionPath, extensionClient)

    const context: vscode.ExtensionContext = {
        asAbsolutePath(relativePath) {
            return path.resolve(workspaceRoot.fsPath, relativePath)
        },
        environmentVariableCollection: {} as any,
        extension: {} as any,
        extensionMode: {} as any,
        // Placeholder string values for extension path/uri. These are only used
        // to resolve paths to icon in the UI. They need to have compatible
        // types but don't have to point to a meaningful path/URI.
        extensionPath,
        extensionUri: vscode.Uri.file(paths.config),
        globalState,
        logUri: vscode.Uri.file(paths.log),
        logPath: paths.log,
        secrets: {
            onDidChange: emptyEvent(),
            get(key) {
                return Promise.resolve(inMemorySecretStorageMap.get(key))
            },
            store(key, value) {
                inMemorySecretStorageMap.set(key, value)
                return Promise.resolve()
            },
            delete() {
                return Promise.resolve()
            },
        },
        storageUri: vscode.Uri.file(paths.data),
        subscriptions: [],

        workspaceState: {} as any,
        globalStorageUri: vscode.Uri.file(paths.data),
        storagePath: paths.data,
        globalStoragePath: vscode.Uri.file(paths.data).fsPath,
    }

    await extensionActivate(context, extensionClient)
}

export async function newAgentClient(
    clientInfo: ClientInfo & {
        codyAgentPath?: string
        inheritStderr?: boolean
        extraEnvVariables?: Record<string, string>
    }
): Promise<InitializedClient> {
    const asyncHandler = async (reject: (reason?: any) => void): Promise<InitializedClient> => {
        const nodeArguments = process.argv0.endsWith('node')
            ? ['--enable-source-maps', ...process.argv.slice(1, 2)]
            : []
        nodeArguments.push('api', 'jsonrpc-stdio')
        const arg0 = clientInfo.codyAgentPath ?? process.argv[0]
        const args = clientInfo.codyAgentPath ? [] : nodeArguments
        const child = spawn(arg0, args, {
            env: {
                ...clientInfo.extraEnvVariables,
                ENABLE_SENTRY: 'false',
                ...process.env,
            },
        })
        child.on('error', error => reject?.(error))
        child.on('exit', code => {
            if (code !== 0) {
                reject?.(new Error(`exit: ${code}`))
            }
        })

        if (clientInfo.inheritStderr) {
            child.stderr.pipe(process.stderr)
        }

        const conn = createMessageConnection(
            new StreamMessageReader(child.stdout),
            new StreamMessageWriter(child.stdin)
        )
        const serverHandler = new MessageHandler(conn)
        serverHandler.registerNotification('debug/message', params => {
            console.error(`${params.channel}: ${params.message}`)
        })
        serverHandler.registerRequest('window/showMessage', async (params): Promise<null> => {
            console.log(`window/showMessage: ${JSON.stringify(params, null, 2)}`)
            return null
        })
        conn.listen()
        serverHandler.conn.onClose(() => reject())
        const serverInfo = await serverHandler.request('initialize', clientInfo)
        serverHandler.notify('initialized', null)
        return { client: serverHandler, serverInfo }
    }
    return new Promise<InitializedClient>((resolve, reject) => {
        asyncHandler(reject).then(
            handler => resolve(handler),
            error => reject(error)
        )
    })
}
export interface InitializedClient {
    serverInfo: agent_protocol.ServerInfo
    client: RpcMessageHandler
}

export async function newEmbeddedAgentClient(
    clientInfo: ClientInfo,
    extensionActivate: ExtensionActivate
): Promise<InitializedClient & { agent: Agent; messageHandler: MessageHandler }> {
    process.env.ENABLE_SENTRY = 'false'
    const serverToClient = new PassThrough()
    const clientToServer = new PassThrough()
    const serverConnection = createMessageConnection(
        new StreamMessageReader(clientToServer),
        new StreamMessageWriter(serverToClient)
    )
    const clientConnection = createMessageConnection(
        new StreamMessageReader(serverToClient),
        new StreamMessageWriter(clientToServer)
    )
    const agent = new Agent({ conn: serverConnection, extensionActivate })
    serverConnection.listen()
    const messageHandler = new MessageHandler(clientConnection)
    clientConnection.listen()
    agent.registerNotification('debug/message', params => {
        console.error(`${params.channel}: ${params.message}`)
    })
    const client = agent.clientForThisInstance()
    const serverInfo = await client.request('initialize', clientInfo)
    client.notify('initialized', null)
    return { agent, serverInfo, client, messageHandler }
}

export function errorToCodyError(error?: Error): CodyError | undefined {
    return error
        ? {
              message: error.message,
              stack: error.stack,
              cause: error.cause instanceof Error ? errorToCodyError(error.cause) : undefined,
          }
        : undefined
}

export class Agent extends MessageHandler implements ExtensionClient {
    // Used to track background work of the extension, like tree-sitter parsing.
    // In several places in the extension, we register event handler that run
    // background work (`Promise<void>` that we don't await on). We sometimes
    // need to await on these promises, for example when writing deterministic
    // tests.
    private pendingPromises = new Set<Promise<any>>()
    public codeLens = new AgentProviders<vscode.CodeLensProvider>()
    public codeAction = new AgentProviders<vscode.CodeActionProvider>()
    public workspace = new AgentWorkspaceDocuments({
        doPanic: (message: string) => {
            const panicMessage =
                '!PANIC! Client document content is out of sync with server document content'
            process.stderr.write(panicMessage)
            process.stderr.write(message + '\n')
            this.notify('debug/message', {
                channel: 'Document Sync Check',
                message: panicMessage + '\n' + message,
            })
        },
        edit: (uri, callback, options) => {
            if (this.clientInfo?.capabilities?.edit !== 'enabled') {
                logDebug('CodyAgent', 'client does not support operation: textDocument/edit')
                return Promise.resolve(false)
            }
            const edits: TextEdit[] = []
            callback({
                delete(location) {
                    edits.push({
                        type: 'delete',
                        range: location,
                    })
                },
                insert(location, value) {
                    edits.push({
                        type: 'insert',
                        position: location,
                        value,
                    })
                },
                replace(location, value) {
                    edits.push({
                        type: 'replace',
                        range:
                            location instanceof vscode.Position
                                ? new vscode.Range(location, location)
                                : location,
                        value,
                    })
                },
                setEndOfLine(): void {
                    throw new Error('Not implemented')
                },
            })
            return this.request('textDocument/edit', {
                uri: uri.toString(),
                edits,
                options,
            })
        },
    })

    public webPanels = new AgentWebviewPanels()
    public webviewViewProviders = new Map<string, vscode.WebviewViewProvider>()

    private authenticationPromise: Promise<AuthStatus | undefined> = Promise.resolve(undefined)

    private clientInfo: ClientInfo | null = null

    private globalState: AgentGlobalState | null = null

    constructor(
        private readonly params: {
            polly?: Polly | undefined
            networkRequests?: Request[]
            requestErrors?: PollyRequestError[]
            conn: MessageConnection
            extensionActivate: ExtensionActivate
        }
    ) {
        super(params.conn)
        vscode_shim.setAgent(this)
        this.registerRequest('initialize', async clientInfo => {
            vscode.languages.registerFoldingRangeProvider(
                '*',
                new IndentationBasedFoldingRangeProvider()
            )
<<<<<<< HEAD
            this.globalState = this.newGlobalState(clientInfo)
=======

            if (clientInfo.capabilities && clientInfo.capabilities?.webview === undefined) {
                // Make it possible to do `capabilities.webview === 'agentic'`
                clientInfo.capabilities.webview = 'agentic'
            }

>>>>>>> 756d49a7
            if (clientInfo.extensionConfiguration?.baseGlobalState) {
                for (const key in clientInfo.extensionConfiguration.baseGlobalState) {
                    const value = clientInfo.extensionConfiguration.baseGlobalState[key]
                    this.globalState?.update(key, value)
                }
            }
            this.workspace.workspaceRootUri = vscode.Uri.parse(clientInfo.workspaceRootUri)
            vscode_shim.setWorkspaceDocuments(this.workspace)
            if (clientInfo.capabilities?.codeActions === 'enabled') {
                vscode_shim.onDidRegisterNewCodeActionProvider(codeActionProvider => {
                    this.codeAction.addProvider(codeActionProvider, undefined)
                })
                vscode_shim.onDidUnregisterNewCodeActionProvider(codeActionProvider =>
                    this.codeAction.removeProvider(codeActionProvider)
                )
            }
            if (clientInfo.capabilities?.codeLenses === 'enabled') {
                vscode_shim.onDidRegisterNewCodeLensProvider(codeLensProvider => {
                    this.codeLens.addProvider(
                        codeLensProvider,
                        codeLensProvider.onDidChangeCodeLenses?.(() => this.updateCodeLenses())
                    )
                    this.updateCodeLenses()
                })
                vscode_shim.onDidUnregisterNewCodeLensProvider(codeLensProvider =>
                    this.codeLens.removeProvider(codeLensProvider)
                )
            }
            if (clientInfo.capabilities?.ignore === 'enabled') {
                contextFiltersProvider.onContextFiltersChanged(() => {
                    // Forward policy change notifications to the client.
                    this.notify('ignore/didChange', null)
                })
            }
            if (process.env.CODY_DEBUG === 'true') {
                console.error(
                    `Cody Agent: handshake with client '${clientInfo.name}' (version '${clientInfo.version}') at workspace root path '${clientInfo.workspaceRootUri}'\n`
                )
            }

            vscode_shim.setClientInfo(clientInfo)
            this.clientInfo = clientInfo
            setUserAgent(`${clientInfo?.name} / ${clientInfo?.version}`)

            this.workspace.workspaceRootUri = clientInfo.workspaceRootUri
                ? vscode.Uri.parse(clientInfo.workspaceRootUri)
                : vscode.Uri.from({
                      scheme: 'file',
                      path: clientInfo.workspaceRootPath ?? undefined,
                  })

            try {
                await initializeVscodeExtension(
                    this.workspace.workspaceRootUri,
                    params.extensionActivate,
                    this,
                    this.globalState
                )

                const webviewKind = clientInfo.capabilities?.webview || 'agentic'
                const nativeWebviewConfig = clientInfo.capabilities?.webviewNativeConfig
                if (webviewKind === 'native') {
                    if (!nativeWebviewConfig) {
                        throw new Error(
                            'client configured with webview "native" must set webviewNativeConfig'
                        )
                    }
                    registerNativeWebviewHandlers(
                        this,
                        vscode.Uri.file(codyPaths().config), // the extension root URI, for locating Webview resources
                        nativeWebviewConfig
                    )
                } else {
                    this.registerWebviewHandlers()
                }

                this.authenticationPromise = clientInfo.extensionConfiguration
                    ? this.handleConfigChanges(clientInfo.extensionConfiguration, {
                          forceAuthentication: true,
                      })
                    : this.authStatus()
                const authStatus = await this.authenticationPromise

                return {
                    name: 'cody-agent',
                    authenticated: authStatus?.authenticated,
                    codyEnabled: authStatus?.siteHasCodyEnabled,
                    codyVersion: authStatus?.siteVersion,
                    authStatus,
                }
            } catch (error) {
                console.error(
                    `Cody Agent: failed to initialize VSCode extension at workspace root path '${clientInfo.workspaceRootUri}': ${error}\n`
                )
                process.exit(1)
            }
        })

        this.registerNotification('initialized', () => {})

        this.registerRequest('shutdown', async () => {
            if (this?.params?.polly) {
                this.params.polly.disconnectFrom('node-http')
                await this.params.polly.stop()
            }
            return null
        })

        this.registerNotification('exit', () => {
            process.exit(0)
        })

        this.registerNotification('workspaceFolder/didChange', async params => {
            if (this.workspace.workspaceRootUri?.toString() !== params.uri) {
                const newWorkspaceUri = vscode.Uri.parse(params.uri)
                this.workspace.workspaceRootUri = newWorkspaceUri

                const currentWorkspaceFolders = vscode_shim.workspaceFolders ?? []
                const updatedWorkspaceFolders = vscode_shim.setWorkspaceFolders(newWorkspaceUri)

                this.pushPendingPromise(
                    vscode_shim.onDidChangeWorkspaceFolders.cody_fireAsync({
                        added: updatedWorkspaceFolders,
                        removed: currentWorkspaceFolders,
                    })
                )
            }
        })

        this.registerNotification('textDocument/didFocus', (document: ProtocolTextDocument) => {
            const documentWithUri = ProtocolTextDocumentWithUri.fromDocument(document)
            this.workspace.setActiveTextEditor(
                this.workspace.newTextEditor(this.workspace.loadDocument(documentWithUri))
            )
            this.pushPendingPromise(this.workspace.fireVisibleTextEditorsDidChange())
        })

        this.registerNotification('textDocument/didOpen', document => {
            const documentWithUri = ProtocolTextDocumentWithUri.fromDocument(document)
            const textDocument = this.workspace.loadDocument(documentWithUri)
            vscode_shim.onDidOpenTextDocument.fire(textDocument)
            this.pushPendingPromise(this.workspace.fireVisibleTextEditorsDidChange())
            this.workspace.setActiveTextEditor(this.workspace.newTextEditor(textDocument))
        })

        this.registerNotification('textDocument/didChange', async document => {
            this.handleDocumentChange(document)
        })

        this.registerRequest('textDocument/change', async document => {
            // We don't await the promise here, as it's got a fragile implicit contract.
            // Call testing/awaitPendingPromises if you want to wait for changes to settle.
            this.handleDocumentChange(document)
            return { success: true }
        })

        this.registerNotification('textDocument/didClose', document => {
            const documentWithUri = ProtocolTextDocumentWithUri.fromDocument(document)
            const oldDocument = this.workspace.getDocument(documentWithUri.uri)
            if (oldDocument) {
                this.workspace.deleteDocument(documentWithUri.uri)
                vscode_shim.onDidCloseTextDocument.fire(oldDocument)
            }
            this.pushPendingPromise(this.workspace.fireVisibleTextEditorsDidChange())
        })

        this.registerNotification('textDocument/didSave', async params => {
            const uri = vscode.Uri.parse(params.uri)
            const document = await this.workspace.openTextDocument(uri)
            vscode_shim.onDidSaveTextDocument.fire(document)
        })

        this.registerNotification('extensionConfiguration/didChange', config => {
            this.authenticationPromise = this.handleConfigChanges(config)
        })

        this.registerRequest('extensionConfiguration/change', async config => {
            this.authenticationPromise = this.handleConfigChanges(config)
            const result = await this.authenticationPromise
            return result ?? null
        })

        this.registerRequest('extensionConfiguration/status', async () => {
            const result = await this.authenticationPromise
            return result ?? null
        })

        this.registerRequest('extensionConfiguration/getSettingsSchema', async () => {
            return JSON.stringify({
                $schema: 'http://json-schema.org/draft-07/schema#',
                title: 'Schema for Cody settings in the Cody VSCode Extension.',
                description: 'This prevents invalid Cody specific configuration in the settings file.',
                type: 'object',
                allOf: [{ $ref: 'https://json.schemastore.org/package' }],
                properties: packageJson.contributes.configuration.properties,
            })
        })

        this.registerNotification('progress/cancel', ({ id }) => {
            const token = vscode_shim.progressBars.get(id)
            if (token) {
                token.cancel()
            } else {
                console.error(`progress/cancel: unknown ID ${id}`)
            }
        })

        // Store in-memory copy of the most recent Code action
        const codeActionById = new Map<string, vscode.CodeAction>()
        this.registerAuthenticatedRequest('codeActions/provide', async (params, token) => {
            codeActionById.clear()
            const document = this.workspace.getDocument(vscode.Uri.parse(params.location.uri))
            if (!document) {
                throw new Error(`codeActions/provide: document not found for ${params.location.uri}`)
            }
            const codeActions: agent_protocol.ProtocolCodeAction[] = []
            const diagnostics = vscode.languages.getDiagnostics(document.uri)
            for (const providers of this.codeAction.providers()) {
                const result = await providers.provideCodeActions(
                    document,
                    vscodeRange(params.location.range),
                    {
                        diagnostics,
                        only: undefined,
                        triggerKind:
                            params.triggerKind === 'Automatic'
                                ? vscode.CodeActionTriggerKind.Automatic
                                : vscode.CodeActionTriggerKind.Invoke,
                    },
                    token
                )
                for (const vscAction of result ?? []) {
                    if (vscAction instanceof vscode.CodeAction) {
                        const diagnostics: agent_protocol.ProtocolDiagnostic[] = []
                        for (const diagnostic of vscAction.diagnostics ?? []) {
                            diagnostics.push({
                                location: {
                                    uri: document.uri.toString(),
                                    range: diagnostic.range,
                                },
                                severity: 'error',
                                source: diagnostic.source,
                                message: diagnostic.message,
                            })
                        }
                        const id = uuid.v4()
                        const codeAction: agent_protocol.ProtocolCodeAction = {
                            id,
                            title: vscAction.title,
                            commandID: vscAction.command?.command,
                            diagnostics,
                        }
                        codeActionById.set(id, vscAction)
                        codeActions.push(codeAction)
                    }
                }
            }
            return { codeActions }
        })

        this.registerAuthenticatedRequest('codeActions/trigger', async ({ id }) => {
            const codeAction = codeActionById.get(id)
            if (!codeAction || !codeAction.command) {
                throw new Error(`codeActions/trigger: unknown ID ${id}`)
            }
            const args: ExecuteEditArguments = codeAction.command.arguments?.[0]
            if (!args) {
                throw new Error(`codeActions/trigger: no arguments for ID ${id}`)
            }
            return this.createEditTask(
                executeEdit(args).then<CommandResult | undefined>(task => ({
                    type: 'edit',
                    task,
                }))
            )
        })

        this.registerAuthenticatedRequest('diagnostics/publish', async params => {
            const result = new Map<vscode_shim.UriString, vscode.Diagnostic[]>()
            for (const diagnostic of params.diagnostics) {
                const location = vscodeLocation(diagnostic.location)

                const diagnostics = result.get(vscode_shim.UriString.fromUri(location.uri)) ?? []

                const relatedInformation: vscode.DiagnosticRelatedInformation[] = []
                for (const related of diagnostic.relatedInformation ?? []) {
                    relatedInformation.push({
                        location: vscodeLocation(related.location),
                        message: related.message,
                    })
                }
                diagnostics.push({
                    message: diagnostic.message,
                    range: location.range,
                    severity: vscode.DiagnosticSeverity.Error,
                    code: diagnostic.code ?? undefined,
                    source: diagnostic.source ?? undefined,
                    relatedInformation,
                })
                //this ensures it's added to the map if it didn't already
                result.set(vscode_shim.UriString.fromUri(location.uri), diagnostics)
            }
            vscode_shim.diagnostics.publish(result)
            return null
        })

        this.registerAuthenticatedRequest('testing/diagnostics', async params => {
            const uri = vscode.Uri.parse(params.uri)
            const language = getLanguageForFileName(uri.fsPath)
            const retriever = loadTscRetriever()
            if (!isFileURI(uri) || !supportedTscLanguages.has(language) || !retriever) {
                throw new Error(`testing/diagnostics: unsupported file type ${language} for URI ${uri}`)
            }
            const diagnostics = retriever.diagnostics(uri)
            return { diagnostics }
        })

        this.registerAuthenticatedRequest('testing/awaitPendingPromises', async () => {
            if (!(vscode_shim.isTesting || vscode_shim.isIntegrationTesting)) {
                throw new Error(
                    'testing/awaitPendingPromises can only be called from tests. ' +
                        'To fix this problem, set the environment variable CODY_SHIM_TESTING=true.'
                )
            }
            await Promise.all(this.pendingPromises.values())
            return null
        })

        this.registerAuthenticatedRequest('testing/memoryUsage', async () => {
            if (!global.gc) {
                throw new Error('testing/memoryUsage requires running node with --expose-gc')
            }
            global.gc()
            return { usage: process.memoryUsage() }
        })

        this.registerAuthenticatedRequest('testing/networkRequests', async () => {
            const requests = this.params.networkRequests ?? []
            return {
                requests: requests.map(req => ({ url: req.url, body: req.body })),
            }
        })
        this.registerAuthenticatedRequest('testing/closestPostData', async ({ url, postData }) => {
            const polly = this.params.polly
            let closestDistance = Number.MAX_VALUE
            let closest = ''
            if (!polly) {
                throw new Error('testing/closestPostData: Polly is not enabled')
            }
            // @ts-ignore
            const persister = polly.persister._cache as Map<string, Promise<Har>>
            for (const [, har] of persister) {
                for (const entry of (await har)?.log?.entries ?? []) {
                    if (entry.request.url !== url) {
                        continue
                    }
                    const entryPostData = entry.request.postData?.text ?? ''
                    const distance = levenshtein(postData, entryPostData)
                    if (distance < closestDistance) {
                        closest = entryPostData
                        closestDistance = distance
                    }
                }
            }
            return { closestBody: closest }
        })
        this.registerAuthenticatedRequest('testing/requestErrors', async () => {
            const requests = this.params.requestErrors ?? []
            return {
                errors: requests.map(({ request, error }) => ({
                    url: request.url,
                    error,
                })),
            }
        })
        this.registerAuthenticatedRequest('testing/progress', async ({ title }) => {
            const thenable = await vscode.window.withProgress(
                {
                    title: 'testing/progress',
                    location: vscode.ProgressLocation.Notification,
                    cancellable: true,
                },
                progress => {
                    progress.report({ message: 'message1' })
                    progress.report({ increment: 50 })
                    progress.report({ increment: 50 })
                    return Promise.resolve({ result: `Hello ${title}` })
                }
            )
            return thenable
        })

        this.registerAuthenticatedRequest('testing/progressCancelation', async ({ title }) => {
            const message = await vscode.window.withProgress<string>(
                {
                    title: 'testing/progressCancelation',
                    location: vscode.ProgressLocation.Notification,
                    cancellable: true,
                },
                (progress, token) => {
                    return new Promise<string>((resolve, reject) => {
                        token.onCancellationRequested(() => {
                            progress.report({
                                message: 'before resolution',
                            })
                            resolve(`request with title '${title}' cancelled`)
                            progress.report({
                                message: 'after resolution',
                            })
                        })
                        setTimeout(
                            () =>
                                reject(
                                    new Error(
                                        'testing/progressCancelation did not resolve within 5 seconds. ' +
                                            'To fix this problem, send a progress/cancel notification with the same ID ' +
                                            'as the progress/start notification with title "testing/progressCancelation"'
                                    )
                                ),
                            5_000
                        )
                    })
                }
            )
            return { result: message }
        })

        this.registerAuthenticatedRequest('testing/reset', async () => {
            await this.workspace.reset()
            this.globalState?.reset()
            return null
        })

        this.registerAuthenticatedRequest(
            'testing/workspaceDocuments',
            async (params: GetDocumentsParams): Promise<GetDocumentsResult> => {
                const uris = params?.uris ?? this.workspace.allDocuments().map(doc => doc.uri.toString())

                const documents: ProtocolTextDocument[] = []

                for (const uri of uris) {
                    const document = this.workspace.getDocument(vscode.Uri.parse(uri))
                    if (document) {
                        documents.push({
                            uri: document.uri.toString(),
                            content: document.content ?? undefined,
                            selection: document.protocolDocument?.selection ?? undefined,
                        })
                    }
                }
                return { documents }
            }
        )

        this.registerAuthenticatedRequest('command/execute', async params => {
            await vscode.commands.executeCommand(params.command, ...(params.arguments ?? []))
        })

        this.registerAuthenticatedRequest('customCommands/list', async () => {
            const commands = await vscode.commands.executeCommand('cody.commands.get-custom-commands')
            return (commands as CodyCommand[]) ?? []
        })

        this.registerAuthenticatedRequest('testing/autocomplete/completionEvent', async params => {
            const provider = await vscode_shim.completionProvider()

            return provider.getTestingCompletionEvent(params.completionID as CompletionItemID)
        })

        this.registerAuthenticatedRequest('autocomplete/execute', async (params, token) => {
            const provider = await vscode_shim.completionProvider()
            if (!provider) {
                logError('Agent', 'autocomplete/execute', 'Completion provider is not initialized')
                return { items: [] }
            }
            const uri =
                typeof params.uri === 'string'
                    ? vscode.Uri.parse(params.uri)
                    : params?.filePath
                      ? vscode.Uri.file(params.filePath)
                      : undefined
            if (!uri) {
                logError(
                    'Agent',
                    'autocomplete/execute',
                    `No uri provided for autocomplete request ${JSON.stringify(
                        params
                    )}. To fix this problem, set the 'uri' property.`
                )
                return { items: [] }
            }
            const document = this.workspace.getDocument(uri)
            if (!document) {
                logError(
                    'Agent',
                    'autocomplete/execute',
                    'No document found for file path',
                    params.uri,
                    [...this.workspace.allUris()]
                )
                return { items: [] }
            }

            try {
                if (params.triggerKind === 'Invoke') {
                    await provider?.manuallyTriggerCompletion?.()
                }

                const result = await provider.provideInlineCompletionItems(
                    document,
                    new vscode.Position(params.position.line, params.position.character),
                    {
                        triggerKind:
                            vscode.InlineCompletionTriggerKind[params.triggerKind ?? 'Automatic'],
                        selectedCompletionInfo:
                            params.selectedCompletionInfo?.text === undefined ||
                            params.selectedCompletionInfo?.text === null
                                ? undefined
                                : {
                                      text: params.selectedCompletionInfo.text,
                                      range: new vscode.Range(
                                          params.selectedCompletionInfo.range.start.line,
                                          params.selectedCompletionInfo.range.start.character,
                                          params.selectedCompletionInfo.range.end.line,
                                          params.selectedCompletionInfo.range.end.character
                                      ),
                                  },
                    },
                    token
                )

                const items: AutocompleteItem[] =
                    result?.items.flatMap(({ insertText, range, id }) =>
                        typeof insertText === 'string' && range !== undefined
                            ? [{ id, insertText, range }]
                            : []
                    ) ?? []

                return { items, completionEvent: result?.completionEvent }
            } catch (error) {
                if (isRateLimitError(error)) {
                    throw error
                }
                return Promise.reject(error)
            }
        })

        this.registerNotification('autocomplete/completionAccepted', async ({ completionID }) => {
            const provider = await vscode_shim.completionProvider()
            await provider.handleDidAcceptCompletionItem(completionID as CompletionItemID)
        })

        this.registerNotification('autocomplete/completionSuggested', async ({ completionID }) => {
            const provider = await vscode_shim.completionProvider()
            provider.unstable_handleDidShowCompletionItem(completionID as CompletionItemID)
        })

        this.registerAuthenticatedRequest('graphql/getRepoIds', async ({ names, first }) => {
            const repos = await graphqlClient.getRepoIds(names, first)
            if (isError(repos)) {
                throw repos
            }
            return { repos }
        })
        this.registerAuthenticatedRequest('graphql/currentUserId', async () => {
            const id = await graphqlClient.getCurrentUserId()
            if (typeof id === 'string') {
                return id
            }

            throw id
        })

        this.registerAuthenticatedRequest('graphql/currentUserIsPro', async () => {
            const res = await graphqlClient.getCurrentUserCodyProEnabled()
            if (res instanceof Error) {
                throw res
            }

            return res.codyProEnabled
        })

        this.registerAuthenticatedRequest('graphql/getCurrentUserCodySubscription', async () => {
            const res = await graphqlClient.getCurrentUserCodySubscription()
            if (res instanceof Error) {
                throw res
            }

            return res
        })

        this.registerAuthenticatedRequest('telemetry/recordEvent', async event => {
            telemetryRecorder.recordEvent(
                // 👷 HACK: We have no control over what gets sent over JSON RPC,
                // so we depend on client implementations to give type guidance
                // to ensure that we don't accidentally share arbitrary,
                // potentially sensitive string values. In this RPC handler,
                // when passing the provided event to the TelemetryRecorder
                // implementation, we forcibly cast all the inputs below
                // (feature, action, parameters) into known types (strings
                // 'feature', 'action', 'key') so that the recorder will accept
                // it. DO NOT do this elsewhere!
                event.feature as 'feature',
                event.action as 'action',
                event.parameters as TelemetryEventParameters<
                    { key: number },
                    BillingProduct,
                    BillingCategory
                >
            )
            return Promise.resolve(null)
        })

        /**
         * @deprecated use 'telemetry/recordEvent' instead.
         */
        this.registerAuthenticatedRequest('graphql/logEvent', async event => {
            if (typeof event.argument === 'object') {
                event.argument = JSON.stringify(event.argument)
            }
            if (typeof event.publicArgument === 'object') {
                event.publicArgument = JSON.stringify(event.publicArgument)
            }
            await graphqlClient.logEvent(event, 'connected-instance-only')
            return null
        })

        this.registerRequest('graphql/getRepoIdIfEmbeddingExists', () => {
            return Promise.resolve(null)
        })

        this.registerRequest('graphql/getRepoId', async ({ repoName }) => {
            const result = await graphqlClient.getRepoId(repoName)
            if (result instanceof Error) {
                console.error('getRepoId', result)
            }
            return typeof result === 'string' ? result : null
        })

        this.registerAuthenticatedRequest('git/codebaseName', ({ url }) => {
            const result = convertGitCloneURLToCodebaseName(url)
            return Promise.resolve(typeof result === 'string' ? result : null)
        })

        this.registerNotification('autocomplete/clearLastCandidate', async () => {
            const provider = await vscode_shim.completionProvider()
            if (!provider) {
                console.log('Completion provider is not initialized: unable to clear last candidate')
            }
            provider.clearLastCandidate()
        })

        this.registerAuthenticatedRequest('webview/didDispose', ({ id }) => {
            const panel = this.webPanels.panels.get(id)
            if (!panel) {
                console.log(`No panel with id ${id} found`)
                return Promise.resolve(null)
            }
            panel.dispose()
            return Promise.resolve(null)
        })

        // The arguments to pass to the command to make sure edit commands would also run in chat mode
        const commandArgs = [{ source: 'editor' }]

        this.registerAuthenticatedRequest('commands/explain', () => {
            return this.createChatPanel(
                vscode.commands.executeCommand('cody.command.explain-code', commandArgs)
            )
        })

        this.registerAuthenticatedRequest('commands/test', () => {
            return this.createChatPanel(
                vscode.commands.executeCommand('cody.command.generate-tests', commandArgs)
            )
        })

        this.registerAuthenticatedRequest('editCommands/test', () => {
            return this.createEditTask(
                vscode.commands.executeCommand<CommandResult | undefined>('cody.command.unit-tests')
            )
        })

        this.registerAuthenticatedRequest('editTask/accept', async ({ id }) => {
            this.fixups?.accept(id)
            return null
        })

        this.registerAuthenticatedRequest('editTask/undo', async ({ id }) => {
            this.fixups?.undo(id)
            return null
        })

        this.registerAuthenticatedRequest('editTask/cancel', async ({ id }) => {
            this.fixups?.cancel(id)
            return null
        })

        this.registerAuthenticatedRequest('editTask/getTaskDetails', async ({ id }) => {
            const task = this.fixups?.getTask(id)
            if (task) {
                return AgentFixupControls.serialize(task)
            }

            return Promise.reject(`No task with id ${id}`)
        })

        this.registerAuthenticatedRequest('editTask/retry', params => {
            const instruction = PromptString.unsafe_fromUserQuery(params.instruction)
            const models = getModelOptionItems(ModelsService.getModels(ModelUsage.Edit), true)
            const previousInput: QuickPickInput = {
                instruction: instruction,
                userContextFiles: [],
                model: models.find(item => item.modelTitle === params.model)?.model ?? models[0].model,
                range: vscodeRange(params.range),
                intent: 'edit',
                mode: params.mode,
            }

            if (!this.fixups) return Promise.reject()
            const retryResult = this.fixups.retry(params.id, previousInput)
            return this.createEditTask(retryResult.then(task => task && { type: 'edit', task }))
        })

        this.registerAuthenticatedRequest(
            'editTask/getFoldingRanges',
            async (params): Promise<GetFoldingRangeResult> => {
                const uri = vscode.Uri.parse(params.uri)
                const vscodeRange = new vscode.Range(
                    params.range.start.line,
                    params.range.start.character,
                    params.range.end.line,
                    params.range.end.character
                )
                const document = this.workspace.getDocument(uri)
                if (!document) {
                    logError(
                        'Agent',
                        'editTask/getFoldingRanges',
                        'No document found for file path',
                        params.uri,
                        [...this.workspace.allUris()]
                    )
                    return Promise.resolve({ range: vscodeRange })
                }
                const range = await getEditSmartSelection(document, vscodeRange, {})
                return { range }
            }
        )

        this.registerAuthenticatedRequest('editCommands/code', params => {
            const instruction = PromptString.unsafe_fromUserQuery(params.instruction)
            const args: ExecuteEditArguments = {
                configuration: {
                    instruction,
                    model: params.model ?? undefined,
                    mode: params.mode ?? 'edit',
                },
            }
            return this.createEditTask(executeEdit(args).then(task => task && { type: 'edit', task }))
        })

        this.registerAuthenticatedRequest('editCommands/document', () => {
            return this.createEditTask(
                vscode.commands.executeCommand<CommandResult | undefined>('cody.command.document-code')
            )
        })

        this.registerAuthenticatedRequest('commands/smell', () => {
            return this.createChatPanel(
                vscode.commands.executeCommand('cody.command.smell-code', commandArgs)
            )
        })

        this.registerAuthenticatedRequest('commands/custom', ({ key }) => {
            return this.executeCustomCommand(
                vscode.commands.executeCommand<CommandResult | undefined>(
                    'cody.action.command',
                    key,
                    commandArgs
                )
            )
        })

        this.registerAuthenticatedRequest('chat/new', async () => {
            return this.createChatPanel(
                Promise.resolve({
                    type: 'chat',
                    session: await vscode.commands.executeCommand('cody.chat.newEditorPanel'),
                })
            )
        })

        this.registerAuthenticatedRequest('chat/web/new', async () => {
            const panelId = await this.createChatPanel(
                Promise.resolve({
                    type: 'chat',
                    session: await vscode.commands.executeCommand('cody.chat.newEditorPanel'),
                })
            )

            const chatId = this.webPanels.panels.get(panelId)?.chatID ?? ''
            return { panelId, chatId }
        })

        // TODO: JetBrains no longer uses this, consider deleting it.
        this.registerAuthenticatedRequest('chat/restore', async ({ modelID, messages, chatID }) => {
            const authStatus = await vscode.commands.executeCommand<AuthStatus>('cody.auth.status')
            modelID ??= ModelsService.getDefaultChatModel() ?? ''
            const chatMessages = messages?.map(PromptString.unsafe_deserializeChatMessage) ?? []
            const chatModel = new ChatModel(modelID, chatID, chatMessages)
            await chatHistory.saveChat(authStatus, chatModel.toSerializedChatTranscript())
            return this.createChatPanel(
                Promise.resolve({
                    type: 'chat',
                    session: await vscode.commands.executeCommand('cody.chat.panel.restore', [chatID]),
                })
            )
        })

        this.registerAuthenticatedRequest('chat/models', async ({ modelUsage }) => {
            const models = ModelsService.getModels(modelUsage)
            return { models }
        })

        this.registerAuthenticatedRequest('chat/export', async input => {
            const { fullHistory = false } = input ?? {}
            const authStatus = await vscode.commands.executeCommand<AuthStatus>('cody.auth.status')
            const localHistory = chatHistory.getLocalHistory(authStatus)

            if (localHistory != null) {
                return (
                    Object.entries(localHistory?.chat)
                        // Return filtered (non-empty) chats by default, but if requests has fullHistory: true
                        // return the full list of chats from the storage, empty chats included
                        .filter(
                            ([_, chatTranscript]) =>
                                chatTranscript.interactions.length > 0 || fullHistory
                        )
                        .map(([chatID, chatTranscript]) => ({
                            chatID: chatID,
                            transcript: chatTranscript,
                        }))
                )
            }

            return []
        })

        this.registerAuthenticatedRequest('chat/delete', async params => {
            await vscode.commands.executeCommand<AuthStatus>('cody.chat.history.delete', {
                id: params.chatId,
            })

            const authStatus = await vscode.commands.executeCommand<AuthStatus>('cody.auth.status')
            const localHistory = await chatHistory.getLocalHistory(authStatus)

            if (localHistory != null) {
                return Object.entries(localHistory?.chat).map(([chatID, chatTranscript]) => ({
                    chatID: chatID,
                    transcript: chatTranscript,
                }))
            }

            return []
        })

        this.registerAuthenticatedRequest('chat/remoteRepos', async ({ id }) => {
            const panel = this.webPanels.getPanelOrError(id)
            await this.receiveWebviewMessage(id, {
                command: 'context/get-remote-search-repos',
            })
            return { remoteRepos: panel.remoteRepos }
        })

        const submitOrEditHandler = async (
            { id, message }: { id: string; message: WebviewMessage },
            token: vscode.CancellationToken
        ): Promise<ExtensionMessage> => {
            if (message.command !== 'submit' && message.command !== 'edit') {
                throw new Error('Invalid message, must have a command of "submit"')
            }
            const panel = this.webPanels.getPanelOrError(id)
            if (panel.isMessageInProgress) {
                throw new Error('Message is already in progress')
            }
            const disposables: vscode.Disposable[] = []
            const result = new Promise<ExtensionMessage>((resolve, reject) => {
                disposables.push(
                    panel.onMessageInProgressDidChange(message => {
                        if (message.type === 'transcript' && !message.isMessageInProgress) {
                            resolve(message)
                        } else if (message.type !== 'transcript') {
                            reject(
                                new Error(
                                    `expected transcript message, received ${JSON.stringify(message)}`
                                )
                            )
                        }
                    })
                )
                this.receiveWebviewMessage(id, message).then(
                    () => {},
                    error => reject(error)
                )
                disposables.push(
                    token.onCancellationRequested(() => {
                        this.receiveWebviewMessage(id, {
                            command: 'abort',
                        }).then(
                            () => {},
                            error => reject(error)
                        )
                    })
                )
            })

            // TODO: capture a rate-limit error if submitting this message triggered the rate limit

            return result.finally(() => {
                vscode.Disposable.from(...disposables).dispose()
            })
        }
        this.registerAuthenticatedRequest('chat/submitMessage', submitOrEditHandler)
        this.registerAuthenticatedRequest('chat/editMessage', submitOrEditHandler)

        this.registerAuthenticatedRequest('webview/resolveWebviewView', async params => {
            await this.resolveWebviewView(params)
            return null
        })
        this.registerNotification('webview/didDisposeNative', async ({ handle }) => {
            await this.didDisposeNativeWebview(handle)
        })
        this.registerAuthenticatedRequest('webview/receiveMessage', async ({ id, message }) => {
            await this.receiveWebviewMessage(id, message)
            return null
        })
        this.registerAuthenticatedRequest(
            'webview/receiveMessageStringEncoded',
            async ({ id, messageStringEncoded }) => {
                await this.receiveWebviewMessage(id, JSON.parse(messageStringEncoded))
                return null
            }
        )

        this.registerAuthenticatedRequest('featureFlags/getFeatureFlag', async ({ flagName }) => {
            return featureFlagProvider.evaluateFeatureFlag(
                FeatureFlag[flagName as keyof typeof FeatureFlag]
            )
        })

        this.registerAuthenticatedRequest('attribution/search', async ({ id, snippet }) => {
            const panel = this.webPanels.getPanelOrError(id)
            await this.receiveWebviewMessage(id, {
                command: 'attribution-search',
                snippet,
            })
            const result = panel.popAttribution(snippet)
            return {
                error: result.error || null,
                repoNames: result?.attribution?.repositoryNames || [],
                limitHit: result?.attribution?.limitHit || false,
            }
        })

        this.registerAuthenticatedRequest('remoteRepo/has', async ({ repoName }, cancelToken) => {
            return {
                result: await this.extension.enterpriseContextFactory.repoSearcher.has(repoName),
            }
        })

        this.registerAuthenticatedRequest('remoteRepo/list', async ({ query, first, afterId }) => {
            const result = await this.extension.enterpriseContextFactory.repoSearcher.list(
                query ?? undefined,
                first,
                afterId ?? undefined
            )
            return {
                repos: result.repos,
                startIndex: result.startIndex,
                count: result.count,
                state: {
                    state: result.state,
                    error: errorToCodyError(result.lastError),
                },
            }
        })

        this.registerAuthenticatedRequest('ignore/test', async ({ uri: uriString }) => {
            const uri = vscode.Uri.parse(uriString)
            const isIgnored = await contextFiltersProvider.isUriIgnored(uri)
            return {
                policy: isIgnored ? 'ignore' : 'use',
            } as const
        })

        this.registerAuthenticatedRequest('testing/ignore/overridePolicy', async contextFilters => {
            contextFiltersProvider.setTestingContextFilters(contextFilters)
            return null
        })
    }

    private pushPendingPromise(pendingPromise: Promise<unknown>): void {
        if (vscode_shim.isTesting || vscode_shim.isIntegrationTesting) {
            this.pendingPromises.add(pendingPromise)
            pendingPromise.finally(() => this.pendingPromises.delete(pendingPromise))
        }
    }

    private newGlobalState(clientInfo: ClientInfo): AgentGlobalState {
        if (clientInfo.capabilities?.globalState === 'server-managed') {
            return new AgentGlobalState(
                clientInfo.globalStatePath ?? join(codyPaths().data, 'globalState.json')
            )
        }
        return new AgentGlobalState()
    }

    // ExtensionClient callbacks.

    private fixups: AgentFixupControls | undefined

    public createFixupControlApplicator(
        files: FixupActor & FixupFileCollection
    ): FixupControlApplicator {
        this.fixups = new AgentFixupControls(files, this.notify.bind(this))
        return this.fixups
    }

    public openNewDocument = async (
        _: typeof vscode.workspace,
        uri: vscode.Uri
    ): Promise<vscode.TextDocument | undefined> => {
        if (uri.scheme !== 'untitled') {
            return vscode_shim.workspace.openTextDocument(uri)
        }

        if (this.clientInfo?.capabilities?.untitledDocuments !== 'enabled') {
            const errorMessage =
                'Client does not support untitled documents. To fix this problem, set `untitledDocuments: "enabled"` in client capabilities'
            logError('Agent', 'unsupported operation', errorMessage)
            throw new Error(errorMessage)
        }

        const result = await this.request('textDocument/openUntitledDocument', {
            uri: uri.toString(),
        })
        return result ? vscode_shim.workspace.openTextDocument(result.uri) : undefined
    }

    private maybeExtension: ExtensionObjects | undefined

    public async provide(extension: ExtensionObjects): Promise<vscode.Disposable> {
        this.maybeExtension = extension

        const disposables: vscode.Disposable[] = []

        const repoSearcher = this.extension.enterpriseContextFactory.repoSearcher
        disposables.push(
            repoSearcher.onFetchStateChanged(({ state, error }) => {
                this.notify('remoteRepo/didChangeState', {
                    state,
                    error: errorToCodyError(error),
                })
            }),
            repoSearcher.onRepoListChanged(() => {
                this.notify('remoteRepo/didChange', null)
            }),
            {
                dispose: () => {
                    this.maybeExtension = undefined
                },
            }
        )

        return vscode.Disposable.from(...disposables)
    }

    get clientName(): string {
        return this.clientInfo?.name.toLowerCase() || 'uninitialized-agent'
    }

    get clientVersion(): string {
        return this.clientInfo?.version || '0.0.0'
    }

    get capabilities(): agent_protocol.ClientCapabilities | undefined {
        return this.clientInfo?.capabilities ?? undefined
    }

    /**
     * Gets provided extension objects. This may only be called after
     * registration is complete.
     */
    private get extension(): ExtensionObjects {
        if (!this.maybeExtension) {
            throw new Error('Extension registration not yet complete')
        }
        return this.maybeExtension
    }

    private codeLensToken = new vscode.CancellationTokenSource()
    /**
     * Matches VS Code codicon syntax, e.g. $(cody-logo)
     * Source: https://sourcegraph.com/github.com/microsoft/vscode@f34d4/-/blob/src/vs/base/browser/ui/iconLabel/iconLabels.ts?L9
     */
    private labelWithIconsRegex = /(\\)?\$\(([A-Za-z0-9-]+(?:~[A-Za-z]+)?)\)/g
    /**
     * Given a title, such as "$(cody-logo) Cody", returns the raw
     * title without icons and the icons matched with their respective positions.
     */
    private splitIconsFromTitle(title: string): ProtocolCommand['title'] {
        const icons: { value: string; position: number }[] = []
        const matches = [...title.matchAll(this.labelWithIconsRegex)]

        for (const match of matches) {
            if (match.index !== undefined) {
                icons.push({ value: match[0], position: match.index })
            }
        }

        return { text: title.replace(this.labelWithIconsRegex, ''), icons }
    }

    private async updateCodeLenses(): Promise<void> {
        const uri = this.workspace.activeDocumentFilePath
        if (!uri) {
            return
        }
        const document = this.workspace.getDocument(uri)
        if (!document) {
            return
        }
        this.codeLensToken.cancel()
        this.codeLensToken = new vscode.CancellationTokenSource()
        const promises: Promise<vscode.CodeLens[]>[] = []
        for (const provider of this.codeLens.providers()) {
            promises.push(this.provideCodeLenses(provider, document))
        }
        const lenses = (await Promise.all(promises)).flat()

        // VS Code supports icons in code lenses, but we cannot render these through agent.
        // We need to strip any icons from the title and provide those seperately, so the client can decide how to render them.
        const agentLenses = lenses.map(lens => {
            if (!lens.command) {
                return {
                    ...lens,
                    command: undefined,
                }
            }

            return {
                ...lens,
                command: {
                    ...lens.command,
                    title: this.splitIconsFromTitle(lens.command.title),
                },
            }
        })

        this.notify('codeLenses/display', {
            uri: uri.toString(),
            codeLenses: agentLenses,
        })
    }
    private async provideCodeLenses(
        provider: vscode.CodeLensProvider,
        document: vscode.TextDocument
    ): Promise<vscode.CodeLens[]> {
        const result = await provider.provideCodeLenses(document, this.codeLensToken.token)
        return result ?? []
    }

    private async handleConfigChanges(
        config: ExtensionConfiguration,
        params?: { forceAuthentication: boolean }
    ): Promise<AuthStatus | undefined> {
        logDebug('Agent', 'handleConfigChanges', { verbose: config })
        const isAuthChange = vscode_shim.isAuthenticationChange(config)
        vscode_shim.setExtensionConfiguration(config)
        // If this is an authentication change we need to reauthenticate prior to firing events
        // that update the clients
        if (isAuthChange || params?.forceAuthentication) {
            try {
                const authStatus = await vscode_shim.commands.executeCommand<AuthStatus | undefined>(
                    'cody.agent.auth.authenticate',
                    [config]
                )
                // Critical: we need to await for the handling of `onDidChangeConfiguration` to
                // let the new credentials propagate. If we remove the statement below, then
                // autocomplete may return empty results because we can't await for the updated
                // `InlineCompletionItemProvider` to register.
                await vscode_shim.onDidChangeConfiguration.cody_fireAsync({
                    affectsConfiguration: () =>
                        // assuming the return value below only impacts performance (not
                        // functionality), we return true to always triggger the callback.
                        true,
                })
                logDebug('Agent', 'notifiying did change', { verbose: authStatus })
                this.notify('authentication/didChange', authStatus)
                // await new Promise<void>(resolve => setTimeout(resolve, 3_000))
                // TODO(#56621): JetBrains: persistent chat history:
                // This is a temporary workaround to ensure that a new chat panel is created and properly initialized after the auth change.
                this.webPanels.panels.clear()
                return authStatus
            } catch (error) {
                console.log('Authentication failed', error)
            }
        }
        return this.authStatus()
    }

    private async authStatus(): Promise<AuthStatus | undefined> {
        // Do explicit `await` because `executeCommand()` returns `Thenable`.
        const result = await vscode_shim.commands.executeCommand<AuthStatus | undefined>(
            'cody.auth.status'
        )
        return result
    }

    private async handleDocumentChange(document: ProtocolTextDocument) {
        const documentWithUri = ProtocolTextDocumentWithUri.fromDocument(document)
        const { document: textDocument, contentChanges } =
            this.workspace.loadDocumentWithChanges(documentWithUri)
        const textEditor = this.workspace.newTextEditor(textDocument)
        this.workspace.setActiveTextEditor(textEditor)

        if (contentChanges.length > 0) {
            this.pushPendingPromise(
                vscode_shim.onDidChangeTextDocument.cody_fireAsync({
                    document: textDocument,
                    contentChanges,
                    reason: undefined,
                })
            )
        }
        if (document.selection) {
            this.pushPendingPromise(
                vscode_shim.onDidChangeTextEditorSelection.cody_fireAsync({
                    textEditor,
                    kind: undefined,
                    selections: [textEditor.selection],
                })
            )
        }
    }

    private registerWebviewHandlers(): void {
        vscode_shim.setCreateWebviewPanel((viewType, title, showOptions, options) => {
            const panel = new AgentWebviewPanel(viewType, title, showOptions, options)
            this.webPanels.add(panel)

            panel.onDidPostMessage(message => {
                if (message.type === 'transcript') {
                    panel.chatID = message.chatID
                    for (const chatMessage of message.messages) {
                        if (chatMessage?.error?.retryAfterDate) {
                            // HACK: for some reason, `JSON.stringify()` on the
                            // date class introduced JSON-RPC parse errors in
                            // the JetBrains plugin. This solution shouldn't be
                            // necessary because `JSON.stringify()` does convert
                            // dates into string literals, but it unblocked the
                            // JetBrains plugin from updating to the new chat
                            // UI. If changing this, at least manually confirm that
                            // it works OK to get rate limit errors in JetBrains.
                            chatMessage.error.retryAfterDateString = JSON.stringify(
                                chatMessage.error.retryAfterDate
                            )
                            chatMessage.error.retryAfterDate = undefined
                        }
                    }
                    if (panel.isMessageInProgress !== message.isMessageInProgress) {
                        panel.isMessageInProgress = message.isMessageInProgress
                        panel.messageInProgressChange.fire(message)
                    }
                } else if (message.type === 'chatModels') {
                    panel.models = message.models
                } else if (message.type === 'context/remote-repos') {
                    panel.remoteRepos = message.repos
                } else if (message.type === 'errors') {
                    panel.messageInProgressChange.fire(message)
                } else if (message.type === 'attribution') {
                    panel.pushAttribution({
                        ...message,
                        attribution: message.attribution ?? undefined,
                        error: message.error ?? undefined,
                    })
                }

                if (this.clientInfo?.capabilities?.webviewMessages === 'string-encoded') {
                    this.notify('webview/postMessageStringEncoded', {
                        id: panel.panelID,
                        stringEncodedMessage: JSON.stringify(message),
                    })
                } else {
                    this.notify('webview/postMessage', {
                        id: panel.panelID,
                        message,
                    })
                }
            })

            return panel
        })
    }

    private async resolveWebviewView({
        viewId,
        webviewHandle,
    }: { viewId: string; webviewHandle: string }): Promise<void> {
        const provider = this.webviewViewProviders.get(viewId)
        if (!provider) {
            return
        }
        await resolveWebviewView(provider, viewId, webviewHandle)
    }

    private async didDisposeNativeWebview(handle: string) {
        this.webPanels.nativePanels.get(handle)?.didDispose()
    }

    private async receiveWebviewMessage(id: string, message: WebviewMessage): Promise<void> {
        const nativePanel = this.webPanels.nativePanels.get(id)
        if (nativePanel) {
            nativePanel.didReceiveMessage(message)
            return
        }

        const panel = this.webPanels.panels.get(id)
        if (!panel) {
            console.log(`No panel with id ${id} found`)
            return
        }
        await panel.receiveMessage.cody_fireAsync(message)
    }

    private async createEditTask(commandResult: Thenable<CommandResult | undefined>): Promise<EditTask> {
        const result = (await commandResult) ?? { type: 'empty-command-result' }
        if (result?.type !== 'edit' || result.task === undefined) {
            throw new TypeError(
                `Expected a non-empty edit command result. Got ${JSON.stringify(result)}`
            )
        }
        return AgentFixupControls.serialize(result.task)
    }

    private async createChatPanel(commandResult: Thenable<CommandResult | undefined>): Promise<string> {
        const result = (await commandResult) ?? { type: 'empty-command-result' }
        if (result?.type !== 'chat') {
            throw new TypeError(`Expected chat command result, got ${result.type}`)
        }

        const { sessionID, webviewPanelOrView: webviewPanel } = result.session ?? {}
        if (sessionID === undefined || webviewPanel === undefined) {
            throw new Error('chatID is undefined')
        }
        if (!(webviewPanel instanceof AgentWebviewPanel)) {
            // TODO: For WebViews we don't want to throw here, nor do we want to set chatID
            // on the returned object.
            throw new TypeError('')
        }

        if (webviewPanel.chatID === undefined) {
            webviewPanel.chatID = sessionID
        }
        if (sessionID !== webviewPanel.chatID) {
            throw new TypeError(
                `Mismatching chatID, (sessionID) ${sessionID} !== ${webviewPanel.chatID} (webviewPanel.chatID)`
            )
        }
        webviewPanel.initialize()
        return webviewPanel.panelID
    }

    private async executeCustomCommand(
        commandResult: Thenable<CommandResult | undefined>
    ): Promise<CustomCommandResult> {
        const result = (await commandResult) ?? { type: 'empty-command-result' }

        if (result?.type === 'chat') {
            return {
                type: 'chat',
                chatResult: await this.createChatPanel(commandResult),
            }
        }

        if (result?.type === 'edit') {
            return {
                type: 'edit',
                editResult: await this.createEditTask(commandResult),
            }
        }

        throw new Error('Invalid custom command result')
    }

    // Alternative to `registerRequest` that awaits on authentication changes to
    // propagate before calling the method handler.
    public registerAuthenticatedRequest<M extends RequestMethodName>(
        method: M,
        callback: RequestCallback<M>
    ): void {
        this.registerRequest(method, async (params, token) => {
            await this.authenticationPromise
            if (vscode_shim.isTesting) {
                await Promise.all(this.pendingPromises.values())
            }
            return callback(params, token)
        })
    }

    public applyWorkspaceEdit(
        edit: vscode.WorkspaceEdit,
        metadata: vscode.WorkspaceEditMetadata | undefined
    ): Promise<boolean> {
        if (edit instanceof AgentWorkspaceEdit) {
            if (this.clientInfo?.capabilities?.editWorkspace === 'enabled') {
                return this.request('workspace/edit', {
                    operations: edit.operations,
                    metadata,
                })
            }
            logError(
                'Agent',
                'client does not support vscode.workspace.applyEdit() yet. ' +
                    'If you are a client author, enable this operation by setting ' +
                    'the client capability `editWorkspace: "enabled"`',
                new Error().stack // adding the stack trace to help debugging by this method is being called
            )
            return Promise.resolve(false)
        }

        throw new TypeError(`Expected AgentWorkspaceEdit, got ${edit}`)
    }
}<|MERGE_RESOLUTION|>--- conflicted
+++ resolved
@@ -365,16 +365,13 @@
                 '*',
                 new IndentationBasedFoldingRangeProvider()
             )
-<<<<<<< HEAD
             this.globalState = this.newGlobalState(clientInfo)
-=======
 
             if (clientInfo.capabilities && clientInfo.capabilities?.webview === undefined) {
                 // Make it possible to do `capabilities.webview === 'agentic'`
                 clientInfo.capabilities.webview = 'agentic'
             }
 
->>>>>>> 756d49a7
             if (clientInfo.extensionConfiguration?.baseGlobalState) {
                 for (const key in clientInfo.extensionConfiguration.baseGlobalState) {
                     const value = clientInfo.extensionConfiguration.baseGlobalState[key]
