// Vitest Snapshot v1, https://vitest.dev/guide/snapshot.html

exports[`--context-file (animal test) 1`] = `
"command: cody chat chat --context-file animal.ts --show-context -m implement a
  cow. Only print the code without any explanation.
exitCode: 0
stdout: >+
  > Context items:


  > 1. WORKING_DIRECTORY/animal.ts



<<<<<<< HEAD

  Certainly! Here's the implementation of a cow based on the provided codebase context:

=======
  Here's the implementation of a cow based on the provided interface:
>>>>>>> 654ef289

  \`\`\`typescript:animal.ts

  class Cow implements StrangeAnimal {
      makesSound(): 'coo' | 'moo' {
          return 'moo';
      }
  }

  \`\`\`

stderr: ""
"
`;

exports[`--context-file (animal test) 2`] = `
"command: cody chat chat --context-file animal.ts --show-context -m implement a
  cow. Only print the code without any explanation.
exitCode: 0
stdout: >+
  > Context items:


  > 1. WORKING_DIRECTORY/animal.ts



<<<<<<< HEAD

  Certainly! Here's the implementation of a cow based on the provided codebase context:

=======
  Here's the implementation of a cow based on the provided interface:
>>>>>>> 654ef289

  \`\`\`typescript:animal.ts

  class Cow implements StrangeAnimal {
      makesSound(): 'coo' | 'moo' {
          return 'moo';
      }
  }

  \`\`\`

stderr: ""
"
`;

exports[`--context-file (animal test) 3`] = `
"command: cody chat chat --context-file animal.ts --show-context -m implement a
  cow. Only print the code without any explanation.
exitCode: 0
stdout: >+
  > Context items:


  > 1. WORKING_DIRECTORY/animal.ts



<<<<<<< HEAD

  Certainly! Here's the implementation of a cow based on the provided codebase context:

=======
  Here's the implementation of a cow based on the provided interface:
>>>>>>> 654ef289

  \`\`\`typescript:animal.ts

  class Cow implements StrangeAnimal {
      makesSound(): 'coo' | 'moo' {
          return 'moo';
      }
  }

  \`\`\`

stderr: ""
"
`;

exports[`--message (hello world test) 1`] = `
"command: cody chat chat -m respond with "hello" and nothing else
exitCode: 0
stdout: |+
  Hello

stderr: ""
"
`;

exports[`--message (hello world test) 2`] = `
"command: cody chat chat -m respond with "hello" and nothing else
exitCode: 0
stdout: |+
  Hello

stderr: ""
"
`;

exports[`--message (hello world test) 3`] = `
"command: cody chat chat -m respond with "hello" and nothing else
exitCode: 0
stdout: |+
  Hello

stderr: ""
"
`;<|MERGE_RESOLUTION|>--- conflicted
+++ resolved
@@ -12,13 +12,7 @@
 
 
 
-<<<<<<< HEAD
-
-  Certainly! Here's the implementation of a cow based on the provided codebase context:
-
-=======
   Here's the implementation of a cow based on the provided interface:
->>>>>>> 654ef289
 
   \`\`\`typescript:animal.ts
 
@@ -46,13 +40,7 @@
 
 
 
-<<<<<<< HEAD
-
-  Certainly! Here's the implementation of a cow based on the provided codebase context:
-
-=======
   Here's the implementation of a cow based on the provided interface:
->>>>>>> 654ef289
 
   \`\`\`typescript:animal.ts
 
@@ -80,13 +68,7 @@
 
 
 
-<<<<<<< HEAD
-
-  Certainly! Here's the implementation of a cow based on the provided codebase context:
-
-=======
   Here's the implementation of a cow based on the provided interface:
->>>>>>> 654ef289
 
   \`\`\`typescript:animal.ts
 
