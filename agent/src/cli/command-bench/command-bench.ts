--- conflicted
+++ resolved
@@ -7,7 +7,6 @@
 
 import { newAgentClient } from '../../agent'
 
-<<<<<<< HEAD
 import { exec } from 'node:child_process'
 import fs from 'node:fs'
 import { promisify } from 'node:util'
@@ -18,10 +17,6 @@
     graphqlClient,
     isDefined,
 } from '@sourcegraph/cody-shared'
-import { sleep } from '../../../../vscode/src/completions/utils'
-=======
-import { ModelsService, graphqlClient } from '@sourcegraph/cody-shared'
->>>>>>> 46b3f107
 import { startPollyRecording } from '../../../../vscode/src/testutils/polly'
 import { dotcomCredentials } from '../../../../vscode/src/testutils/testing-credentials'
 import { allClientCapabilitiesEnabled } from '../../allClientCapabilitiesEnabled'
@@ -344,6 +339,7 @@
             recordingDirectory,
             keepUnusedRecordings: true,
         })
+        ModelsService.setModels(getDotComDefaultModels())
         try {
             await Promise.all(
                 workspacesToRun.map(workspace => evaluateWorkspace(workspace, recordingDirectory))
