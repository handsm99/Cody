import path from 'node:path'

import { afterAll, beforeAll, beforeEach, describe, expect, it } from 'vitest'

import {
    type ContextItem,
    ModelsService,
    type SerializedChatMessage,
    getDotComDefaultModels,
} from '@sourcegraph/cody-shared'

import { spawnSync } from 'node:child_process'
import * as vscode from 'vscode'
import { TESTING_CREDENTIALS } from '../../vscode/src/testutils/testing-credentials'
import { TestClient } from './TestClient'
import { TestWorkspace } from './TestWorkspace'

const workspace = new TestWorkspace(path.join(__dirname, '__tests__', 'chat-response-quality'))
describe('Chat response quality', () => {
    const client = TestClient.create({
        workspaceRootUri: workspace.rootUri,
        name: 'chat-response-quality',
        credentials: TESTING_CREDENTIALS.dotcom,
    })

    let evalItem: ContextItem
    let limitItem: ContextItem
    let readmeItem: ContextItem

    // Initialize inside beforeAll so that subsequent tests are skipped if initialization fails.
    beforeAll(async () => {
        ModelsService.setModels(getDotComDefaultModels())
        await workspace.beforeAll()
        await client.beforeAll()

        readmeItem = await loadContextItem('README.md')
        evalItem = await loadContextItem('eval.go')
        limitItem = await loadContextItem('limit.go')

        spawnSync('git', ['init'], { cwd: workspace.rootPath, stdio: 'inherit' })
        spawnSync(
            'git',
            ['remote', 'add', 'origin', 'git@github.com:sourcegraph-testing/pinned-zoekt.git'],
            {
                cwd: workspace.rootPath,
                stdio: 'inherit',
            }
        )
    }, 20_000)

    beforeEach(async () => {
        await client.request('testing/reset', null)
    })

    const modelStrings = [
        'anthropic/claude-3-sonnet-20240229',
        'anthropic/claude-3-haiku-20240307',
        'openai/gpt-3.5-turbo',
    ]
    for (const modelString of modelStrings) {
        describe(modelString, async () => {
            // Should fail when the following replies are given:
            // * anthropic/claude-3-sonnet: "...I do not have access to any specific code files."
            // * anthropic/claude-3-haiku: "I'm afraid I don't have direct access to any code in this case"
            it('What code do you have access to?', async () => {
                const lastMessage = await sendMessage(
                    client,
                    modelString,
                    'What code do you have access to?',
                    { addEnhancedContext: false, contextFiles: [readmeItem] }
                )
                checkAccess(lastMessage)
            }, 10_000)

            it('What does this repo do??', async () => {
                const lastMessage = await sendMessage(client, modelString, 'What does this repo do??', {
                    addEnhancedContext: false,
                    contextFiles: [limitItem],
                })
                checkAccess(lastMessage)
            }, 10_000)

            it('describe my code', async () => {
                const lastMessage = await sendMessage(client, modelString, 'describe my code', {
                    addEnhancedContext: false,
                    contextFiles: [readmeItem, evalItem, externalServicesItem, limitItem],
                })
                checkAccess(lastMessage)
            }, 10_000)

            // Should fail when the following replies are given:
            // * anthropic/claude-3-haiku: "I don't have access to any code you've written. I'm Claude, an AI assistant..."
            // * openai/gpt-3.5-turbo: "I apologize for the misunderstanding, but as an AI developed by Sourcegraph ..."
            it('@zoekt describe my code', async () => {
                const lastMessage = await sendMessage(client, modelString, '@zoekt describe my code.', {
                    addEnhancedContext: false,
                    contextFiles: mockEnhancedContext,
                })

                // TODO: openai/gpt-3.5-turbo currently fails, switch to openai/gpt-4-turbo in these tests
                if (modelString !== 'openai/gpt-3.5-turbo') {
                    checkAccess(lastMessage)
                }
            }, 15_000)

            // Should fail when the following replies are given:
            // * openai/gpt-3.5-turbo: "I cannot directly assess the cleanliness of your codebase as an AI assistant"
            it('Is my codebase clean?', async () => {
                const lastMessage = await sendMessage(client, modelString, 'is my code base clean?', {
                    addEnhancedContext: false,
                    contextFiles: mockEnhancedContext,
                })
                checkAccess(lastMessage)
            }, 15_000)

            it('What does directory watcher do?', async () => {
                const contextFiles = [readmeItem]
                mockEnhancedContext.map(item => contextFiles.push(item))
                const lastMessage = await sendMessage(
                    client,
                    modelString,
                    'What does directory watcher do?',
                    {
                        addEnhancedContext: false,
                        contextFiles: contextFiles,
                    }
                )
                checkAccess(lastMessage)
                checkAllowedFiles(lastMessage, [], ['shards/watcher.go'])
            }, 15_000)

            it('where do we test the grpc chunker', async () => {
                const contextFiles = [readmeItem]
                mockEnhancedContext.map(item => contextFiles.push(item))
                const lastMessage = await sendMessage(
                    client,
                    modelString,
                    'where do we test the grpc chunker',
                    {
                        addEnhancedContext: false,
                        contextFiles: contextFiles,
                    }
                )
                checkAccess(lastMessage)
                checkAllowedFiles(lastMessage, [readmeItem], ['grpc/chunk/chunker_test.go'])
            }, 15_000)

            // Should fail when the following replies are given:
            // * anthropic/claude-3-haiku: "I'm an AI assistant created by Anthropic to be helpful..."
            // * openai/gpt-3.5-turbo: "I'm sorry, but I am an AI coding assistant..."
            it('Are you capable of upgrading my pytorch version', async () => {
                const lastMessage = await sendMessage(
                    client,
                    modelString,
                    'Are you capable of upgrading my pytorch version to 1.0.0, there is a guide in the pytorch site',
                    { addEnhancedContext: false, contextFiles: [readmeItem, limitItem] }
                )
                // TODO: openai/gpt-3.5-turbo currently fails, switch to openai/gpt-4-turbo in these tests
                if (modelString !== 'openai/gpt-3.5-turbo') {
                    checkAccess(lastMessage)
                }
            }, 10_000)

            it('Can you look through the files?', async () => {
                const lastMessage = await sendMessage(
                    client,
                    modelString,
                    'Can you look through the files and identify the conflicting packages that may be causing this?',
                    { addEnhancedContext: false, contextFiles: [readmeItem, limitItem] }
                )
                checkAccess(lastMessage)
            }, 10_000)

            it('Mind taking a second look at the file?', async () => {
                const lastMessage = await sendMessage(
                    client,
                    modelString,
                    'Mind taking a second look at the file? @limit.go',
                    {
                        addEnhancedContext: false,
                        contextFiles: [readmeItem, limitItem, evalItem, externalServicesItem],
                    }
                )
                checkAccess(lastMessage)
                expect(lastMessage?.text).not.toMatch(requestMoreContext)
            }, 15_000)

            // Should fail when the following replies are given:
            // * openai/gpt-3.5-turbo: "The project likely uses the MIT license because..."
            it('Why does this project use the MIT license?', async () => {
                const lastMessage = await sendMessage(
                    client,
                    modelString,
                    'Why does this project use the MIT license?',
                    { addEnhancedContext: false, contextFiles: [readmeItem, limitItem] }
                )

                // Check it doesn't hallucinate
                expect(lastMessage?.text).not.includes('uses the MIT license because')
                expect(lastMessage?.text).not.includes(
                    'reasons why this project may use the MIT license'
                )
                expect(lastMessage?.text).not.includes(
                    'reasons why this project might use the MIT license'
                )
            }, 10_000)

            it('See zoekt repo find location of tensor function', async () => {
                const contextFiles = [readmeItem, limitItem, evalItem]
                const lastMessage = await sendMessage(
                    client,
                    modelString,
                    'See zoekt repo find location of tensor function',
                    { addEnhancedContext: false, contextFiles: contextFiles }
                )
                checkAccess(lastMessage)
                checkAllowedFiles(lastMessage, contextFiles, [])
            }, 10_000)

            // Should fail when the following replies are given:
            // * anthropic/claude-3-haiku: "'Certainly! The `agent.go` ..."
            it('Explain the logic in src/agent.go', async () => {
                const contextFiles = [readmeItem]
                mockEnhancedContext.map(item => contextFiles.push(item))
                const lastMessage = await sendMessage(
                    client,
                    modelString,
                    'Explain the logic in src/agent.go, particularly how agents interact with ranking',
                    { addEnhancedContext: false, contextFiles: contextFiles }
                )

                // Don't check access, because this file does not exist in the context.
                // Check it doesn't hallucinate
                expect(lastMessage?.text).not.includes('Certainly!')
                expect(lastMessage?.text).not.includes("Sure, let's")
                // Should ask for additional (relevant) context.
<<<<<<< HEAD
                // TODO: This is a bit brittle, should update to improve response across models.
                expect(lastMessage?.text).toMatch(
                    /If you (can|could) provide|Please provide|enough context|additional context|Without the (relevant|exact )?code/i
                )
            }, 10_000)
=======
                expect(lastMessage?.text).toMatch(requestMoreContext)
            }, 15_000)
>>>>>>> 61e311f4

            it('simple multi-turn chat', async () => {
                const id = await client.request('chat/new', null)
                await client.setChatModel(id, modelString)

                const firstResponse = await client.sendMessage(id, 'explain @README.md', {
                    addEnhancedContext: false,
                    contextFiles: [readmeItem],
                })
                checkAccess(firstResponse)

                const secondResponse = await client.sendMessage(id, 'what does @limit.go do?', {
                    addEnhancedContext: false,
                    contextFiles: [limitItem],
                })
                checkAccess(secondResponse)
            }, 10_000)
        })
    }

    afterAll(async () => {
        await workspace.afterAll()
        await client.shutdownAndExit()
        // Long timeout because to allow Polly.js to persist HTTP recordings
    }, 30_000)
})
async function sendMessage(
    client: TestClient,
    modelString: string,
    text: string,
    params?: { addEnhancedContext?: boolean; contextFiles?: ContextItem[] }
) {
    const id = await client.request('chat/new', null)
    await client.setChatModel(id, modelString)
    return await client.sendMessage(id, text, params)
}

const accessCheck =
    /I (don't|do not) (actually )?have (direct )?access|your actual codebase|can't browse external repositories|not able to access external information|unable to browse through|directly access|direct access|snippet you provided is incomplete|As an AI|I can't review/i
const requestMoreContext =
    /(can|could) (you )?provide|to provide me|Please provide|(contain|provide) (enough |additional )?context|Without the (relevant )?code/i

function checkAccess(lastMessage: SerializedChatMessage | undefined) {
    console.log(lastMessage)
    expect(lastMessage?.speaker).toBe('assistant')
    expect(lastMessage?.text).not.toBeUndefined()
    expect(lastMessage?.text ?? '').not.toMatch(accessCheck)
}

function checkAllowedFiles(
    lastMessage: SerializedChatMessage | undefined,
    contextItems: ContextItem[],
    fileNames: string[]
) {
    console.log(lastMessage)
    const filenameRegex = /\b(\w+\.(go|js|md|ts))\b/g
    const files = lastMessage?.text?.match(filenameRegex) ?? []

    const allowedFiles = contextItems.map(file => file.uri.path)
    fileNames.map(file => allowedFiles.push(file))

    for (const file of files) {
        let found = false
        for (const allowedFile of allowedFiles) {
            if (allowedFile.endsWith(file)) {
                found = true
                break
            }
        }
        if (!found) {
            expect.fail(`file ${file} does not exist in context`)
        }
    }
}

const externalServicesItem: ContextItem = {
    uri: workspace.file('vscode/src/external-services.ts'),
    type: 'file',
    content: '\n```typescript\n        },\n    }\n}\n```',
}

async function loadContextItem(name: string): Promise<ContextItem> {
    const uri = workspace.file(name)

    const buffer = await vscode.workspace.fs.readFile(uri)
    const decoder = new TextDecoder('utf-8')
    const content = decoder.decode(buffer)

    return {
        uri,
        type: 'file',
        content: content,
    }
}

// We can't use `addEnhancedContext: true` in these tests, because symf may return
// non-deterministic result sets. Instead, we pass a fake list of code snippets that
// resembles enhanced context.
const mockEnhancedContext: ContextItem[] = [
    {
        uri: workspace.file('README.md'),
        type: 'file',
        content: '## Readme\n\nThis is a readme',
    },
    {
        uri: workspace.file('limit.go'),
        type: 'file',
        content:
            '```go\n' +
            '//\n' +
            '//                   func SortAndTruncateFiles(files []FileMatch, opts *SearchOptions) []FileMatch {\n' +
            '//                   \tSortFiles(files)\n' +
            '//                   \ttruncator, _ := NewDisplayTruncator(opts)\n' +
            '//                   \tfiles, _ = truncator(files)\n' +
            '//                   \treturn files\n' +
            '//                   ```',
    },
    {
        uri: workspace.file('vscode/src/agent.go'),
        type: 'file',
        content: 'package agent\n\n// Agent is an agent',
    },
    {
        uri: workspace.file('vscode/src/external-services.ts'),
        type: 'file',
        content: '',
    },
    {
        uri: workspace.file('shards/watcher.go'),
        type: 'file',
        content:
            '```go\n' +
            '//\n' +
            '//                   type DirectoryWatcher struct {\n' +
            '//                   \tdir        string\n' +
            '//                   \ttimestamps map[string]time.Time\n' +
            '//                   \tloader     shardLoader\n' +
            '//\n' +
            '//                   \t// closed once ready\n' +
            '//                   \tready    chan struct{}\n' +
            '//                   \treadyErr error\n' +
            '//\n' +
            '//                   \tcloseOnce sync.Once\n' +
            '//                   \t// quit is closed by Close to signal the directory watcher to stop.\n' +
            '//                   \tquit chan struct{}\n' +
            '//                   \t// stopped is closed once the directory watcher has stopped.\n' +
            '//                   \tstopped chan struct{}\n' +
            '//                   ```',
    },
    {
        uri: workspace.file('shards/watcher.go'),
        type: 'file',
        content:
            '   func newDirectoryWatcher(dir string, loader shardLoader) (*DirectoryWatcher, error) {\n' +
            '//                   \tsw := &DirectoryWatcher{\n' +
            '//                   \t\tdir:        dir,\n' +
            '//                   \t\ttimestamps: map[string]time.Time{},\n' +
            '//                   \t\tloader:     loader,\n' +
            '//                   \t\tready:      make(chan struct{}),\n' +
            '//                   \t\tquit:       make(chan struct{}),\n' +
            '//                   \t\tstopped:    make(chan struct{}),\n' +
            '//                   \t}\n' +
            '//\n' +
            '//                   \tgo func() {\n' +
            '//                   \t\tdefer close(sw.ready)\n' +
            '//\n' +
            '//                   \t\tif err := sw.scan(); err != nil {\n' +
            '//                   \t\t\tsw.readyErr = err\n' +
            '//                   \t\t\treturn\n' +
            '//                   \t\t}\n' +
            '//\n' +
            '//                   \t\tif err := sw.watch(); err != nil {\n' +
            '//                   \t\t\tsw.readyErr = err\n' +
            '//                   \t\t\treturn\n' +
            '//                   \t\t}\n' +
            '//                   \t}()\n' +
            '//\n' +
            '//                   \treturn sw, nil',
    },
    {
        uri: workspace.file('grpc/chunk/chunker_test.go'),
        type: 'file',
        content:
            ' ```go\n' +
            '                  type server struct {\n' +
            '                  \tgrpc_testing.UnimplementedTestServiceServer\n' +
            '                  ```',
    },
    {
        uri: workspace.file('grpc/chunk/chunker_test.go'),
        type: 'file',
        content:
            ' ```go\n' +
            '\n' +
            '                  func TestChunkerE2E(t *testing.T) {\n' +
            '                  \tfor _, test := range []struct {\n' +
            '                  \t\tname string\n' +
            '\n' +
            '                  \t\tinputSizeBytes       int\n' +
            '                  \t\texpectedMessageCount int\n' +
            '                  \t}{\n' +
            '                  \t\t{\n' +
            '                  \t\t\tname: "normal",\n' +
            '\n' +
            '                  \t\t\tinputSizeBytes:       int(3.5 * maxMessageSize),\n' +
            '                  \t\t\texpectedMessageCount: 4,\n' +
            '                  \t\t},\n' +
            '                  \t\t{\n' +
            '                  \t\t\tname:                 "empty payload",\n' +
            '                  \t\t\tinputSizeBytes:       0,\n' +
            '                  \t\t\texpectedMessageCount: 1,\n' +
            '                  \t\t},\n' +
            '                  \t} {\n' +
            '                  \t\tt.Run(test.name, func(t *testing.T) {\n' +
            '                  \t\t\ts := &server{}\n' +
            '                  \t\t\tsrv, serverSocketPath := runServer(t, s)\n' +
            '                  \t\t\tt.Cleanup(func() {\n' +
            '                  \t\t\t\tsrv.Stop()\n' +
            '                  \t\t\t})\n' +
            '\n' +
            '                  \t\t\tclient, conn := newClient(t, serverSocketPath)\n' +
            '                  \t\t\tt.Cleanup(func() {\n' +
            '                  \t\t\t\t_ = conn.Close()\n' +
            '                  \t\t\t})\n' +
            '\n' +
            '                  \t\t\tctx := context.Background()\n' +
            '\n' +
            '                  \t\t\tstream, err := client.StreamingOutputCall(ctx, &grpc_testing.StreamingOutputCallRequest{\n' +
            '                  \t\t\t\tPayload: &grpc_testing.Payload{\n' +
            '                  \t\t\t\t\tBody: []byte(strconv.FormatInt(int64(test.inputSizeBytes), 10)),\n' +
            '                  \t\t\t\t},\n' +
            '                  \t\t\t})\n' +
            '\n' +
            '                  \t\t\trequire.NoError(t, err)\n' +
            '\n' +
            '                  \t\t\tmessageCount := 0\n' +
            '                  \t\t\tvar receivedPayload []byte\n' +
            '                  \t\t\tfor {\n' +
            '                  \t\t\t\tresp, err := stream.Recv()\n' +
            '                  \t\t\t\tif errors.Is(err, io.EOF) {\n' +
            '                  \t\t\t\t\tbreak\n' +
            '                  \t\t\t\t}\n' +
            '\n' +
            '                  \t\t\t\tif err != nil {\n' +
            '                  \t\t\t\t\tt.Fatal(err)\n' +
            '                  \t\t\t\t}\n' +
            '\n' +
            '                  \t\t\t\tmessageCount++\n' +
            '                  \t\t\t\treceivedPayload = append(receivedPayload, resp.GetPayload().GetBody()...)\n' +
            '\n' +
            '                  \t\t\t\trequire.Less(t, proto.Size(resp), maxMessageSize)\n' +
            '                  \t\t\t}\n' +
            '\n' +
            '                  \t\t\trequire.Equal(t, test.expectedMessageCount, messageCount)\n' +
            '\n' +
            '                  \t\t\treceivedPayloadSizeBytes := len(receivedPayload)\n' +
            '\n' +
            '                  \t\t\texpectedSizeBytes := test.inputSizeBytes\n' +
            '\n' +
            '                  \t\t\tif receivedPayloadSizeBytes != expectedSizeBytes {\n' +
            '                  \t\t\t\tt.Fatalf("input payload size is not %d bytes (~ %q), got size: %d (~ %q)",\n' +
            '                  \t\t\t\t\texpectedSizeBytes, humanize.Bytes(uint64(expectedSizeBytes)),\n' +
            '                  \t\t\t\t\treceivedPayloadSizeBytes, humanize.Bytes(uint64(receivedPayloadSizeBytes)),\n' +
            '                  \t\t\t\t)\n' +
            '                  \t\t\t}\n' +
            '                  \t\t})\n' +
            '                  \t}\n' +
            '                  ```',
    },
]<|MERGE_RESOLUTION|>--- conflicted
+++ resolved
@@ -234,16 +234,8 @@
                 expect(lastMessage?.text).not.includes('Certainly!')
                 expect(lastMessage?.text).not.includes("Sure, let's")
                 // Should ask for additional (relevant) context.
-<<<<<<< HEAD
-                // TODO: This is a bit brittle, should update to improve response across models.
-                expect(lastMessage?.text).toMatch(
-                    /If you (can|could) provide|Please provide|enough context|additional context|Without the (relevant|exact )?code/i
-                )
-            }, 10_000)
-=======
                 expect(lastMessage?.text).toMatch(requestMoreContext)
             }, 15_000)
->>>>>>> 61e311f4
 
             it('simple multi-turn chat', async () => {
                 const id = await client.request('chat/new', null)
