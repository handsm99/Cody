--- conflicted
+++ resolved
@@ -19,7 +19,8 @@
 import { TestClient, asTranscriptMessage } from './TestClient'
 import { TestWorkspace } from './TestWorkspace'
 import { decodeURIs } from './decodeURIs'
-<<<<<<< HEAD
+import { explainPollyError } from './explainPollyError'
+import type { Requests } from './protocol-alias'
 import type {
     CustomChatCommandResult,
     CustomEditCommandResult,
@@ -27,11 +28,26 @@
     NetworkRequest,
     Requests,
 } from './protocol-alias'
-=======
-import { explainPollyError } from './explainPollyError'
-import type { Requests } from './protocol-alias'
->>>>>>> fe37ceea
 import { trimEndOfLine } from './trimEndOfLine'
+
+const explainPollyError = `
+                console.error(error)
+
+    ===================================================[ NOTICE ]=======================================================
+    If you get PollyError or unexpected diff, you might need to update recordings to match your changes.
+    Run the following commands locally to update the recordings:
+
+      source agent/scripts/export-cody-http-recording-tokens.sh
+      pnpm update-agent-recordings
+      # Press 'u' to update the snapshots if the new behavior makes sense. It's
+      # normal that the LLM returns minor changes to the wording.
+      git commit -am "Update agent recordings"
+
+
+    More details in https://github.com/sourcegraph/cody/tree/main/agent#updating-the-polly-http-recordings
+    ====================================================================================================================
+
+    `
 
 const workspace = new TestWorkspace(path.join(__dirname, '__tests__', 'example-ts'))
 
@@ -1034,7 +1050,6 @@
                   })
               })
               "
-<<<<<<< HEAD
             `,
                     explainPollyError
                 )
@@ -1090,11 +1105,6 @@
             },
             30_000
         )
-=======
-            `
-            )
-        })
->>>>>>> fe37ceea
 
         it('remoteRepo/list', async () => {
             // List a repo without a query
