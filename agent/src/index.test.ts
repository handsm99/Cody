import assert from 'node:assert'
import { spawnSync } from 'node:child_process'
import path from 'node:path'

import { afterAll, beforeAll, beforeEach, describe, expect, it, vi } from 'vitest'

import {
    type ContextItem,
    DOTCOM_URL,
    ModelUsage,
    ModelsService,
    getDotComDefaultModels,
    isWindows,
} from '@sourcegraph/cody-shared'

import { ResponseError } from 'vscode-jsonrpc'
import { URI } from 'vscode-uri'
import { CodyJsonRpcErrorCode } from '../../vscode/src/jsonrpc/CodyJsonRpcErrorCode'
import { TESTING_CREDENTIALS } from '../../vscode/src/testutils/testing-credentials'
import { TestClient, asTranscriptMessage } from './TestClient'
import { TestWorkspace } from './TestWorkspace'
import { decodeURIs } from './decodeURIs'
import { explainPollyError } from './explainPollyError'
import type { NetworkRequest, Requests } from './protocol-alias'
import { trimEndOfLine } from './trimEndOfLine'

const workspace = new TestWorkspace(path.join(__dirname, '__tests__', 'example-ts'))

const mayRecord =
    process.env.CODY_RECORDING_MODE === 'record' || process.env.CODY_RECORD_IF_MISSING === 'true'

function trimEndOfLine(text: string | undefined): string {
    if (text === undefined) {
        return ''
    }
    return text
        .split('\n')
        .map(line => line.trimEnd())
        .join('\n')
}

function getTelemetryEvents(requests: NetworkRequest[]): {
    telemetryEventsV2: string[]
} {
    const v2Requests = requests.filter(req => req.url.includes('RecordTelemetryEvents'))

    const v2Events = v2Requests.flatMap(req => {
        if (!req || !req.body) return []

        const { variables } = JSON.parse(req.body)
        return variables.events.map((event: { feature: string; action: string }) => {
            return `${event.feature}.${event.action}`
        })
    })

    return {
        telemetryEventsV2: v2Events,
    }
}

describe('Agent', () => {
    const client = TestClient.create({
        workspaceRootUri: workspace.rootUri,
        name: 'defaultClient',
        credentials: TESTING_CREDENTIALS.dotcom,
        logEventMode: 'all',
    })

    const mockEnhancedContext: ContextItem[] = []

    // Initialize inside beforeAll so that subsequent tests are skipped if initialization fails.
    beforeAll(async () => {
        ModelsService.setModels(getDotComDefaultModels())
        await workspace.beforeAll()

        // Init a repo in the workspace to make the parent-dirs repo-name resolver work for Cody Context Filters tests.
        spawnSync('git', ['init'], { cwd: workspace.rootPath, stdio: 'inherit' })
        spawnSync('git', ['remote', 'add', 'origin', 'git@github.com:sourcegraph/cody.git'], {
            cwd: workspace.rootPath,
            stdio: 'inherit',
        })

        const serverInfo = await client.initialize({
            serverEndpoint: 'https://sourcegraph.com',
            // Initialization should always succeed even if authentication fails
            // because otherwise clients need to restart the process to test
            // with a new access token.
            accessToken: 'sgp_INVALIDACCESSTOK_ENTHISSHOULDFAILEEEEEEEEEEEEEEEEEEEEEEE2',
        })
        expect(serverInfo?.authStatus?.isLoggedIn).toBeFalsy()

        // Log in so test cases are authenticated by default
        const valid = await client.request('extensionConfiguration/change', {
            ...client.info.extensionConfiguration,
            anonymousUserID: 'abcde1234',
            accessToken: client.info.extensionConfiguration?.accessToken ?? 'invalid',
            serverEndpoint: client.info.extensionConfiguration?.serverEndpoint ?? DOTCOM_URL.toString(),
            customHeaders: {},
        })
        expect(valid?.isLoggedIn).toBeTruthy()

        for (const name of [
            'src/animal.ts',
            'src/ChatColumn.tsx',
            'src/Heading.tsx',
            'src/squirrel.ts',
            'src/multiple-selections.ts',
        ]) {
            const item = await workspace.loadContextItem(name)
            // Trim content to the first 20 lines to imitate enhanced context, which only includes file chunks
            item.content = item.content?.split('\n').slice(0, 20).join('\n')
            mockEnhancedContext.push(item)
        }

        // Confirm .cody/ignore is active at start up
        const ignore = await client.request('ignore/test', {
            uri: URI.file(ignoredUri.fsPath).toString(),
        })
        // TODO(dpc): Integrate file-based .cody/ignore with ignore/test
        expect(ignore.policy).toBe('use')
    }, 20_000)

    beforeEach(async () => {
        await client.request('testing/reset', null)
    })

    const sumUri = workspace.file('src', 'sum.ts')
    const animalUri = workspace.file('src', 'animal.ts')
    const squirrelUri = workspace.file('src', 'squirrel.ts')
    const multipleSelectionsUri = workspace.file('src', 'multiple-selections.ts')

    // Context files ends with 'Ignored.ts' will be excluded by .cody/ignore
    const ignoredUri = workspace.file('src', 'isIgnored.ts')

    it('extensionConfiguration/change (handle errors)', async () => {
        // Send two config change notifications because this is what the
        // JetBrains client does and there was a bug where everything worked
        // fine as long as we didn't send the second unauthenticated config
        // change.
        const invalid = await client.request('extensionConfiguration/change', {
            ...client.info.extensionConfiguration,
            anonymousUserID: 'abcde1234',
            // Redacted format of an invalid access token (just random string). Tests fail in replay mode
            // if we don't use the redacted format here.
            accessToken: 'REDACTED_0ba08837494d00e3943c46999589eb29a210ba8063f084fff511c8e4d1503909',
            serverEndpoint: 'https://sourcegraph.com/',
            customHeaders: {},
        })
        const { requests } = await client.request('testing/networkRequests', null)
        console.log(requests)
        expect(invalid?.isLoggedIn).toBeFalsy()
        const valid = await client.request('extensionConfiguration/change', {
            ...client.info.extensionConfiguration,
            anonymousUserID: 'abcde1234',
            accessToken: client.info.extensionConfiguration?.accessToken ?? 'invalid',
            serverEndpoint: client.info.extensionConfiguration?.serverEndpoint ?? DOTCOM_URL.toString(),
            customHeaders: {},
        })
        expect(valid?.isLoggedIn).toBeTruthy()

        // Please don't update the recordings to use a different account without consulting #team-cody-core.
        // When changing an account, you also need to update the REDACTED_ hash above.
        //
        // To update the recordings with the correct account, run the following command
        // from the root of this repository:
        //
        //    source agent/scripts/export-cody-http-recording-tokens.sh
        //
        // If you don't have access to this private file then you need to ask
        expect(valid?.username).toStrictEqual('sourcegraphbot9k-fnwmu')
    }, 10_000)

<<<<<<< HEAD
    describe('Autocomplete', () => {
        it('autocomplete/execute (non-empty result)', async () => {
            await client.openFile(sumUri)
            const completions = await client.request('autocomplete/execute', {
                uri: sumUri.toString(),
                position: { line: 1, character: 3 },
                triggerKind: 'Invoke',
            })
            const texts = completions.items.map(item => item.insertText)
            expect(completions.items.length).toBeGreaterThan(0)
            expect(texts).toMatchInlineSnapshot(
                `
              [
                "   return a + b;",
              ]
            `
            )
            client.notify('autocomplete/completionAccepted', {
                completionID: completions.items[0].id,
            })
            const { requests } = await client.request('testing/networkRequests', null)
            console.log(requests)
        }, 10_000)
    })

=======
>>>>>>> 37b00582
    it('graphql/getCurrentUserCodySubscription', async () => {
        const currentUserCodySubscription = await client.request(
            'graphql/getCurrentUserCodySubscription',
            null
        )
        expect(currentUserCodySubscription).toMatchInlineSnapshot(`
          {
            "applyProRateLimits": true,
            "currentPeriodEndAt": "2024-07-14T22:11:32Z",
            "currentPeriodStartAt": "2024-06-14T22:11:32Z",
            "plan": "PRO",
            "status": "ACTIVE",
          }
        `)
        const { requests } = await client.request('testing/networkRequests', null)
        console.log(requests)
    }, 10_000)

    describe('Chat', () => {
        it('chat/submitMessage (short message)', async () => {
            const lastMessage = await client.sendSingleMessageToNewChat('Hello!')
            expect(lastMessage).toMatchInlineSnapshot(
                `
              {
                "model": "anthropic/claude-3-5-sonnet-20240620",
                "speaker": "assistant",
                "text": "Hello! I'm Cody, an AI coding assistant from Sourcegraph. How can I help you with coding today? Whether you need help with a specific programming language, debugging, code optimization, or any other coding-related task, I'm here to assist you. What would you like to work on?",
              }
            `
            )
        }, 30_000)

        it('chat/submitMessage (long message)', async () => {
            const lastMessage = await client.sendSingleMessageToNewChat(
                'Generate simple hello world function in java!'
            )
            const trimmedMessage = trimEndOfLine(lastMessage?.text ?? '')
            expect(trimmedMessage).toMatchInlineSnapshot(
                `
              "Certainly! Here's a simple "Hello, World!" function in Java:

              \`\`\`java
              public class HelloWorld {
                  public static void main(String[] args) {
                      sayHello();
                  }

                  public static void sayHello() {
                      System.out.println("Hello, World!");
                  }
              }
              \`\`\`

              This Java code does the following:

              1. We define a class called \`HelloWorld\`.
              2. Inside the class, we have the \`main\` method, which is the entry point of any Java program.
              3. We create a separate method called \`sayHello()\` that prints "Hello, World!" to the console.
              4. In the \`main\` method, we call the \`sayHello()\` function.

              When you run this program, it will output:

              \`\`\`
              Hello, World!
              \`\`\`

              To run this program:

              1. Save the code in a file named \`HelloWorld.java\`
              2. Compile it using the command: \`javac HelloWorld.java\`
              3. Run it using the command: \`java HelloWorld\`

              This will execute the program and display the "Hello, World!" message on the console."
            `,
                explainPollyError
            )
        }, 30_000)

        it('chat/restore', async () => {
            // Step 1: create a chat session where I share my name.
            const id1 = await client.request('chat/new', null)
            const reply1 = asTranscriptMessage(
                await client.request('chat/submitMessage', {
                    id: id1,
                    message: {
                        command: 'submit',
                        text: 'My name is Lars Monsen.',
                        submitType: 'user',
                        addEnhancedContext: false,
                    },
                })
            )

            // Step 2: restore a new chat session with a transcript including my name, and
            //  and assert that it can retrieve my name from the transcript.
            const {
                models: [model],
            } = await client.request('chat/models', { modelUsage: ModelUsage.Chat })

            const id2 = await client.request('chat/restore', {
                modelID: model.model,
                messages: reply1.messages,
                chatID: new Date().toISOString(), // Create new Chat ID with a different timestamp
            })
            const reply2 = asTranscriptMessage(
                await client.request('chat/submitMessage', {
                    id: id2,
                    message: {
                        command: 'submit',
                        text: 'What is my name?',
                        submitType: 'user',
                        addEnhancedContext: false,
                    },
                })
            )
            expect(reply2.messages.at(-1)?.text).toMatchInlineSnapshot(
                `"Your name is Lars Monsen, as you just told me."`,
                explainPollyError
            )
        }, 30_000)

        it('chat/restore (With null model)', async () => {
            // Step 1: Create a chat session asking what model is used.
            const id1 = await client.request('chat/new', null)
            const reply1 = asTranscriptMessage(
                await client.request('chat/submitMessage', {
                    id: id1,
                    message: {
                        command: 'submit',
                        text: 'What model are you?',
                        submitType: 'user',
                        addEnhancedContext: false,
                    },
                })
            )

            // Step 2: Restoring chat session without model.
            const id2 = await client.request('chat/restore', {
                messages: reply1.messages,
                chatID: new Date().toISOString(), // Create new Chat ID with a different timestamp
            })
            // Step 2: Asking again what model is used
            const reply2 = asTranscriptMessage(
                await client.request('chat/submitMessage', {
                    id: id2,
                    message: {
                        command: 'submit',
                        text: 'What model are you?',
                        submitType: 'user',
                        addEnhancedContext: false,
                    },
                })
            )
            expect(reply2.messages.at(-1)?.text).toMatchInlineSnapshot(
                `"I am Cody, an AI coding assistant created by Sourcegraph. I don't have specific information about my underlying model or architecture. Is there a particular coding task or question I can help you with?"`,
                explainPollyError
            )
        }, 30_000)

        it('chat/restore (multiple) & export', async () => {
            const date = new Date(1997, 7, 2, 12, 0, 0, 0)

            // Step 1: Restore multiple chats
            const NUMBER_OF_CHATS_TO_RESTORE = 300
            for (let i = 0; i < NUMBER_OF_CHATS_TO_RESTORE; i++) {
                const myDate = new Date(date.getTime() + i * 60 * 1000)
                await client.request('chat/restore', {
                    modelID: 'anthropic/claude-2.0',
                    messages: [
                        { text: 'What model are you?', speaker: 'human', contextFiles: [] },
                        {
                            text: " I'm Claude, an AI assistant created by Anthropic.",
                            speaker: 'assistant',
                        },
                    ],
                    chatID: myDate.toISOString(), // Create new Chat ID with a different timestamp
                })
            }

            // Step 2: export history
            const chatHistory = await client.request('chat/export', null)

            chatHistory.forEach((result, index) => {
                const myDate = new Date(date.getTime() + index * 60 * 1000).toISOString()

                expect(result.transcript).toMatchInlineSnapshot(`{
  "chatModel": "anthropic/claude-2.0",
  "id": "${myDate}",
  "interactions": [
    {
      "assistantMessage": {
        "model": "anthropic/claude-2.0",
        "speaker": "assistant",
        "text": " I'm Claude, an AI assistant created by Anthropic.",
      },
      "humanMessage": {
        "contextFiles": [],
        "speaker": "human",
        "text": "What model are you?",
      },
    },
  ],
  "lastInteractionTimestamp": "${myDate}",
}`)
            })
        }, 30_000)

        it('chat/submitMessage (with enhanced context)', async () => {
            await client.openFile(animalUri)
            const lastMessage = await client.sendSingleMessageToNewChat(
                'Write a class Dog that implements the Animal interface in my workspace. Show the code only, no explanation needed.',
                {
                    addEnhancedContext: false,
                    contextFiles: mockEnhancedContext,
                }
            )
            // TODO: make this test return a TypeScript implementation of
            // `animal.ts`. It currently doesn't do this because the workspace root
            // is not a git directory and symf reports some git-related error.
            expect(trimEndOfLine(lastMessage?.text ?? '')).toMatchInlineSnapshot(
                `
              "Certainly! Here's a Dog class that implements the Animal interface:

              \`\`\`typescript
              export class Dog implements Animal {
                  name: string;
                  isMammal: boolean = true;

                  constructor(name: string) {
                      this.name = name;
                  }

                  makeAnimalSound(): string {
                      return "Woof!";
                  }
              }
              \`\`\`

              This class fully implements the Animal interface as defined in your workspace."
            `,
                explainPollyError
            )
        }, 30_000)

        it('chat/submitMessage (with enhanced context, squirrel test)', async () => {
            await client.openFile(squirrelUri)
            const { lastMessage, transcript } =
                await client.sendSingleMessageToNewChatWithFullTranscript('What is Squirrel?', {
                    addEnhancedContext: false,
                    contextFiles: mockEnhancedContext,
                })
            expect(lastMessage?.text?.toLocaleLowerCase() ?? '').includes('code nav')
            expect(lastMessage?.text?.toLocaleLowerCase() ?? '').includes('sourcegraph')
            decodeURIs(transcript)
            const contextFiles = transcript.messages.flatMap(m => m.contextFiles ?? [])
            expect(contextFiles).not.toHaveLength(0)
            expect(contextFiles.map(file => file.uri.toString())).includes(squirrelUri.toString())
        }, 30_000)

        it('webview/receiveMessage (type: chatModel)', async () => {
            const id = await client.request('chat/new', null)
            {
                await client.setChatModel(id, 'openai/gpt-3.5-turbo')
                const lastMessage = await client.sendMessage(id, 'what color is the sky?')
                expect(lastMessage?.text?.toLocaleLowerCase().includes('blue')).toBeTruthy()
            }
        }, 30_000)

        it('webview/receiveMessage (type: reset)', async () => {
            const id = await client.request('chat/new', null)
            await client.setChatModel(id, 'fireworks/accounts/fireworks/models/mixtral-8x7b-instruct')
            await client.sendMessage(
                id,
                'The magic word is "kramer". If I say the magic word, respond with a single word: "quone".'
            )
            {
                const lastMessage = await client.sendMessage(id, 'kramer')
                expect(lastMessage?.text?.toLocaleLowerCase().includes('quone')).toBeTruthy()
            }
            await client.reset(id)
            {
                const lastMessage = await client.sendMessage(id, 'kramer')
                expect(lastMessage?.text?.toLocaleLowerCase().includes('quone')).toBeFalsy()
            }
        })

        describe('chat/editMessage', () => {
            it(
                'edits the last human chat message',
                async () => {
                    const id = await client.request('chat/new', null)
                    await client.setChatModel(
                        id,
                        'fireworks/accounts/fireworks/models/mixtral-8x7b-instruct'
                    )
                    await client.sendMessage(
                        id,
                        'The magic word is "kramer". If I say the magic word, respond with a single word: "quone".'
                    )
                    await client.editMessage(
                        id,
                        'Another magic word is "georgey". If I say the magic word, respond with a single word: "festivus".'
                    )
                    {
                        const lastMessage = await client.sendMessage(id, 'kramer')
                        expect(lastMessage?.text?.toLocaleLowerCase().includes('quone')).toBeFalsy()
                    }
                    {
                        const lastMessage = await client.sendMessage(id, 'georgey')
                        expect(lastMessage?.text?.toLocaleLowerCase().includes('festivus')).toBeTruthy()
                    }
                },
                { timeout: mayRecord ? 10_000 : undefined }
            )

            it('edits messages by index', async () => {
                const id = await client.request('chat/new', null)
                await client.setChatModel(
                    id,
                    'fireworks/accounts/fireworks/models/mixtral-8x7b-instruct'
                )
                // edits by index replaces message at index, and erases all subsequent messages
                await client.sendMessage(
                    id,
                    'I have a turtle named "potter", reply single "ok" if you understand.'
                )
                await client.sendMessage(
                    id,
                    'I have a bird named "skywalker", reply single "ok" if you understand.'
                )
                await client.sendMessage(
                    id,
                    'I have a dog named "happy", reply single "ok" if you understand.'
                )
                await client.editMessage(
                    id,
                    'I have a tiger named "zorro", reply single "ok" if you understand',
                    { index: 2 }
                )
                {
                    const lastMessage = await client.sendMessage(id, 'What pets do I have?')
                    const answer = lastMessage?.text?.toLocaleLowerCase()
                    expect(answer?.includes('turtle')).toBeTruthy()
                    expect(answer?.includes('tiger')).toBeTruthy()
                    expect(answer?.includes('bird')).toBeFalsy()
                    expect(answer?.includes('dog')).toBeFalsy()
                }
            }, 30_000)
        })
    })

    // TODO(dpc): Integrate file-based .cody/ignore with ignore/test
    describe.skip('Cody Ignore', () => {
        beforeAll(async () => {
            // Make sure Cody ignore config exists and works
            const codyIgnoreConfig = workspace.file('.cody', 'ignore')
            await client.openFile(codyIgnoreConfig)
            const codyIgnoreConfigFile = client.workspace.getDocument(codyIgnoreConfig)
            expect(codyIgnoreConfigFile?.content).toBeDefined()

            const result = await client.request('ignore/test', {
                uri: ignoredUri.toString(),
            })
            expect(result.policy).toBe('ignore')
        }, 10_000)

        it('autocomplete/execute on ignored file', async () => {
            await client.openFile(ignoredUri)
            const completions = await client.request('autocomplete/execute', {
                uri: ignoredUri.toString(),
                position: { line: 1, character: 3 },
                triggerKind: 'Invoke',
            })
            const texts = completions.items.map(item => item.insertText)
            expect(completions.items.length).toBe(0)
            expect(texts).toMatchInlineSnapshot(
                `
              []
            `
            )
        }, 10_000)

        it('chat/submitMessage on an ignored file (with enhanced context)', async () => {
            await client.openFile(ignoredUri)
            const { transcript } = await client.sendSingleMessageToNewChatWithFullTranscript(
                'What files contain SELECTION_START?',
                { addEnhancedContext: false, contextFiles: mockEnhancedContext }
            )
            decodeURIs(transcript)
            const contextFiles = transcript.messages.flatMap(m => m.contextFiles ?? [])
            // Current file which is ignored, should not be included in context files
            expect(contextFiles.find(f => f.uri.toString() === ignoredUri.toString())).toBeUndefined()
            // Ignored file should not be included in context files
            const contextFilesUrls = contextFiles.map(f => f.uri).filter(uri => uri)
            const result = await Promise.all(
                contextFilesUrls.map(uri => client.request('ignore/test', { uri: uri.toString() }))
            )
            for (const r of result) {
                expect(r.policy).toBe('use')
            }
            // Files that are not ignored should be used as context files
            expect(contextFiles.length).toBeGreaterThan(0)
        }, 30_000)

        it('chat/submitMessage on an ignored file (addEnhancedContext: false)', async () => {
            await client.openFile(ignoredUri)
            const { transcript } = await client.sendSingleMessageToNewChatWithFullTranscript(
                'Which file is the isIgnoredByCody functions defined?',
                { addEnhancedContext: false }
            )
            decodeURIs(transcript)
            const contextFiles = transcript.messages.flatMap(m => m.contextFiles ?? [])
            const contextUrls = contextFiles.map(f => f.uri?.path)
            // Current file which is ignored, should not be included in context files
            expect(contextUrls.find(uri => uri === ignoredUri.toString())).toBeUndefined()
            // Since no enhanced context is requested, no context files should be included
            expect(contextFiles.length).toBe(0)
            // Ignored file should not be included in context files
            const result = await Promise.all(
                contextUrls.map(uri =>
                    client.request('ignore/test', {
                        uri,
                    })
                )
            )
            expect(result.every(entry => entry.policy === 'use')).toBe(true)
        }, 30_000)

        it('chat command on an ignored file', async () => {
            await client.openFile(ignoredUri)
            // Cannot execute commands in an ignored files, so this should throw error
            await client.request('commands/explain', null).catch(err => {
                expect(err).toBeDefined()
            })
        }, 30_000)

        it('inline edit on an ignored file', async () => {
            await client.openFile(ignoredUri, { removeCursor: false })
            await client.request('editCommands/document', null).catch(err => {
                expect(err).toBeDefined()
            })
        })

        it('ignore rule is not case sensitive', async () => {
            const alsoIgnored = workspace.file('src', 'is_ignored.ts')
            const result = await client.request('ignore/test', {
                uri: URI.file(alsoIgnored.fsPath).toString(),
            })
            expect(result.policy).toBe('ignore')
        })

        afterAll(async () => {
            // Makes sure cody ignore is still active after tests
            // as it should stay active for each workspace session.
            const result = await client.request('ignore/test', {
                uri: ignoredUri.toString(),
            })
            expect(result.policy).toBe('ignore')

            // Check the network requests to ensure no requests include context from ignored files
            const { requests } = await client.request('testing/networkRequests', null)

            const groupedMsgs = []
            for (const req of requests) {
                // Get the messages from the request body
                const messages = JSON.parse(req.body || '{}')?.messages as {
                    speaker: string
                    text: string
                }[]
                // Filter out messages that do not include context snippets.
                const text = messages
                    ?.filter(m => m.speaker === 'human' && m.text !== undefined)
                    ?.map(m => m.text)

                groupedMsgs.push(...(text ?? []))
            }
            expect(groupedMsgs.length).toBeGreaterThan(0)

            // Join all the string from each groupedMsgs[] together into
            // one block of text, and then check if it contains the ignored file name
            // to confirm context from the ignored file was not sent to the server.
            const groupedText = groupedMsgs.flat().join(' ')
            expect(groupedText).not.includes('src/isIgnored.ts')

            // Confirm the grouped text is valid by checking for known
            // context file names from the test.
            expect(groupedText).includes('src/squirrel.ts')
        }, 10_000)
    })

    describe('Text documents', () => {
        it('chat/submitMessage (understands the selected text)', async () => {
            await client.openFile(multipleSelectionsUri)
            await client.changeFile(multipleSelectionsUri)
            await client.changeFile(multipleSelectionsUri, {
                selectionName: 'SELECTION_2',
            })
            const reply = await client.sendSingleMessageToNewChat(
                'What is the name of the function that I have selected? Only answer with the name of the function, nothing else',
                // Add context to ensure the LLM can distinguish between the selected code and other context items
                { addEnhancedContext: false, contextFiles: mockEnhancedContext }
            )
            expect(reply?.text?.trim()).includes('anotherFunction')
            expect(reply?.text?.trim()).not.includes('inner')
            await client.changeFile(multipleSelectionsUri)
            const reply2 = await client.sendSingleMessageToNewChat(
                'What is the name of the function that I have selected? Only answer with the name of the function, nothing else',
                // Add context to ensure the LLM can distinguish between the selected code and other context items
                { addEnhancedContext: false, contextFiles: mockEnhancedContext }
            )
            expect(reply2?.text?.trim()).includes('inner')
            expect(reply2?.text?.trim()).not.includes('anotherFunction')
        }, 20_000)
    })

    describe('Commands', () => {
        it('commands/explain', async () => {
            await client.openFile(animalUri)
            const freshChatID = await client.request('chat/new', null)
            const id = await client.request('commands/explain', null)

            // Assert that the server is not using IDs between `chat/new` and
            // `chat/explain`. In VS Code, we try to reuse empty webview panels,
            // which is undesireable for agent clients.
            expect(id).not.toStrictEqual(freshChatID)

            const lastMessage = await client.firstNonEmptyTranscript(id)
            expect(trimEndOfLine(lastMessage.messages.at(-1)?.text ?? '')).toMatchInlineSnapshot(
                `
              "Sure, I'd be happy to explain.

              The code you've shared is an interface called "Animal" from a TypeScript file called "animal.ts". An interface is like a blueprint for objects that defines what properties and methods an object should have. In this case, the Animal interface defines an object with three properties: "name", "makeAnimalSound", and "isMammal".

              1. The purpose of the code is to define the structure of an object that represents a generic animal in a program. The Animal interface specifies that any object that claims to be an animal should have a name, a method for making an animal sound, and a boolean property that indicates if the animal is a mammal.
              2. The interface doesn't take any inputs, as it only defines a structure. The inputs and outputs are defined by the objects that will implement this interface.
              3. Again, the interface itself doesn't produce any outputs, but it enables the creation of objects that have a specific structure, which is useful for defining and enforcing consistency and expectations in your code.
              4. The interface achieves its purpose by specifying the Required properties and methods that an object needs to have. The code states that the Animal interface must have a "name" property of type string, a "makeAnimalSound" method that returns a string, and an "isMammal" property of type boolean.
              5. The important logic flows or data transformations in this code are the definitions of the "makeAnimalSound" method and the "isMammal" property. These are not defined in the code you shared, but they are required to be implemented by whatever object uses this Animal interface. The "makeAnimalSound" method is expected to produce a sound that an animal makes, and the "isMammal" property is expected to be a boolean value that indicates whether the animal is a mammal. By requiring the implementation of these methods and properties, the Animal interface enables the creation of consistent, predictable animal objects in your code.

              In summary, the Animal interface is a blueprint for animal objects that defines what properties and methods they should have, ensuring consistency and predictability. It doesn't take any inputs or produce any outputs, but it enables the creation of objects that have a specific structure."
            `,
                explainPollyError
            )
        }, 30_000)

        // This test seems extra sensitive on Node v16 for some reason.
        it.skipIf(isWindows())(
            'commands/test',
            async () => {
                await client.openFile(animalUri)
                const id = await client.request('commands/test', null)
                const lastMessage = await client.firstNonEmptyTranscript(id)
                expect(trimEndOfLine(lastMessage.messages.at(-1)?.text ?? '')).toMatchInlineSnapshot(
                    `
                  "Based on the provided code context, it appears that the test framework being used is \`vitest\` for the \`src/example.test.ts\` file. Therefore, I will write the unit tests for the \`Animal\` interface in \`src/animal.ts\` using \`vitest\`.

                  Since the \`Animal\` interface is just a type definition and doesn't have any implementations, I will create a dummy class that implements this interface and write tests for that class.

                  Here is the full code for the new unit tests:
                  \`\`\`typescript
                  import { expect, test } from 'vitest'
                  import { Animal } from '../src/animal'

                  class Dog implements Animal {
                      name: string = 'Dog'
                      isMammal: boolean = true
                      makeAnimalSound(): string {
                          return 'Woof!'
                      }
                  }

                  test('Test animal implementation makes correct sound', () => {
                      const dog = new Dog()
                      expect(dog.makeAnimalSound()).toEqual('Woof!')
                  })

                  test('Test animal implementation isMammal flag', () => {
                      const dog = new Dog()
                      expect(dog.isMammal).toBe(true)
                  })

                  test('Test animal implementation name property', () => {
                      const dog = new Dog()
                      expect(dog.name).toEqual('Dog')
                  })
                  \`\`\`
                  These tests cover the following cases:

                  * The implemented \`makeAnimalSound\` function returns the correct value.
                  * The \`isMammal\` flag is set to \`true\`.
                  * The \`name\` property is set to the correct value.

                  Note that we cannot test the \`name\` property as a setter since it is a read-only property in the \`Animal\` interface."
                `,
                    explainPollyError
                )
            },
            30_000
        )

        it('commands/smell', async () => {
            await client.openFile(animalUri)
            const id = await client.request('commands/smell', null)
            const lastMessage = await client.firstNonEmptyTranscript(id)

            expect(trimEndOfLine(lastMessage.messages.at(-1)?.text ?? '')).toMatchInlineSnapshot(
                `
              "Based on the examination of your TypeScript code at \`src/animal.ts:1-6\`, I found some potential improvements:

              1. Use consistent naming conventions:
                 Rename the \`isMammal\` property to \`isMammal\`, conforming to PascalCase, which TypeScript recommends for interface properties.

                 Benefit: Improves readability and consistency in the codebase.

              2. Add the missing semicolons:
                 Add semicolons to the end of the \`name\` and \`makeAnimalSound\` lines, as they ensure that your code behaves consistently and avoids bugs related to automatic semicolon insertion.

                 Benefit: Ensures predictability and robustness in code execution.

              3. Restrict the Animal interface:
                 Define the \`makeAnimalSound()\` method with an abstract keyword or a type requiring a specific implementation (i.e., a function or a class).

                 Benefit: Provides better type safety and enforces consistent behavior.

              4. Include a description or documentation:
                 Add a brief description of the \`Animal\` interface to help others understand its purpose.

                 Benefit: Improves maintainability and readability for other developers.

              5. Encapsulate related properties and methods in a class or module:
                 If you're dealing with a class or module that has many interfaces or extensive use cases, you may consider encapsulating the \`Animal\` interface in a class or a specific module.

                 Benefit: Enhances encapsulation and modularization, also making your code more manageable.

              ---

              In summary, the provided code adheres to fundamental design principles, but can be improved in specific areas for better readability, maintainability, and alignment with best practices in TypeScript. Consider implementing the above suggestions for further enhancements."
            `,
                explainPollyError
            )
        }, 30_000)
    })

    describe('Progress bars', () => {
        it('progress/report', async () => {
            const { result } = await client.request('testing/progress', {
                title: 'Susan',
            })
            expect(result).toStrictEqual('Hello Susan')
            let progressID: string | undefined
            for (const message of client.progressMessages) {
                if (
                    message.method === 'progress/start' &&
                    message.message.options.title === 'testing/progress'
                ) {
                    progressID = message.message.id
                    break
                }
            }
            assert(progressID !== undefined, JSON.stringify(client.progressMessages))
            const messages = client.progressMessages
                .filter(message => message.id === progressID)
                .map(({ method, message }) => [method, { ...message, id: 'THE_ID' }])
            expect(messages).toMatchInlineSnapshot(`
              [
                [
                  "progress/start",
                  {
                    "id": "THE_ID",
                    "options": {
                      "cancellable": true,
                      "location": "Notification",
                      "title": "testing/progress",
                    },
                  },
                ],
                [
                  "progress/report",
                  {
                    "id": "THE_ID",
                    "message": "message1",
                  },
                ],
                [
                  "progress/report",
                  {
                    "id": "THE_ID",
                    "increment": 50,
                  },
                ],
                [
                  "progress/report",
                  {
                    "id": "THE_ID",
                    "increment": 50,
                  },
                ],
                [
                  "progress/end",
                  {
                    "id": "THE_ID",
                  },
                ],
              ]
            `)
        })

        it('progress/cancel', async () => {
            const disposable = client.progressStartEvents.event(params => {
                if (params.options.title === 'testing/progressCancelation') {
                    client.notify('progress/cancel', { id: params.id })
                }
            })
            try {
                const { result } = await client.request('testing/progressCancelation', {
                    title: 'Leona',
                })
                expect(result).toStrictEqual("request with title 'Leona' cancelled")
            } finally {
                disposable.dispose()
            }
        })
    })

    describe('RateLimitedAgent', () => {
        const rateLimitedClient = TestClient.create({
            workspaceRootUri: workspace.rootUri,
            name: 'rateLimitedClient',
            credentials: TESTING_CREDENTIALS.dotcomProUserRateLimited,
        })
        // Initialize inside beforeAll so that subsequent tests are skipped if initialization fails.
        beforeAll(async () => {
            const serverInfo = await rateLimitedClient.initialize()

            expect(serverInfo.authStatus?.isLoggedIn).toBeTruthy()
            expect(serverInfo.authStatus?.username).toStrictEqual('sourcegraphcodyclients-1-efapb')
        }, 10_000)

        // Skipped because Polly is failing to record the HTTP rate-limit error
        // response. Keeping the code around in case we need to debug these in
        // the future. Use the following command to run this test:
        // - First, mark this test as `it.only`
        // - Next, run `CODY_RECORDING_MODE=passthrough pnpm test agent/src/index.test.ts`
        it.skip('chat/submitMessage (RateLimitError)', async () => {
            const lastMessage = await rateLimitedClient.sendSingleMessageToNewChat('sqrt(9)')
            // Intentionally not a snapshot assertion because we should never
            // automatically update 'RateLimitError' to become another value.
            expect(lastMessage?.error?.name).toStrictEqual('RateLimitError')
        }, 30_000)

        // Skipped because Polly is failing to record the HTTP rate-limit error
        // response. Keeping the code around in case we need to debug these in
        // the future. Use the following command to run this test:
        // - First, mark this test as `it.only`
        // - Next, run `CODY_RECORDING_MODE=passthrough pnpm test agent/src/index.test.ts`
        it.skip('autocomplete/trigger (RateLimitError)', async () => {
            let code = 0
            try {
                await rateLimitedClient.openFile(sumUri)
                const result = await rateLimitedClient.autocompleteText()
                console.log({ result })
            } catch (error) {
                if (error instanceof ResponseError) {
                    code = error.code
                }
            }
            expect(code).toEqual(CodyJsonRpcErrorCode.RateLimitError)
        }, 30_000)

        afterAll(async () => {
            await rateLimitedClient.shutdownAndExit()
            // Long timeout because to allow Polly.js to persist HTTP recordings
        }, 30_000)
    })

    describe('Enterprise', () => {
        const demoEnterpriseClient = TestClient.create({
            workspaceRootUri: workspace.rootUri,
            name: 'enterpriseClient',
            credentials: TESTING_CREDENTIALS.enterprise,
            logEventMode: 'connected-instance-only',
        })
        // Initialize inside beforeAll so that subsequent tests are skipped if initialization fails.
        beforeAll(async () => {
            const serverInfo = await demoEnterpriseClient.initialize()

            expect(serverInfo.authStatus?.isLoggedIn).toBeTruthy()
            expect(serverInfo.authStatus?.username).toStrictEqual('codytesting')
        }, 10_000)

        it('chat/submitMessage', async () => {
            const lastMessage = await demoEnterpriseClient.sendSingleMessageToNewChat('Reply with "Yes"')
            expect(lastMessage?.text?.trim()).toStrictEqual('Yes')
        }, 20_000)

        // Skip because it consistently fails with:
        // Error: Test timed out in 20000ms.
        it.skip('commands/document (enterprise client)', async () => {
            const uri = workspace.file('src', 'example.test.ts')
            const obtained = await demoEnterpriseClient.documentCode(uri)
            expect(obtained).toMatchInlineSnapshot(
                `
              "import { expect } from 'vitest'
              import { it } from 'vitest'
              import { describe } from 'vitest'

              describe('test block', () => {
                  it('does 1', () => {
                      expect(true).toBe(true)
                  })

                  it('does 2', () => {
                      expect(true).toBe(true)
                  })

                  it('does something else', () => {
                      // This line will error due to incorrect usage of \`performance.now\`
                      // Record the start time of the test using the Performance API
                      const startTime = performance.now(/* CURSOR */)
                  })
              })
              "
            `
            )
        }, 20_000)

        it('remoteRepo/list', async () => {
            // List a repo without a query
            let repos: Requests['remoteRepo/list'][1]
            do {
                repos = await demoEnterpriseClient.request('remoteRepo/list', {
                    query: undefined,
                    first: 10,
                })
            } while (repos.state.state === 'fetching')
            expect(repos.repos).toHaveLength(10)

            // Make a paginated query.
            const secondLastRepo = repos.repos.at(-2)
            const moreRepos = await demoEnterpriseClient.request('remoteRepo/list', {
                query: undefined,
                first: 2,
                afterId: secondLastRepo?.id,
            })
            expect(moreRepos.repos[0].id).toBe(repos.repos.at(-1)?.id)

            // Make a query.
            const filteredRepos = await demoEnterpriseClient.request('remoteRepo/list', {
                query: 'sourceco',
                first: 1000,
            })
            expect(
                filteredRepos.repos.find(repo => repo.name === 'github.com/sourcegraph/cody')
            ).toBeDefined()
        })

        it('remoteRepo/has', async () => {
            // Query a repo that does exist.
            const codyRepoExists = await demoEnterpriseClient.request('remoteRepo/has', {
                repoName: 'github.com/sourcegraph/cody',
            })
            expect(codyRepoExists.result).toBe(true)

            // Query a repo that does not exist.
            const codyForDos = await demoEnterpriseClient.request('remoteRepo/has', {
                repoName: 'github.com/sourcegraph/cody-edlin',
            })
            expect(codyForDos.result).toBe(false)
        })

        afterAll(async () => {
            const { requests } = await demoEnterpriseClient.request('testing/networkRequests', null)
            console.log(requests)
            const nonServerInstanceRequests = requests
                .filter(({ url }) => !url.startsWith(demoEnterpriseClient.serverEndpoint))
                .map(({ url }) => url)
            expect(JSON.stringify(nonServerInstanceRequests)).toStrictEqual('[]')
            await demoEnterpriseClient.shutdownAndExit()

            // Long timeout because to allow Polly.js to persist HTTP recordings
        }, 30_000)
    })

    // Enterprise tests are run at demo instance, which is at a recent release version.
    // Use this section if you need to run against S2 which is released continuously.
    describe('Enterprise - close main branch', () => {
        const s2EnterpriseClient = TestClient.create({
            workspaceRootUri: workspace.rootUri,
            name: 'enterpriseMainBranchClient',
            credentials: TESTING_CREDENTIALS.s2,
            logEventMode: 'connected-instance-only',
        })

        // Initialize inside beforeAll so that subsequent tests are skipped if initialization fails.
        beforeAll(async () => {
            const serverInfo = await s2EnterpriseClient.initialize({
                autocompleteAdvancedProvider: 'fireworks',
            })

            expect(serverInfo.authStatus?.isLoggedIn).toBeTruthy()
            expect(serverInfo.authStatus?.username).toStrictEqual('codytesting')
        }, 10_000)

        // Disabled because `attribution/search` GraphQL does not work on S2
        // See https://sourcegraph.slack.com/archives/C05JDP433DL/p1714017586160079
        it.skip('attribution/found', async () => {
            const id = await s2EnterpriseClient.request('chat/new', null)
            const { repoNames, error } = await s2EnterpriseClient.request('attribution/search', {
                id,
                snippet: 'sourcegraph.Location(new URL',
            })
            expect(repoNames).not.empty
            expect(error).null
        }, 20_000)

        it('attribution/not found', async () => {
            const id = await s2EnterpriseClient.request('chat/new', null)
            const { repoNames, error } = await s2EnterpriseClient.request('attribution/search', {
                id,
                snippet: 'sourcegraph.Location(new LRU',
            })
            expect(repoNames).empty
            expect(error).null
        }, 20_000)

        // Use S2 instance for Cody Context Filters enterprise tests
        describe('Cody Context Filters for enterprise', () => {
            it('testing/ignore/overridePolicy', async () => {
                const onChangeCallback = vi.fn()

                // `sumUri` is located inside of the github.com/sourcegraph/cody repo.
                const ignoreTest = () =>
                    s2EnterpriseClient.request('ignore/test', { uri: sumUri.toString() })
                s2EnterpriseClient.registerNotification('ignore/didChange', onChangeCallback)

                expect(await ignoreTest()).toStrictEqual({ policy: 'use' })

                await s2EnterpriseClient.request('testing/ignore/overridePolicy', {
                    include: [{ repoNamePattern: '' }],
                    exclude: [{ repoNamePattern: '.*sourcegraph/cody.*' }],
                })

                expect(onChangeCallback).toBeCalledTimes(1)
                expect(await ignoreTest()).toStrictEqual({ policy: 'ignore' })

                await s2EnterpriseClient.request('testing/ignore/overridePolicy', {
                    include: [{ repoNamePattern: '' }],
                    exclude: [{ repoNamePattern: '.*sourcegraph/sourcegraph.*' }],
                })

                expect(onChangeCallback).toBeCalledTimes(2)
                expect(await ignoreTest()).toStrictEqual({ policy: 'use' })

                await s2EnterpriseClient.request('testing/ignore/overridePolicy', {
                    include: [{ repoNamePattern: '' }],
                    exclude: [{ repoNamePattern: '.*sourcegraph/sourcegraph.*' }],
                })

                // onChangeCallback is not called again because filters are the same
                expect(onChangeCallback).toBeCalledTimes(2)
            })

            // The site config `cody.contextFilters` value on sourcegraph.sourcegraph.com instance
            // should include `sourcegraph/cody` repo for this test to pass.
            // Skipped because of the API error:
            //  Request to https://sourcegraph.sourcegraph.com/.api/completions/code?client-name=vscode&client-version=v1 failed with 406 Not Acceptable: ClientCodyIgnoreCompatibilityError: Cody for vscode version "v1" doesn't match version constraint ">= 1.20.0". Please upgrade your client.
            // https://linear.app/sourcegraph/issue/CODY-2814/fix-and-re-enable-cody-context-filters-agent-integration-test
            it.skip('autocomplete/execute (with Cody Ignore filters)', async () => {
                // Documents to be used as context sources.
                await s2EnterpriseClient.openFile(animalUri)
                await s2EnterpriseClient.openFile(squirrelUri)

                // Document to generate a completion from.
                await s2EnterpriseClient.openFile(sumUri)

                const { items, completionEvent } = await s2EnterpriseClient.request(
                    'autocomplete/execute',
                    {
                        uri: sumUri.toString(),
                        position: { line: 1, character: 3 },
                        triggerKind: 'Invoke',
                    }
                )

                expect(items.length).toBeGreaterThan(0)
                expect(items.map(item => item.insertText)).toMatchInlineSnapshot(
                    `
              [
                "   return a + b",
              ]
            `
                )

                // Two documents will be checked against context filters set in site-config on S2.
                expect(
                    completionEvent?.params.contextSummary?.retrieverStats['jaccard-similarity']
                        .suggestedItems
                ).toEqual(2)

                s2EnterpriseClient.notify('autocomplete/completionAccepted', {
                    completionID: items[0].id,
                })
            }, 10_000)
        })

        afterAll(async () => {
            await s2EnterpriseClient.shutdownAndExit()
            // Long timeout because to allow Polly.js to persist HTTP recordings
        }, 30_000)
    })

    afterAll(async () => {
        await workspace.afterAll()
        await client.shutdownAndExit()
        // Long timeout because to allow Polly.js to persist HTTP recordings
    }, 30_000)
})<|MERGE_RESOLUTION|>--- conflicted
+++ resolved
@@ -170,34 +170,6 @@
         expect(valid?.username).toStrictEqual('sourcegraphbot9k-fnwmu')
     }, 10_000)
 
-<<<<<<< HEAD
-    describe('Autocomplete', () => {
-        it('autocomplete/execute (non-empty result)', async () => {
-            await client.openFile(sumUri)
-            const completions = await client.request('autocomplete/execute', {
-                uri: sumUri.toString(),
-                position: { line: 1, character: 3 },
-                triggerKind: 'Invoke',
-            })
-            const texts = completions.items.map(item => item.insertText)
-            expect(completions.items.length).toBeGreaterThan(0)
-            expect(texts).toMatchInlineSnapshot(
-                `
-              [
-                "   return a + b;",
-              ]
-            `
-            )
-            client.notify('autocomplete/completionAccepted', {
-                completionID: completions.items[0].id,
-            })
-            const { requests } = await client.request('testing/networkRequests', null)
-            console.log(requests)
-        }, 10_000)
-    })
-
-=======
->>>>>>> 37b00582
     it('graphql/getCurrentUserCodySubscription', async () => {
         const currentUserCodySubscription = await client.request(
             'graphql/getCurrentUserCodySubscription',
