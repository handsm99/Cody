--- conflicted
+++ resolved
@@ -2,11 +2,7 @@
 import { spawnSync } from 'node:child_process'
 import path from 'node:path'
 
-<<<<<<< HEAD
 import { afterAll, afterEach, beforeAll, beforeEach, describe, expect, it, vi } from 'vitest'
-=======
-import { afterAll, beforeAll, beforeEach, describe, expect, it } from 'vitest'
->>>>>>> 0ea7e25b
 
 import {
     type ContextItem,
@@ -26,10 +22,7 @@
 import { TestWorkspace } from './TestWorkspace'
 import { decodeURIs } from './decodeURIs'
 import { explainPollyError } from './explainPollyError'
-<<<<<<< HEAD
 import type { Requests, TestingTelemetryEvent } from './protocol-alias'
-=======
->>>>>>> 0ea7e25b
 import { trimEndOfLine } from './trimEndOfLine'
 const workspace = new TestWorkspace(path.join(__dirname, '__tests__', 'example-ts'))
 
@@ -462,17 +455,13 @@
             })
         }, 30_000)
 
-<<<<<<< HEAD
-        it('chat/submitMessage (with enhanced context)', async () => {
+        it('chat/submitMessage (with mock context)', async () => {
             // list of v2 events we expect to fire during the test run (feature:action). Add to this list as needed.
             client.expectedEvents = [
                 'cody.chat-question:submitted',
                 'cody.chat-question:executed',
                 'cody.chatResponse:hasCode',
             ]
-=======
-        it('chat/submitMessage (with mock context)', async () => {
->>>>>>> 0ea7e25b
             await client.openFile(animalUri)
             const lastMessage = await client.sendSingleMessageToNewChat(
                 'Write a class Dog that implements the Animal interface in my workspace. Show the code only, no explanation needed.',
@@ -509,17 +498,13 @@
             )
         }, 30_000)
 
-<<<<<<< HEAD
-        it('chat/submitMessage (with enhanced context, squirrel test)', async () => {
+        it('chat/submitMessage (squirrel test)', async () => {
             // list of v2 events we expect to fire during the test run (feature:action). Add to this list as needed.
             client.expectedEvents = [
                 'cody.chat-question:submitted',
                 'cody.chat-question:executed',
                 'cody.chatResponse:noCode',
             ]
-=======
-        it('chat/submitMessage (squirrel test)', async () => {
->>>>>>> 0ea7e25b
             await client.openFile(squirrelUri)
             const { lastMessage, transcript } =
                 await client.sendSingleMessageToNewChatWithFullTranscript('What is Squirrel?', {
@@ -785,11 +770,6 @@
     })
 
     describe('Text documents', () => {
-<<<<<<< HEAD
-        it('chat/submitMessage (understands the selected text)', async () => {
-            // list of v2 events we expect to fire during the test run (feature:action). Add to this list as needed.
-            client.expectedEvents = []
-=======
         // Skipping this test because it asserts an outdated behavior.
         // Previously, the user's selection was added to the context even when
         // `addEnhancedContext: false`. In the PR
@@ -804,7 +784,6 @@
         // need to figure out how we expose adding the user's selection to the
         // context when interacting with Cody through the JSON-RPC API.
         it.skip('chat/submitMessage (understands the selected text)', async () => {
->>>>>>> 0ea7e25b
             await client.openFile(multipleSelectionsUri)
             await client.changeFile(multipleSelectionsUri)
             await client.changeFile(multipleSelectionsUri, {
@@ -1141,262 +1120,6 @@
         }, 30_000)
     })
 
-<<<<<<< HEAD
-    describe('Enterprise', () => {
-        // Initialize inside beforeAll so that subsequent tests are skipped if initialization fails.
-        beforeAll(async () => {
-            const serverInfo = await demoEnterpriseClient.initialize()
-
-            expect(serverInfo.authStatus?.isLoggedIn).toBeTruthy()
-            expect(serverInfo.authStatus?.username).toStrictEqual('codytesting')
-        }, 10_000)
-
-        it('chat/submitMessage', async () => {
-            // list of v2 events we expect to fire during the test run (feature:action). Add to this list as needed.
-            client.expectedEvents = [
-                'cody.auth:connected',
-                'cody.codyIgnore:hasFile',
-                'cody.auth:connected',
-                'cody.chat-question:submitted',
-                'cody.chat-question:executed',
-                'cody.chatResponse:noCode',
-            ]
-            const lastMessage = await demoEnterpriseClient.sendSingleMessageToNewChat('Reply with "Yes"')
-            expect(lastMessage?.text?.trim()).toStrictEqual('Yes')
-        }, 20_000)
-
-        // Skip because it consistently fails with:
-        // Error: Test timed out in 20000ms.
-        it.skip('commands/document (enterprise client)', async () => {
-            const uri = workspace.file('src', 'example.test.ts')
-            const obtained = await demoEnterpriseClient.documentCode(uri)
-            expect(obtained).toMatchInlineSnapshot(
-                `
-              "import { expect } from 'vitest'
-              import { it } from 'vitest'
-              import { describe } from 'vitest'
-
-              describe('test block', () => {
-                  it('does 1', () => {
-                      expect(true).toBe(true)
-                  })
-
-                  it('does 2', () => {
-                      expect(true).toBe(true)
-                  })
-
-                  it('does something else', () => {
-                      // This line will error due to incorrect usage of \`performance.now\`
-                      // Record the start time of the test using the Performance API
-                      const startTime = performance.now(/* CURSOR */)
-                  })
-              })
-              "
-            `
-            )
-        }, 20_000)
-
-        it('remoteRepo/list', async () => {
-            // list of v2 events we expect to fire during the test run (feature:action). Add to this list as needed.
-            client.expectedEvents = [
-                'cody.auth:connected',
-                'cody.codyIgnore:hasFile',
-                'cody.auth:connected',
-                'cody.chat-question:submitted',
-                'cody.chat-question:executed',
-                'cody.chatResponse:noCode',
-            ]
-            // List a repo without a query
-            let repos: Requests['remoteRepo/list'][1]
-            do {
-                repos = await demoEnterpriseClient.request('remoteRepo/list', {
-                    query: undefined,
-                    first: 10,
-                })
-            } while (repos.state.state === 'fetching')
-            expect(repos.repos).toHaveLength(10)
-
-            // Make a paginated query.
-            const secondLastRepo = repos.repos.at(-2)
-            const moreRepos = await demoEnterpriseClient.request('remoteRepo/list', {
-                query: undefined,
-                first: 2,
-                afterId: secondLastRepo?.id,
-            })
-            expect(moreRepos.repos[0].id).toBe(repos.repos.at(-1)?.id)
-
-            // Make a query.
-            const filteredRepos = await demoEnterpriseClient.request('remoteRepo/list', {
-                query: 'sourceco',
-                first: 1000,
-            })
-            expect(
-                filteredRepos.repos.find(repo => repo.name === 'github.com/sourcegraph/cody')
-            ).toBeDefined()
-        })
-
-        it('remoteRepo/has', async () => {
-            // list of v2 events we expect to fire during the test run (feature:action). Add to this list as needed.
-            client.expectedEvents = [
-                'cody.auth:connected',
-                'cody.codyIgnore:hasFile',
-                'cody.auth:connected',
-                'cody.chat-question:submitted',
-                'cody.chat-question:executed',
-                'cody.chatResponse:noCode',
-            ]
-            // Query a repo that does exist.
-            const codyRepoExists = await demoEnterpriseClient.request('remoteRepo/has', {
-                repoName: 'github.com/sourcegraph/cody',
-            })
-            expect(codyRepoExists.result).toBe(true)
-
-            // Query a repo that does not exist.
-            const codyForDos = await demoEnterpriseClient.request('remoteRepo/has', {
-                repoName: 'github.com/sourcegraph/cody-edlin',
-            })
-            expect(codyForDos.result).toBe(false)
-        })
-
-        afterAll(async () => {
-            const { requests } = await demoEnterpriseClient.request('testing/networkRequests', null)
-            const nonServerInstanceRequests = requests
-                .filter(({ url }) => !url.startsWith(demoEnterpriseClient.serverEndpoint))
-                .map(({ url }) => url)
-            expect(JSON.stringify(nonServerInstanceRequests)).toStrictEqual('[]')
-            await demoEnterpriseClient.shutdownAndExit()
-
-            // Long timeout because to allow Polly.js to persist HTTP recordings
-        }, 30_000)
-    })
-
-    // Enterprise tests are run at demo instance, which is at a recent release version.
-    // Use this section if you need to run against S2 which is released continuously.
-    describe('S2 Enterprise - close main branch', () => {
-        // Initialize inside beforeAll so that subsequent tests are skipped if initialization fails.
-        beforeAll(async () => {
-            const serverInfo = await s2EnterpriseClient.initialize({
-                autocompleteAdvancedProvider: 'fireworks',
-            })
-
-            expect(serverInfo.authStatus?.isLoggedIn).toBeTruthy()
-            expect(serverInfo.authStatus?.username).toStrictEqual('codytesting')
-        }, 10_000)
-
-        // Disabled because `attribution/search` GraphQL does not work on S2
-        // See https://sourcegraph.slack.com/archives/C05JDP433DL/p1714017586160079
-        it.skip('attribution/found', async () => {
-            const id = await s2EnterpriseClient.request('chat/new', null)
-            const { repoNames, error } = await s2EnterpriseClient.request('attribution/search', {
-                id,
-                snippet: 'sourcegraph.Location(new URL',
-            })
-            expect(repoNames).not.empty
-            expect(error).null
-        }, 20_000)
-
-        it('attribution/not found', async () => {
-            // list of v2 events we expect to fire during the test run (feature:action). Add to this list as needed.
-            s2EnterpriseClient.expectedEvents = []
-            const id = await s2EnterpriseClient.request('chat/new', null)
-            const { repoNames, error } = await s2EnterpriseClient.request('attribution/search', {
-                id,
-                snippet: 'sourcegraph.Location(new LRU',
-            })
-            expect(repoNames).empty
-            expect(error).null
-        }, 20_000)
-
-        // Use S2 instance for Cody Context Filters enterprise tests
-        describe('S2 Enterprise - Cody Context Filters for enterprise', () => {
-            it('testing/ignore/overridePolicy', async () => {
-                // list of v2 events we expect to fire during the test run (feature:action). Add to this list as needed.
-                s2EnterpriseClient.expectedEvents = []
-                const onChangeCallback = vi.fn()
-
-                // `sumUri` is located inside of the github.com/sourcegraph/cody repo.
-                const ignoreTest = () =>
-                    s2EnterpriseClient.request('ignore/test', { uri: sumUri.toString() })
-                s2EnterpriseClient.registerNotification('ignore/didChange', onChangeCallback)
-
-                expect(await ignoreTest()).toStrictEqual({ policy: 'use' })
-
-                await s2EnterpriseClient.request('testing/ignore/overridePolicy', {
-                    include: [{ repoNamePattern: '' }],
-                    exclude: [{ repoNamePattern: '.*sourcegraph/cody.*' }],
-                })
-
-                expect(onChangeCallback).toBeCalledTimes(1)
-                expect(await ignoreTest()).toStrictEqual({ policy: 'ignore' })
-
-                await s2EnterpriseClient.request('testing/ignore/overridePolicy', {
-                    include: [{ repoNamePattern: '' }],
-                    exclude: [{ repoNamePattern: '.*sourcegraph/sourcegraph.*' }],
-                })
-
-                expect(onChangeCallback).toBeCalledTimes(2)
-                expect(await ignoreTest()).toStrictEqual({ policy: 'use' })
-
-                await s2EnterpriseClient.request('testing/ignore/overridePolicy', {
-                    include: [{ repoNamePattern: '' }],
-                    exclude: [{ repoNamePattern: '.*sourcegraph/sourcegraph.*' }],
-                })
-
-                // onChangeCallback is not called again because filters are the same
-                expect(onChangeCallback).toBeCalledTimes(2)
-            })
-
-            // The site config `cody.contextFilters` value on sourcegraph.sourcegraph.com instance
-            // should include `sourcegraph/cody` repo for this test to pass.
-            // Skipped because of the API error:
-            //  Request to https://sourcegraph.sourcegraph.com/.api/completions/code?client-name=vscode&client-version=v1 failed with 406 Not Acceptable: ClientCodyIgnoreCompatibilityError: Cody for vscode version "v1" doesn't match version constraint ">= 1.20.0". Please upgrade your client.
-            // https://linear.app/sourcegraph/issue/CODY-2814/fix-and-re-enable-cody-context-filters-agent-integration-test
-            it.skip('autocomplete/execute (with Cody Ignore filters)', async () => {
-                // Documents to be used as context sources.
-                await s2EnterpriseClient.openFile(animalUri)
-                await s2EnterpriseClient.openFile(squirrelUri)
-
-                // Document to generate a completion from.
-                await s2EnterpriseClient.openFile(sumUri)
-
-                const { items, completionEvent } = await s2EnterpriseClient.request(
-                    'autocomplete/execute',
-                    {
-                        uri: sumUri.toString(),
-                        position: { line: 1, character: 3 },
-                        triggerKind: 'Invoke',
-                    }
-                )
-
-                expect(items.length).toBeGreaterThan(0)
-                expect(items.map(item => item.insertText)).toMatchInlineSnapshot(
-                    `
-              [
-                "   return a + b",
-              ]
-            `
-                )
-
-                // Two documents will be checked against context filters set in site-config on S2.
-                expect(
-                    completionEvent?.params.contextSummary?.retrieverStats['jaccard-similarity']
-                        .suggestedItems
-                ).toEqual(2)
-
-                s2EnterpriseClient.notify('autocomplete/completionAccepted', {
-                    completionID: items[0].id,
-                })
-            }, 10_000)
-        })
-
-        afterAll(async () => {
-            await s2EnterpriseClient.shutdownAndExit()
-            // Long timeout because to allow Polly.js to persist HTTP recordings
-        }, 30_000)
-    })
-
-=======
->>>>>>> 0ea7e25b
     afterAll(async () => {
         await workspace.afterAll()
         await client.shutdownAndExit()
