import assert from 'assert'
import { execSync } from 'child_process'
import fspromises from 'fs/promises'
import os from 'os'
import path from 'path'

import { afterAll, beforeAll, beforeEach, describe, expect, it } from 'vitest'
import { Uri } from 'vscode'

import { isWindows } from '@sourcegraph/cody-shared'

import type { ExtensionTranscriptMessage } from '../../vscode/src/chat/protocol'

import { URI } from 'vscode-uri'
import { isNode16 } from './isNode16'
import { TestClient, asTranscriptMessage } from './TestClient'

const explainPollyError = `

    ===================================================[ NOTICE ]=======================================================
    If you get PollyError or unexpected diff, you might need to update recordings to match your changes.
    Run the following commands locally to update the recordings:

      export SRC_ACCESS_TOKEN=YOUR_TOKEN
      export SRC_ACCESS_TOKEN_WITH_RATE_LIMIT=RATE_LIMITED_TOKEN # see https://sourcegraph.slack.com/archives/C059N5FRYG3/p1702990080820699
      export SRC_ENDPOINT=https://sourcegraph.com
      pnpm update-agent-recordings
      # Press 'u' to update the snapshots if the new behavior makes sense. It's
      # normal that the LLM returns minor changes to the wording.
      git commit -am "Update agent recordings"


    More details in https://github.com/sourcegraph/cody/tree/main/agent#updating-the-polly-http-recordings
    ====================================================================================================================

    `

const prototypePath = path.join(__dirname, '__tests__', 'example-ts')
const workspaceRootUri = Uri.file(path.join(os.tmpdir(), 'cody-vscode-shim-test'))
const workspaceRootPath = workspaceRootUri.fsPath

const mayRecord =
    process.env.CODY_RECORDING_MODE === 'record' || process.env.CODY_RECORD_IF_MISSING === 'true'

describe('Agent', () => {
    const dotcom = 'https://sourcegraph.com'
    if (mayRecord) {
        execSync('src login', { stdio: 'inherit' })
        assert.strictEqual(
            process.env.SRC_ENDPOINT,
            dotcom,
            'SRC_ENDPOINT must be https://sourcegraph.com'
        )
    }

    if (process.env.VITEST_ONLY && !process.env.VITEST_ONLY.includes('Agent')) {
        it('Agent tests are skipped due to VITEST_ONLY environment variable', () => {})
        return
    }

    const client = new TestClient({
        name: 'defaultClient',
        // The redacted ID below is copy-pasted from the recording file and
        // needs to be updated whenever we change the underlying access token.
        // We can't return a random string here because then Polly won't be able
        // to associate the HTTP requests between record mode and replay mode.
        accessToken:
            process.env.SRC_ACCESS_TOKEN ??
            'REDACTED_3709f5bf232c2abca4c612f0768368b57919ca6eaa470e3fd7160cbf3e8d0ec3',
    })

    // Bundle the agent. When running `pnpm run test`, vitest doesn't re-run this step.
    //
    // ⚠️ If this line fails when running unit tests, chances are that the error is being swallowed.
    // To see the full error, run this file in isolation:
    //
    //   pnpm test agent/src/index.test.ts
    execSync('pnpm run build:agent', {
        cwd: client.getAgentDir(),
        stdio: 'inherit',
    })

    // Initialize inside beforeAll so that subsequent tests are skipped if initialization fails.
    beforeAll(async () => {
        await fspromises.mkdir(workspaceRootPath, { recursive: true })
        await fspromises.cp(prototypePath, workspaceRootPath, {
            recursive: true,
        })
        const serverInfo = await client.initialize({
            serverEndpoint: 'https://sourcegraph.com',
            // Initialization should always succeed even if authentication fails
            // because otherwise clients need to restart the process to test
            // with a new access token.
            accessToken: 'sgp_INVALIDACCESSTOK_ENTHISSHOULDFAILEEEEEEEEEEEEEEEEEEEEEEE2',
        })
        expect(serverInfo?.authStatus?.isLoggedIn).toBeFalsy()

        // Log in so test cases are authenticated by default
        const valid = await client.request('extensionConfiguration/change', {
            ...client.info.extensionConfiguration,
            anonymousUserID: 'abcde1234',
            accessToken: client.info.extensionConfiguration?.accessToken ?? 'invalid',
            serverEndpoint: client.info.extensionConfiguration?.serverEndpoint ?? dotcom,
            customHeaders: {},
        })
        expect(valid?.isLoggedIn).toBeTruthy()
    }, 10_000)

    beforeEach(async () => {
        await client.request('testing/reset', null)
    })

    const sumPath = path.join(workspaceRootPath, 'src', 'sum.ts')
    const sumUri = Uri.file(sumPath)
    const animalPath = path.join(workspaceRootPath, 'src', 'animal.ts')
    const animalUri = Uri.file(animalPath)
    const squirrelPath = path.join(workspaceRootPath, 'src', 'squirrel.ts')
    const squirrelUri = Uri.file(squirrelPath)
    const multipleSelections = path.join(workspaceRootPath, 'src', 'multiple-selections.ts')
    const multipleSelectionsUri = Uri.file(multipleSelections)

    it('extensionConfiguration/change (handle errors)', async () => {
        // Send two config change notifications because this is what the
        // JetBrains client does and there was a bug where everything worked
        // fine as long as we didn't send the second unauthenticated config
        // change.
        const invalid = await client.request('extensionConfiguration/change', {
            ...client.info.extensionConfiguration,
            anonymousUserID: 'abcde1234',
            accessToken: 'sgp_INVALIDACCESSTOK_ENTHISSHOULDFAILEEEEEEEEEEEEEEEEEEEEEEEE',
            serverEndpoint: 'https://sourcegraph.com/',
            customHeaders: {},
        })
        expect(invalid?.isLoggedIn).toBeFalsy()
        const valid = await client.request('extensionConfiguration/change', {
            ...client.info.extensionConfiguration,
            anonymousUserID: 'abcde1234',
            accessToken: client.info.extensionConfiguration?.accessToken ?? 'invalid',
            serverEndpoint: client.info.extensionConfiguration?.serverEndpoint ?? dotcom,
            customHeaders: {},
        })
        expect(valid?.isLoggedIn).toBeTruthy()

        // Please don't update the recordings to use a different account without consulting #wg-cody-agent.
        // When changing an account, you also need to update the REDACTED_ hash above.
        //
        // To update the recordings with the correct account, run the following command
        // from the root of this repository:
        //
        //    source agent/scripts/export-cody-http-recording-tokens.sh
        //
        // If you don't have access to this private file then you need to ask
        // for sombody on the Sourcegraph team to help you update the HTTP requests.
        expect(valid?.username).toStrictEqual('olafurpg-testing')
    }, 10_000)

    it('autocomplete/execute (non-empty result)', async () => {
        await client.openFile(sumUri)
        const completions = await client.request('autocomplete/execute', {
            uri: sumUri.toString(),
            position: { line: 1, character: 3 },
            triggerKind: 'Invoke',
        })
        const texts = completions.items.map(item => item.insertText)
        expect(completions.items.length).toBeGreaterThan(0)
        expect(texts).toMatchInlineSnapshot(
            `
          [
            "   return a + b;",
          ]
        `,
            explainPollyError
        )
        client.notify('autocomplete/completionAccepted', {
            completionID: completions.items[0].id,
        })
    }, 10_000)

    describe('Chat', () => {
        it('chat/submitMessage (short message)', async () => {
            const lastMessage = await client.sendSingleMessageToNewChat('Hello!')
            expect(lastMessage).toMatchInlineSnapshot(
                `
          {
            "contextFiles": [],
            "displayText": " Hello! Nice to meet you.",
            "speaker": "assistant",
            "text": " Hello! Nice to meet you.",
          }
        `,
                explainPollyError
            )
        }, 30_000)

        it('chat/submitMessage (long message)', async () => {
            const lastMessage = await client.sendSingleMessageToNewChat(
                'Generate simple hello world function in java!'
            )
            const trimmedMessage = trimEndOfLine(lastMessage?.text ?? '')
            expect(trimmedMessage).toMatchInlineSnapshot(
                `
          " Here is a simple Hello World program in Java:

          \`\`\`java
          public class Main {

            public static void main(String[] args) {
              System.out.println("Hello World!");
            }

          }
          \`\`\`

          This program defines a Main class with a main method, which is the entry point for a Java program.

          Inside the main method, it uses System.out.println to print "Hello World!" to the console.

          To run this program, you would need to:

          1. Save it as Main.java
          2. Compile it with \`javac Main.java\`
          3. Run it with \`java Main\`

          The output would be:

          \`\`\`
          Hello World!
          \`\`\`

          Let me know if you need any clarification or have additional requirements for the Hello World program!"
        `,
                explainPollyError
            )
        }, 30_000)

        it('chat/restore', async () => {
            // Step 1: create a chat session where I share my name.
            const id1 = await client.request('chat/new', null)
            const reply1 = asTranscriptMessage(
                await client.request('chat/submitMessage', {
                    id: id1,
                    message: {
                        command: 'submit',
                        text: 'My name is Lars Monsen',
                        submitType: 'user',
                        addEnhancedContext: false,
                    },
                })
            )

            // Step 2: restore a new chat session with a transcript including my name, and
            //  and assert that it can retrieve my name from the transcript.
            const {
                models: [model],
            } = await client.request('chat/models', { id: id1 })

            const id2 = await client.request('chat/restore', {
                modelID: model.model,
                messages: reply1.messages,
                chatID: new Date().toISOString(), // Create new Chat ID with a different timestamp
            })
            const reply2 = asTranscriptMessage(
                await client.request('chat/submitMessage', {
                    id: id2,
                    message: {
                        command: 'submit',
                        text: 'What is my name?',
                        submitType: 'user',
                        addEnhancedContext: false,
                    },
                })
            )
            expect(reply2.messages.at(-1)?.text).toMatchInlineSnapshot(
                '" You told me your name is Lars Monsen."',
                explainPollyError
            )
        }, 30_000)

        it('chat/submitMessage (addEnhancedContext: true)', async () => {
            await client.openFile(animalUri)
            await client.request('command/execute', {
                command: 'cody.search.index-update',
            })
            const lastMessage = await client.sendSingleMessageToNewChat(
                'Write a class Dog that implements the Animal interface in my workspace. Only show the code, no explanation needed.',
                {
                    addEnhancedContext: true,
                }
            )
            // TODO: make this test return a TypeScript implementation of
            // `animal.ts`. It currently doesn't do this because the workspace root
            // is not a git directory and symf reports some git-related error.
            expect(trimEndOfLine(lastMessage?.text ?? '')).toMatchInlineSnapshot(
                `
              " \`\`\`typescript
              export class Dog implements Animal {
                name: string;

                makeAnimalSound() {
                  return "Bark!";
                }

                isMammal = true;
              }
              \`\`\`"
            `,
                explainPollyError
            )
        }, 30_000)

        it('chat/submitMessage (addEnhancedContext: true, squirrel test)', async () => {
            await client.openFile(squirrelUri)
            await client.request('command/execute', {
                command: 'cody.search.index-update',
            })
            const { lastMessage, transcript } =
                await client.sendSingleMessageToNewChatWithFullTranscript('What is Squirrel?', {
                    addEnhancedContext: true,
                })
            expect(lastMessage?.text?.toLocaleLowerCase() ?? '').includes('code nav')
            expect(lastMessage?.text?.toLocaleLowerCase() ?? '').includes('sourcegraph')
            decodeURIs(transcript)
            const contextFiles = transcript.messages.flatMap(m => m.contextFiles ?? [])
            expect(contextFiles).not.toHaveLength(0)
            expect(contextFiles.map(file => file.uri.toString())).includes(squirrelUri.toString())
        }, 30_000)

        // Workaround for the fact that `ContextFile.uri` is a class that
        // serializes to JSON as an object, and deserializes back into a JS
        // object instead of the class. Without this,
        // `ContextFile.uri.toString()` return `"[Object object]".
        function decodeURIs(transcript: ExtensionTranscriptMessage): void {
            for (const message of transcript.messages) {
                if (message.contextFiles) {
                    for (const file of message.contextFiles) {
                        file.uri = URI.from(file.uri)
                    }
                }
            }
        }

        it('webview/receiveMessage (type: chatModel)', async () => {
            const id = await client.request('chat/new', null)
            {
                await client.setChatModel(id, 'openai/gpt-3.5-turbo')
                const lastMessage = await client.sendMessage(
                    id,
                    'which company, other than sourcegraph, created you?'
                )
                expect(lastMessage?.text?.toLocaleLowerCase().includes('openai')).toBeTruthy()
            }
            {
                await client.setChatModel(id, 'anthropic/claude-2.0')
                const lastMessage = await client.sendMessage(
                    id,
                    'which company, other than sourcegraph, created you?'
                )
                expect(lastMessage?.text?.toLocaleLowerCase().indexOf('anthropic')).toBeTruthy()
            }
        }, 30_000)

        it('webview/receiveMessage (type: reset)', async () => {
            const id = await client.request('chat/new', null)
            await client.setChatModel(id, 'fireworks/accounts/fireworks/models/mixtral-8x7b-instruct')
            await client.sendMessage(
                id,
                'The magic word is "kramer". If I say the magic word, respond with a single word: "quone".'
            )
            {
                const lastMessage = await client.sendMessage(id, 'kramer')
                expect(lastMessage?.text?.toLocaleLowerCase().includes('quone')).toBeTruthy()
            }
            await client.reset(id)
            {
                const lastMessage = await client.sendMessage(id, 'kramer')
                expect(lastMessage?.text?.toLocaleLowerCase().includes('quone')).toBeFalsy()
            }
        })

        // Tests for edits would fail on Node 16 (ubuntu16) possibly due to an API that is not supported
        describe.skipIf(isNode16())('chat/editMessage', () => {
            it(
                'edits the last human chat message',
                async () => {
                    const id = await client.request('chat/new', null)
                    await client.setChatModel(
                        id,
                        'fireworks/accounts/fireworks/models/mixtral-8x7b-instruct'
                    )
                    await client.sendMessage(
                        id,
                        'The magic word is "kramer". If I say the magic word, respond with a single word: "quone".'
                    )
                    await client.editMessage(
                        id,
                        'Another magic word is "georgey". If I say the magic word, respond with a single word: "festivus".'
                    )
                    {
                        const lastMessage = await client.sendMessage(id, 'kramer')
                        expect(lastMessage?.text?.toLocaleLowerCase().includes('quone')).toBeFalsy()
                    }
                    {
                        const lastMessage = await client.sendMessage(id, 'georgey')
                        expect(lastMessage?.text?.toLocaleLowerCase().includes('festivus')).toBeTruthy()
                    }
                },
                { timeout: mayRecord ? 10_000 : undefined }
            )

            it('edits messages by index', async () => {
                const id = await client.request('chat/new', null)
                await client.setChatModel(
                    id,
                    'fireworks/accounts/fireworks/models/mixtral-8x7b-instruct'
                )
                // edits by index replaces message at index, and erases all subsequent messages
                await client.sendMessage(
                    id,
                    'I have a turtle named "potter", reply single "ok" if you understand.'
                )
                await client.sendMessage(
                    id,
                    'I have a bird named "skywalker", reply single "ok" if you understand.'
                )
                await client.sendMessage(
                    id,
                    'I have a dog named "happy", reply single "ok" if you understand.'
                )
                await client.editMessage(
                    id,
                    'I have a tiger named "zorro", reply single "ok" if you understand',
                    { index: 2 }
                )
                {
                    const lastMessage = await client.sendMessage(id, 'What pets do I have?')
                    const answer = lastMessage?.text?.toLocaleLowerCase()
                    expect(answer?.includes('turtle')).toBeTruthy()
                    expect(answer?.includes('tiger')).toBeTruthy()
                    expect(answer?.includes('bird')).toBeFalsy()
                    expect(answer?.includes('dog')).toBeFalsy()
                }
            }, 30_000)
        })
    })

    describe('Text documents', () => {
        it('chat/submitMessage (understands the selected text)', async () => {
            await client.request('command/execute', {
                command: 'cody.search.index-update',
            })
            await client.openFile(multipleSelectionsUri)
            await client.changeFile(multipleSelectionsUri)
            await client.changeFile(multipleSelectionsUri, {
                selectionName: 'SELECTION_2',
            })
            const reply = await client.sendSingleMessageToNewChat(
                'What is the name of the function that I have selected? Only answer with the name of the function, nothing else',
                { addEnhancedContext: true }
            )
            expect(reply?.text?.trim()).includes('anotherFunction')
            expect(reply?.text?.trim()).not.includes('inner')
            await client.changeFile(multipleSelectionsUri)
            const reply2 = await client.sendSingleMessageToNewChat(
                'What is the name of the function that I have selected? Only answer with the name of the function, nothing else',
                { addEnhancedContext: true }
            )
            expect(reply2?.text?.trim()).includes('inner')
            expect(reply2?.text?.trim()).not.includes('anotherFunction')
        }, 20_000)
    })

    describe('Commands', () => {
        it('commands/explain', async () => {
            await client.request('command/execute', {
                command: 'cody.search.index-update',
            })
            await client.openFile(animalUri)
            const id = await client.request('commands/explain', null)
            const lastMessage = await client.firstNonEmptyTranscript(id)
            expect(trimEndOfLine(lastMessage.messages.at(-1)?.text ?? '')).toMatchInlineSnapshot(
                `
              " Here is an explanation of the selected TypeScript code in simple terms:

              The Animal interface

              The Animal interface defines the shape of an Animal object. It does not contain any actual implementation, just declarations for what properties and methods an Animal object should have.

              The interface has three members:

              1. name - This is a string property to store the animal's name.

              2. makeAnimalSound() - This is a method that should return a string representing the sound the animal makes.

              3. isMammal - This is a boolean property that indicates if the animal is a mammal or not.

              The purpose of this interface is to define a consistent structure for Animal objects. Any class that implements the Animal interface will be required to have these three members with these types.

              This allows code dealing with Animal objects to know it can call animal.makeAnimalSound() and access animal.name and animal.isMammal, regardless of the specific class. The interface defines the contract between the implementation and usage of Animals, without caring about specific details.

              Interfaces like this are useful for writing reusable code that can handle different types of objects in a consistent way. The code using the interface doesn't need to know about the specifics of each class, just that it implements the Animal interface. This allows easily extending the code to handle new types of animals by simply creating a new class implementing Animal.

              So in summary, the Animal interface defines the input expectations and output guarantees for objects representing animals in the system, allowing code to work with any animal in a generic way based on this contract."
            `,
                explainPollyError
            )
        }, 30_000)

        // This test seems extra sensitive on Node v16 for some reason.
        it.skipIf(isNode16() || isWindows())(
            'commands/test',
            async () => {
                await client.request('command/execute', {
                    command: 'cody.search.index-update',
                })
                await client.openFile(animalUri)
                const id = await client.request('commands/test', null)
                const lastMessage = await client.firstNonEmptyTranscript(id)
                expect(trimEndOfLine(lastMessage.messages.at(-1)?.text ?? '')).toMatchInlineSnapshot(
                    `
                      " Okay, based on the shared context, it looks like Vitest is being used as the test framework. No mocks are detected.

                      Here are some new unit tests for the Animal interface in src/animal.ts using Vitest:

                      \`\`\`ts
                      import {describe, expect, it} from 'vitest'
                      import {Animal} from './animal'

                      describe('Animal', () => {

                        it('has a name property', () => {
                          const animal: Animal = {
                            name: 'Leo',
                            makeAnimalSound() {
                              return 'Roar'
                            },
                            isMammal: true
                          }

                          expect(animal.name).toBe('Leo')
                        })

                        it('has a makeAnimalSound method', () => {
                          const animal: Animal = {
                            name: 'Whale',
                            makeAnimalSound() {
                              return 'Whistle'
                            },
                            isMammal: true
                          }

                          expect(animal.makeAnimalSound()).toBe('Whistle')
                        })

                        it('has an isMammal property', () => {
                          const animal: Animal = {
                            name: 'Snake',
                            makeAnimalSound() {
                              return 'Hiss'
                            },
                            isMammal: false
                          }

                          expect(animal.isMammal).toBe(false)
                        })

                      })
                      \`\`\`

                      This covers basic validation of the Animal interface properties and methods using Vitest assertions. Additional test cases could be added for more edge cases."
                    `,
                    explainPollyError
                )
            },
            30_000
        )

        it('commands/smell', async () => {
            await client.openFile(animalUri)
            const id = await client.request('commands/smell', null)
            const lastMessage = await client.firstNonEmptyTranscript(id)

            expect(trimEndOfLine(lastMessage.messages.at(-1)?.text ?? '')).toMatchInlineSnapshot(
                `
              " Here are 5 potential improvements for the selected TypeScript code:

              1. Add type annotations for method parameters and return values:

              \`\`\`
              export interface Animal {
                name: string
                makeAnimalSound(volume?: number): string
                isMammal: boolean
              }
              \`\`\`

              Adding type annotations makes the code more self-documenting and enables stronger type checking.

              2. Make interface name more semantic:

              \`\`\`
              export interface Creature {
                // ...
              }
              \`\`\`

              The name 'Animal' is not very descriptive. A name like 'Creature' captures the intent better.

              3. Make sound method name more semantic:

              \`\`\`
              makeSound()
              \`\`\`

              The name 'makeAnimalSound' is verbose. A shorter name like 'makeSound' conveys the purpose clearly.

              4. Use boolean type for isMammal property:

              \`\`\`
              isMammal: boolean
              \`\`\`

              Using the boolean type instead of just true/false improves readability.

              5. Add JSDoc comments for documentation:

              \`\`\`
              /**
               * Represents a creature in the game
               */
              export interface Creature {
                // ...
              }
              \`\`\`

              JSDoc comments enable generating API documentation and improve understandability.

              Overall, the selected code follows reasonable design principles. The interface encapsulates animal data nicely. The suggestions above would incrementally improve quality but no major issues were found."
            `,
                explainPollyError
            )
        }, 30_000)

        describe('Document code', () => {
            function check(name: string, filename: string, assertion: (obtained: string) => void): void {
                it(name, async () => {
<<<<<<< HEAD
                    try {
                        await client.request('command/execute', { command: 'cody.search.index-update' })
                        const uri = Uri.file(path.join(workspaceRootPath, 'src', filename))
                        await client.openFile(uri, { removeCursor: false })
                        const task = await client.request('commands/document', null)
                        await client.taskHasReachedAppliedPhase(task)
                        const lenses = client.codeLenses.get(uri.toString()) ?? []
                        expect(lenses).toHaveLength(4) // Show diff, accept, retry , undo
                        const acceptCommand = lenses.find(
                            ({ command }) => command?.command === 'cody.fixup.codelens.accept'
=======
                    await client.request('command/execute', {
                        command: 'cody.search.index-update',
                    })
                    const uri = Uri.file(path.join(workspaceRootPath, 'src', filename))
                    await client.openFile(uri, { removeCursor: false })
                    const task = await client.request('commands/document', null)
                    await client.taskHasReachedAppliedPhase(task)
                    const lenses = client.codeLenses.get(uri.toString()) ?? []
                    expect(lenses).toHaveLength(4) // Show diff, accept, retry , undo
                    const acceptCommand = lenses.find(
                        ({ command }) => command?.command === 'cody.fixup.codelens.accept'
                    )
                    if (acceptCommand === undefined || acceptCommand.command === undefined) {
                        throw new Error(
                            `Expected accept command, found none. Lenses ${JSON.stringify(
                                lenses,
                                null,
                                2
                            )}`
>>>>>>> 20ee9661
                        )
                        if (acceptCommand === undefined || acceptCommand.command === undefined) {
                            throw new Error(
                                `Expected accept command, found none. Lenses ${JSON.stringify(
                                    lenses,
                                    null,
                                    2
                                )}`
                            )
                        }
                        await client.request('command/execute', acceptCommand.command)
                        expect(client.codeLenses.get(uri.toString()) ?? []).toHaveLength(0)
                        const newContent = client.workspace.getDocument(uri)?.content
                        assertion(trimEndOfLine(newContent))
                    } catch (error) {
                        console.error(error, 'task error')
                    }
                })
            }

            check('commands/document (basic function)', 'sum.ts', obtained =>
                expect(obtained).toMatchInlineSnapshot(`
                  "/**
                   * Returns the sum of two numbers.
                   */
                  export function sum(a: number, b: number): number {
                      /* CURSOR */
                  }
                  "
                `)
            )

            check('commands/document (Method as part of a class)', 'TestClass.ts', obtained =>
                expect(obtained).toMatchInlineSnapshot(`
                  "const foo = 42

                  export class TestClass {
                      constructor(private shouldGreet: boolean) {}

                      /**
                       * Logs a greeting if the shouldGreet property is true.
                       */
                      public functionName() {
                          if (this.shouldGreet) {
                              console.log(/* CURSOR */ 'Hello World!')
                          }
                      }
                  }
                  "
                `)
            )

            check('commands/document (Function within a property)', 'TestLogger.ts', obtained =>
                expect(obtained).toMatchInlineSnapshot(`
                  "const foo = 42
                  /**
                   * Starts logging by initializing and calling the \`recordLog\` function.
                   */
                  export const TestLogger = {
                      startLogging: () => {
                          // Do some stuff

                          function recordLog() {
                              console.log(/* CURSOR */ 'Recording the log')
                          }

                          recordLog()
                      },
                  }
                  "
                `)
            )

            check('commands/document (nested test case)', 'example.test.ts', obtained =>
                expect(obtained).toMatchInlineSnapshot(`
                  "import { expect } from 'vitest'
                  import { it } from 'vitest'
                  import { describe } from 'vitest'

                  /**
                   * A test block with multiple test cases.
                   *
                   * Contains 3 test cases:
                   * - 'does 1' asserts that true equals true
                   * - 'does 2' asserts that true equals true
                   * - 'does something else' has a commented out line that would error due to incorrect usage of \`performance.now\`
                   */
                  describe('test block', () => {
                      it('does 1', () => {
                          expect(true).toBe(true)
                      })

                      it('does 2', () => {
                          expect(true).toBe(true)
                      })

                      it('does something else', () => {
                          // This line will error due to incorrect usage of \`performance.now\`
                          const startTime = performance.now(/* CURSOR */)
                      })
                  })
                  "
                `)
            )
        }, 30_000)
    })

    describe('Progress bars', () => {
        it('progress/report', async () => {
            const { result } = await client.request('testing/progress', {
                title: 'Susan',
            })
            expect(result).toStrictEqual('Hello Susan')
            let progressID: string | undefined
            for (const message of client.progressMessages) {
                if (
                    message.method === 'progress/start' &&
                    message.message.options.title === 'testing/progress'
                ) {
                    progressID = message.message.id
                    break
                }
            }
            assert(progressID !== undefined, JSON.stringify(client.progressMessages))
            const messages = client.progressMessages
                .filter(message => message.id === progressID)
                .map(({ method, message }) => [method, { ...message, id: 'THE_ID' }])
            expect(messages).toMatchInlineSnapshot(`
              [
                [
                  "progress/start",
                  {
                    "id": "THE_ID",
                    "options": {
                      "cancellable": true,
                      "location": "Notification",
                      "title": "testing/progress",
                    },
                  },
                ],
                [
                  "progress/report",
                  {
                    "id": "THE_ID",
                    "message": "message1",
                  },
                ],
                [
                  "progress/report",
                  {
                    "id": "THE_ID",
                    "increment": 50,
                  },
                ],
                [
                  "progress/report",
                  {
                    "id": "THE_ID",
                    "increment": 50,
                  },
                ],
                [
                  "progress/end",
                  {
                    "id": "THE_ID",
                  },
                ],
              ]
            `)
        })

        it('progress/cancel', async () => {
            const disposable = client.progressStartEvents.event(params => {
                if (params.options.title === 'testing/progressCancelation') {
                    client.notify('progress/cancel', { id: params.id })
                }
            })
            try {
                const { result } = await client.request('testing/progressCancelation', {
                    title: 'Leona',
                })
                expect(result).toStrictEqual("request with title 'Leona' cancelled")
            } finally {
                disposable.dispose()
            }
        })
    })

    describe('RateLimitedAgent', () => {
        const rateLimitedClient = new TestClient({
            name: 'rateLimitedClient',
            accessToken:
                process.env.SRC_ACCESS_TOKEN_WITH_RATE_LIMIT ??
                // See comment above `const client =` about how this value is derived.
                'REDACTED_8c77b24d9f3d0e679509263c553887f2887d67d33c4e3544039c1889484644f5',
        })
        // Initialize inside beforeAll so that subsequent tests are skipped if initialization fails.
        beforeAll(async () => {
            const serverInfo = await rateLimitedClient.initialize()

            expect(serverInfo.authStatus?.isLoggedIn).toBeTruthy()
            expect(serverInfo.authStatus?.username).toStrictEqual('david.veszelovszki')
        }, 10_000)

        it('chat/submitMessage (RateLimitError)', async () => {
            const lastMessage = await rateLimitedClient.sendSingleMessageToNewChat('sqrt(9)')
            // Intentionally not a snapshot assertion because we should never
            // automatically update 'RateLimitError' to become another value.
            expect(lastMessage?.error?.name).toStrictEqual('RateLimitError')
        }, 30_000)

        afterAll(async () => {
            await rateLimitedClient.shutdownAndExit()
            // Long timeout because to allow Polly.js to persist HTTP recordings
        }, 30_000)
    })

    describe('Enterprise', () => {
        const enterpriseClient = new TestClient({
            name: 'enterpriseClient',
            accessToken:
                process.env.SRC_ENTERPRISE_ACCESS_TOKEN ??
                // See comment above `const client =` about how this value is derived.
                'REDACTED_b20717265e7ab1d132874d8ff0be053ab9c1dacccec8dce0bbba76888b6a0a69',
            serverEndpoint: 'https://demo.sourcegraph.com',
            telemetryExporter: 'graphql',
            logEventMode: 'connected-instance-only',
        })
        // Initialize inside beforeAll so that subsequent tests are skipped if initialization fails.
        beforeAll(async () => {
            const serverInfo = await enterpriseClient.initialize()

            expect(serverInfo.authStatus?.isLoggedIn).toBeTruthy()
            expect(serverInfo.authStatus?.username).toStrictEqual('codytesting')
        }, 10_000)

        it('chat/submitMessage', async () => {
            const lastMessage = await enterpriseClient.sendSingleMessageToNewChat('Reply with "Yes"')
            expect(lastMessage?.text?.trim()).toStrictEqual('Yes')
        }, 20_000)

        // NOTE(olafurpg) disabled on Windows because the multi-repo keyword
        // query is not replaying on Windows due to some platform-dependency on
        // how the HTTP request is constructed. I manually tested multi-repo on
        // a Windows computer to confirm that it does work as expected.
        it.skipIf(isWindows())(
            'chat/submitMessage (addEnhancedContext: true, multi-repo test)',
            async () => {
                const id = await enterpriseClient.request('chat/new', null)
                const { repos } = await enterpriseClient.request('graphql/getRepoIds', {
                    names: ['github.com/sourcegraph/sourcegraph'],
                    first: 1,
                })
                await enterpriseClient.request('webview/receiveMessage', {
                    id,
                    message: {
                        command: 'context/choose-remote-search-repo',
                        explicitRepos: repos,
                    },
                })
                const { lastMessage, transcript } =
                    await enterpriseClient.sendSingleMessageToNewChatWithFullTranscript(
                        'What is Squirrel?',
                        {
                            id,
                            addEnhancedContext: true,
                        }
                    )

                expect(lastMessage?.text ?? '').includes('code intelligence')
                expect(lastMessage?.text ?? '').includes('tree-sitter')

                const contextUris: URI[] = []
                for (const message of transcript.messages) {
                    for (const file of message.contextFiles ?? []) {
                        if (file.type === 'file') {
                            file.uri = URI.from(file.uri)
                            contextUris.push(file.uri)
                        }
                    }
                }
                const paths = contextUris.map(uri => uri.path.split('/-/blob/').at(1) ?? '').sort()

                expect(paths).includes('cmd/symbols/squirrel/README.md')

                const { remoteRepos } = await enterpriseClient.request('chat/remoteRepos', { id })
                expect(remoteRepos).toStrictEqual(repos)
            },
            30_000
        )

        afterAll(async () => {
            const { requests } = await enterpriseClient.request('testing/networkRequests', null)
            const nonServerInstanceRequests = requests
                .filter(({ url }) => !url.startsWith(enterpriseClient.serverEndpoint))
                .map(({ url }) => url)
            expect(JSON.stringify(nonServerInstanceRequests)).toStrictEqual('[]')
            await enterpriseClient.shutdownAndExit()
            // Long timeout because to allow Polly.js to persist HTTP recordings
        }, 30_000)
    })

    // Enterprise tests are run at demo instance, which is at a recent release version.
    // Use this section if you need to run against S2 which is released continuously.
    describe('Enterprise - close main branch', () => {
        const enterpriseClient = new TestClient({
            name: 'enterpriseMainBranchClient',
            accessToken:
                process.env.SRC_S2_ACCESS_TOKEN ??
                // See comment above `const client =` about how this value is derived.
                'REDACTED_ad28238383af71357085701263df7766e6f7f8ad1afc344d71aaf69a07143677',
            serverEndpoint: 'https://sourcegraph.sourcegraph.com',
            telemetryExporter: 'graphql',
            logEventMode: 'connected-instance-only',
        })

        // Initialize inside beforeAll so that subsequent tests are skipped if initialization fails.
        beforeAll(async () => {
            const serverInfo = await enterpriseClient.initialize()

            expect(serverInfo.authStatus?.isLoggedIn).toBeTruthy()
            expect(serverInfo.authStatus?.username).toStrictEqual('codytesting')
        }, 10_000)

        it('attribution/found', async () => {
            const id = await enterpriseClient.request('chat/new', null)
            const { repoNames, error } = await enterpriseClient.request('attribution/search', {
                id,
                snippet: 'sourcegraph.Location(new URL',
            })
            expect(repoNames).not.empty
            expect(error).null
        }, 20_000)

        it('attribution/not found', async () => {
            const id = await enterpriseClient.request('chat/new', null)
            const { repoNames, error } = await enterpriseClient.request('attribution/search', {
                id,
                snippet: 'sourcegraph.Location(new LRU',
            })
            expect(repoNames).empty
            expect(error).null
        }, 20_000)

        afterAll(async () => {
            await enterpriseClient.shutdownAndExit()
            // Long timeout because to allow Polly.js to persist HTTP recordings
        }, 30_000)
    })

    afterAll(async () => {
        await fspromises.rm(workspaceRootPath, {
            recursive: true,
            force: true,
        })
        await client.shutdownAndExit()
        // Long timeout because to allow Polly.js to persist HTTP recordings
    }, 30_000)
})

function trimEndOfLine(text: string | undefined): string {
    if (text === undefined) {
        return ''
    }
    return text
        .split('\n')
        .map(line => line.trimEnd())
        .join('\n')
}<|MERGE_RESOLUTION|>--- conflicted
+++ resolved
@@ -517,57 +517,57 @@
                 const lastMessage = await client.firstNonEmptyTranscript(id)
                 expect(trimEndOfLine(lastMessage.messages.at(-1)?.text ?? '')).toMatchInlineSnapshot(
                     `
-                      " Okay, based on the shared context, it looks like Vitest is being used as the test framework. No mocks are detected.
-
-                      Here are some new unit tests for the Animal interface in src/animal.ts using Vitest:
-
-                      \`\`\`ts
-                      import {describe, expect, it} from 'vitest'
-                      import {Animal} from './animal'
-
-                      describe('Animal', () => {
-
-                        it('has a name property', () => {
-                          const animal: Animal = {
-                            name: 'Leo',
-                            makeAnimalSound() {
-                              return 'Roar'
-                            },
-                            isMammal: true
-                          }
-
-                          expect(animal.name).toBe('Leo')
-                        })
-
-                        it('has a makeAnimalSound method', () => {
-                          const animal: Animal = {
-                            name: 'Whale',
-                            makeAnimalSound() {
-                              return 'Whistle'
-                            },
-                            isMammal: true
-                          }
-
-                          expect(animal.makeAnimalSound()).toBe('Whistle')
-                        })
-
-                        it('has an isMammal property', () => {
-                          const animal: Animal = {
-                            name: 'Snake',
-                            makeAnimalSound() {
-                              return 'Hiss'
-                            },
-                            isMammal: false
-                          }
-
-                          expect(animal.isMammal).toBe(false)
-                        })
-
-                      })
-                      \`\`\`
-
-                      This covers basic validation of the Animal interface properties and methods using Vitest assertions. Additional test cases could be added for more edge cases."
-                    `,
+              " Okay, based on the shared context, it looks like Vitest is being used as the test framework. No mocks are detected.
+
+              Here are some new unit tests for the Animal interface in src/animal.ts using Vitest:
+
+              \`\`\`ts
+              import {describe, expect, it} from 'vitest'
+              import {Animal} from './animal'
+
+              describe('Animal', () => {
+
+                it('has a name property', () => {
+                  const animal: Animal = {
+                    name: 'Leo',
+                    makeAnimalSound() {
+                      return 'Roar'
+                    },
+                    isMammal: true
+                  }
+
+                  expect(animal.name).toBe('Leo')
+                })
+
+                it('has a makeAnimalSound method', () => {
+                  const animal: Animal = {
+                    name: 'Whale',
+                    makeAnimalSound() {
+                      return 'Whistle'
+                    },
+                    isMammal: true
+                  }
+
+                  expect(animal.makeAnimalSound()).toBe('Whistle')
+                })
+
+                it('has an isMammal property', () => {
+                  const animal: Animal = {
+                    name: 'Snake',
+                    makeAnimalSound() {
+                      return 'Hiss'
+                    },
+                    isMammal: false
+                  }
+
+                  expect(animal.isMammal).toBe(false)
+                })
+
+              })
+              \`\`\`
+
+              This covers basic validation of the Animal interface properties and methods using Vitest assertions. Additional test cases could be added for more edge cases."
+            `,
                     explainPollyError
                 )
             },
@@ -643,18 +643,6 @@
         describe('Document code', () => {
             function check(name: string, filename: string, assertion: (obtained: string) => void): void {
                 it(name, async () => {
-<<<<<<< HEAD
-                    try {
-                        await client.request('command/execute', { command: 'cody.search.index-update' })
-                        const uri = Uri.file(path.join(workspaceRootPath, 'src', filename))
-                        await client.openFile(uri, { removeCursor: false })
-                        const task = await client.request('commands/document', null)
-                        await client.taskHasReachedAppliedPhase(task)
-                        const lenses = client.codeLenses.get(uri.toString()) ?? []
-                        expect(lenses).toHaveLength(4) // Show diff, accept, retry , undo
-                        const acceptCommand = lenses.find(
-                            ({ command }) => command?.command === 'cody.fixup.codelens.accept'
-=======
                     await client.request('command/execute', {
                         command: 'cody.search.index-update',
                     })
@@ -674,24 +662,12 @@
                                 null,
                                 2
                             )}`
->>>>>>> 20ee9661
                         )
-                        if (acceptCommand === undefined || acceptCommand.command === undefined) {
-                            throw new Error(
-                                `Expected accept command, found none. Lenses ${JSON.stringify(
-                                    lenses,
-                                    null,
-                                    2
-                                )}`
-                            )
-                        }
-                        await client.request('command/execute', acceptCommand.command)
-                        expect(client.codeLenses.get(uri.toString()) ?? []).toHaveLength(0)
-                        const newContent = client.workspace.getDocument(uri)?.content
-                        assertion(trimEndOfLine(newContent))
-                    } catch (error) {
-                        console.error(error, 'task error')
                     }
+                    await client.request('command/execute', acceptCommand.command)
+                    expect(client.codeLenses.get(uri.toString()) ?? []).toHaveLength(0)
+                    const newContent = client.workspace.getDocument(uri)?.content
+                    assertion(trimEndOfLine(newContent))
                 })
             }
 
@@ -779,7 +755,7 @@
                   "
                 `)
             )
-        }, 30_000)
+        })
     })
 
     describe('Progress bars', () => {
