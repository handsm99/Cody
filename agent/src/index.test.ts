import assert from 'node:assert'
import { spawnSync } from 'node:child_process'
import path from 'node:path'
import * as vscode from 'vscode'

import { afterAll, beforeAll, beforeEach, describe, expect, it, vi } from 'vitest'

import {
    DOTCOM_URL,
    ModelProvider,
    ModelUsage,
    getDotComDefaultModels,
    isWindows,
} from '@sourcegraph/cody-shared'

import { URI } from 'vscode-uri'
import type { RequestMethodName } from '../../vscode/src/jsonrpc/jsonrpc'
import { TestClient, asTranscriptMessage } from './TestClient'
import { TestWorkspace } from './TestWorkspace'
import { decodeURIs } from './decodeURIs'
import type {
    CustomChatCommandResult,
    CustomEditCommandResult,
    EditTask,
    Requests,
} from './protocol-alias'
import { TESTING_TOKENS } from './testing-tokens'
import { trimEndOfLine } from './trimEndOfLine'

const explainPollyError = `
                console.error(error)

    ===================================================[ NOTICE ]=======================================================
    If you get PollyError or unexpected diff, you might need to update recordings to match your changes.
    Run the following commands locally to update the recordings:

      export SRC_ACCESS_TOKEN=YOUR_TOKEN
      export SRC_ACCESS_TOKEN_WITH_RATE_LIMIT=RATE_LIMITED_TOKEN # see https://sourcegraph.slack.com/archives/C059N5FRYG3/p1702990080820699
      export SRC_ENDPOINT=https://sourcegraph.com
      pnpm update-agent-recordings
      # Press 'u' to update the snapshots if the new behavior makes sense. It's
      # normal that the LLM returns minor changes to the wording.
      git commit -am "Update agent recordings"


    More details in https://github.com/sourcegraph/cody/tree/main/agent#updating-the-polly-http-recordings
    ====================================================================================================================

    `

const workspace = new TestWorkspace(path.join(__dirname, '__tests__', 'example-ts'))

const mayRecord =
    process.env.CODY_RECORDING_MODE === 'record' || process.env.CODY_RECORD_IF_MISSING === 'true'

describe('Agent', () => {
    const client = TestClient.create({
        workspaceRootUri: workspace.rootUri,
        name: 'defaultClient',
        token: TESTING_TOKENS.dotcom,
    })

    // Initialize inside beforeAll so that subsequent tests are skipped if initialization fails.
    beforeAll(async () => {
        ModelProvider.setProviders(getDotComDefaultModels())
        await workspace.beforeAll()

        // Init a repo in the workspace to make the tree-walk repo-name resolver work for Cody Ignore tests.
        spawnSync('git', ['init'], { cwd: workspace.rootPath, stdio: 'inherit' })
        spawnSync('git', ['remote', 'add', 'origin', 'git@github.com:sourcegraph/cody.git'], {
            cwd: workspace.rootPath,
            stdio: 'inherit',
        })

        const serverInfo = await client.initialize({
            serverEndpoint: 'https://sourcegraph.com',
            // Initialization should always succeed even if authentication fails
            // because otherwise clients need to restart the process to test
            // with a new access token.
            accessToken: 'sgp_INVALIDACCESSTOK_ENTHISSHOULDFAILEEEEEEEEEEEEEEEEEEEEEEE2',
        })
        expect(serverInfo?.authStatus?.isLoggedIn).toBeFalsy()

        // Log in so test cases are authenticated by default
        const valid = await client.request('extensionConfiguration/change', {
            ...client.info.extensionConfiguration,
            anonymousUserID: 'abcde1234',
            accessToken: client.info.extensionConfiguration?.accessToken ?? 'invalid',
            serverEndpoint: client.info.extensionConfiguration?.serverEndpoint ?? DOTCOM_URL.toString(),
            customHeaders: {},
        })
        expect(valid?.isLoggedIn).toBeTruthy()

        // Confirm .cody/ignore is active at start up
        const ignore = await client.request('ignore/test', {
            uri: URI.file(ignoredUri.fsPath).toString(),
        })
        // TODO(dpc): Integrate file-based .cody/ignore with ignore/test
        expect(ignore.policy).toBe('use')
    }, 20_000)

    beforeEach(async () => {
        await client.request('testing/reset', null)
    })

    const sumUri = workspace.file('src', 'sum.ts')
    const animalUri = workspace.file('src', 'animal.ts')
    const squirrelUri = workspace.file('src', 'squirrel.ts')
    const multipleSelectionsUri = workspace.file('src', 'multiple-selections.ts')

    // Context files ends with 'Ignored.ts' will be excluded by .cody/ignore
    const ignoredUri = workspace.file('src', 'isIgnored.ts')

    it('extensionConfiguration/change (handle errors)', async () => {
        // Send two config change notifications because this is what the
        // JetBrains client does and there was a bug where everything worked
        // fine as long as we didn't send the second unauthenticated config
        // change.
        const invalid = await client.request('extensionConfiguration/change', {
            ...client.info.extensionConfiguration,
            anonymousUserID: 'abcde1234',
            // Redacted format of an invalid access token (just random string). Tests fail in replay mode
            // if we don't use the redacted format here.
            accessToken: 'REDACTED_0ba08837494d00e3943c46999589eb29a210ba8063f084fff511c8e4d1503909',
            serverEndpoint: 'https://sourcegraph.com/',
            customHeaders: {},
        })
        expect(invalid?.isLoggedIn).toBeFalsy()
        const valid = await client.request('extensionConfiguration/change', {
            ...client.info.extensionConfiguration,
            anonymousUserID: 'abcde1234',
            accessToken: client.info.extensionConfiguration?.accessToken ?? 'invalid',
            serverEndpoint: client.info.extensionConfiguration?.serverEndpoint ?? DOTCOM_URL.toString(),
            customHeaders: {},
        })
        expect(valid?.isLoggedIn).toBeTruthy()

        // Please don't update the recordings to use a different account without consulting #wg-cody-agent.
        // When changing an account, you also need to update the REDACTED_ hash above.
        //
        // To update the recordings with the correct account, run the following command
        // from the root of this repository:
        //
        //    source agent/scripts/export-cody-http-recording-tokens.sh
        //
        // If you don't have access to this private file then you need to ask
        expect(valid?.username).toStrictEqual('sourcegraphbot9k-fnwmu')
    }, 10_000)

    describe('Autocomplete', () => {
        it('autocomplete/execute (non-empty result)', async () => {
            await client.openFile(sumUri)
            const completions = await client.request('autocomplete/execute', {
                uri: sumUri.toString(),
                position: { line: 1, character: 3 },
                triggerKind: 'Invoke',
            })
            const texts = completions.items.map(item => item.insertText)
            expect(completions.items.length).toBeGreaterThan(0)
            expect(texts).toMatchInlineSnapshot(
                `
              [
                "   return a + b;",
              ]
            `
            )
            client.notify('autocomplete/completionAccepted', {
                completionID: completions.items[0].id,
            })
        }, 10_000)
    })

    it('graphql/getCurrentUserCodySubscription', async () => {
        const currentUserCodySubscription = await client.request(
            'graphql/getCurrentUserCodySubscription',
            null
        )
        expect(currentUserCodySubscription).toMatchInlineSnapshot(`
          {
            "applyProRateLimits": true,
            "currentPeriodEndAt": "2024-04-14T22:11:32Z",
            "currentPeriodStartAt": "2024-03-14T22:11:32Z",
            "plan": "PRO",
            "status": "ACTIVE",
          }
        `)
    }, 10_000)

    describe('Chat', () => {
        it('chat/submitMessage (short message)', async () => {
            const lastMessage = await client.sendSingleMessageToNewChat('Hello!')
            expect(lastMessage).toMatchInlineSnapshot(
                `
              {
                "speaker": "assistant",
                "text": "Hello there! I'm Claude, an AI assistant created by Anthropic. It's nice to meet you. How can I help you today?",
              }
            `
            )
        }, 30_000)

        it('chat/submitMessage (long message)', async () => {
            const lastMessage = await client.sendSingleMessageToNewChat(
                'Generate simple hello world function in java!'
            )
            const trimmedMessage = trimEndOfLine(lastMessage?.text ?? '')
            expect(trimmedMessage).toMatchInlineSnapshot(
                `
              "Sure, here's a simple "Hello, World!" function in Java:

              \`\`\`java
              public class HelloWorld {
                  public static void main(String[] args) {
                      System.out.println("Hello, World!");
                  }
              }
              \`\`\`

              This code defines a class named \`HelloWorld\` with a \`main\` method. When you run this program, it will print the string \`"Hello, World!"\` to the console.

              In Java, the \`main\` method is the entry point of a program. It's where the execution of the program starts. The \`public static void main(String[] args)\` line is a required signature for the \`main\` method.

              Inside the \`main\` method, we use the \`System.out.println()\` method to print the string \`"Hello, World!"\` to the console. \`System.out\` is an output stream that represents the console, and \`println()\` is a method that prints the specified string to the console and adds a newline character at the end.

              To run this program, you need to save the code in a file with a \`.java\` extension (e.g., \`HelloWorld.java\`), compile it using a Java compiler, and then execute the compiled bytecode."
            `,
                explainPollyError
            )
        }, 30_000)

        it('chat/restore', async () => {
            // Step 1: create a chat session where I share my name.
            const id1 = await client.request('chat/new', null)
            const reply1 = asTranscriptMessage(
                await client.request('chat/submitMessage', {
                    id: id1,
                    message: {
                        command: 'submit',
                        text: 'My name is Lars Monsen.',
                        submitType: 'user',
                        addEnhancedContext: false,
                    },
                })
            )

            // Step 2: restore a new chat session with a transcript including my name, and
            //  and assert that it can retrieve my name from the transcript.
            const {
                models: [model],
            } = await client.request('chat/models', { modelUsage: ModelUsage.Chat })

            const id2 = await client.request('chat/restore', {
                modelID: model.model,
                messages: reply1.messages,
                chatID: new Date().toISOString(), // Create new Chat ID with a different timestamp
            })
            const reply2 = asTranscriptMessage(
                await client.request('chat/submitMessage', {
                    id: id2,
                    message: {
                        command: 'submit',
                        text: 'What is my name?',
                        submitType: 'user',
                        addEnhancedContext: false,
                    },
                })
            )
            expect(reply2.messages.at(-1)?.text).toMatchInlineSnapshot(
                `"You told me your name is Lars Monsen."`,
                explainPollyError
            )
        }, 30_000)

        it('chat/restore (With null model)', async () => {
            // Step 1: Create a chat session asking what model is used.
            const id1 = await client.request('chat/new', null)
            const reply1 = asTranscriptMessage(
                await client.request('chat/submitMessage', {
                    id: id1,
                    message: {
                        command: 'submit',
                        text: 'What model are you?',
                        submitType: 'user',
                        addEnhancedContext: false,
                    },
                })
            )

            // Step 2: Restoring chat session without model.
            const id2 = await client.request('chat/restore', {
                messages: reply1.messages,
                chatID: new Date().toISOString(), // Create new Chat ID with a different timestamp
            })
            // Step 2: Asking again what model is used
            const reply2 = asTranscriptMessage(
                await client.request('chat/submitMessage', {
                    id: id2,
                    message: {
                        command: 'submit',
                        text: 'What model are you?',
                        submitType: 'user',
                        addEnhancedContext: false,
                    },
                })
            )
            expect(reply2.messages.at(-1)?.text).toMatchInlineSnapshot(
                `"As I mentioned, I am an AI model called Claude created by Anthropic. I don't have detailed technical information about my underlying architecture or training process. Is there something specific you're wondering about in terms of my capabilities?"`,
                explainPollyError
            )
        }, 30_000)

        it('chat/restore (multiple) & export', async () => {
            const date = new Date(1997, 7, 2, 12, 0, 0, 0)

            // Step 1: Restore multiple chats
            const NUMBER_OF_CHATS_TO_RESTORE = 300
            for (let i = 0; i < NUMBER_OF_CHATS_TO_RESTORE; i++) {
                const myDate = new Date(date.getTime() + i * 60 * 1000)
                await client.request('chat/restore', {
                    modelID: 'anthropic/claude-2.0',
                    messages: [
                        { text: 'What model are you?', speaker: 'human', contextFiles: [] },
                        {
                            text: " I'm Claude, an AI assistant created by Anthropic.",
                            speaker: 'assistant',
                        },
                    ],
                    chatID: myDate.toISOString(), // Create new Chat ID with a different timestamp
                })
            }

            // Step 2: export history
            const chatHistory = await client.request('chat/export', null)

            chatHistory.forEach((result, index) => {
                const myDate = new Date(date.getTime() + index * 60 * 1000).toISOString()

                expect(result.transcript).toMatchInlineSnapshot(`{
  "chatModel": "anthropic/claude-2.0",
  "id": "${myDate}",
  "interactions": [
    {
      "assistantMessage": {
        "speaker": "assistant",
        "text": " I'm Claude, an AI assistant created by Anthropic.",
      },
      "humanMessage": {
        "contextFiles": [],
        "speaker": "human",
        "text": "What model are you?",
      },
    },
  ],
  "lastInteractionTimestamp": "${myDate}",
}`)
            })
        }, 30_000)

        it('chat/submitMessage (addEnhancedContext: true)', async () => {
            await client.openFile(animalUri)
            await client.request('command/execute', {
                command: 'cody.search.index-update',
            })
            const lastMessage = await client.sendSingleMessageToNewChat(
                'Write a class Dog that implements the Animal interface in my workspace. Show the code only, no explanation needed.',
                {
                    addEnhancedContext: true,
                }
            )
            // TODO: make this test return a TypeScript implementation of
            // `animal.ts`. It currently doesn't do this because the workspace root
            // is not a git directory and symf reports some git-related error.
            expect(trimEndOfLine(lastMessage?.text ?? '')).toMatchInlineSnapshot(
                `
              "\`\`\`typescript
              class Dog implements Animal {
<<<<<<< HEAD
                name: string;
                isMammal: boolean = true;
=======
                  name: string;
                  isMammal: boolean = true;
>>>>>>> 6c659814

                constructor(name: string) {
                  this.name = name;
                }

                makeAnimalSound(): string {
                  return "Woof!";
                }
              }
              \`\`\`"
            `,
                explainPollyError
            )
        }, 30_000)

        it('chat/submitMessage (addEnhancedContext: true, squirrel test)', async () => {
            await client.openFile(squirrelUri)
            await client.request('command/execute', {
                command: 'cody.search.index-update',
            })
            const { lastMessage, transcript } =
                await client.sendSingleMessageToNewChatWithFullTranscript('What is Squirrel?', {
                    addEnhancedContext: true,
                })
            expect(lastMessage?.text?.toLocaleLowerCase() ?? '').includes('code nav')
            expect(lastMessage?.text?.toLocaleLowerCase() ?? '').includes('sourcegraph')
            decodeURIs(transcript)
            const contextFiles = transcript.messages.flatMap(m => m.contextFiles ?? [])
            expect(contextFiles).not.toHaveLength(0)
            expect(contextFiles.map(file => file.uri.toString())).includes(squirrelUri.toString())
        }, 30_000)

        it('webview/receiveMessage (type: chatModel)', async () => {
            const id = await client.request('chat/new', null)
            {
                await client.setChatModel(id, 'openai/gpt-3.5-turbo')
                const lastMessage = await client.sendMessage(id, 'what color is the sky?')
                expect(lastMessage?.text?.toLocaleLowerCase().includes('blue')).toBeTruthy()
            }
        }, 30_000)

        it('webview/receiveMessage (type: reset)', async () => {
            const id = await client.request('chat/new', null)
            await client.setChatModel(id, 'fireworks/accounts/fireworks/models/mixtral-8x7b-instruct')
            await client.sendMessage(
                id,
                'The magic word is "kramer". If I say the magic word, respond with a single word: "quone".'
            )
            {
                const lastMessage = await client.sendMessage(id, 'kramer')
                expect(lastMessage?.text?.toLocaleLowerCase().includes('quone')).toBeTruthy()
            }
            await client.reset(id)
            {
                const lastMessage = await client.sendMessage(id, 'kramer')
                expect(lastMessage?.text?.toLocaleLowerCase().includes('quone')).toBeFalsy()
            }
        })

        describe('chat/editMessage', () => {
            it(
                'edits the last human chat message',
                async () => {
                    const id = await client.request('chat/new', null)
                    await client.setChatModel(
                        id,
                        'fireworks/accounts/fireworks/models/mixtral-8x7b-instruct'
                    )
                    await client.sendMessage(
                        id,
                        'The magic word is "kramer". If I say the magic word, respond with a single word: "quone".'
                    )
                    await client.editMessage(
                        id,
                        'Another magic word is "georgey". If I say the magic word, respond with a single word: "festivus".'
                    )
                    {
                        const lastMessage = await client.sendMessage(id, 'kramer')
                        expect(lastMessage?.text?.toLocaleLowerCase().includes('quone')).toBeFalsy()
                    }
                    {
                        const lastMessage = await client.sendMessage(id, 'georgey')
                        expect(lastMessage?.text?.toLocaleLowerCase().includes('festivus')).toBeTruthy()
                    }
                },
                { timeout: mayRecord ? 10_000 : undefined }
            )

            it('edits messages by index', async () => {
                const id = await client.request('chat/new', null)
                await client.setChatModel(
                    id,
                    'fireworks/accounts/fireworks/models/mixtral-8x7b-instruct'
                )
                // edits by index replaces message at index, and erases all subsequent messages
                await client.sendMessage(
                    id,
                    'I have a turtle named "potter", reply single "ok" if you understand.'
                )
                await client.sendMessage(
                    id,
                    'I have a bird named "skywalker", reply single "ok" if you understand.'
                )
                await client.sendMessage(
                    id,
                    'I have a dog named "happy", reply single "ok" if you understand.'
                )
                await client.editMessage(
                    id,
                    'I have a tiger named "zorro", reply single "ok" if you understand',
                    { index: 2 }
                )
                {
                    const lastMessage = await client.sendMessage(id, 'What pets do I have?')
                    const answer = lastMessage?.text?.toLocaleLowerCase()
                    expect(answer?.includes('turtle')).toBeTruthy()
                    expect(answer?.includes('tiger')).toBeTruthy()
                    expect(answer?.includes('bird')).toBeFalsy()
                    expect(answer?.includes('dog')).toBeFalsy()
                }
            }, 30_000)
        })
    })

    // TODO(dpc): Integrate file-based .cody/ignore with ignore/test
    describe.skip('Cody Ignore', () => {
        beforeAll(async () => {
            // Make sure Cody ignore config exists and works
            const codyIgnoreConfig = workspace.file('.cody', 'ignore')
            await client.openFile(codyIgnoreConfig)
            const codyIgnoreConfigFile = client.workspace.getDocument(codyIgnoreConfig)
            expect(codyIgnoreConfigFile?.content).toBeDefined()

            const result = await client.request('ignore/test', {
                uri: ignoredUri.toString(),
            })
            expect(result.policy).toBe('ignore')
        }, 10_000)

        it('autocomplete/execute on ignored file', async () => {
            await client.openFile(ignoredUri)
            const completions = await client.request('autocomplete/execute', {
                uri: ignoredUri.toString(),
                position: { line: 1, character: 3 },
                triggerKind: 'Invoke',
            })
            const texts = completions.items.map(item => item.insertText)
            expect(completions.items.length).toBe(0)
            expect(texts).toMatchInlineSnapshot(
                `
              []
            `
            )
        }, 10_000)

        it('chat/submitMessage on an ignored file (addEnhancedContext: true)', async () => {
            await client.openFile(ignoredUri)
            await client.request('command/execute', {
                command: 'cody.search.index-update',
            })
            const { transcript } = await client.sendSingleMessageToNewChatWithFullTranscript(
                'What files contain SELECTION_START?',
                { addEnhancedContext: true }
            )
            decodeURIs(transcript)
            const contextFiles = transcript.messages.flatMap(m => m.contextFiles ?? [])
            // Current file which is ignored, should not be included in context files
            expect(contextFiles.find(f => f.uri.toString() === ignoredUri.toString())).toBeUndefined()
            // Ignored file should not be included in context files
            const contextFilesUrls = contextFiles.map(f => f.uri).filter(uri => uri)
            const result = await Promise.all(
                contextFilesUrls.map(uri => client.request('ignore/test', { uri: uri.toString() }))
            )
            for (const r of result) {
                expect(r.policy).toBe('use')
            }
            // Files that are not ignored should be used as context files
            expect(contextFiles.length).toBeGreaterThan(0)
        }, 30_000)

        it('chat/submitMessage on an ignored file (addEnhancedContext: false)', async () => {
            await client.openFile(ignoredUri)
            await client.request('command/execute', {
                command: 'cody.search.index-update',
            })
            const { transcript } = await client.sendSingleMessageToNewChatWithFullTranscript(
                'Which file is the isIgnoredByCody functions defined?',
                { addEnhancedContext: false }
            )
            decodeURIs(transcript)
            const contextFiles = transcript.messages.flatMap(m => m.contextFiles ?? [])
            const contextUrls = contextFiles.map(f => f.uri?.path)
            // Current file which is ignored, should not be included in context files
            expect(contextUrls.find(uri => uri === ignoredUri.toString())).toBeUndefined()
            // Since no enhanced context is requested, no context files should be included
            expect(contextFiles.length).toBe(0)
            // Ignored file should not be included in context files
            const result = await Promise.all(
                contextUrls.map(uri =>
                    client.request('ignore/test', {
                        uri,
                    })
                )
            )
            expect(result.every(entry => entry.policy === 'use')).toBe(true)
        }, 30_000)

        it('chat command on an ignored file', async () => {
            await client.request('command/execute', {
                command: 'cody.search.index-update',
            })
            await client.openFile(ignoredUri)
            // Cannot execute commands in an ignored files, so this should throw error
            await client.request('commands/explain', null).catch(err => {
                expect(err).toBeDefined()
            })
        }, 30_000)

        it('inline edit on an ignored file', async () => {
            await client.request('command/execute', {
                command: 'cody.search.index-update',
            })
            await client.openFile(ignoredUri, { removeCursor: false })
            await client.request('editCommands/document', null).catch(err => {
                expect(err).toBeDefined()
            })
        })

        it('ignore rule is not case sensitive', async () => {
            const alsoIgnored = workspace.file('src', 'is_ignored.ts')
            const result = await client.request('ignore/test', {
                uri: URI.file(alsoIgnored.fsPath).toString(),
            })
            expect(result.policy).toBe('ignore')
        })

        afterAll(async () => {
            // Makes sure cody ignore is still active after tests
            // as it should stay active for each workspace session.
            const result = await client.request('ignore/test', {
                uri: ignoredUri.toString(),
            })
            expect(result.policy).toBe('ignore')

            // Check the network requests to ensure no requests include context from ignored files
            const { requests } = await client.request('testing/networkRequests', null)

            const groupedMsgs = []
            for (const req of requests) {
                // Get the messages from the request body
                const messages = JSON.parse(req.body || '{}')?.messages as {
                    speaker: string
                    text: string
                }[]
                // Filter out messages that do not include context snippets.
                const text = messages
                    ?.filter(m => m.speaker === 'human' && m.text !== undefined)
                    ?.map(m => m.text)

                groupedMsgs.push(...(text ?? []))
            }
            expect(groupedMsgs.length).toBeGreaterThan(0)

            // Join all the string from each groupedMsgs[] together into
            // one block of text, and then check if it contains the ignored file name
            // to confirm context from the ignored file was not sent to the server.
            const groupedText = groupedMsgs.flat().join(' ')
            expect(groupedText).not.includes('src/isIgnored.ts')

            // Confirm the grouped text is valid by checking for known
            // context file names from the test.
            expect(groupedText).includes('src/squirrel.ts')
        }, 10_000)
    })

    describe('Text documents', () => {
        it('chat/submitMessage (understands the selected text)', async () => {
            await client.request('command/execute', {
                command: 'cody.search.index-update',
            })
            await client.openFile(multipleSelectionsUri)
            await client.changeFile(multipleSelectionsUri)
            await client.changeFile(multipleSelectionsUri, {
                selectionName: 'SELECTION_2',
            })
            const reply = await client.sendSingleMessageToNewChat(
                'What is the name of the function that I have selected? Only answer with the name of the function, nothing else',
                { addEnhancedContext: true }
            )
            expect(reply?.text?.trim()).includes('anotherFunction')
            expect(reply?.text?.trim()).not.includes('inner')
            await client.changeFile(multipleSelectionsUri)
            const reply2 = await client.sendSingleMessageToNewChat(
                'What is the name of the function that I have selected? Only answer with the name of the function, nothing else',
                { addEnhancedContext: true }
            )
            expect(reply2?.text?.trim()).includes('inner')
            expect(reply2?.text?.trim()).not.includes('anotherFunction')
        }, 20_000)
    })

    function checkEditCommand(
        documentClient: TestClient,
        command: RequestMethodName,
        name: string,
        filename: string,
        param: any,
        assertion: (obtained: string) => void
    ): void {
        it(
            name,
            async () => {
                await documentClient.request('command/execute', {
                    command: 'cody.search.index-update',
                })
                const uri = workspace.file('src', filename)
                await documentClient.openFile(uri, { removeCursor: false })
                const task = await documentClient.request(command, param)
                await documentClient.taskHasReachedAppliedPhase(task)
                const lenses = documentClient.codeLenses.get(uri.toString()) ?? []
                expect(lenses).toHaveLength(0) // Code lenses are now handled client side

                await documentClient.request('editTask/accept', { id: task.id })
                const newContent = documentClient.workspace.getDocument(uri)?.content
                assertion(trimEndOfLine(newContent))
            },
            20_000
        )
    }

    function checkEditCodeCommand(
        documentClient: TestClient,
        name: string,
        filename: string,
        instruction: string,
        assertion: (obtained: string) => void
    ): void {
        checkEditCommand(
            documentClient,
            'editCommands/code',
            name,
            filename,
            { instruction: instruction },
            assertion
        )
    }

    function checkDocumentCommand(
        documentClient: TestClient,
        name: string,
        filename: string,
        assertion: (obtained: string) => void
    ): void {
        checkEditCommand(documentClient, 'editCommands/document', name, filename, null, assertion)
    }

    describe('Commands', () => {
        it('commands/explain', async () => {
            await client.request('command/execute', {
                command: 'cody.search.index-update',
            })
            await client.openFile(animalUri)
            const freshChatID = await client.request('chat/new', null)
            const id = await client.request('commands/explain', null)

            // Assert that the server is not using IDs between `chat/new` and
            // `chat/explain`. In VS Code, we try to reuse empty webview panels,
            // which is undesireable for agent clients.
            expect(id).not.toStrictEqual(freshChatID)

            const lastMessage = await client.firstNonEmptyTranscript(id)
            expect(trimEndOfLine(lastMessage.messages.at(-1)?.text ?? '')).toMatchInlineSnapshot(
                `
<<<<<<< HEAD
              "\`@src/animal.ts:1-6\` is a TypeScript code snippet that defines an interface called \`Animal\`. An interface in TypeScript is a blueprint or a contract that defines the structure and properties of an object. It specifies what an object should look like and what properties and methods it should have.

              This particular interface \`Animal\` has three properties:

              1. \`name\`: a string that represents the name of the animal.
              2. \`makeAnimalSound()\`: a method (function) that is expected to return a string representing the sound the animal makes.
              3. \`isMammal\`: a boolean property that indicates whether the animal is a mammal or not.

              The purpose of this code is to provide a consistent and standardized way of creating objects that represent animals. It serves as a template or a blueprint for creating objects that have the specified properties and methods.

              This code does not take any direct input. Instead, it serves as a contract or a set of rules that other parts of the codebase must follow when creating objects that represent animals.

              The output of this code is not a direct value or result. Instead, it defines the structure and behavior that objects representing animals should have. Other parts of the codebase can then use this interface to create instances of \`Animal\` objects that adhere to the specified structure and behavior.

              The code achieves its purpose by defining the properties and methods that an \`Animal\` object should have. Any object that is created and claimed to be an instance of \`Animal\` must have a \`name\` property (a string), a \`makeAnimalSound()\` method that returns a string, and an \`isMammal\` property (a boolean).

              By defining this interface, the code ensures that all \`Animal\` objects created in the codebase have a consistent structure and behavior. This consistency helps in maintaining code organization, reducing bugs, and making the codebase more readable and maintainable."
=======
              "The code \`@src/animal.ts:1-6\` defines an interface called \`Animal\` in TypeScript. An interface is a way to define the structure of an object, including its properties and methods. The purpose of this code is to establish a blueprint or contract for objects that represent animals.

              The \`Animal\` interface does not take any direct input. Instead, it specifies the requirements that objects implementing this interface must fulfill.

              The output of this code is not a value or data structure but rather a contract or specification for objects that represent animals. This contract includes the following:

              1. A property named \`name\` of type \`string\`, which is likely intended to hold the name of the animal.
              2. A method named \`makeAnimalSound()\` that returns a \`string\`. This method is expected to return the sound that the animal makes.
              3. A property named \`isMammal\` of type \`boolean\`, which indicates whether the animal is a mammal or not.

              To achieve its purpose, the code uses TypeScript's interface syntax. It declares the \`Animal\` interface and specifies the properties and methods that objects implementing this interface must have. The interface does not provide any implementation details; it only defines the structure or shape of the objects.

              The logic flow or data transformations are not explicitly shown in this code snippet, as it is a structural definition rather than a functional implementation.

              In summary, the code \`@src/animal.ts:1-6\` defines an \`Animal\` interface that serves as a blueprint for objects representing animals. It specifies that these objects must have a \`name\` property of type \`string\`, a \`makeAnimalSound()\` method that returns a \`string\`, and an \`isMammal\` property of type \`boolean\`. This interface can be used to ensure that objects representing animals conform to a consistent structure and have the required properties and methods."
>>>>>>> 6c659814
            `,
                explainPollyError
            )
        }, 30_000)

        // This test seems extra sensitive on Node v16 for some reason.
        it.skipIf(isWindows())(
            'commands/test',
            async () => {
                await client.request('command/execute', {
                    command: 'cody.search.index-update',
                })
                await client.openFile(animalUri)
                const id = await client.request('commands/test', null)
                const lastMessage = await client.firstNonEmptyTranscript(id)
                expect(trimEndOfLine(lastMessage.messages.at(-1)?.text ?? '')).toMatchInlineSnapshot(
                    `
<<<<<<< HEAD
                  "Based on the shared code context, the test framework being used is Vitest, which is a Vite-native test runner. No additional imports are needed, as the necessary libraries (\`expect\`, \`it\`, and \`describe\`) are already imported in the \`example.test.ts\` file.

                  The \`src/animal.ts\` file contains an interface \`Animal\` with three properties: \`name\` (a string), \`makeAnimalSound\` (a function that returns a string), and \`isMammal\` (a boolean).

                  Here's a suite of unit tests for the \`Animal\` interface using Vitest:

                  \`\`\`typescript
                  import { describe, it, expect } from 'vitest'
                  import { Animal } from './animal'

                  describe('Animal', () => {
                    class Dog implements Animal {
                      name = 'Buddy'
                      isMammal = true

                      makeAnimalSound() {
                        return 'Woof!'
                      }
                    }

                    const dog = new Dog()

                    it('should have a name property', () => {
                      expect(dog.name).toBe('Buddy')
                    })

                    it('should have a makeAnimalSound method', () => {
                      expect(dog.makeAnimalSound()).toBe('Woof!')
                    })

                    it('should have an isMammal property', () => {
                      expect(dog.isMammal).toBe(true)
                    })

                    it('should allow different animal implementations', () => {
                      class Cat implements Animal {
                        name = 'Whiskers'
                        isMammal = true

                        makeAnimalSound() {
                          return 'Meow!'
                        }
                      }

                      const cat = new Cat()
                      expect(cat.name).toBe('Whiskers')
                      expect(cat.makeAnimalSound()).toBe('Meow!')
                      expect(cat.isMammal).toBe(true)
                    })
                  })
                  \`\`\`

                  This suite covers the following aspects of the \`Animal\` interface:

                  1. Verifying that an implementation has the required \`name\` property.
                  2. Verifying that an implementation has the required \`makeAnimalSound\` method and that it returns the expected value.
                  3. Verifying that an implementation has the required \`isMammal\` property.
                  4. Demonstrating that different implementations of the \`Animal\` interface can be created and tested.

                  The tests cover the key functionality of the \`Animal\` interface and its properties and methods. However, it's worth noting that since \`Animal\` is an interface, we can't directly instantiate it. Instead, we create concrete implementations (like \`Dog\` and \`Cat\`) to test the interface's requirements."
=======
                  "Based on the shared code context, the test framework being used is Vitest, which is a Vite-native test runner. No new imports are needed - we can use the existing \`vitest\` library for writing our tests.

                  The \`Animal\` interface defines an object with properties \`name\` (string), \`makeAnimalSound\` (function that returns a string), and \`isMammal\` (boolean). Our tests should aim to validate the expected behavior and cover edge cases for any implementations of this interface.

                  Here's a suite of unit tests for the \`Animal\` interface:

                  \`\`\`typescript
                  import { describe, it, expect } from 'vitest'
                  import { Animal } from './animal'

                  // Mock implementation of the Animal interface
                  class MockAnimal implements Animal {
                    name = 'Cody'
                    isMammal = true

                    makeAnimalSound() {
                      return 'Woof!'
                    }
                  }

                  describe('Animal', () => {
                    let animal: Animal

                    beforeEach(() => {
                      animal = new MockAnimal()
                    })

                    it('should have a name', () => {
                      expect(animal.name).toBeDefined()
                      expect(typeof animal.name).toBe('string')
                    })

                    it('should have a makeAnimalSound method', () => {
                      expect(animal.makeAnimalSound).toBeDefined()
                      expect(typeof animal.makeAnimalSound).toBe('function')
                    })

                    it('should have an isMammal property', () => {
                      expect(animal.isMammal).toBeDefined()
                      expect(typeof animal.isMammal).toBe('boolean')
                    })

                    it('should return a string when makeAnimalSound is called', () => {
                      const sound = animal.makeAnimalSound()
                      expect(sound).toBeDefined()
                      expect(typeof sound).toBe('string')
                    })

                    it('should return the correct animal sound', () => {
                      const sound = animal.makeAnimalSound()
                      expect(sound).toBe('Woof!')
                    })
                  })
                  \`\`\`

                  This suite covers the following cases:

                  1. Ensures that the \`name\` property exists and is a string.
                  2. Ensures that the \`makeAnimalSound\` method exists and is a function.
                  3. Ensures that the \`isMammal\` property exists and is a boolean.
                  4. Ensures that calling the \`makeAnimalSound\` method returns a defined value of type string.
                  5. Ensures that calling the \`makeAnimalSound\` method returns the expected animal sound.

                  These tests provide good coverage for the \`Animal\` interface, ensuring that any implementation adheres to the expected structure and behavior. However, it's worth noting that these tests rely on a mock implementation of the \`Animal\` interface. In a real-world scenario, you would likely have concrete implementations of the \`Animal\` interface, and you might need to adjust the tests accordingly."
>>>>>>> 6c659814
                `,
                    explainPollyError
                )
            },
            30_000
        )

        it('commands/smell', async () => {
            await client.openFile(animalUri)
            const id = await client.request('commands/smell', null)
            const lastMessage = await client.firstNonEmptyTranscript(id)

            expect(trimEndOfLine(lastMessage.messages.at(-1)?.text ?? '')).toMatchInlineSnapshot(
                `
              "The provided code snippet defines an interface \`Animal\` with three properties: \`name\` of type \`string\`, \`makeAnimalSound\` of type function returning a \`string\`, and \`isMammal\` of type \`boolean\`. Here are a few suggestions for potential improvements:

              1. **Consider using a more descriptive name for the \`makeAnimalSound\` function**: The name \`makeAnimalSound\` may not accurately describe the purpose of the function. A more descriptive name such as \`getSound\` or \`produceSound\` could improve code readability and maintainability.

              2. **Consider adding type annotations for function parameters and return types**: Although TypeScript can infer the types of function parameters and return values, it's generally considered a best practice to explicitly annotate them. This can improve code readability and maintainability, especially for more complex functions.

              3. **Consider using a more specific type for the \`name\` property**: Instead of using the generic \`string\` type for the \`name\` property, you could consider using a more specific type like \`AnimalName\` or \`string\` with a constraint on the allowed values (e.g., \`string\` with a minimum length). This can help catch potential errors during development and provide better documentation for the expected values.

              4. **Consider adding comments or documentation**: While the code is relatively simple, adding comments or documentation can improve code maintainability, especially if the interface is used across multiple files or by different developers. This can help explain the purpose of the interface, the intended use cases, and any design decisions or assumptions made.

              5. **Consider separating concerns**: If the \`Animal\` interface is part of a larger codebase, it might be beneficial to separate it into its own file or module. This can improve code organization and make it easier to manage and maintain different parts of the codebase independently.

              Overall, while the provided code snippet is relatively straightforward and follows basic TypeScript syntax, there are opportunities for improvement in terms of readability, maintainability, and adherence to best practices. However, the code does not appear to have any glaring errors or design flaws."
            `,
                explainPollyError
            )
        }, 30_000)

        it('editCommand/test', async () => {
            const uri = workspace.file('src', 'trickyLogic.ts')

            await client.openFile(uri)
            const id = await client.request('editCommands/test', null)
            await client.taskHasReachedAppliedPhase(id)
            const originalDocument = client.workspace.getDocument(uri)!
            expect(trimEndOfLine(originalDocument.getText())).toMatchInlineSnapshot(
                `
              "export function trickyLogic(a: number, b: number): number {
                  if (a === 0) {
                      return 1
                  }
                  if (b === 2) {
                      return 1
                  }

                  return a - b
              }


              "
            `,
                explainPollyError
            )

            const untitledDocuments = client.workspace
                .allUris()
                .filter(uri => vscode.Uri.parse(uri).scheme === 'untitled')
            expect(untitledDocuments).toHaveLength(1)
            const [untitledDocument] = untitledDocuments
            const testDocument = client.workspace.getDocument(vscode.Uri.parse(untitledDocument))
            expect(trimEndOfLine(testDocument?.getText())).toMatchInlineSnapshot(
                `
              "import { expect } from 'vitest'
              import { describe } from 'vitest';
              import { it } from 'vitest';
              import { trickyLogic } from './trickyLogic';

              describe('trickyLogic', () => {
                  it('should return 1 when a is 0', () => {
                      expect(trickyLogic(0, 5)).toBe(1);
                  });

                  it('should return 1 when b is 2', () => {
                      expect(trickyLogic(5, 2)).toBe(1);
                  });

                  it('should return a - b when a is not 0 and b is not 2', () => {
                      expect(trickyLogic(5, 3)).toBe(2);
                      expect(trickyLogic(10, 5)).toBe(5);
                  });

                  it('should handle negative numbers', () => {
                      expect(trickyLogic(-5, 3)).toBe(-8);
                      expect(trickyLogic(5, -3)).toBe(8);
                  });
              });
              "
            `,
                explainPollyError
            )

            // Just to make sure the edit happened via `workspace/edit` instead
            // of `textDocument/edit`.
            expect(client.workspaceEditParams).toHaveLength(1)
        }, 30_000)

        describe('Edit code', () => {
            checkEditCodeCommand(
                client,
                'editCommands/code (basic function)',
                'sum.ts',
                'Rename `a` parameter to `c`',
                obtained =>
                    expect(obtained).toMatchInlineSnapshot(
                        `
                    "export function sum(c: number, b: number): number {
                        /* CURSOR */
                    }
                    "
                    `,
                        explainPollyError
                    )
            )

            it('editCommand/code (add prop types)', async () => {
                const uri = workspace.file('src', 'ChatColumn.tsx')
                await client.openFile(uri)
                const task = await client.request('editCommands/code', {
                    instruction: 'Add types to these props. If you have to create types, add them',
                    model: ModelProvider.getProviderByModelSubstringOrError('anthropic/claude-3-opus')
                        .model,
                })
                await client.acceptEditTask(uri, task)
                expect(client.documentText(uri)).toMatchInlineSnapshot(
                    `
                  "import { useEffect } from "react";
                  import React = require("react");

<<<<<<< HEAD
                  type Message = {
                    id: string;
                    text: string;
                    sender: string;
=======
                  export type Message = {
                    id: string;
                    content: string;
                    role: "assistant" | "user";
>>>>>>> 6c659814
                  };

                  type ChatColumnProps = {
                    messages: Message[];
<<<<<<< HEAD
                    setChatID: (id: string) => void;
=======
                    setChatID: (chatID: string) => void;
>>>>>>> 6c659814
                    isLoading: boolean;
                  };

                  export default function ChatColumn({
                    messages,
                    setChatID,
                    isLoading,
                  }: ChatColumnProps) {
<<<<<<< HEAD
=======

>>>>>>> 6c659814
                  	useEffect(() => {
                  		if (!isLoading) {
                  			setChatID(messages[0].chatID);
                  		}
                  	}, [messages]);
                  	return (
                  		<>
                  			<h1>Messages</h1>
                  			<ul>
                  				{messages.map((message) => (
                  					<li>{message.text}</li>
                  				))}
                  			</ul>
                  		</>
                  	);
                  }
                  "
                `,
                    explainPollyError
                )
            }, 20_000)
<<<<<<< HEAD

            it('editCommand/code (generate at cursor)', async () => {
                const uri = workspace.file('src', 'Heading.tsx')
                await client.openFile(uri)
                const task = await client.request('editCommands/code', {
                    instruction: 'Generate a component for this file',
                    model: ModelProvider.getProviderByModelSubstringOrError('anthropic/claude-3-opus')
                        .model,
                })
                await client.acceptEditTask(uri, task)
                expect(client.documentText(uri)).toMatchInlineSnapshot(
                    `
                  "import React from 'react';

                  interface HeadingProps {
                    level: 'h1' | 'h2' | 'h3' | 'h4' | 'h5' | 'h6';
                    children: React.ReactNode;
                    className?: string;
                  }

                  const Heading: React.FC<HeadingProps> = ({ level, children, className }) => {
                    const HeadingElement = level;

                    return (
                      <HeadingElement className={className}>
                        {children}
                      </HeadingElement>
                    );
                  };

                  export default Heading;
                  "
                `,
                    explainPollyError
                )
            }, 20_000)
=======
>>>>>>> 6c659814
        })

        describe('Document code', () => {
            checkDocumentCommand(client, 'editCommands/document (basic function)', 'sum.ts', obtained =>
                expect(obtained).toMatchInlineSnapshot(
                    `
                  "/**
                   * Computes the sum of two numbers.
                   * @param a - The first number to add.
                   * @param b - The second number to add.
                   * @returns The sum of \`a\` and \`b\`.
                   */
                  export function sum(a: number, b: number): number {
                      /* CURSOR */
                  }
                  "
                `,
                    explainPollyError
                )
            )

            checkDocumentCommand(
                client,
                'commands/document (Method as part of a class)',
                'TestClass.ts',
                obtained =>
                    expect(obtained).toMatchInlineSnapshot(
                        `
                  "const foo = 42

                  export class TestClass {
                      constructor(private shouldGreet: boolean) {}

<<<<<<< HEAD
                          /**
                       * Logs the string 'Hello World!' to the console if the shouldGreet property is true.
                       */
                  public functionName() {
                          if (this.shouldGreet) {
                              console.log(/* CURSOR */ 'Hello World!')
=======
                              /**
                           * Logs a greeting message to the console if the \`shouldGreet\` parameter passed to the \`TestClass\` constructor is true.
                           */
                      public functionName() {
                              if (this.shouldGreet) {
                                  console.log(/* CURSOR */ 'Hello World!')
                              }
>>>>>>> 6c659814
                          }
                      }
                  }
                  "
                `,
                        explainPollyError
                    )
            )

            checkDocumentCommand(
                client,
                'commands/document (Function within a property)',
                'TestLogger.ts',
                obtained =>
                    expect(obtained).toMatchInlineSnapshot(`
                  "const foo = 42
                  export const TestLogger = {
                      startLogging: () => {
                          // Do some stuff

                                  /**
                           * Records a log message to the console.
                           */
                  function recordLog() {
                              console.log(/* CURSOR */ 'Recording the log')
                          }

                          recordLog()
                      },
                  }
                  "
                `)
            )

            checkDocumentCommand(
                client,
                'commands/document (nested test case)',
                'example.test.ts',
                obtained =>
                    expect(obtained).toMatchInlineSnapshot(
                        `
<<<<<<< HEAD
                  "import { expect } from 'vitest'
                  import { it } from 'vitest'
                  import { describe } from 'vitest'

                  describe('test block', () => {
                      it('does 1', () => {
                          expect(true).toBe(true)
=======
                      "import { expect } from 'vitest'
                      import { it } from 'vitest'
                      import { describe } from 'vitest'

                      describe('test block', () => {
                          it('does 1', () => {
                              expect(true).toBe(true)
                          })

                          it('does 2', () => {
                              expect(true).toBe(true)
                          })

                          it('does something else', () => {
                              // This line will error due to incorrect usage of \`performance.now\`
                                      /**
                               * Retrieves the current time in milliseconds since the page was loaded.
                               * This value is useful for measuring performance of code execution.
                               */
                      const startTime = performance.now(/* CURSOR */)
                          })
>>>>>>> 6c659814
                      })

                      it('does 2', () => {
                          expect(true).toBe(true)
                      })

                      it('does something else', () => {
                          // This line will error due to incorrect usage of \`performance.now\`
                                  /**
                           * Gets the current time in milliseconds since the page was loaded.
                           * This can be used to measure the duration of an operation.
                           */
                  const startTime = performance.now(/* CURSOR */)
                      })
                  })
                  "
                `,
                        explainPollyError
                    )
            )
        })
    })

    describe('Custom Commands', () => {
        it('commands/custom, chat command, open tabs context', async () => {
            await client.request('command/execute', {
                command: 'cody.search.index-update',
            })
            // Note: The test editor has all the files opened from previous tests as open tabs,
            // so we will need to open a new file that has not been opened before,
            // to make sure this context type is working.
            const trickyLogicUri = workspace.file('src', 'trickyLogic.ts')
            await client.openFile(trickyLogicUri)

            const result = (await client.request('commands/custom', {
                key: '/countTabs',
            })) as CustomChatCommandResult
            expect(result.type).toBe('chat')
            const lastMessage = await client.firstNonEmptyTranscript(result?.chatResult as string)
            expect(trimEndOfLine(lastMessage.messages.at(-1)?.text ?? '')).toMatchInlineSnapshot(
                `
<<<<<<< HEAD
              "Based on the file paths you provided, the file names are:

              1. TestLogger.ts
              2. TestClass.ts
              3. sum.ts
              4. squirrel.ts
              5. multiple-selections.ts
              6. example.test.ts
              7. ChatColumn.tsx
              8. animal.ts
              9. trickyLogic.ts"
=======
              "Based on the code snippets you've shared, the file names are:

              1. \`trickyLogic.ts\`
              2. \`animal.ts\`
              3. \`ChatColumn.tsx\`
              4. \`example.test.ts\`
              5. \`multiple-selections.ts\`
              6. \`squirrel.ts\`
              7. \`sum.ts\`
              8. \`TestClass.ts\`
              9. \`TestLogger.ts\`"
>>>>>>> 6c659814
            `,
                explainPollyError
            )
        }, 30_000)

        it('commands/custom, chat command, adds argument', async () => {
            await client.request('command/execute', {
                command: 'cody.search.index-update',
            })
            await client.openFile(animalUri)
            const result = (await client.request('commands/custom', {
                key: '/translate Python',
            })) as CustomChatCommandResult
            expect(result.type).toBe('chat')
            const lastMessage = await client.firstNonEmptyTranscript(result?.chatResult as string)
            expect(trimEndOfLine(lastMessage.messages.at(-1)?.text ?? '')).toMatchInlineSnapshot(
                `
              "In Python, the equivalent of an interface is an abstract base class (ABC). Here's how you can translate the provided TypeScript code to Python:

              \`\`\`python
              from abc import ABC, abstractmethod

              class Animal(ABC):
                  @property
                  @abstractmethod
                  def name(self) -> str:
                      pass

                  @abstractmethod
                  def make_animal_sound(self) -> str:
                      pass

                  @property
                  @abstractmethod
                  def is_mammal(self) -> bool:
                      pass
              \`\`\`

              Explanation:

              1. We import the \`ABC\` (Abstract Base Class) and \`abstractmethod\` decorators from the \`abc\` module.
              2. We define an abstract base class named \`Animal\` that inherits from \`ABC\`.
              3. The \`@property\` and \`@abstractmethod\` decorators are used to declare abstract properties and methods, respectively.
              4. The \`name\` and \`is_mammal\` are defined as abstract properties, while \`make_animal_sound\` is defined as an abstract method.
              5. All methods and properties in the abstract base class are meant to be overridden by concrete subclasses.

              In Python, abstract classes cannot be instantiated directly. Instead, you need to create concrete subclasses that implement the abstract methods and properties defined in the abstract base class.

              Here's an example of a concrete subclass that implements the \`Animal\` abstract base class:

              \`\`\`python
              class Dog(Animal):
                  def __init__(self, name: str):
                      self._name = name
                      self._is_mammal = True

                  @property
                  def name(self) -> str:
                      return self._name

                  @property
                  def is_mammal(self) -> bool:
                      return self._is_mammal

                  def make_animal_sound(self) -> str:
                      return "Woof!"
              \`\`\`

              In this example, the \`Dog\` class inherits from \`Animal\` and provides concrete implementations for all the abstract methods and properties defined in the \`Animal\` abstract base class."
            `,
                explainPollyError
            )
        }, 30_000)

        it('commands/custom, chat command, no context', async () => {
            await client.request('command/execute', {
                command: 'cody.search.index-update',
            })
            await client.openFile(animalUri)
            const result = (await client.request('commands/custom', {
                key: '/none',
            })) as CustomChatCommandResult
            expect(result.type).toBe('chat')
            const lastMessage = await client.firstNonEmptyTranscript(result.chatResult as string)
            expect(trimEndOfLine(lastMessage.messages.at(-1)?.text ?? '')).toMatchInlineSnapshot(
                `"no"`,
                explainPollyError
            )
        }, 30_000)

        // The context files are presented in an order in the CI that is different
        // than the order shown in recordings when on Windows, causing it to fail.
        it('commands/custom, chat command, current directory context', async () => {
            await client.request('command/execute', {
                command: 'cody.search.index-update',
            })
            await client.openFile(animalUri)
            const result = (await client.request('commands/custom', {
                key: '/countDirFiles',
            })) as CustomChatCommandResult
            expect(result.type).toBe('chat')
            const lastMessage = await client.firstNonEmptyTranscript(result.chatResult as string)
            const reply = trimEndOfLine(lastMessage.messages.at(-1)?.text ?? '')
            expect(reply).not.includes('.cody/ignore') // file that's not located in the src/directory
            expect(reply).toMatchInlineSnapshot(
                `"You have shared codebase context from 9 different files."`,
                explainPollyError
            )
        }, 30_000)

        it('commands/custom, edit command, insert mode', async () => {
            await client.request('command/execute', {
                command: 'cody.search.index-update',
            })
            await client.openFile(sumUri, { removeCursor: false })
            const result = (await client.request('commands/custom', {
                key: '/hello',
            })) as CustomEditCommandResult
            expect(result.type).toBe('edit')
            await client.taskHasReachedAppliedPhase(result.editResult as EditTask)

            const originalDocument = client.workspace.getDocument(sumUri)!
            expect(trimEndOfLine(originalDocument.getText())).toMatchInlineSnapshot(
                `
              "// hello
              export function sum(a: number, b: number): number {
                  /* CURSOR */
              }
              "
            `,
                explainPollyError
            )
        }, 30_000)

        it('commands/custom, edit command, edit mode', async () => {
            await client.request('command/execute', {
                command: 'cody.search.index-update',
            })
            await client.openFile(animalUri)

            const result = (await client.request('commands/custom', {
                key: '/newField',
            })) as CustomEditCommandResult
            expect(result.type).toBe('edit')
            await client.taskHasReachedAppliedPhase(result.editResult as EditTask)

            const originalDocument = client.workspace.getDocument(animalUri)!
            expect(trimEndOfLine(originalDocument.getText())).toMatchInlineSnapshot(`
              "export interface Animal {
                  name: string
                  makeAnimalSound(): string
                  isMammal: boolean
                  logName(): void {
                      console.log(this.name);
                  }
              }

              "
            `)
        }, 30_000)
    })

    describe('Progress bars', () => {
        it('progress/report', async () => {
            const { result } = await client.request('testing/progress', {
                title: 'Susan',
            })
            expect(result).toStrictEqual('Hello Susan')
            let progressID: string | undefined
            for (const message of client.progressMessages) {
                if (
                    message.method === 'progress/start' &&
                    message.message.options.title === 'testing/progress'
                ) {
                    progressID = message.message.id
                    break
                }
            }
            assert(progressID !== undefined, JSON.stringify(client.progressMessages))
            const messages = client.progressMessages
                .filter(message => message.id === progressID)
                .map(({ method, message }) => [method, { ...message, id: 'THE_ID' }])
            expect(messages).toMatchInlineSnapshot(`
              [
                [
                  "progress/start",
                  {
                    "id": "THE_ID",
                    "options": {
                      "cancellable": true,
                      "location": "Notification",
                      "title": "testing/progress",
                    },
                  },
                ],
                [
                  "progress/report",
                  {
                    "id": "THE_ID",
                    "message": "message1",
                  },
                ],
                [
                  "progress/report",
                  {
                    "id": "THE_ID",
                    "increment": 50,
                  },
                ],
                [
                  "progress/report",
                  {
                    "id": "THE_ID",
                    "increment": 50,
                  },
                ],
                [
                  "progress/end",
                  {
                    "id": "THE_ID",
                  },
                ],
              ]
            `)
        })

        it('progress/cancel', async () => {
            const disposable = client.progressStartEvents.event(params => {
                if (params.options.title === 'testing/progressCancelation') {
                    client.notify('progress/cancel', { id: params.id })
                }
            })
            try {
                const { result } = await client.request('testing/progressCancelation', {
                    title: 'Leona',
                })
                expect(result).toStrictEqual("request with title 'Leona' cancelled")
            } finally {
                disposable.dispose()
            }
        })
    })

    describe('RateLimitedAgent', () => {
        const rateLimitedClient = TestClient.create({
            workspaceRootUri: workspace.rootUri,
            name: 'rateLimitedClient',
            token: TESTING_TOKENS.dotcomProUserRateLimited,
        })
        // Initialize inside beforeAll so that subsequent tests are skipped if initialization fails.
        beforeAll(async () => {
            const serverInfo = await rateLimitedClient.initialize()

            expect(serverInfo.authStatus?.isLoggedIn).toBeTruthy()
            expect(serverInfo.authStatus?.username).toStrictEqual('david.veszelovszki')
        }, 10_000)

        it('chat/submitMessage (RateLimitError)', async () => {
            const lastMessage = await rateLimitedClient.sendSingleMessageToNewChat('sqrt(9)')
            // Intentionally not a snapshot assertion because we should never
            // automatically update 'RateLimitError' to become another value.
            expect(lastMessage?.error?.name).toStrictEqual('RateLimitError')
        }, 30_000)

        afterAll(async () => {
            await rateLimitedClient.shutdownAndExit()
            // Long timeout because to allow Polly.js to persist HTTP recordings
        }, 30_000)
    })

    describe('Enterprise', () => {
        const demoEnterpriseClient = TestClient.create({
            workspaceRootUri: workspace.rootUri,
            name: 'enterpriseClient',
            token: TESTING_TOKENS.enterprise,
            logEventMode: 'connected-instance-only',
        })
        // Initialize inside beforeAll so that subsequent tests are skipped if initialization fails.
        beforeAll(async () => {
            const serverInfo = await demoEnterpriseClient.initialize()

            expect(serverInfo.authStatus?.isLoggedIn).toBeTruthy()
            expect(serverInfo.authStatus?.username).toStrictEqual('codytesting')
        }, 10_000)

        it('chat/submitMessage', async () => {
            const lastMessage = await demoEnterpriseClient.sendSingleMessageToNewChat('Reply with "Yes"')
            expect(lastMessage?.text?.trim()).toStrictEqual('Yes')
        }, 20_000)

        checkDocumentCommand(
            demoEnterpriseClient,
            'commands/document (enterprise client)',
            'example.test.ts',
            obtained =>
                expect(obtained).toMatchInlineSnapshot(
                    `
              "import { expect } from 'vitest'
              import { it } from 'vitest'
              import { describe } from 'vitest'

<<<<<<< HEAD
              /**
               * Test block that contains three test cases.
               *
               * The first two test cases simply assert that \`true\` is equal to \`true\`.
               * The third test case attempts to use \`performance.now()\` but has an incorrect usage.
               */
              describe('test block', () => {
                  it('does 1', () => {
                      expect(true).toBe(true)
                  })
=======
                  /**
                   * Test block for example tests
                   *
                   * Contains tests:
                   * - does 1: expects true to be true
                   * - does 2: expects true to be true
                   * - does something else: uses performance.now incorrectly
                   */
                  describe('test block', () => {
                      it('does 1', () => {
                          expect(true).toBe(true)
                      })
>>>>>>> 6c659814

                  it('does 2', () => {
                      expect(true).toBe(true)
                  })

                  it('does something else', () => {
                      // This line will error due to incorrect usage of \`performance.now\`
                      const startTime = performance.now(/* CURSOR */)
                  })
              })
              "
            `,
                    explainPollyError
                )
        )

        // NOTE(olafurpg) disabled on Windows because the multi-repo keyword
        // query is not replaying on Windows due to some platform-dependency on
        // how the HTTP request is constructed. I manually tested multi-repo on
        // a Windows computer to confirm that it does work as expected.
        it.skipIf(isWindows())(
            'chat/submitMessage (addEnhancedContext: true, multi-repo test)',
            async () => {
                const id = await demoEnterpriseClient.request('chat/new', null)
                const { repos } = await demoEnterpriseClient.request('graphql/getRepoIds', {
                    names: ['github.com/sourcegraph/sourcegraph'],
                    first: 1,
                })
                await demoEnterpriseClient.request('webview/receiveMessage', {
                    id,
                    message: {
                        command: 'context/choose-remote-search-repo',
                        explicitRepos: repos,
                    },
                })
                const { lastMessage, transcript } =
                    await demoEnterpriseClient.sendSingleMessageToNewChatWithFullTranscript(
                        'What is Squirrel?',
                        {
                            id,
                            addEnhancedContext: true,
                        }
                    )

                expect(lastMessage?.text ?? '').includes('code intelligence')
                expect(lastMessage?.text ?? '').includes('tree-sitter')

                const contextUris: URI[] = []
                for (const message of transcript.messages) {
                    for (const file of message.contextFiles ?? []) {
                        if (file.type === 'file') {
                            file.uri = URI.from(file.uri)
                            contextUris.push(file.uri)
                        }
                    }
                }
                const paths = contextUris.map(uri => uri.path.split('/-/blob/').at(1) ?? '').sort()
                expect(paths).includes('cmd/symbols/squirrel/README.md')

                const { remoteRepos } = await demoEnterpriseClient.request('chat/remoteRepos', { id })
                expect(remoteRepos).toStrictEqual(repos)
            },
            30_000
        )

        it('remoteRepo/list', async () => {
            // List a repo without a query
            let repos: Requests['remoteRepo/list'][1]
            do {
                repos = await demoEnterpriseClient.request('remoteRepo/list', {
                    query: undefined,
                    first: 10,
                })
            } while (repos.state.state === 'fetching')
            expect(repos.repos).toHaveLength(10)

            // Make a paginated query.
            const secondLastRepo = repos.repos.at(-2)
            const moreRepos = await demoEnterpriseClient.request('remoteRepo/list', {
                query: undefined,
                first: 2,
                afterId: secondLastRepo?.id,
            })
            expect(moreRepos.repos[0].id).toBe(repos.repos.at(-1)?.id)

            // Make a query.
            const filteredRepos = await demoEnterpriseClient.request('remoteRepo/list', {
                query: 'sourceco',
                first: 1000,
            })
            expect(
                filteredRepos.repos.find(repo => repo.name === 'github.com/sourcegraph/cody')
            ).toBeDefined()
        })

        it('remoteRepo/has', async () => {
            // Query a repo that does exist.
            const codyRepoExists = await demoEnterpriseClient.request('remoteRepo/has', {
                repoName: 'github.com/sourcegraph/cody',
            })
            expect(codyRepoExists.result).toBe(true)

            // Query a repo that does not exist.
            const codyForDos = await demoEnterpriseClient.request('remoteRepo/has', {
                repoName: 'github.com/sourcegraph/cody-edlin',
            })
            expect(codyForDos.result).toBe(false)
        })

        afterAll(async () => {
            const { requests } = await demoEnterpriseClient.request('testing/networkRequests', null)
            const nonServerInstanceRequests = requests
                .filter(({ url }) => !url.startsWith(demoEnterpriseClient.serverEndpoint))
                .map(({ url }) => url)
            expect(JSON.stringify(nonServerInstanceRequests)).toStrictEqual('[]')
            await demoEnterpriseClient.shutdownAndExit()
            // Long timeout because to allow Polly.js to persist HTTP recordings
        }, 30_000)
    })

    // Enterprise tests are run at demo instance, which is at a recent release version.
    // Use this section if you need to run against S2 which is released continuously.
    describe('Enterprise - close main branch', () => {
        const s2EnterpriseClient = TestClient.create({
            workspaceRootUri: workspace.rootUri,
            name: 'enterpriseMainBranchClient',
            token: TESTING_TOKENS.s2,
            logEventMode: 'connected-instance-only',
        })

        // Initialize inside beforeAll so that subsequent tests are skipped if initialization fails.
        beforeAll(async () => {
            const serverInfo = await s2EnterpriseClient.initialize({
                autocompleteAdvancedProvider: 'fireworks',
            })

            expect(serverInfo.authStatus?.isLoggedIn).toBeTruthy()
            expect(serverInfo.authStatus?.username).toStrictEqual('codytesting')
        }, 10_000)

        // Disabled because `attribution/search` GraphQL does not work on S2
        // See https://sourcegraph.slack.com/archives/C05JDP433DL/p1714017586160079
        it.skip('attribution/found', async () => {
            const id = await s2EnterpriseClient.request('chat/new', null)
            const { repoNames, error } = await s2EnterpriseClient.request('attribution/search', {
                id,
                snippet: 'sourcegraph.Location(new URL',
            })
            expect(repoNames).not.empty
            expect(error).null
        }, 20_000)

        it('attribution/not found', async () => {
            const id = await s2EnterpriseClient.request('chat/new', null)
            const { repoNames, error } = await s2EnterpriseClient.request('attribution/search', {
                id,
                snippet: 'sourcegraph.Location(new LRU',
            })
            expect(repoNames).empty
            expect(error).null
        }, 20_000)

        // Use S2 instance for Cody Ignore enterprise tests
        describe('Cody Ignore for enterprise', () => {
            it('testing/ignore/overridePolicy', async () => {
                const onChangeCallback = vi.fn()

                // `sumUri` is located inside of the github.com/sourcegraph/cody repo.
                const ignoreTest = () =>
                    s2EnterpriseClient.request('ignore/test', { uri: sumUri.toString() })
                s2EnterpriseClient.registerNotification('ignore/didChange', onChangeCallback)

                expect(await ignoreTest()).toStrictEqual({ policy: 'use' })

                await s2EnterpriseClient.request('testing/ignore/overridePolicy', {
                    include: [{ repoNamePattern: '' }],
                    exclude: [{ repoNamePattern: '.*sourcegraph/cody.*' }],
                })

                expect(onChangeCallback).toBeCalledTimes(1)
                expect(await ignoreTest()).toStrictEqual({ policy: 'ignore' })

                await s2EnterpriseClient.request('testing/ignore/overridePolicy', {
                    include: [{ repoNamePattern: '' }],
                    exclude: [{ repoNamePattern: '.*sourcegraph/sourcegraph.*' }],
                })

                expect(onChangeCallback).toBeCalledTimes(2)
                expect(await ignoreTest()).toStrictEqual({ policy: 'use' })

                await s2EnterpriseClient.request('testing/ignore/overridePolicy', {
                    include: [{ repoNamePattern: '' }],
                    exclude: [{ repoNamePattern: '.*sourcegraph/sourcegraph.*' }],
                })

                // onChangeCallback is not called again because filters are the same
                expect(onChangeCallback).toBeCalledTimes(2)
            })

            // The site config `cody.contextFilters` value on sourcegraph.sourcegraph.com instance
            // should include `sourcegraph/cody` repo for this test to pass.
            it('autocomplete/execute (with Cody Ignore filters)', async () => {
                // Documents to be used as context sources.
                await s2EnterpriseClient.openFile(animalUri)
                await s2EnterpriseClient.openFile(squirrelUri)

                // Document to generate a completion from.
                await s2EnterpriseClient.openFile(sumUri)

                const { items, completionEvent } = await s2EnterpriseClient.request(
                    'autocomplete/execute',
                    {
                        uri: sumUri.toString(),
                        position: { line: 1, character: 3 },
                        triggerKind: 'Invoke',
                    }
                )

                expect(items.length).toBeGreaterThan(0)
                expect(items.map(item => item.insertText)).toMatchInlineSnapshot(
                    `
              [
                "   return a + b",
              ]
            `
                )

                // Two documents will be checked against context filters set in site-config on S2.
                expect(
                    completionEvent?.params.contextSummary?.retrieverStats['jaccard-similarity']
                        .suggestedItems
                ).toEqual(2)

                s2EnterpriseClient.notify('autocomplete/completionAccepted', {
                    completionID: items[0].id,
                })
            }, 10_000)
        })

        afterAll(async () => {
            await s2EnterpriseClient.shutdownAndExit()
            // Long timeout because to allow Polly.js to persist HTTP recordings
        }, 30_000)
    })

    afterAll(async () => {
        await workspace.afterAll()
        await client.shutdownAndExit()
        // Long timeout because to allow Polly.js to persist HTTP recordings
    }, 30_000)
})<|MERGE_RESOLUTION|>--- conflicted
+++ resolved
@@ -374,21 +374,16 @@
                 `
               "\`\`\`typescript
               class Dog implements Animal {
-<<<<<<< HEAD
-                name: string;
-                isMammal: boolean = true;
-=======
                   name: string;
                   isMammal: boolean = true;
->>>>>>> 6c659814
-
-                constructor(name: string) {
-                  this.name = name;
-                }
-
-                makeAnimalSound(): string {
-                  return "Woof!";
-                }
+
+                  constructor(name: string) {
+                      this.name = name;
+                  }
+
+                  makeAnimalSound(): string {
+                      return "Woof!";
+                  }
               }
               \`\`\`"
             `,
@@ -754,41 +749,23 @@
             const lastMessage = await client.firstNonEmptyTranscript(id)
             expect(trimEndOfLine(lastMessage.messages.at(-1)?.text ?? '')).toMatchInlineSnapshot(
                 `
-<<<<<<< HEAD
-              "\`@src/animal.ts:1-6\` is a TypeScript code snippet that defines an interface called \`Animal\`. An interface in TypeScript is a blueprint or a contract that defines the structure and properties of an object. It specifies what an object should look like and what properties and methods it should have.
-
-              This particular interface \`Animal\` has three properties:
-
-              1. \`name\`: a string that represents the name of the animal.
-              2. \`makeAnimalSound()\`: a method (function) that is expected to return a string representing the sound the animal makes.
-              3. \`isMammal\`: a boolean property that indicates whether the animal is a mammal or not.
-
-              The purpose of this code is to provide a consistent and standardized way of creating objects that represent animals. It serves as a template or a blueprint for creating objects that have the specified properties and methods.
-
-              This code does not take any direct input. Instead, it serves as a contract or a set of rules that other parts of the codebase must follow when creating objects that represent animals.
-
-              The output of this code is not a direct value or result. Instead, it defines the structure and behavior that objects representing animals should have. Other parts of the codebase can then use this interface to create instances of \`Animal\` objects that adhere to the specified structure and behavior.
-
-              The code achieves its purpose by defining the properties and methods that an \`Animal\` object should have. Any object that is created and claimed to be an instance of \`Animal\` must have a \`name\` property (a string), a \`makeAnimalSound()\` method that returns a string, and an \`isMammal\` property (a boolean).
-
-              By defining this interface, the code ensures that all \`Animal\` objects created in the codebase have a consistent structure and behavior. This consistency helps in maintaining code organization, reducing bugs, and making the codebase more readable and maintainable."
-=======
-              "The code \`@src/animal.ts:1-6\` defines an interface called \`Animal\` in TypeScript. An interface is a way to define the structure of an object, including its properties and methods. The purpose of this code is to establish a blueprint or contract for objects that represent animals.
-
-              The \`Animal\` interface does not take any direct input. Instead, it specifies the requirements that objects implementing this interface must fulfill.
-
-              The output of this code is not a value or data structure but rather a contract or specification for objects that represent animals. This contract includes the following:
-
-              1. A property named \`name\` of type \`string\`, which is likely intended to hold the name of the animal.
-              2. A method named \`makeAnimalSound()\` that returns a \`string\`. This method is expected to return the sound that the animal makes.
-              3. A property named \`isMammal\` of type \`boolean\`, which indicates whether the animal is a mammal or not.
-
-              To achieve its purpose, the code uses TypeScript's interface syntax. It declares the \`Animal\` interface and specifies the properties and methods that objects implementing this interface must have. The interface does not provide any implementation details; it only defines the structure or shape of the objects.
-
-              The logic flow or data transformations are not explicitly shown in this code snippet, as it is a structural definition rather than a functional implementation.
-
-              In summary, the code \`@src/animal.ts:1-6\` defines an \`Animal\` interface that serves as a blueprint for objects representing animals. It specifies that these objects must have a \`name\` property of type \`string\`, a \`makeAnimalSound()\` method that returns a \`string\`, and an \`isMammal\` property of type \`boolean\`. This interface can be used to ensure that objects representing animals conform to a consistent structure and have the required properties and methods."
->>>>>>> 6c659814
+              "\`@src/animal.ts:1-6\` is a TypeScript code snippet that defines an interface called \`Animal\`. An interface in TypeScript is a way to define the shape, or structure, of an object. It specifies the properties and methods that an object must have to be considered an instance of that interface.
+
+              In this case, the \`Animal\` interface has three properties:
+
+              1. \`name\`: This is a string property that represents the name of the animal.
+              2. \`makeAnimalSound()\`: This is a method that returns a string, representing the sound the animal makes.
+              3. \`isMammal\`: This is a boolean property that indicates whether the animal is a mammal or not.
+
+              The purpose of this code is to provide a blueprint or contract for any object that needs to represent an animal in the application. It does not take any direct input, but it specifies the requirements for an object to be considered an \`Animal\`.
+
+              The output of this code is not a value, but rather a definition or specification that can be used throughout the application to ensure that any object representing an animal adheres to this structure.
+
+              The code achieves its purpose by defining the \`Animal\` interface with the specified properties and methods. Any object that needs to be an instance of \`Animal\` must have these properties and methods defined, with the correct types and return types.
+
+              For example, if you were to create an object representing a dog, it would need to have a \`name\` property of type string, a \`makeAnimalSound()\` method that returns a string (e.g., "Woof!"), and a \`isMammal\` property of type boolean (which would be true for dogs).
+
+              There is no complex logic or data transformation happening in this code snippet. It is simply a definition or contract that other parts of the application can use to ensure consistency and type safety when working with animal objects."
             `,
                 explainPollyError
             )
@@ -806,133 +783,67 @@
                 const lastMessage = await client.firstNonEmptyTranscript(id)
                 expect(trimEndOfLine(lastMessage.messages.at(-1)?.text ?? '')).toMatchInlineSnapshot(
                     `
-<<<<<<< HEAD
-                  "Based on the shared code context, the test framework being used is Vitest, which is a Vite-native test runner. No additional imports are needed, as the necessary libraries (\`expect\`, \`it\`, and \`describe\`) are already imported in the \`example.test.ts\` file.
-
-                  The \`src/animal.ts\` file contains an interface \`Animal\` with three properties: \`name\` (a string), \`makeAnimalSound\` (a function that returns a string), and \`isMammal\` (a boolean).
-
-                  Here's a suite of unit tests for the \`Animal\` interface using Vitest:
+                  "Based on the shared code context, the test framework being used is Vitest. It appears to be following the same testing patterns as Jest, with \`describe\` blocks for test suites and \`it\` blocks for individual test cases.
+
+                  No new imports needed - using existing libs (vitest and its existing imports).
+
+                  The provided code snippet defines an \`Animal\` interface with three properties: \`name\` of type string, \`makeAnimalSound\` which is a function that returns a string, and \`isMammal\` of type boolean.
+
+                  Test coverage summary:
+                  - The tests will cover the properties and expected behavior of the \`Animal\` interface.
+                  - No actual implementation of the \`makeAnimalSound\` function is provided, so the tests will have to make assumptions about its expected behavior.
+                  - Edge cases like handling empty or invalid inputs for the \`name\` property can be tested.
+
+                  Here is a suite of unit tests for the \`Animal\` interface:
 
                   \`\`\`typescript
                   import { describe, it, expect } from 'vitest'
                   import { Animal } from './animal'
 
                   describe('Animal', () => {
-                    class Dog implements Animal {
-                      name = 'Buddy'
-                      isMammal = true
-
-                      makeAnimalSound() {
-                        return 'Woof!'
+                    it('should have a name property', () => {
+                      const animal: Animal = {
+                        name: 'Tiger',
+                        makeAnimalSound: () => 'Roar',
+                        isMammal: true
                       }
-                    }
-
-                    const dog = new Dog()
-
-                    it('should have a name property', () => {
-                      expect(dog.name).toBe('Buddy')
+
+                      expect(animal.name).toBe('Tiger')
                     })
 
-                    it('should have a makeAnimalSound method', () => {
-                      expect(dog.makeAnimalSound()).toBe('Woof!')
+                    it('should have a isMammal property', () => {
+                      const animal: Animal = {
+                        name: 'Crocodile',
+                        makeAnimalSound: () => 'Hiss',
+                        isMammal: false
+                      }
+
+                      expect(animal.isMammal).toBe(false)
                     })
 
-                    it('should have an isMammal property', () => {
-                      expect(dog.isMammal).toBe(true)
+                    it('should have a makeAnimalSound function', () => {
+                      const animal: Animal = {
+                        name: 'Elephant',
+                        makeAnimalSound: () => 'Trumpet',
+                        isMammal: true
+                      }
+
+                      expect(typeof animal.makeAnimalSound).toBe('function')
                     })
 
-                    it('should allow different animal implementations', () => {
-                      class Cat implements Animal {
-                        name = 'Whiskers'
-                        isMammal = true
-
-                        makeAnimalSound() {
-                          return 'Meow!'
-                        }
+                    it('should handle empty name', () => {
+                      const animal: Animal = {
+                        name: '',
+                        makeAnimalSound: () => 'Meow',
+                        isMammal: true
                       }
 
-                      const cat = new Cat()
-                      expect(cat.name).toBe('Whiskers')
-                      expect(cat.makeAnimalSound()).toBe('Meow!')
-                      expect(cat.isMammal).toBe(true)
+                      expect(animal.name).toBe('')
                     })
                   })
                   \`\`\`
 
-                  This suite covers the following aspects of the \`Animal\` interface:
-
-                  1. Verifying that an implementation has the required \`name\` property.
-                  2. Verifying that an implementation has the required \`makeAnimalSound\` method and that it returns the expected value.
-                  3. Verifying that an implementation has the required \`isMammal\` property.
-                  4. Demonstrating that different implementations of the \`Animal\` interface can be created and tested.
-
-                  The tests cover the key functionality of the \`Animal\` interface and its properties and methods. However, it's worth noting that since \`Animal\` is an interface, we can't directly instantiate it. Instead, we create concrete implementations (like \`Dog\` and \`Cat\`) to test the interface's requirements."
-=======
-                  "Based on the shared code context, the test framework being used is Vitest, which is a Vite-native test runner. No new imports are needed - we can use the existing \`vitest\` library for writing our tests.
-
-                  The \`Animal\` interface defines an object with properties \`name\` (string), \`makeAnimalSound\` (function that returns a string), and \`isMammal\` (boolean). Our tests should aim to validate the expected behavior and cover edge cases for any implementations of this interface.
-
-                  Here's a suite of unit tests for the \`Animal\` interface:
-
-                  \`\`\`typescript
-                  import { describe, it, expect } from 'vitest'
-                  import { Animal } from './animal'
-
-                  // Mock implementation of the Animal interface
-                  class MockAnimal implements Animal {
-                    name = 'Cody'
-                    isMammal = true
-
-                    makeAnimalSound() {
-                      return 'Woof!'
-                    }
-                  }
-
-                  describe('Animal', () => {
-                    let animal: Animal
-
-                    beforeEach(() => {
-                      animal = new MockAnimal()
-                    })
-
-                    it('should have a name', () => {
-                      expect(animal.name).toBeDefined()
-                      expect(typeof animal.name).toBe('string')
-                    })
-
-                    it('should have a makeAnimalSound method', () => {
-                      expect(animal.makeAnimalSound).toBeDefined()
-                      expect(typeof animal.makeAnimalSound).toBe('function')
-                    })
-
-                    it('should have an isMammal property', () => {
-                      expect(animal.isMammal).toBeDefined()
-                      expect(typeof animal.isMammal).toBe('boolean')
-                    })
-
-                    it('should return a string when makeAnimalSound is called', () => {
-                      const sound = animal.makeAnimalSound()
-                      expect(sound).toBeDefined()
-                      expect(typeof sound).toBe('string')
-                    })
-
-                    it('should return the correct animal sound', () => {
-                      const sound = animal.makeAnimalSound()
-                      expect(sound).toBe('Woof!')
-                    })
-                  })
-                  \`\`\`
-
-                  This suite covers the following cases:
-
-                  1. Ensures that the \`name\` property exists and is a string.
-                  2. Ensures that the \`makeAnimalSound\` method exists and is a function.
-                  3. Ensures that the \`isMammal\` property exists and is a boolean.
-                  4. Ensures that calling the \`makeAnimalSound\` method returns a defined value of type string.
-                  5. Ensures that calling the \`makeAnimalSound\` method returns the expected animal sound.
-
-                  These tests provide good coverage for the \`Animal\` interface, ensuring that any implementation adheres to the expected structure and behavior. However, it's worth noting that these tests rely on a mock implementation of the \`Animal\` interface. In a real-world scenario, you would likely have concrete implementations of the \`Animal\` interface, and you might need to adjust the tests accordingly."
->>>>>>> 6c659814
+                  These tests cover the basic properties and behavior of the \`Animal\` interface, including checking for the presence of the required properties, testing the \`makeAnimalSound\` function type, and handling edge cases like an empty name."
                 `,
                     explainPollyError
                 )
@@ -1065,38 +976,19 @@
                   "import { useEffect } from "react";
                   import React = require("react");
 
-<<<<<<< HEAD
-                  type Message = {
-                    id: string;
-                    text: string;
-                    sender: string;
-=======
-                  export type Message = {
-                    id: string;
-                    content: string;
-                    role: "assistant" | "user";
->>>>>>> 6c659814
+                  import { Message } from "../types";
+
+                  type Props = {
+                      messages: Message[];
+                      setChatID: (chatID: string) => void;
+                      isLoading: boolean;
                   };
 
-                  type ChatColumnProps = {
-                    messages: Message[];
-<<<<<<< HEAD
-                    setChatID: (id: string) => void;
-=======
-                    setChatID: (chatID: string) => void;
->>>>>>> 6c659814
-                    isLoading: boolean;
-                  };
-
                   export default function ChatColumn({
-                    messages,
-                    setChatID,
-                    isLoading,
-                  }: ChatColumnProps) {
-<<<<<<< HEAD
-=======
-
->>>>>>> 6c659814
+                      messages,
+                      setChatID,
+                      isLoading,
+                  }: Props) {
                   	useEffect(() => {
                   		if (!isLoading) {
                   			setChatID(messages[0].chatID);
@@ -1118,45 +1010,6 @@
                     explainPollyError
                 )
             }, 20_000)
-<<<<<<< HEAD
-
-            it('editCommand/code (generate at cursor)', async () => {
-                const uri = workspace.file('src', 'Heading.tsx')
-                await client.openFile(uri)
-                const task = await client.request('editCommands/code', {
-                    instruction: 'Generate a component for this file',
-                    model: ModelProvider.getProviderByModelSubstringOrError('anthropic/claude-3-opus')
-                        .model,
-                })
-                await client.acceptEditTask(uri, task)
-                expect(client.documentText(uri)).toMatchInlineSnapshot(
-                    `
-                  "import React from 'react';
-
-                  interface HeadingProps {
-                    level: 'h1' | 'h2' | 'h3' | 'h4' | 'h5' | 'h6';
-                    children: React.ReactNode;
-                    className?: string;
-                  }
-
-                  const Heading: React.FC<HeadingProps> = ({ level, children, className }) => {
-                    const HeadingElement = level;
-
-                    return (
-                      <HeadingElement className={className}>
-                        {children}
-                      </HeadingElement>
-                    );
-                  };
-
-                  export default Heading;
-                  "
-                `,
-                    explainPollyError
-                )
-            }, 20_000)
-=======
->>>>>>> 6c659814
         })
 
         describe('Document code', () => {
@@ -1190,22 +1043,12 @@
                   export class TestClass {
                       constructor(private shouldGreet: boolean) {}
 
-<<<<<<< HEAD
                           /**
-                       * Logs the string 'Hello World!' to the console if the shouldGreet property is true.
+                       * Logs "Hello World!" to the console if \`shouldGreet\` is true.
                        */
                   public functionName() {
                           if (this.shouldGreet) {
                               console.log(/* CURSOR */ 'Hello World!')
-=======
-                              /**
-                           * Logs a greeting message to the console if the \`shouldGreet\` parameter passed to the \`TestClass\` constructor is true.
-                           */
-                      public functionName() {
-                              if (this.shouldGreet) {
-                                  console.log(/* CURSOR */ 'Hello World!')
-                              }
->>>>>>> 6c659814
                           }
                       }
                   }
@@ -1247,7 +1090,6 @@
                 obtained =>
                     expect(obtained).toMatchInlineSnapshot(
                         `
-<<<<<<< HEAD
                   "import { expect } from 'vitest'
                   import { it } from 'vitest'
                   import { describe } from 'vitest'
@@ -1255,29 +1097,6 @@
                   describe('test block', () => {
                       it('does 1', () => {
                           expect(true).toBe(true)
-=======
-                      "import { expect } from 'vitest'
-                      import { it } from 'vitest'
-                      import { describe } from 'vitest'
-
-                      describe('test block', () => {
-                          it('does 1', () => {
-                              expect(true).toBe(true)
-                          })
-
-                          it('does 2', () => {
-                              expect(true).toBe(true)
-                          })
-
-                          it('does something else', () => {
-                              // This line will error due to incorrect usage of \`performance.now\`
-                                      /**
-                               * Retrieves the current time in milliseconds since the page was loaded.
-                               * This value is useful for measuring performance of code execution.
-                               */
-                      const startTime = performance.now(/* CURSOR */)
-                          })
->>>>>>> 6c659814
                       })
 
                       it('does 2', () => {
@@ -1287,8 +1106,9 @@
                       it('does something else', () => {
                           // This line will error due to incorrect usage of \`performance.now\`
                                   /**
-                           * Gets the current time in milliseconds since the page was loaded.
-                           * This can be used to measure the duration of an operation.
+                           * Returns the current time in milliseconds since the page was loaded.
+                           *
+                           * Use this to measure the duration of an operation or to profile code performance.
                            */
                   const startTime = performance.now(/* CURSOR */)
                       })
@@ -1317,36 +1137,19 @@
             })) as CustomChatCommandResult
             expect(result.type).toBe('chat')
             const lastMessage = await client.firstNonEmptyTranscript(result?.chatResult as string)
-            expect(trimEndOfLine(lastMessage.messages.at(-1)?.text ?? '')).toMatchInlineSnapshot(
-                `
-<<<<<<< HEAD
-              "Based on the file paths you provided, the file names are:
-
-              1. TestLogger.ts
-              2. TestClass.ts
-              3. sum.ts
-              4. squirrel.ts
-              5. multiple-selections.ts
-              6. example.test.ts
-              7. ChatColumn.tsx
-              8. animal.ts
-              9. trickyLogic.ts"
-=======
-              "Based on the code snippets you've shared, the file names are:
-
-              1. \`trickyLogic.ts\`
-              2. \`animal.ts\`
-              3. \`ChatColumn.tsx\`
-              4. \`example.test.ts\`
-              5. \`multiple-selections.ts\`
-              6. \`squirrel.ts\`
-              7. \`sum.ts\`
-              8. \`TestClass.ts\`
-              9. \`TestLogger.ts\`"
->>>>>>> 6c659814
-            `,
-                explainPollyError
-            )
+            expect(trimEndOfLine(lastMessage.messages.at(-1)?.text ?? '')).toMatchInlineSnapshot(`
+              "Based on the code snippets you've shared, the files I've seen so far are:
+
+              1. \`src/TestLogger.ts\`
+              2. \`src/TestClass.ts\`
+              3. \`src/sum.ts\`
+              4. \`src/squirrel.ts\`
+              5. \`src/multiple-selections.ts\`
+              6. \`src/example.test.ts\`
+              7. \`src/ChatColumn.tsx\`
+              8. \`src/animal.ts\`
+              9. \`src/trickyLogic.ts\`"
+            `)
         }, 30_000)
 
         it('commands/custom, chat command, adds argument', async () => {
@@ -1449,7 +1252,7 @@
             const reply = trimEndOfLine(lastMessage.messages.at(-1)?.text ?? '')
             expect(reply).not.includes('.cody/ignore') // file that's not located in the src/directory
             expect(reply).toMatchInlineSnapshot(
-                `"You have shared codebase context from 9 different files."`,
+                `"You have shared code contexts from 9 different files."`,
                 explainPollyError
             )
         }, 30_000)
@@ -1645,31 +1448,18 @@
               import { it } from 'vitest'
               import { describe } from 'vitest'
 
-<<<<<<< HEAD
               /**
-               * Test block that contains three test cases.
+               * Test block for example functionality
                *
-               * The first two test cases simply assert that \`true\` is equal to \`true\`.
-               * The third test case attempts to use \`performance.now()\` but has an incorrect usage.
+               * This test block contains three test cases:
+               * - "does 1": Verifies that true is equal to true
+               * - "does 2": Verifies that true is equal to true
+               * - "does something else": Currently incomplete test case that will error due to incorrect usage of \`performance.now\`
                */
               describe('test block', () => {
                   it('does 1', () => {
                       expect(true).toBe(true)
                   })
-=======
-                  /**
-                   * Test block for example tests
-                   *
-                   * Contains tests:
-                   * - does 1: expects true to be true
-                   * - does 2: expects true to be true
-                   * - does something else: uses performance.now incorrectly
-                   */
-                  describe('test block', () => {
-                      it('does 1', () => {
-                          expect(true).toBe(true)
-                      })
->>>>>>> 6c659814
 
                   it('does 2', () => {
                       expect(true).toBe(true)
