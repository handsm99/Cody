import assert from 'node:assert'
import { execSync, spawnSync } from 'node:child_process'
import fspromises from 'node:fs/promises'
import os from 'node:os'
import path from 'node:path'
import * as vscode from 'vscode'

import { afterAll, beforeAll, beforeEach, describe, expect, it, vi } from 'vitest'

import { ModelUsage, isWindows } from '@sourcegraph/cody-shared'

import { URI } from 'vscode-uri'
import type { RequestMethodName } from '../../vscode/src/jsonrpc/jsonrpc'
import { TestClient, asTranscriptMessage, getAgentDir } from './TestClient'
import { decodeURIs } from './decodeURIs'
import type {
    CustomChatCommandResult,
    CustomEditCommandResult,
    EditTask,
    Requests,
} from './protocol-alias'

const explainPollyError = `

    ===================================================[ NOTICE ]=======================================================
    If you get PollyError or unexpected diff, you might need to update recordings to match your changes.
    Run the following commands locally to update the recordings:

      export SRC_ACCESS_TOKEN=YOUR_TOKEN
      export SRC_ACCESS_TOKEN_WITH_RATE_LIMIT=RATE_LIMITED_TOKEN # see https://sourcegraph.slack.com/archives/C059N5FRYG3/p1702990080820699
      export SRC_ENDPOINT=https://sourcegraph.com
      pnpm update-agent-recordings
      # Press 'u' to update the snapshots if the new behavior makes sense. It's
      # normal that the LLM returns minor changes to the wording.
      git commit -am "Update agent recordings"


    More details in https://github.com/sourcegraph/cody/tree/main/agent#updating-the-polly-http-recordings
    ====================================================================================================================

    `

const prototypePath = path.join(__dirname, '__tests__', 'example-ts')
const workspaceRootUri = vscode.Uri.file(path.join(os.tmpdir(), 'cody-vscode-shim-test'))
const workspaceRootPath = workspaceRootUri.fsPath

const mayRecord =
    process.env.CODY_RECORDING_MODE === 'record' || process.env.CODY_RECORD_IF_MISSING === 'true'

describe('Agent', () => {
    const dotcom = 'https://sourcegraph.com'
    if (mayRecord) {
        execSync('src login', { stdio: 'inherit' })
        assert.strictEqual(
            process.env.SRC_ENDPOINT,
            dotcom,
            'SRC_ENDPOINT must be https://sourcegraph.com'
        )
    }

    if (process.env.VITEST_ONLY && !process.env.VITEST_ONLY.includes('Agent')) {
        it('Agent tests are skipped due to VITEST_ONLY environment variable', () => {})
        return
    }

    // Bundle the agent. When running `pnpm run test`, vitest doesn't re-run this step.
    //
    // ⚠️ If this line fails when running unit tests, chances are that the error is being swallowed.
    // To see the full error, run this file in isolation:
    //
    //   pnpm test agent/src/index.test.ts
    execSync('pnpm run build:agent', {
        cwd: getAgentDir(),
        stdio: 'inherit',
    })

    const client = TestClient.create({
        name: 'defaultClient',
        // The redacted ID below is copy-pasted from the recording file and
        // needs to be updated whenever we change the underlying access token.
        // We can't return a random string here because then Polly won't be able
        // to associate the HTTP requests between record mode and replay mode.
        accessToken:
            process.env.SRC_ACCESS_TOKEN ??
            'REDACTED_b09f01644a4261b32aa2ee4aea4f279ba69a57cff389f9b119b5265e913c0ea4',
    })

    // Initialize inside beforeAll so that subsequent tests are skipped if initialization fails.
    beforeAll(async () => {
        await fspromises.mkdir(workspaceRootPath, { recursive: true })
        await fspromises.cp(prototypePath, workspaceRootPath, {
            recursive: true,
        })

        // Init a repo in the workspace to make the tree-walk repo-name resolver work for Cody Ignore tests.
        spawnSync('git', ['init'], { cwd: workspaceRootPath, stdio: 'inherit' })
        spawnSync('git', ['remote', 'add', 'origin', 'git@github.com:sourcegraph/cody.git'], {
            cwd: workspaceRootPath,
            stdio: 'inherit',
        })

        const serverInfo = await client.initialize({
            serverEndpoint: 'https://sourcegraph.com',
            // Initialization should always succeed even if authentication fails
            // because otherwise clients need to restart the process to test
            // with a new access token.
            accessToken: 'sgp_INVALIDACCESSTOK_ENTHISSHOULDFAILEEEEEEEEEEEEEEEEEEEEEEE2',
        })
        expect(serverInfo?.authStatus?.isLoggedIn).toBeFalsy()

        // Log in so test cases are authenticated by default
        const valid = await client.request('extensionConfiguration/change', {
            ...client.info.extensionConfiguration,
            anonymousUserID: 'abcde1234',
            accessToken: client.info.extensionConfiguration?.accessToken ?? 'invalid',
            serverEndpoint: client.info.extensionConfiguration?.serverEndpoint ?? dotcom,
            customHeaders: {},
        })
        expect(valid?.isLoggedIn).toBeTruthy()

        // Confirm .cody/ignore is active at start up
        const ignore = await client.request('ignore/test', {
            uri: URI.file(ignoredPath).toString(),
        })
        // TODO(dpc): Integrate file-based .cody/ignore with ignore/test
        expect(ignore.policy).toBe('use')
    }, 10_000)

    beforeEach(async () => {
        await client.request('testing/reset', null)
    })

    const sumPath = path.join(workspaceRootPath, 'src', 'sum.ts')
    const sumUri = vscode.Uri.file(sumPath)
    const animalPath = path.join(workspaceRootPath, 'src', 'animal.ts')
    const animalUri = vscode.Uri.file(animalPath)
    const squirrelPath = path.join(workspaceRootPath, 'src', 'squirrel.ts')
    const squirrelUri = vscode.Uri.file(squirrelPath)
    const multipleSelections = path.join(workspaceRootPath, 'src', 'multiple-selections.ts')
    const multipleSelectionsUri = vscode.Uri.file(multipleSelections)

    // Context files ends with 'Ignored.ts' will be excluded by .cody/ignore
    const ignoredPath = path.join(workspaceRootPath, 'src', 'isIgnored.ts')
    const ignoredUri = vscode.Uri.file(ignoredPath)

    it('extensionConfiguration/change (handle errors)', async () => {
        // Send two config change notifications because this is what the
        // JetBrains client does and there was a bug where everything worked
        // fine as long as we didn't send the second unauthenticated config
        // change.
        const invalid = await client.request('extensionConfiguration/change', {
            ...client.info.extensionConfiguration,
            anonymousUserID: 'abcde1234',
            // Redacted format of an invalid access token (just random string). Tests fail in replay mode
            // if we don't use the redacted format here.
            accessToken: 'REDACTED_0ba08837494d00e3943c46999589eb29a210ba8063f084fff511c8e4d1503909',
            serverEndpoint: 'https://sourcegraph.com/',
            customHeaders: {},
        })
        expect(invalid?.isLoggedIn).toBeFalsy()
        const valid = await client.request('extensionConfiguration/change', {
            ...client.info.extensionConfiguration,
            anonymousUserID: 'abcde1234',
            accessToken: client.info.extensionConfiguration?.accessToken ?? 'invalid',
            serverEndpoint: client.info.extensionConfiguration?.serverEndpoint ?? dotcom,
            customHeaders: {},
        })
        expect(valid?.isLoggedIn).toBeTruthy()

        // Please don't update the recordings to use a different account without consulting #wg-cody-agent.
        // When changing an account, you also need to update the REDACTED_ hash above.
        //
        // To update the recordings with the correct account, run the following command
        // from the root of this repository:
        //
        //    source agent/scripts/export-cody-http-recording-tokens.sh
        //
        // If you don't have access to this private file then you need to ask
        expect(valid?.username).toStrictEqual('sourcegraphbot9k-fnwmu')
    }, 10_000)

    describe('Autocomplete', () => {
        it('autocomplete/execute (non-empty result)', async () => {
            await client.openFile(sumUri)
            const completions = await client.request('autocomplete/execute', {
                uri: sumUri.toString(),
                position: { line: 1, character: 3 },
                triggerKind: 'Invoke',
            })
            const texts = completions.items.map(item => item.insertText)
            expect(completions.items.length).toBeGreaterThan(0)
            expect(texts).toMatchInlineSnapshot(
                `
          [
            "   return a + b;",
          ]
        `
            )
            client.notify('autocomplete/completionAccepted', {
                completionID: completions.items[0].id,
            })
        }, 10_000)
    })

    it('graphql/getCurrentUserCodySubscription', async () => {
        const currentUserCodySubscription = await client.request(
            'graphql/getCurrentUserCodySubscription',
            null
        )
        expect(currentUserCodySubscription).toMatchInlineSnapshot(`
          {
            "applyProRateLimits": true,
            "currentPeriodEndAt": "2024-04-14T22:11:32Z",
            "currentPeriodStartAt": "2024-03-14T22:11:32Z",
            "plan": "PRO",
            "status": "ACTIVE",
          }
        `)
    }, 10_000)

    describe('Chat', () => {
        it('chat/submitMessage (short message)', async () => {
            const lastMessage = await client.sendSingleMessageToNewChat('Hello!')
            expect(lastMessage).toMatchInlineSnapshot(
                `
              {
                "speaker": "assistant",
                "text": "Hello! I'm Claude, an AI assistant created by Anthropic. It's nice to meet you. How can I help you today?",
              }
            `
            )
        }, 30_000)

        it('chat/submitMessage (long message)', async () => {
            const lastMessage = await client.sendSingleMessageToNewChat(
                'Generate simple hello world function in java!'
            )
            const trimmedMessage = trimEndOfLine(lastMessage?.text ?? '')
            expect(trimmedMessage).toMatchInlineSnapshot(
                `
              "Here's a simple "Hello, World!" function in Java:

              \`\`\`java
              public class HelloWorld {
                  public static void main(String[] args) {
                      System.out.println("Hello, World!");
                  }
              }
              \`\`\`

              To explain:

              1. \`public class HelloWorld\` declares a new public class named \`HelloWorld\`.
              2. \`public static void main(String[] args)\` is the main method that is the entry point of any Java program. It's a \`static\` method, so it can be called without instantiating an object of the class.
              3. \`System.out.println("Hello, World!");\` prints the string \`"Hello, World!"\` to the console.

              To run this program, you need to save it in a file with a \`.java\` extension (e.g., \`HelloWorld.java\`), compile it using a Java compiler, and then run the compiled bytecode.

              If you're using the command line, you can compile and run the program with the following commands:

              \`\`\`
              javac HelloWorld.java
              java HelloWorld
              \`\`\`

              This will print \`Hello, World!\` to the console."
            `,
                explainPollyError
            )
        }, 30_000)

        it('chat/restore', async () => {
            // Step 1: create a chat session where I share my name.
            const id1 = await client.request('chat/new', null)
            const reply1 = asTranscriptMessage(
                await client.request('chat/submitMessage', {
                    id: id1,
                    message: {
                        command: 'submit',
                        text: 'My name is Lars Monsen',
                        submitType: 'user',
                        addEnhancedContext: false,
                    },
                })
            )

            // Step 2: restore a new chat session with a transcript including my name, and
            //  and assert that it can retrieve my name from the transcript.
            const {
                models: [model],
            } = await client.request('chat/models', { modelUsage: ModelUsage.Chat })

            const id2 = await client.request('chat/restore', {
                modelID: model.model,
                messages: reply1.messages,
                chatID: new Date().toISOString(), // Create new Chat ID with a different timestamp
            })
            const reply2 = asTranscriptMessage(
                await client.request('chat/submitMessage', {
                    id: id2,
                    message: {
                        command: 'submit',
                        text: 'What is my name?',
                        submitType: 'user',
                        addEnhancedContext: false,
                    },
                })
            )
            expect(reply2.messages.at(-1)?.text).toMatchInlineSnapshot(
                `"You said your name is Lars Monsen."`,
                explainPollyError
            )
        }, 30_000)

        it('chat/restore (With null model)', async () => {
            // Step 1: Create a chat session asking what model is used.
            const id1 = await client.request('chat/new', null)
            const reply1 = asTranscriptMessage(
                await client.request('chat/submitMessage', {
                    id: id1,
                    message: {
                        command: 'submit',
                        text: 'What model are you?',
                        submitType: 'user',
                        addEnhancedContext: false,
                    },
                })
            )

            // Step 2: Restoring chat session without model.
            const id2 = await client.request('chat/restore', {
                messages: reply1.messages,
                chatID: new Date().toISOString(), // Create new Chat ID with a different timestamp
            })
            // Step 2: Asking again what model is used
            const reply2 = asTranscriptMessage(
                await client.request('chat/submitMessage', {
                    id: id2,
                    message: {
                        command: 'submit',
                        text: 'What model are you?',
                        submitType: 'user',
                        addEnhancedContext: false,
                    },
                })
            )
            expect(reply2.messages.at(-1)?.text).toMatchInlineSnapshot(
                `"I don't actually have a specific model name or number. I'm an AI created by Anthropic, but I don't know all the details about the type of model or training process that was used to develop me. I apologize that I can't give you a more specific answer on that. Let me know if there are any other questions I can assist with!"`,
                explainPollyError
            )
        }, 30_000)

        it('chat/restore (multiple) & export', async () => {
            const date = new Date(1997, 7, 2, 12, 0, 0, 0)

            // Step 1: Restore multiple chats
            const NUMBER_OF_CHATS_TO_RESTORE = 300
            for (let i = 0; i < NUMBER_OF_CHATS_TO_RESTORE; i++) {
                const myDate = new Date(date.getTime() + i * 60 * 1000)
                await client.request('chat/restore', {
                    modelID: 'anthropic/claude-2.0',
                    messages: [
                        { text: 'What model are you?', speaker: 'human', contextFiles: [] },
                        {
                            text: " I'm Claude, an AI assistant created by Anthropic.",
                            speaker: 'assistant',
                        },
                    ],
                    chatID: myDate.toISOString(), // Create new Chat ID with a different timestamp
                })
            }

            // Step 2: export history
            const chatHistory = await client.request('chat/export', null)

            chatHistory.forEach((result, index) => {
                const myDate = new Date(date.getTime() + index * 60 * 1000).toISOString()

                expect(result.transcript).toMatchInlineSnapshot(`{
  "chatModel": "anthropic/claude-2.0",
  "id": "${myDate}",
  "interactions": [
    {
      "assistantMessage": {
        "speaker": "assistant",
        "text": " I'm Claude, an AI assistant created by Anthropic.",
      },
      "humanMessage": {
        "contextFiles": [],
        "speaker": "human",
        "text": "What model are you?",
      },
    },
  ],
  "lastInteractionTimestamp": "${myDate}",
}`)
            })
        }, 30_000)

        it('chat/submitMessage (addEnhancedContext: true)', async () => {
            await client.openFile(animalUri)
            await client.request('command/execute', {
                command: 'cody.search.index-update',
            })
            const lastMessage = await client.sendSingleMessageToNewChat(
                'Write a class Dog that implements the Animal interface in my workspace. Show the code only, no explanation needed.',
                {
                    addEnhancedContext: true,
                }
            )
            // TODO: make this test return a TypeScript implementation of
            // `animal.ts`. It currently doesn't do this because the workspace root
            // is not a git directory and symf reports some git-related error.
            expect(trimEndOfLine(lastMessage?.text ?? '')).toMatchInlineSnapshot(
                `
              "\`\`\`typescript
              export class Dog implements Animal {
                  name: string;
                  isMammal: boolean = true;

                  constructor(name: string) {
                      this.name = name;
                  }

                  makeAnimalSound(): string {
                      return "Woof!";
                  }
              }
              \`\`\`"
            `,
                explainPollyError
            )
        }, 30_000)

        it('chat/submitMessage (addEnhancedContext: true, squirrel test)', async () => {
            await client.openFile(squirrelUri)
            await client.request('command/execute', {
                command: 'cody.search.index-update',
            })
            const { lastMessage, transcript } =
                await client.sendSingleMessageToNewChatWithFullTranscript('What is Squirrel?', {
                    addEnhancedContext: true,
                })
            expect(lastMessage?.text?.toLocaleLowerCase() ?? '').includes('code nav')
            expect(lastMessage?.text?.toLocaleLowerCase() ?? '').includes('sourcegraph')
            decodeURIs(transcript)
            const contextFiles = transcript.messages.flatMap(m => m.contextFiles ?? [])
            expect(contextFiles).not.toHaveLength(0)
            expect(contextFiles.map(file => file.uri.toString())).includes(squirrelUri.toString())
        }, 30_000)

        it('webview/receiveMessage (type: chatModel)', async () => {
            const id = await client.request('chat/new', null)
            {
                await client.setChatModel(id, 'openai/gpt-3.5-turbo')
                const lastMessage = await client.sendMessage(id, 'what color is the sky?')
                expect(lastMessage?.text?.toLocaleLowerCase().includes('blue')).toBeTruthy()
            }
        }, 30_000)

        it('webview/receiveMessage (type: reset)', async () => {
            const id = await client.request('chat/new', null)
            await client.setChatModel(id, 'fireworks/accounts/fireworks/models/mixtral-8x7b-instruct')
            await client.sendMessage(
                id,
                'The magic word is "kramer". If I say the magic word, respond with a single word: "quone".'
            )
            {
                const lastMessage = await client.sendMessage(id, 'kramer')
                expect(lastMessage?.text?.toLocaleLowerCase().includes('quone')).toBeTruthy()
            }
            await client.reset(id)
            {
                const lastMessage = await client.sendMessage(id, 'kramer')
                expect(lastMessage?.text?.toLocaleLowerCase().includes('quone')).toBeFalsy()
            }
        })

        describe('chat/editMessage', () => {
            it(
                'edits the last human chat message',
                async () => {
                    const id = await client.request('chat/new', null)
                    await client.setChatModel(
                        id,
                        'fireworks/accounts/fireworks/models/mixtral-8x7b-instruct'
                    )
                    await client.sendMessage(
                        id,
                        'The magic word is "kramer". If I say the magic word, respond with a single word: "quone".'
                    )
                    await client.editMessage(
                        id,
                        'Another magic word is "georgey". If I say the magic word, respond with a single word: "festivus".'
                    )
                    {
                        const lastMessage = await client.sendMessage(id, 'kramer')
                        expect(lastMessage?.text?.toLocaleLowerCase().includes('quone')).toBeFalsy()
                    }
                    {
                        const lastMessage = await client.sendMessage(id, 'georgey')
                        expect(lastMessage?.text?.toLocaleLowerCase().includes('festivus')).toBeTruthy()
                    }
                },
                { timeout: mayRecord ? 10_000 : undefined }
            )

            it('edits messages by index', async () => {
                const id = await client.request('chat/new', null)
                await client.setChatModel(
                    id,
                    'fireworks/accounts/fireworks/models/mixtral-8x7b-instruct'
                )
                // edits by index replaces message at index, and erases all subsequent messages
                await client.sendMessage(
                    id,
                    'I have a turtle named "potter", reply single "ok" if you understand.'
                )
                await client.sendMessage(
                    id,
                    'I have a bird named "skywalker", reply single "ok" if you understand.'
                )
                await client.sendMessage(
                    id,
                    'I have a dog named "happy", reply single "ok" if you understand.'
                )
                await client.editMessage(
                    id,
                    'I have a tiger named "zorro", reply single "ok" if you understand',
                    { index: 2 }
                )
                {
                    const lastMessage = await client.sendMessage(id, 'What pets do I have?')
                    const answer = lastMessage?.text?.toLocaleLowerCase()
                    expect(answer?.includes('turtle')).toBeTruthy()
                    expect(answer?.includes('tiger')).toBeTruthy()
                    expect(answer?.includes('bird')).toBeFalsy()
                    expect(answer?.includes('dog')).toBeFalsy()
                }
            }, 30_000)
        })
    })

    // TODO(dpc): Integrate file-based .cody/ignore with ignore/test
    describe.skip('Cody Ignore', () => {
        beforeAll(async () => {
            // Make sure Cody ignore config exists and works
            const codyIgnoreConfig = vscode.Uri.file(path.join(workspaceRootPath, '.cody/ignore'))
            await client.openFile(codyIgnoreConfig)
            const codyIgnoreConfigFile = client.workspace.getDocument(codyIgnoreConfig)
            expect(codyIgnoreConfigFile?.content).toBeDefined()

            const result = await client.request('ignore/test', {
                uri: ignoredUri.toString(),
            })
            expect(result.policy).toBe('ignore')
        }, 10_000)

        it('autocomplete/execute on ignored file', async () => {
            await client.openFile(ignoredUri)
            const completions = await client.request('autocomplete/execute', {
                uri: ignoredUri.toString(),
                position: { line: 1, character: 3 },
                triggerKind: 'Invoke',
            })
            const texts = completions.items.map(item => item.insertText)
            expect(completions.items.length).toBe(0)
            expect(texts).toMatchInlineSnapshot(
                `
              []
            `
            )
        }, 10_000)

        it('chat/submitMessage on an ignored file (addEnhancedContext: true)', async () => {
            await client.openFile(ignoredUri)
            await client.request('command/execute', {
                command: 'cody.search.index-update',
            })
            const { transcript } = await client.sendSingleMessageToNewChatWithFullTranscript(
                'What files contain SELECTION_START?',
                { addEnhancedContext: true }
            )
            decodeURIs(transcript)
            const contextFiles = transcript.messages.flatMap(m => m.contextFiles ?? [])
            // Current file which is ignored, should not be included in context files
            expect(contextFiles.find(f => f.uri.toString() === ignoredUri.toString())).toBeUndefined()
            // Ignored file should not be included in context files
            const contextFilesUrls = contextFiles.map(f => f.uri).filter(uri => uri)
            const result = await Promise.all(
                contextFilesUrls.map(uri => client.request('ignore/test', { uri: uri.toString() }))
            )
            for (const r of result) {
                expect(r.policy).toBe('use')
            }
            // Files that are not ignored should be used as context files
            expect(contextFiles.length).toBeGreaterThan(0)
        }, 30_000)

        it('chat/submitMessage on an ignored file (addEnhancedContext: false)', async () => {
            await client.openFile(ignoredUri)
            await client.request('command/execute', {
                command: 'cody.search.index-update',
            })
            const { transcript } = await client.sendSingleMessageToNewChatWithFullTranscript(
                'Which file is the isIgnoredByCody functions defined?',
                { addEnhancedContext: false }
            )
            decodeURIs(transcript)
            const contextFiles = transcript.messages.flatMap(m => m.contextFiles ?? [])
            const contextUrls = contextFiles.map(f => f.uri?.path)
            // Current file which is ignored, should not be included in context files
            expect(contextUrls.find(uri => uri === ignoredUri.toString())).toBeUndefined()
            // Since no enhanced context is requested, no context files should be included
            expect(contextFiles.length).toBe(0)
            // Ignored file should not be included in context files
            const result = await Promise.all(
                contextUrls.map(uri =>
                    client.request('ignore/test', {
                        uri,
                    })
                )
            )
            expect(result.every(entry => entry.policy === 'use')).toBe(true)
        }, 30_000)

        it('chat command on an ignored file', async () => {
            await client.request('command/execute', {
                command: 'cody.search.index-update',
            })
            await client.openFile(ignoredUri)
            // Cannot execute commands in an ignored files, so this should throw error
            await client.request('commands/explain', null).catch(err => {
                expect(err).toBeDefined()
            })
        }, 30_000)

        it('inline edit on an ignored file', async () => {
            await client.request('command/execute', {
                command: 'cody.search.index-update',
            })
            await client.openFile(ignoredUri, { removeCursor: false })
            await client.request('editCommands/document', null).catch(err => {
                expect(err).toBeDefined()
            })
        })

        it('ignore rule is not case sensitive', async () => {
            const alsoIgnoredPath = path.join(workspaceRootPath, 'src/is_ignored.ts')
            const result = await client.request('ignore/test', {
                uri: URI.file(alsoIgnoredPath).toString(),
            })
            expect(result.policy).toBe('ignore')
        })

        afterAll(async () => {
            // Makes sure cody ignore is still active after tests
            // as it should stay active for each workspace session.
            const result = await client.request('ignore/test', {
                uri: ignoredUri.toString(),
            })
            expect(result.policy).toBe('ignore')

            // Check the network requests to ensure no requests include context from ignored files
            const { requests } = await client.request('testing/networkRequests', null)

            const groupedMsgs = []
            for (const req of requests) {
                // Get the messages from the request body
                const messages = JSON.parse(req.body || '{}')?.messages as {
                    speaker: string
                    text: string
                }[]
                // Filter out messages that do not include context snippets.
                const text = messages
                    ?.filter(m => m.speaker === 'human' && m.text !== undefined)
                    ?.map(m => m.text)

                groupedMsgs.push(...(text ?? []))
            }
            expect(groupedMsgs.length).toBeGreaterThan(0)

            // Join all the string from each groupedMsgs[] together into
            // one block of text, and then check if it contains the ignored file name
            // to confirm context from the ignored file was not sent to the server.
            const groupedText = groupedMsgs.flat().join(' ')
            expect(groupedText).not.includes('src/isIgnored.ts')

            // Confirm the grouped text is valid by checking for known
            // context file names from the test.
            expect(groupedText).includes('src/squirrel.ts')
        }, 10_000)
    })

    describe('Text documents', () => {
        it('chat/submitMessage (understands the selected text)', async () => {
            await client.request('command/execute', {
                command: 'cody.search.index-update',
            })
            await client.openFile(multipleSelectionsUri)
            await client.changeFile(multipleSelectionsUri)
            await client.changeFile(multipleSelectionsUri, {
                selectionName: 'SELECTION_2',
            })
            const reply = await client.sendSingleMessageToNewChat(
                'What is the name of the function that I have selected? Only answer with the name of the function, nothing else',
                { addEnhancedContext: true }
            )
            expect(reply?.text?.trim()).includes('anotherFunction')
            expect(reply?.text?.trim()).not.includes('inner')
            await client.changeFile(multipleSelectionsUri)
            const reply2 = await client.sendSingleMessageToNewChat(
                'What is the name of the function that I have selected? Only answer with the name of the function, nothing else',
                { addEnhancedContext: true }
            )
            expect(reply2?.text?.trim()).includes('inner')
            expect(reply2?.text?.trim()).not.includes('anotherFunction')
        }, 20_000)
    })

    function checkEditCommand(
        documentClient: TestClient,
        command: RequestMethodName,
        name: string,
        filename: string,
        param: any,
        assertion: (obtained: string) => void
    ): void {
        it(
            name,
            async () => {
                await documentClient.request('command/execute', {
                    command: 'cody.search.index-update',
                })
                const uri = vscode.Uri.file(path.join(workspaceRootPath, 'src', filename))
                await documentClient.openFile(uri, { removeCursor: false })
                const task = await documentClient.request(command, param)
                await documentClient.taskHasReachedAppliedPhase(task)
                const lenses = documentClient.codeLenses.get(uri.toString()) ?? []
                expect(lenses).toHaveLength(0) // Code lenses are now handled client side

                await documentClient.request('editTask/accept', { id: task.id })
                const newContent = documentClient.workspace.getDocument(uri)?.content
                assertion(trimEndOfLine(newContent))
            },
            20_000
        )
    }

    function checkEditCodeCommand(
        documentClient: TestClient,
        name: string,
        filename: string,
        instruction: string,
        assertion: (obtained: string) => void
    ): void {
        checkEditCommand(
            documentClient,
            'editCommands/code',
            name,
            filename,
            { instruction: instruction },
            assertion
        )
    }

    function checkDocumentCommand(
        documentClient: TestClient,
        name: string,
        filename: string,
        assertion: (obtained: string) => void
    ): void {
        checkEditCommand(documentClient, 'editCommands/document', name, filename, null, assertion)
    }

    describe('Commands', () => {
        it('commands/explain', async () => {
            await client.request('command/execute', {
                command: 'cody.search.index-update',
            })
            await client.openFile(animalUri)
            const freshChatID = await client.request('chat/new', null)
            const id = await client.request('commands/explain', null)

            // Assert that the server is not using IDs between `chat/new` and
            // `chat/explain`. In VS Code, we try to reuse empty webview panels,
            // which is undesireable for agent clients.
            expect(id).not.toStrictEqual(freshChatID)

            const lastMessage = await client.firstNonEmptyTranscript(id)
            expect(trimEndOfLine(lastMessage.messages.at(-1)?.text ?? '')).toMatchInlineSnapshot(
                `
              "The code you provided, \`@src/animal.ts:1-6\`, defines an interface called \`Animal\` in TypeScript. An interface is a way to describe the structure of an object in TypeScript. It acts as a blueprint or a contract that defines the properties and methods that an object must have.

              The \`Animal\` interface has three properties:

              1. \`name\`: This property represents the name of the animal. It is expected to be a string value.
              2. \`makeAnimalSound()\`: This is a method that is expected to return a string value. It likely represents a function that simulates the sound made by the animal.
              3. \`isMammal\`: This property is a boolean value indicating whether the animal is a mammal or not.

              The purpose of this code is to provide a standardized structure for objects representing animals. It ensures that any object that implements the \`Animal\` interface will have these three properties and methods defined.

              The code itself does not take any direct input, as it is just a definition of an interface. However, when you create an object that implements the \`Animal\` interface, you need to provide values for the \`name\` and \`isMammal\` properties, as well as a implementation for the \`makeAnimalSound()\` method.

              The output of this code is not a direct value, but rather a blueprint or contract that other parts of the codebase can use to create and work with objects representing animals.

              The code achieves its purpose by defining the structure of the \`Animal\` interface. Any object that implements this interface must have the specified properties and methods. This allows for consistent handling of animal objects throughout the codebase, as well as type-checking and code completion benefits provided by TypeScript.

              There are no complex logic flows or data transformations happening in this particular code snippet, as it is simply defining an interface. However, the implementation of the \`makeAnimalSound()\` method in objects that implement the \`Animal\` interface may involve some logic to generate the appropriate sound for each animal."
            `,
                explainPollyError
            )
        }, 30_000)

        // This test seems extra sensitive on Node v16 for some reason.
        it.skipIf(isWindows())(
            'commands/test',
            async () => {
                await client.request('command/execute', {
                    command: 'cody.search.index-update',
                })
                await client.openFile(animalUri)
                const id = await client.request('commands/test', null)
                const lastMessage = await client.firstNonEmptyTranscript(id)
                expect(trimEndOfLine(lastMessage.messages.at(-1)?.text ?? '')).toMatchInlineSnapshot(
                    `
                  "For the provided code context, it appears that the Vitest test framework is being used, as evidenced by the imports from \`vitest\` in the \`src/example.test.ts\` file.

                  To generate a suite of multiple unit tests for the \`Animal\` interface in the \`src/animal.ts\` file, we can import the necessary types and use the Vitest testing utilities.

                  No new imports needed - using existing libs from Vitest.

                  The generated tests will cover the following aspects of the \`Animal\` interface:

                  1. Ensuring that an implementation of the \`Animal\` interface has the required properties (\`name\`, \`makeAnimalSound\`, and \`isMammal\`).
                  2. Verifying that the \`makeAnimalSound\` method returns a string.
                  3. Testing different scenarios for the \`isMammal\` property.

                  Here is the complete code for the new unit tests, enclosed in a markdown codeblock:

                  \`\`\`typescript
                  import { describe, it, expect } from 'vitest';
                  import type { Animal } from './animal';

                  describe('Animal', () => {
                    class MockAnimal implements Animal {
                      name = 'Mocked Animal';
                      makeAnimalSound = () => 'Mock sound';
                      isMammal = true;
                    }

                    it('should have the required properties', () => {
                      const animal = new MockAnimal();
                      expect(animal).toHaveProperty('name');
                      expect(animal).toHaveProperty('makeAnimalSound');
                      expect(animal).toHaveProperty('isMammal');
                    });

                    it('makeAnimalSound should return a string', () => {
                      const animal = new MockAnimal();
                      const sound = animal.makeAnimalSound();
                      expect(typeof sound).toBe('string');
                    });

                    it('isMammal should be true for mammals', () => {
                      const mammal: Animal = {
                        name: 'Mammal',
                        makeAnimalSound: () => 'Mammal sound',
                        isMammal: true,
                      };
                      expect(mammal.isMammal).toBe(true);
                    });

                    it('isMammal should be false for non-mammals', () => {
                      const nonMammal: Animal = {
                        name: 'Non-Mammal',
                        makeAnimalSound: () => 'Non-mammal sound',
                        isMammal: false,
                      };
                      expect(nonMammal.isMammal).toBe(false);
                    });
                  });
                  \`\`\`

                  This suite of tests covers the essential functionality of the \`Animal\` interface, ensuring that implementations have the required properties, the \`makeAnimalSound\` method returns a string, and the \`isMammal\` property is correctly set based on the type of animal.

                  Note that these tests do not cover any specific implementation details of the \`Animal\` interface, as the provided code only defines the interface itself. If there were specific implementations of \`Animal\`, additional tests could be added to cover those implementations."
                `,
                    explainPollyError
                )
            },
            30_000
        )

        it('commands/smell', async () => {
            await client.openFile(animalUri)
            const id = await client.request('commands/smell', null)
            const lastMessage = await client.firstNonEmptyTranscript(id)

            expect(trimEndOfLine(lastMessage.messages.at(-1)?.text ?? '')).toMatchInlineSnapshot(
                `
              "1. Consider separating concerns by creating separate interfaces for different animal types (e.g., \`Mammal\`, \`Bird\`, \`Reptile\`). This would promote better code organization and extensibility, as different animal types may have unique properties and behaviors.

              Benefit: Enhanced code organization, extensibility, and maintainability.

              2. Provide better naming conventions for the \`isMammal\` property. Consider using a more descriptive name like \`isMammalian\` or \`isWarmBlooded\` to better convey the meaning of the property.

              Benefit: Improved code readability and self-documentation.

              3. If the \`makeAnimalSound\` method is intended to return a specific sound for each animal type, consider making it an abstract method or providing a default implementation that throws an error or returns a generic sound. This would prevent instances where the method is not implemented for a specific animal type.

              Benefit: Enhanced code correctness and robustness.

              4. Consider adding documentation (e.g., JSDoc comments) to explain the purpose and usage of the \`Animal\` interface, its properties, and methods. This would improve code maintainability and make it easier for other developers to understand and work with the code.

              Benefit: Improved code maintainability and collaboration.

              5. If performance is a concern and the \`Animal\` interface will be used extensively, consider using a class instead of an interface. Classes can provide better performance optimizations through techniques like inlining and monomorphic dispatch.

              Benefit: Potential performance improvements.

              Overall, the provided code snippet follows sound design principles and adheres to TypeScript's interface declaration syntax. However, there are opportunities to enhance code organization, readability, robustness, and maintainability by addressing the suggestions mentioned above."
            `,
                explainPollyError
            )
        }, 30_000)

        it('editCommand/test', async () => {
            const trickyLogicPath = path.join(workspaceRootPath, 'src', 'trickyLogic.ts')
            const uri = vscode.Uri.file(trickyLogicPath)

            await client.openFile(uri)
            const id = await client.request('editCommands/test', null)
            await client.taskHasReachedAppliedPhase(id)
            const originalDocument = client.workspace.getDocument(uri)!
            expect(trimEndOfLine(originalDocument.getText())).toMatchInlineSnapshot(
                `
              "export function trickyLogic(a: number, b: number): number {
                  if (a === 0) {
                      return 1
                  }
                  if (b === 2) {
                      return 1
                  }

                  return a - b
              }


              "
            `,
                explainPollyError
            )

            const untitledDocuments = client.workspace
                .allUris()
                .filter(uri => vscode.Uri.parse(uri).scheme === 'untitled')
            expect(untitledDocuments).toHaveLength(1)
            const [untitledDocument] = untitledDocuments
            const testDocument = client.workspace.getDocument(vscode.Uri.parse(untitledDocument))
            expect(trimEndOfLine(testDocument?.getText())).toMatchInlineSnapshot(
                `
              "import { expect } from 'vitest'
              import { it } from 'vitest'
              import { describe } from 'vitest'
              import { trickyLogic } from './trickyLogic'

              describe('trickyLogic', () => {
                  it('should return 1 when a is 0', () => {
                      expect(trickyLogic(0, 10)).toBe(1)
                  })

                  it('should return 1 when b is 2', () => {
                      expect(trickyLogic(10, 2)).toBe(1)
                  })

                  it('should return a - b when a is not 0 and b is not 2', () => {
                      expect(trickyLogic(5, 3)).toBe(2)
                      expect(trickyLogic(10, 5)).toBe(5)
                  })

                  it('should handle negative numbers', () => {
                      expect(trickyLogic(-5, 3)).toBe(-8)
                      expect(trickyLogic(5, -3)).toBe(8)
                  })
              })
              "
            `,
                explainPollyError
            )

            // Just to make sure the edit happened via `workspace/edit` instead
            // of `textDocument/edit`.
            expect(client.workspaceEditParams).toHaveLength(1)
        }, 30_000)

        describe('Edit code', () => {
            checkEditCodeCommand(
                client,
                'editCommands/code (basic function)',
                'sum.ts',
                'Rename `a` parameter to `c`',
                obtained =>
                    expect(obtained).toMatchInlineSnapshot(
                        `
                  "export function sum(c: number, b: number): number {
                      /* CURSOR */
                  }
                  "
                `,
                        explainPollyError
                    )
            )
        })

        describe('Document code', () => {
            checkDocumentCommand(client, 'editCommands/document (basic function)', 'sum.ts', obtained =>
                expect(obtained).toMatchInlineSnapshot(
                    `
                  "/**
                   * Adds two numbers and returns the result.
                   * @param a - The first number to add.
                   * @param b - The second number to add.
                   * @returns The sum of \`a\` and \`b\`.
                   */
                  export function sum(a: number, b: number): number {
                      /* CURSOR */
                  }
                  "
                `,
                    explainPollyError
                )
            )

            checkDocumentCommand(
                client,
                'commands/document (Method as part of a class)',
                'TestClass.ts',
                obtained =>
                    expect(obtained).toMatchInlineSnapshot(
                        `
                  "const foo = 42

                  export class TestClass {
                      constructor(private shouldGreet: boolean) {}

                          /**
                       * Logs a "Hello World!" message to the console if the \`shouldGreet\` property is true.
                       */
                  public functionName() {
                          if (this.shouldGreet) {
                              console.log(/* CURSOR */ 'Hello World!')
                          }
                      }
                  }
                  "
                `,
                        explainPollyError
                    )
            )

            checkDocumentCommand(
                client,
                'commands/document (Function within a property)',
                'TestLogger.ts',
                obtained =>
                    expect(obtained).toMatchInlineSnapshot(
                        `
                      "const foo = 42
                      export const TestLogger = {
                          startLogging: () => {
                              // Do some stuff

                                      /**
                               * Records a log message.
                               */
                      function recordLog() {
                                  console.log(/* CURSOR */ 'Recording the log')
                              }

                              recordLog()
                          },
                      }
                      "
                    `,
                        explainPollyError
                    )
            )

            checkDocumentCommand(
                client,
                'commands/document (nested test case)',
                'example.test.ts',
                obtained =>
                    expect(obtained).toMatchInlineSnapshot(
                        `
                  "import { expect } from 'vitest'
                  import { it } from 'vitest'
                  import { describe } from 'vitest'

                  describe('test block', () => {
                      it('does 1', () => {
                          expect(true).toBe(true)
                      })

                      it('does 2', () => {
                          expect(true).toBe(true)
                      })

                      it('does something else', () => {
                          // This line will error due to incorrect usage of \`performance.now\`
                                  /**
                           * Retrieves the current time in milliseconds since the page was loaded.
                           * This can be used to measure the duration of an operation.
                           */
                  const startTime = performance.now(/* CURSOR */)
                      })
                  })
                  "
                `,
                        explainPollyError
                    )
            )
        })
    })

    describe('Custom Commands', () => {
        it('commands/custom, chat command, open tabs context', async () => {
            await client.request('command/execute', {
                command: 'cody.search.index-update',
            })
            // Note: The test editor has all the files opened from previous tests as open tabs,
            // so we will need to open a new file that has not been opened before,
            // to make sure this context type is working.
            const trickyLogicPath = path.join(workspaceRootPath, 'src', 'trickyLogic.ts')
            const trickyLogicUri = vscode.Uri.file(trickyLogicPath)
            await client.openFile(trickyLogicUri)

            const result = (await client.request('commands/custom', {
                key: '/countTabs',
            })) as CustomChatCommandResult
            expect(result.type).toBe('chat')
            const lastMessage = await client.firstNonEmptyTranscript(result?.chatResult as string)
            expect(trimEndOfLine(lastMessage.messages.at(-1)?.text ?? '')).toMatchInlineSnapshot(
                `
<<<<<<< HEAD
              "Based on the context you provided, the file names are:

              1. \`src/trickyLogic.ts\`
              2. \`src/animal.ts\`
              3. \`src/example.test.ts\`
              4. \`src/multiple-selections.ts\`
              5. \`src/squirrel.ts\`
              6. \`src/sum.ts\`
              7. \`src/TestClass.ts\`
              8. \`src/TestLogger.ts\`
              9. \`src/trickyLogic.ts\` (repeated)"
=======
              "Based on the provided code snippets, the file names you have shared so far are:

              1. \`trickyLogic.ts\`
              2. \`animal.ts\`
              3. \`example.test.ts\`
              4. \`multiple-selections.ts\`
              5. \`squirrel.ts\`
              6. \`sum.ts\`
              7. \`TestClass.ts\`
              8. \`TestLogger.ts\`"
>>>>>>> 28a6c29a
            `,
                explainPollyError
            )
        }, 30_000)

        it('commands/custom, chat command, adds argument', async () => {
            await client.request('command/execute', {
                command: 'cody.search.index-update',
            })
            await client.openFile(animalUri)
            const result = (await client.request('commands/custom', {
                key: '/translate Python',
            })) as CustomChatCommandResult
            expect(result.type).toBe('chat')
            const lastMessage = await client.firstNonEmptyTranscript(result?.chatResult as string)
            expect(trimEndOfLine(lastMessage.messages.at(-1)?.text ?? '')).toMatchInlineSnapshot(
                `
              "Here's the translation of the selected TypeScript code into Python:

              \`\`\`python
              from abc import ABC, abstractmethod

              class Animal(ABC):
                  @abstractmethod
                  def makeAnimalSound(self) -> str:
                      pass

                  @property
                  @abstractmethod
                  def isMammal(self) -> bool:
                      pass

                  @property
                  @abstractmethod
                  def name(self) -> str:
                      pass
              \`\`\`

              Explanation:

              1. In Python, we don't have interfaces like in TypeScript. Instead, we use abstract classes with abstract methods to achieve a similar behavior.
              2. The \`Animal\` class is defined as an abstract base class (ABC) using the \`abc\` module.
              3. The \`makeAnimalSound\` method is defined as an abstract method using the \`@abstractmethod\` decorator. It returns a string.
              4. The \`isMammal\` and \`name\` properties are defined as abstract properties using the \`@abstractmethod\` and \`@property\` decorators. \`isMammal\` returns a boolean, and \`name\` returns a string.

              In Python, classes that inherit from the \`Animal\` abstract base class must implement all the abstract methods and properties defined in the base class. This enforces a similar behavior to the TypeScript interface."
            `,
                explainPollyError
            )
        }, 30_000)

        it('commands/custom, chat command, no context', async () => {
            await client.request('command/execute', {
                command: 'cody.search.index-update',
            })
            await client.openFile(animalUri)
            const result = (await client.request('commands/custom', {
                key: '/none',
            })) as CustomChatCommandResult
            expect(result.type).toBe('chat')
            const lastMessage = await client.firstNonEmptyTranscript(result.chatResult as string)
            expect(trimEndOfLine(lastMessage.messages.at(-1)?.text ?? '')).toMatchInlineSnapshot(
                `"no"`,
                explainPollyError
            )
        }, 30_000)

        // The context files are presented in an order in the CI that is different
        // than the order shown in recordings when on Windows, causing it to fail.
        it('commands/custom, chat command, current directory context', async () => {
            await client.request('command/execute', {
                command: 'cody.search.index-update',
            })
            await client.openFile(animalUri)
            const result = (await client.request('commands/custom', {
                key: '/countDirFiles',
            })) as CustomChatCommandResult
            expect(result.type).toBe('chat')
            const lastMessage = await client.firstNonEmptyTranscript(result.chatResult as string)
            const reply = trimEndOfLine(lastMessage.messages.at(-1)?.text ?? '')
            expect(reply).not.includes('.cody/ignore') // file that's not located in the src/directory
            expect(reply).toMatchInlineSnapshot(
                `"You have shared codebase context from 9 different files."`
            )
        }, 30_000)

        it('commands/custom, edit command, insert mode', async () => {
            await client.request('command/execute', {
                command: 'cody.search.index-update',
            })
            await client.openFile(sumUri, { removeCursor: false })
            const result = (await client.request('commands/custom', {
                key: '/hello',
            })) as CustomEditCommandResult
            expect(result.type).toBe('edit')
            await client.taskHasReachedAppliedPhase(result.editResult as EditTask)

            const originalDocument = client.workspace.getDocument(sumUri)!
            expect(trimEndOfLine(originalDocument.getText())).toMatchInlineSnapshot(
                `
              "// hello
              export function sum(a: number, b: number): number {
                  /* CURSOR */
              }
              "
            `,
                explainPollyError
            )
        }, 30_000)

        it('commands/custom, edit command, edit mode', async () => {
            await client.request('command/execute', {
                command: 'cody.search.index-update',
            })
            await client.openFile(animalUri)

            const result = (await client.request('commands/custom', {
                key: '/newField',
            })) as CustomEditCommandResult
            expect(result.type).toBe('edit')
            await client.taskHasReachedAppliedPhase(result.editResult as EditTask)

            const originalDocument = client.workspace.getDocument(animalUri)!
            expect(trimEndOfLine(originalDocument.getText())).toMatchInlineSnapshot(`
              "export interface Animal {
                  name: string
                  makeAnimalSound(): string
                  isMammal: boolean
                  printName(): void {
                      console.log(this.name);
                  }
              }

              "
            `)
        }, 30_000)
    })

    describe('Progress bars', () => {
        it('progress/report', async () => {
            const { result } = await client.request('testing/progress', {
                title: 'Susan',
            })
            expect(result).toStrictEqual('Hello Susan')
            let progressID: string | undefined
            for (const message of client.progressMessages) {
                if (
                    message.method === 'progress/start' &&
                    message.message.options.title === 'testing/progress'
                ) {
                    progressID = message.message.id
                    break
                }
            }
            assert(progressID !== undefined, JSON.stringify(client.progressMessages))
            const messages = client.progressMessages
                .filter(message => message.id === progressID)
                .map(({ method, message }) => [method, { ...message, id: 'THE_ID' }])
            expect(messages).toMatchInlineSnapshot(`
              [
                [
                  "progress/start",
                  {
                    "id": "THE_ID",
                    "options": {
                      "cancellable": true,
                      "location": "Notification",
                      "title": "testing/progress",
                    },
                  },
                ],
                [
                  "progress/report",
                  {
                    "id": "THE_ID",
                    "message": "message1",
                  },
                ],
                [
                  "progress/report",
                  {
                    "id": "THE_ID",
                    "increment": 50,
                  },
                ],
                [
                  "progress/report",
                  {
                    "id": "THE_ID",
                    "increment": 50,
                  },
                ],
                [
                  "progress/end",
                  {
                    "id": "THE_ID",
                  },
                ],
              ]
            `)
        })

        it('progress/cancel', async () => {
            const disposable = client.progressStartEvents.event(params => {
                if (params.options.title === 'testing/progressCancelation') {
                    client.notify('progress/cancel', { id: params.id })
                }
            })
            try {
                const { result } = await client.request('testing/progressCancelation', {
                    title: 'Leona',
                })
                expect(result).toStrictEqual("request with title 'Leona' cancelled")
            } finally {
                disposable.dispose()
            }
        })
    })

    describe('RateLimitedAgent', () => {
        const rateLimitedClient = TestClient.create({
            name: 'rateLimitedClient',
            accessToken:
                process.env.SRC_ACCESS_TOKEN_WITH_RATE_LIMIT ??
                // See comment above `const client =` about how this value is derived.
                'REDACTED_8c77b24d9f3d0e679509263c553887f2887d67d33c4e3544039c1889484644f5',
        })
        // Initialize inside beforeAll so that subsequent tests are skipped if initialization fails.
        beforeAll(async () => {
            const serverInfo = await rateLimitedClient.initialize()

            expect(serverInfo.authStatus?.isLoggedIn).toBeTruthy()
            expect(serverInfo.authStatus?.username).toStrictEqual('david.veszelovszki')
        }, 10_000)

        it('chat/submitMessage (RateLimitError)', async () => {
            const lastMessage = await rateLimitedClient.sendSingleMessageToNewChat('sqrt(9)')
            // Intentionally not a snapshot assertion because we should never
            // automatically update 'RateLimitError' to become another value.
            expect(lastMessage?.error?.name).toStrictEqual('RateLimitError')
        }, 30_000)

        afterAll(async () => {
            await rateLimitedClient.shutdownAndExit()
            // Long timeout because to allow Polly.js to persist HTTP recordings
        }, 30_000)
    })

    describe('Enterprise', () => {
        const demoEnterpriseClient = TestClient.create({
            name: 'enterpriseClient',
            accessToken:
                process.env.SRC_ENTERPRISE_ACCESS_TOKEN ??
                // See comment above `const client =` about how this value is derived.
                'REDACTED_b20717265e7ab1d132874d8ff0be053ab9c1dacccec8dce0bbba76888b6a0a69',
            serverEndpoint: 'https://demo.sourcegraph.com',
            telemetryExporter: 'graphql',
            logEventMode: 'connected-instance-only',
        })
        // Initialize inside beforeAll so that subsequent tests are skipped if initialization fails.
        beforeAll(async () => {
            const serverInfo = await demoEnterpriseClient.initialize()

            expect(serverInfo.authStatus?.isLoggedIn).toBeTruthy()
            expect(serverInfo.authStatus?.username).toStrictEqual('codytesting')
        }, 10_000)

        it('chat/submitMessage', async () => {
            const lastMessage = await demoEnterpriseClient.sendSingleMessageToNewChat('Reply with "Yes"')
            expect(lastMessage?.text?.trim()).toStrictEqual('Yes')
        }, 20_000)

        checkDocumentCommand(
            demoEnterpriseClient,
            'commands/document (enterprise client)',
            'example.test.ts',
            obtained =>
                expect(obtained).toMatchInlineSnapshot(
                    `
              "import { expect } from 'vitest'
              import { it } from 'vitest'
              import { describe } from 'vitest'

              /**
               * A test block that contains:
               * - A test to assert true is true
               * - A second test to assert true is true
               * - A test expecting an error due to incorrect usage of performance.now
              */
              describe('test block', () => {
                  it('does 1', () => {
                      expect(true).toBe(true)
                  })

                  it('does 2', () => {
                      expect(true).toBe(true)
                  })

                  it('does something else', () => {
                      // This line will error due to incorrect usage of \`performance.now\`
                      const startTime = performance.now(/* CURSOR */)
                  })
              })
              "
            `,
                    explainPollyError
                )
        )

        // NOTE(olafurpg) disabled on Windows because the multi-repo keyword
        // query is not replaying on Windows due to some platform-dependency on
        // how the HTTP request is constructed. I manually tested multi-repo on
        // a Windows computer to confirm that it does work as expected.
        it.skipIf(isWindows())(
            'chat/submitMessage (addEnhancedContext: true, multi-repo test)',
            async () => {
                const id = await demoEnterpriseClient.request('chat/new', null)
                const { repos } = await demoEnterpriseClient.request('graphql/getRepoIds', {
                    names: ['github.com/sourcegraph/sourcegraph'],
                    first: 1,
                })
                await demoEnterpriseClient.request('webview/receiveMessage', {
                    id,
                    message: {
                        command: 'context/choose-remote-search-repo',
                        explicitRepos: repos,
                    },
                })
                const { lastMessage, transcript } =
                    await demoEnterpriseClient.sendSingleMessageToNewChatWithFullTranscript(
                        'What is Squirrel?',
                        {
                            id,
                            addEnhancedContext: true,
                        }
                    )

                expect(lastMessage?.text ?? '').includes('code intelligence')
                expect(lastMessage?.text ?? '').includes('tree-sitter')

                const contextUris: URI[] = []
                for (const message of transcript.messages) {
                    for (const file of message.contextFiles ?? []) {
                        if (file.type === 'file') {
                            file.uri = URI.from(file.uri)
                            contextUris.push(file.uri)
                        }
                    }
                }
                const paths = contextUris.map(uri => uri.path.split('/-/blob/').at(1) ?? '').sort()
                expect(paths).includes('cmd/symbols/squirrel/README.md')

                const { remoteRepos } = await demoEnterpriseClient.request('chat/remoteRepos', { id })
                expect(remoteRepos).toStrictEqual(repos)
            },
            30_000
        )

        it('remoteRepo/list', async () => {
            // List a repo without a query
            let repos: Requests['remoteRepo/list'][1]
            do {
                repos = await demoEnterpriseClient.request('remoteRepo/list', {
                    query: undefined,
                    first: 10,
                })
            } while (repos.state.state === 'fetching')
            expect(repos.repos).toHaveLength(10)

            // Make a paginated query.
            const secondLastRepo = repos.repos.at(-2)
            const moreRepos = await demoEnterpriseClient.request('remoteRepo/list', {
                query: undefined,
                first: 2,
                afterId: secondLastRepo?.id,
            })
            expect(moreRepos.repos[0].id).toBe(repos.repos.at(-1)?.id)

            // Make a query.
            const filteredRepos = await demoEnterpriseClient.request('remoteRepo/list', {
                query: 'sourceco',
                first: 1000,
            })
            expect(
                filteredRepos.repos.find(repo => repo.name === 'github.com/sourcegraph/cody')
            ).toBeDefined()
        })

        it('remoteRepo/has', async () => {
            // Query a repo that does exist.
            const codyRepoExists = await demoEnterpriseClient.request('remoteRepo/has', {
                repoName: 'github.com/sourcegraph/cody',
            })
            expect(codyRepoExists.result).toBe(true)

            // Query a repo that does not exist.
            const codyForDos = await demoEnterpriseClient.request('remoteRepo/has', {
                repoName: 'github.com/sourcegraph/cody-edlin',
            })
            expect(codyForDos.result).toBe(false)
        })

        afterAll(async () => {
            const { requests } = await demoEnterpriseClient.request('testing/networkRequests', null)
            const nonServerInstanceRequests = requests
                .filter(({ url }) => !url.startsWith(demoEnterpriseClient.serverEndpoint))
                .map(({ url }) => url)
            expect(JSON.stringify(nonServerInstanceRequests)).toStrictEqual('[]')
            await demoEnterpriseClient.shutdownAndExit()
            // Long timeout because to allow Polly.js to persist HTTP recordings
        }, 30_000)
    })

    // Enterprise tests are run at demo instance, which is at a recent release version.
    // Use this section if you need to run against S2 which is released continuously.
    describe('Enterprise - close main branch', () => {
        const s2EnterpriseClient = TestClient.create({
            name: 'enterpriseMainBranchClient',
            accessToken:
                process.env.SRC_S2_ACCESS_TOKEN ??
                // See comment above `const client =` about how this value is derived.
                'REDACTED_ad28238383af71357085701263df7766e6f7f8ad1afc344d71aaf69a07143677',
            serverEndpoint: 'https://sourcegraph.sourcegraph.com',
            telemetryExporter: 'graphql',
            logEventMode: 'connected-instance-only',
        })

        // Initialize inside beforeAll so that subsequent tests are skipped if initialization fails.
        beforeAll(async () => {
            const serverInfo = await s2EnterpriseClient.initialize({
                autocompleteAdvancedProvider: 'fireworks',
            })

            expect(serverInfo.authStatus?.isLoggedIn).toBeTruthy()
            expect(serverInfo.authStatus?.username).toStrictEqual('codytesting')
        }, 10_000)

        // Disabled because `attribution/search` GraphQL does not work on S2
        // See https://sourcegraph.slack.com/archives/C05JDP433DL/p1714017586160079
        it.skip('attribution/found', async () => {
            const id = await s2EnterpriseClient.request('chat/new', null)
            const { repoNames, error } = await s2EnterpriseClient.request('attribution/search', {
                id,
                snippet: 'sourcegraph.Location(new URL',
            })
            expect(repoNames).not.empty
            expect(error).null
        }, 20_000)

        it('attribution/not found', async () => {
            const id = await s2EnterpriseClient.request('chat/new', null)
            const { repoNames, error } = await s2EnterpriseClient.request('attribution/search', {
                id,
                snippet: 'sourcegraph.Location(new LRU',
            })
            expect(repoNames).empty
            expect(error).null
        }, 20_000)

        // Use S2 instance for Cody Ignore enterprise tests
        describe('Cody Ignore for enterprise', () => {
            it('testing/ignore/overridePolicy', async () => {
                const onChangeCallback = vi.fn()

                // `sumUri` is located inside of the github.com/sourcegraph/cody repo.
                const ignoreTest = () =>
                    s2EnterpriseClient.request('ignore/test', { uri: sumUri.toString() })
                s2EnterpriseClient.registerNotification('ignore/didChange', onChangeCallback)

                expect(await ignoreTest()).toStrictEqual({ policy: 'use' })

                await s2EnterpriseClient.request('testing/ignore/overridePolicy', {
                    include: [{ repoNamePattern: '' }],
                    exclude: [{ repoNamePattern: '.*sourcegraph/cody.*' }],
                })

                expect(onChangeCallback).toBeCalledTimes(1)
                expect(await ignoreTest()).toStrictEqual({ policy: 'ignore' })

                await s2EnterpriseClient.request('testing/ignore/overridePolicy', {
                    include: [{ repoNamePattern: '' }],
                    exclude: [{ repoNamePattern: '.*sourcegraph/sourcegraph.*' }],
                })

                expect(onChangeCallback).toBeCalledTimes(2)
                expect(await ignoreTest()).toStrictEqual({ policy: 'use' })

                await s2EnterpriseClient.request('testing/ignore/overridePolicy', {
                    include: [{ repoNamePattern: '' }],
                    exclude: [{ repoNamePattern: '.*sourcegraph/sourcegraph.*' }],
                })

                // onChangeCallback is not called again because filters are the same
                expect(onChangeCallback).toBeCalledTimes(2)
            })

            // The site config `cody.contextFilters` value on sourcegraph.sourcegraph.com instance
            // should include `sourcegraph/cody` repo for this test to pass.
            it('autocomplete/execute (with Cody Ignore filters)', async () => {
                // Documents to be used as context sources.
                await s2EnterpriseClient.openFile(animalUri)
                await s2EnterpriseClient.openFile(squirrelUri)

                // Document to generate a completion from.
                await s2EnterpriseClient.openFile(sumUri)

                const { items, completionEvent } = await s2EnterpriseClient.request(
                    'autocomplete/execute',
                    {
                        uri: sumUri.toString(),
                        position: { line: 1, character: 3 },
                        triggerKind: 'Invoke',
                    }
                )

                expect(items.length).toBeGreaterThan(0)
                expect(items.map(item => item.insertText)).toMatchInlineSnapshot(
                    `
              [
                "   return a + b",
              ]
            `
                )

                // Two documents will be checked against context filters set in site-config on S2.
                expect(
                    completionEvent?.params.contextSummary?.retrieverStats['jaccard-similarity']
                        .suggestedItems
                ).toEqual(2)

                s2EnterpriseClient.notify('autocomplete/completionAccepted', {
                    completionID: items[0].id,
                })
            }, 10_000)
        })

        afterAll(async () => {
            await s2EnterpriseClient.shutdownAndExit()
            // Long timeout because to allow Polly.js to persist HTTP recordings
        }, 30_000)
    })

    afterAll(async () => {
        await fspromises.rm(workspaceRootPath, {
            recursive: true,
            force: true,
        })
        await client.shutdownAndExit()
        // Long timeout because to allow Polly.js to persist HTTP recordings
    }, 30_000)
})

function trimEndOfLine(text: string | undefined): string {
    if (text === undefined) {
        return ''
    }
    return text
        .split('\n')
        .map(line => line.trimEnd())
        .join('\n')
}<|MERGE_RESOLUTION|>--- conflicted
+++ resolved
@@ -1143,8 +1143,7 @@
             const lastMessage = await client.firstNonEmptyTranscript(result?.chatResult as string)
             expect(trimEndOfLine(lastMessage.messages.at(-1)?.text ?? '')).toMatchInlineSnapshot(
                 `
-<<<<<<< HEAD
-              "Based on the context you provided, the file names are:
+              "Based on the codebase contexts you've shared, the file names are:
 
               1. \`src/trickyLogic.ts\`
               2. \`src/animal.ts\`
@@ -1153,20 +1152,7 @@
               5. \`src/squirrel.ts\`
               6. \`src/sum.ts\`
               7. \`src/TestClass.ts\`
-              8. \`src/TestLogger.ts\`
-              9. \`src/trickyLogic.ts\` (repeated)"
-=======
-              "Based on the provided code snippets, the file names you have shared so far are:
-
-              1. \`trickyLogic.ts\`
-              2. \`animal.ts\`
-              3. \`example.test.ts\`
-              4. \`multiple-selections.ts\`
-              5. \`squirrel.ts\`
-              6. \`sum.ts\`
-              7. \`TestClass.ts\`
-              8. \`TestLogger.ts\`"
->>>>>>> 28a6c29a
+              8. \`src/TestLogger.ts\`"
             `,
                 explainPollyError
             )
