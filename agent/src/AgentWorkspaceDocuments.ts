--- conflicted
+++ resolved
@@ -35,10 +35,7 @@
     public openUri(uri: vscode.Uri): AgentTextDocument {
         return this.loadAndUpdateDocument(ProtocolTextDocumentWithUri.from(uri))
     }
-<<<<<<< HEAD
-
-    public loadedDocument(document: ProtocolTextDocumentWithUri): AgentTextDocument {
-=======
+
     public loadAndUpdateDocument(document: ProtocolTextDocumentWithUri): AgentTextDocument {
         return this.loadAndUpdateDocumentWithChanges(document).document
     }
@@ -46,7 +43,6 @@
         document: AgentTextDocument
         contentChanges: vscode.TextDocumentContentChangeEvent[]
     } {
->>>>>>> a29f4c89
         const fromCache = this.agentDocuments.get(document.underlying.uri)
         if (!fromCache) {
             return { document: new AgentTextDocument(document), contentChanges: [] }
