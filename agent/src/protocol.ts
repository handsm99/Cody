--- conflicted
+++ resolved
@@ -191,7 +191,12 @@
 export interface ExecuteRecipeParams {
     id: RecipeID
     humanChatInput: string
-<<<<<<< HEAD
+    data?: any
+}
+
+export interface DebugMessage {
+    channel: string
+    message: string
 }
 
 export interface QuickPickParams {
@@ -206,12 +211,4 @@
 
 export interface QuickPickSelection {
     item?: string
-=======
-    data?: any
-}
-
-export interface DebugMessage {
-    channel: string
-    message: string
->>>>>>> 0c6bc784
 }