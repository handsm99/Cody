import { ConfigurationUseContext } from '@sourcegraph/cody-shared/src/configuration'

export interface Fact {
    type: 'literal' | 'regex'
    value: string
}

export function literalFacts(...values: string[]): Fact[] {
    return values.map(value => ({ type: 'literal', value }))
}

export function regexpFacts(...regexps: string[]): Fact[] {
    return regexps.map(regexp => ({ type: 'regex', value: regexp }))
}

export interface InteractionTestCase {
    question: string
    facts: Fact[]
    answerSummary: string
}

export interface TestCase {
    label: string
    codebase: string
    context: ConfigurationUseContext
    transcript: InteractionTestCase[]
    // TODO: Editor state.
}

export const testCases: TestCase[] = []

export function addTestCase(label: string, testCase: Omit<TestCase, 'label'>): void {
    testCases.push({ label, ...testCase })
}

export function initialize(): void {
    /* eslint-disable @typescript-eslint/no-require-imports */
    require('./sourcegraph')
    require('./zoekt')
    require('./codesearchai')
<<<<<<< HEAD
=======
    require('./hf-transformers')
    require('./numpy')
    require('./pytorch')
>>>>>>> 68040d3d
    /* eslint-enable @typescript-eslint/no-require-imports */
}

initialize()<|MERGE_RESOLUTION|>--- conflicted
+++ resolved
@@ -38,12 +38,9 @@
     require('./sourcegraph')
     require('./zoekt')
     require('./codesearchai')
-<<<<<<< HEAD
-=======
     require('./hf-transformers')
     require('./numpy')
     require('./pytorch')
->>>>>>> 68040d3d
     /* eslint-enable @typescript-eslint/no-require-imports */
 }
 
